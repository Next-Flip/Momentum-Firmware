#!/bin/sh

# shellcheck disable=SC2086 source=/dev/null
# unofficial strict mode
set -eu;

# private variables
N_CORES="$(getconf _NPROCESSORS_ONLN)";
N_GIT_THREADS="$(($N_CORES * 2))";
SCRIPT_PATH="$(cd "$(dirname "$0")" && pwd -P)";
SCONS_DEFAULT_FLAGS="--warn=target-not-built";
SCONS_EP="python3 -m SCons";

# public variables
FBT_NOENV="${FBT_NOENV:-""}";
FBT_NO_SYNC="${FBT_NO_SYNC:-""}";
FBT_TOOLCHAIN_PATH="${FBT_TOOLCHAIN_PATH:-$SCRIPT_PATH}";
FBT_VERBOSE="${FBT_VERBOSE:-""}";
FBT_GIT_SUBMODULE_SHALLOW="${FBT_GIT_SUBMODULE_SHALLOW:-""}";

if [ -z "$FBT_NOENV" ]; then
    FBT_VERBOSE="$FBT_VERBOSE" . "$SCRIPT_PATH/scripts/toolchain/fbtenv.sh";
fi

if [ -z "$FBT_VERBOSE" ]; then
    SCONS_DEFAULT_FLAGS="$SCONS_DEFAULT_FLAGS -Q";
fi

if [ -z "$FBT_NO_SYNC" ]; then
    if [ ! -e "$SCRIPT_PATH/.git" ]; then
        echo "\".git\" directory not found, please clone repo via \"git clone\"";
        exit 1;
    fi
<<<<<<< HEAD
    git submodule update --init --recursive --jobs "$N_GIT_THREADS";
=======
    _FBT_CLONE_FLAGS="--jobs $N_GIT_THREADS";
    if [ ! -z "$FBT_GIT_SUBMODULE_SHALLOW" ]; then
        _FBT_CLONE_FLAGS="$_FBT_CLONE_FLAGS --depth 1";
    fi

    git submodule update --init --recursive $_FBT_CLONE_FLAGS;
>>>>>>> 35c90349
fi

$SCONS_EP $SCONS_DEFAULT_FLAGS "$@"<|MERGE_RESOLUTION|>--- conflicted
+++ resolved
@@ -31,16 +31,12 @@
         echo "\".git\" directory not found, please clone repo via \"git clone\"";
         exit 1;
     fi
-<<<<<<< HEAD
-    git submodule update --init --recursive --jobs "$N_GIT_THREADS";
-=======
     _FBT_CLONE_FLAGS="--jobs $N_GIT_THREADS";
     if [ ! -z "$FBT_GIT_SUBMODULE_SHALLOW" ]; then
         _FBT_CLONE_FLAGS="$_FBT_CLONE_FLAGS --depth 1";
     fi
 
-    git submodule update --init --recursive $_FBT_CLONE_FLAGS;
->>>>>>> 35c90349
+    git submodule update --init --recursive --recursive $_FBT_CLONE_FLAGS;
 fi
 
 $SCONS_EP $SCONS_DEFAULT_FLAGS "$@"