--- conflicted
+++ resolved
@@ -12,18 +12,15 @@
     "PATH": os.environ["PATH"],
 }
 # Proxying CI environment to child processes & scripts
-<<<<<<< HEAD
-for env_value_name in ("WORKFLOW_BRANCH_OR_TAG", "DIST_SUFFIX", "CUSTOM_FLIPPER_NAME", "HOME", "APPDATA"):
-=======
 for env_value_name in (
     "WORKFLOW_BRANCH_OR_TAG",
     "DIST_SUFFIX",
+    "CUSTOM_FLIPPER_NAME",
     "HOME",
     "APPDATA",
     "PYTHONHOME",
     "PYTHONNOUSERSITE",
 ):
->>>>>>> eadd7801
     if environ_value := os.environ.get(env_value_name, None):
         forward_os_env[env_value_name] = environ_value
 
