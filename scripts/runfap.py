#!/usr/bin/env python3

from flipper.app import App
from flipper.storage import FlipperStorage, FlipperStorageOperations
from flipper.utils.cdc import resolve_port

import os
import posixpath
from functools import reduce
import operator


class Main(App):
    def init(self):
        self.parser.add_argument("-p", "--port", help="CDC Port", default="auto")
        self.parser.add_argument(
            "--sources",
            "-s",
            nargs="+",
            action="append",
            default=[],
            help="Files to send",
        )
        self.parser.add_argument(
            "--targets",
            "-t",
            nargs="+",
            action="append",
            default=[],
            help="File destinations (must be same length as -s)",
        )
        self.parser.add_argument(
            "--host-app",
            "-a",
            help="Host app to launch",
        )

        self.parser.set_defaults(func=self.install)

    @staticmethod
    def flatten(l):
        return reduce(operator.concat, l, [])

    def install(self):
        self.args.sources = self.flatten(self.args.sources)
        self.args.targets = self.flatten(self.args.targets)

        if len(self.args.sources) != len(self.args.targets):
            self.logger.error(
                f"Error: sources ({self.args.sources}) and targets ({self.args.targets}) must be same length"
            )
            return 1

        if not (port := resolve_port(self.logger, self.args.port)):
            return 2

        try:
            with FlipperStorage(port) as storage:
                storage_ops = FlipperStorageOperations(storage)
                for fap_local_path, fap_dst_path in zip(
                    self.args.sources, self.args.targets
                ):
                    self.logger.info(f'Installing "{fap_local_path}" to {fap_dst_path}')

                    storage_ops.recursive_send(fap_dst_path, fap_local_path, False)

                fap_host_app = self.args.targets[0]
                startup_command = f'"Applications" {fap_host_app}'
                if self.args.host_app:
                    startup_command = self.args.host_app

                self.logger.info(f"Launching app: {startup_command}")
                storage.send_and_wait_eol(f"loader open {startup_command}\r")

<<<<<<< HEAD
            if self.args.launch_app:
                storage.send_and_wait_eol(
                    f'loader open "Apps" {fap_dst_path}\r'
                )
                result = storage.read.until(storage.CLI_EOL)
                if len(result):
=======
                if len(result := storage.read.until(storage.CLI_EOL)):
>>>>>>> 9941457c
                    self.logger.error(f"Unexpected response: {result.decode('ascii')}")
                    return 3
                return 0

        except Exception as e:
            self.logger.error(f"Error: {e}")
            # raise
            return 4


if __name__ == "__main__":
    Main()()<|MERGE_RESOLUTION|>--- conflicted
+++ resolved
@@ -65,23 +65,14 @@
                     storage_ops.recursive_send(fap_dst_path, fap_local_path, False)
 
                 fap_host_app = self.args.targets[0]
-                startup_command = f'"Applications" {fap_host_app}'
+                startup_command = f'"Apps" {fap_host_app}'
                 if self.args.host_app:
                     startup_command = self.args.host_app
 
                 self.logger.info(f"Launching app: {startup_command}")
                 storage.send_and_wait_eol(f"loader open {startup_command}\r")
 
-<<<<<<< HEAD
-            if self.args.launch_app:
-                storage.send_and_wait_eol(
-                    f'loader open "Apps" {fap_dst_path}\r'
-                )
-                result = storage.read.until(storage.CLI_EOL)
-                if len(result):
-=======
                 if len(result := storage.read.until(storage.CLI_EOL)):
->>>>>>> 9941457c
                     self.logger.error(f"Unexpected response: {result.decode('ascii')}")
                     return 3
                 return 0
