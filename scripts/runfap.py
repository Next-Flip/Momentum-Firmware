--- conflicted
+++ resolved
@@ -63,11 +63,7 @@
                     storage_ops.recursive_send(fap_dst_path, fap_local_path, False)
 
                 fap_host_app = self.args.targets[0]
-<<<<<<< HEAD
-                startup_command = f'"Apps" {fap_host_app}'
-=======
                 startup_command = f"{fap_host_app}"
->>>>>>> 761a14e6
                 if self.args.host_app:
                     startup_command = self.args.host_app
 
