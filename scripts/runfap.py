--- conflicted
+++ resolved
@@ -16,19 +16,11 @@
     def init(self):
         self.parser.add_argument("-p", "--port", help="CDC Port", default="auto")
         self.parser.add_argument(
-<<<<<<< HEAD
             "-l",
             "--launch",
             dest="launch_app",
             action="store_true",
             help="Launch app",
-=======
-            "-n",
-            "--no-launch",
-            dest="launch_app",
-            action="store_false",
-            help="Don't launch app",
->>>>>>> ad9d746a
         )
 
         self.parser.add_argument("fap_src_path", help="App file to upload")
@@ -99,20 +91,11 @@
                 self.logger.error(f"Error: upload failed: {storage.last_error}")
                 return -3
 
-            if self.args.launch_app:
-                storage.send_and_wait_eol(
-                    f'loader open "Applications" {fap_dst_path}\r'
-                )
-                result = storage.read.until(storage.CLI_EOL)
-                if len(result):
-<<<<<<< HEAD
-                    self.logger.error(
-                        f"Unexpected response: {result.decode('ascii')}"
-                    )
-=======
-                    self.logger.error(f"Unexpected response: {result.decode('ascii')}")
->>>>>>> ad9d746a
-                    return -4
+            storage.send_and_wait_eol(f'loader open "Applications" {fap_dst_path}\r')
+            result = storage.read.until(storage.CLI_EOL)
+            if len(result):
+                self.logger.error(f"Unexpected response: {result.decode('ascii')}")
+                return -4
 
             return 0
         finally:
