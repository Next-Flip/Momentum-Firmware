--- conflicted
+++ resolved
@@ -145,8 +145,6 @@
                 raise FlipperManifestException(
                     f"Plugin {kw.get('appid')} must have 'requires' in manifest"
                 )
-<<<<<<< HEAD
-=======
         else:
             if kw.get("fal_embedded"):
                 raise FlipperManifestException(
@@ -157,7 +155,6 @@
         #     raise FlipperManifestException(
         #         f"External app {kw.get('appid')} must not have 'cdefines' in manifest"
         #     )
->>>>>>> 5031540a
 
     def load_manifest(self, app_manifest_path: str, app_dir_node: object):
         if not os.path.exists(app_manifest_path):
