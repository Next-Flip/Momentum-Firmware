--- conflicted
+++ resolved
@@ -24,10 +24,7 @@
     "TMP",
     "TEMP",
     "USERPROFILE",
-<<<<<<< HEAD
-=======
     "LOCALAPPDATA",
->>>>>>> 18ea2371
     # ccache
     "CCACHE_DISABLE",
     # Colors for tools
