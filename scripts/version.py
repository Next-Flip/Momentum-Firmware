--- conflicted
+++ resolved
@@ -37,25 +37,12 @@
             or "unknown"
         )
 
-<<<<<<< HEAD
         branch_num = self._exec_git("rev-list --count HEAD") or "n/a"
 
         version = os.environ.get("DIST_SUFFIX", None) or VERSION or "unknown"
 
         force_no_dirty = os.environ.get("FORCE_NO_DIRTY", None) or ""
         if force_no_dirty != "":
-=======
-        version = (
-            os.environ.get("DIST_SUFFIX", None)
-            or "unknown"
-        )
-
-        force_no_dirty = (
-            os.environ.get("FORCE_NO_DIRTY", None)
-            or ""
-        )
-        if (force_no_dirty != ""):
->>>>>>> b51f0b2c
             dirty = False
 
         if "SOURCE_DATE_EPOCH" in os.environ:
@@ -73,15 +60,9 @@
             "GIT_BRANCH": branch,
             "VERSION": version,
             "BUILD_DIRTY": dirty and 1 or 0,
-<<<<<<< HEAD
             "GIT_ORIGIN": self._get_git_origin(),
-=======
-            "GIT_ORIGIN": "https://github.com/DarkFlippers/unleashed-firmware.git",
->>>>>>> b51f0b2c
             "GIT_COMMIT_DATE": commit_date,
         }
-    
-    # "GIT_ORIGIN": ",".join(self._get_git_origins()),
 
     def _get_git_origin(self):
         try:
