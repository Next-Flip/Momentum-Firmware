#!/usr/bin/env python3

import json
import shutil
import tarfile
import zipfile
from os import makedirs, walk, environ
<<<<<<< HEAD
from os.path import basename, exists, join, relpath
=======
from os.path import exists, join, relpath, basename, split
>>>>>>> af4a48a4

from ansi.color import fg
from flipper.app import App
from update import Main as UpdateMain


class ProjectDir:
    def __init__(self, project_dir):
        self.dir = project_dir
        parts = project_dir.split("-")
        self.target = parts[0]
        self.project = parts[1]
        self.flavor = parts[2] if len(parts) > 2 else ""


class Main(App):
    DIST_FILE_PREFIX = "flipper-z-"
    DIST_FOLDER_MAX_NAME_LENGTH = 80

    def init(self):
        self.subparsers = self.parser.add_subparsers(help="sub-command help")

        self.parser_copy = self.subparsers.add_parser(
            "copy", help="Copy firmware binaries & metadata"
        )

        self.parser_copy.add_argument("-p", dest="project", nargs="+", required=True)
        self.parser_copy.add_argument("-s", dest="suffix", required=True)
        self.parser_copy.add_argument("-r", dest="resources", required=False)
        self.parser_copy.add_argument(
            "--bundlever",
            dest="version",
            help="If set, bundle update package for self-update",
            required=False,
        )
        self.parser_copy.add_argument(
            "--noclean",
            dest="noclean",
            action="store_true",
            help="Don't clean output directory",
            required=False,
        )
        self.parser_copy.set_defaults(func=self.copy)

    def get_project_file_name(self, project: ProjectDir, filetype: str) -> str:
        #  Temporary fix
        project_name = project.project
        if project_name == "firmware" and filetype != "elf":
            project_name = "full"

        dist_target_path = self.get_dist_file_name(project_name, filetype)
        self.note_dist_component(
            project_name, filetype, self.get_dist_path(dist_target_path)
        )
        return dist_target_path

    def note_dist_component(self, component: str, extension: str, srcpath: str) -> None:
        self._dist_components[f"{component}.{extension}"] = srcpath

    def get_dist_file_name(self, dist_artifact_type: str, filetype: str) -> str:
        return f"{self.DIST_FILE_PREFIX}{self.target}-{dist_artifact_type}-{self.args.suffix}.{filetype}"

    def get_dist_path(self, filename: str) -> str:
        return join(self.output_dir_path, filename)

    def copy_single_project(self, project: ProjectDir) -> None:
        obj_directory = join("build", project.dir)

        for filetype in ("elf", "bin", "dfu", "json"):
            if exists(src_file := join(obj_directory, f"{project.project}.{filetype}")):
                shutil.copyfile(
                    src_file,
                    self.get_dist_path(self.get_project_file_name(project, filetype)),
                )
        for foldertype in ("sdk_headers", "lib"):
            if exists(sdk_folder := join(obj_directory, foldertype)):
                self.note_dist_component(foldertype, "dir", sdk_folder)

    def copy(self) -> int:
        self._dist_components: dict[str, str] = dict()
        self.projects: dict[str, ProjectDir] = dict(
            map(
                lambda pd: (pd.project, pd),
                map(ProjectDir, self.args.project),
            )
        )

        project_targets = set(map(lambda p: p.target, self.projects.values()))
        if len(project_targets) != 1:
            self.logger.error(f"Cannot mix targets {project_targets}!")
            return 1
        self.target = project_targets.pop()

        project_flavors = set(map(lambda p: p.flavor, self.projects.values()))
        if len(project_flavors) != 1:
            self.logger.error(f"Cannot mix flavors {project_flavors}!")
            return 2
        self.flavor = project_flavors.pop()

        dist_dir_components = [self.target]
        if self.flavor:
            dist_dir_components.append(self.flavor)

        self.output_dir_path = join("dist", "-".join(dist_dir_components))
        if exists(self.output_dir_path) and not self.args.noclean:
            try:
                shutil.rmtree(self.output_dir_path)
            except Exception as ex:
                self.logger.warn(f"Failed to clean output directory: {ex}")

        if not exists(self.output_dir_path):
            self.logger.debug(f"Creating output directory {self.output_dir_path}")
            makedirs(self.output_dir_path)

        for folder in ("debug", "scripts"):
            if exists(folder):
                self.note_dist_component(folder, "dir", folder)

        for project in self.projects.values():
            self.logger.debug(f"Copying {project.project} for {project.target}")
            self.copy_single_project(project)

        self.logger.info(
            fg.boldgreen(
                f"Firmware binaries can be found at:\n\t{self.output_dir_path}"
            )
        )

        if self.args.version:
            if bundle_result := self.bundle_update_package():
                return bundle_result

        required_components = ("firmware.elf", "full.bin", "update.dir")
        if all(
            map(
                lambda c: c in self._dist_components,
                required_components,
            )
        ):
            self.bundle_sdk()

        return 0

    def bundle_sdk(self):
        self.logger.info("Bundling SDK")
        components_paths = dict()

        sdk_components_keys = (
            "full.bin",
            "firmware.elf",
            "update.dir",
            "sdk_headers.dir",
            "lib.dir",
            "scripts.dir",
        )

        with zipfile.ZipFile(
            self.get_dist_path(self.get_dist_file_name("sdk", "zip")),
            "w",
            zipfile.ZIP_DEFLATED,
        ) as zf:
            for component_key in sdk_components_keys:
                component_path = self._dist_components.get(component_key)

                if component_key.endswith(".dir"):
                    components_paths[component_key] = basename(component_path)
                    for root, dirnames, files in walk(component_path):
                        if "__pycache__" in dirnames:
                            dirnames.remove("__pycache__")
                        for file in files:
                            zf.write(
                                join(root, file),
                                join(
                                    components_paths[component_key],
                                    relpath(
                                        join(root, file),
                                        component_path,
                                    ),
                                ),
                            )
                else:
                    # We use fixed names for files to avoid having to regenerate VSCode project
                    components_paths[component_key] = component_key
                    zf.write(component_path, component_key)

            zf.writestr(
                "components.json",
                json.dumps(
                    {
                        "meta": {
                            "hw_target": self.target,
                            "flavor": self.flavor,
                            "version": self.args.version,
                        },
                        "components": components_paths,
                    }
                ),
            )

    def bundle_update_package(self):
        self.logger.debug(
            f"Generating update bundle with version {self.args.version} for {self.target}"
        )
        bundle_dir_name = f"{self.target}-update-{self.args.suffix}"[
            : self.DIST_FOLDER_MAX_NAME_LENGTH
        ]
        bundle_dir = self.get_dist_path(bundle_dir_name)
        bundle_args = [
            "generate",
            "-d",
            bundle_dir,
            "-v",
            self.args.version,
            "-t",
            self.target,
            "--dfu",
            self.get_dist_path(
                self.get_project_file_name(self.projects["firmware"], "dfu")
            ),
            "--stage",
            self.get_dist_path(
                self.get_project_file_name(self.projects["updater"], "bin")
            ),
        ]
        if self.args.resources:
            bundle_args.extend(
                (
                    "-r",
                    self.args.resources,
                )
            )
        bundle_args.extend(self.other_args)
        
        if (bundle_result := UpdateMain(no_exit=True)(bundle_args)) == 0:
            self.note_dist_component("update", "dir", bundle_dir)
            self.logger.info(
                fg.boldgreen(
                    f"Use this directory to self-update your Flipper:\n\t{bundle_dir}"
                )
            )

            # Create tgz archive
            with tarfile.open(
                join(
                    self.output_dir_path,
                    bundle_tgz := f"{self.DIST_FILE_PREFIX}{bundle_dir_name}.tgz",
                ),
                "w:gz",
                compresslevel=9,
                format=tarfile.USTAR_FORMAT,
            ) as tar:
                self.note_dist_component(
                    "update", "tgz", self.get_dist_path(bundle_tgz)
                )

                # Strip uid and gid in case of overflow
                def tar_filter(tarinfo):
                    tarinfo.uid = tarinfo.gid = 0
                    tarinfo.mtime = 0
                    tarinfo.uname = tarinfo.gname = "furippa"
                    return tarinfo

                tar.add(bundle_dir, arcname=bundle_dir_name, filter=tar_filter)
        return bundle_result


if __name__ == "__main__":
    Main()()<|MERGE_RESOLUTION|>--- conflicted
+++ resolved
@@ -5,11 +5,7 @@
 import tarfile
 import zipfile
 from os import makedirs, walk, environ
-<<<<<<< HEAD
 from os.path import basename, exists, join, relpath
-=======
-from os.path import exists, join, relpath, basename, split
->>>>>>> af4a48a4
 
 from ansi.color import fg
 from flipper.app import App
@@ -242,7 +238,7 @@
                 )
             )
         bundle_args.extend(self.other_args)
-        
+
         if (bundle_result := UpdateMain(no_exit=True)(bundle_args)) == 0:
             self.note_dist_component("update", "dir", bundle_dir)
             self.logger.info(
