#!/usr/bin/env python3

from flipper.app import App
from os.path import join, exists, relpath
from os import makedirs, walk, environ
from update import Main as UpdateMain
import shutil
import zipfile
import tarfile


class ProjectDir:
    def __init__(self, project_dir):
        self.dir = project_dir
        parts = project_dir.split("-")
        self.target = parts[0]
        self.project = parts[1]
        self.flavor = parts[2] if len(parts) > 2 else ""


class Main(App):
    DIST_FILE_PREFIX = "flipper-z-"

    def init(self):
        self.subparsers = self.parser.add_subparsers(help="sub-command help")

        self.parser_copy = self.subparsers.add_parser(
            "copy", help="Copy firmware binaries & metadata"
        )

        self.parser_copy.add_argument("-p", dest="project", nargs="+", required=True)
        self.parser_copy.add_argument("-s", dest="suffix", required=True)
        self.parser_copy.add_argument("-r", dest="resources", required=False)
        self.parser_copy.add_argument(
            "--bundlever",
            dest="version",
            help="If set, bundle update package for self-update",
            required=False,
        )
        self.parser_copy.add_argument(
            "--noclean",
            dest="noclean",
            action="store_true",
            help="Don't clean output directory",
            required=False,
        )
        self.parser_copy.set_defaults(func=self.copy)

    def get_project_filename(self, project, filetype):
        #  Temporary fix
        project_name = project.project
        if project_name == "firmware":
            if filetype == "zip":
                project_name = "sdk"
            elif filetype != "elf":
                project_name = "full"

        return f"{self.DIST_FILE_PREFIX}{self.target}-{project_name}-{self.args.suffix}.{filetype}"

    def get_dist_filepath(self, filename):
        return join(self.output_dir_path, filename)

    def copy_single_project(self, project):
        obj_directory = join("build", project.dir)

        for filetype in ("elf", "bin", "dfu", "json"):
            if exists(src_file := join(obj_directory, f"{project.project}.{filetype}")):
                shutil.copyfile(
                    src_file,
                    self.get_dist_filepath(
                        self.get_project_filename(project, filetype)
                    ),
                )
            if exists(sdk_folder := join(obj_directory, "sdk")):
                with zipfile.ZipFile(
                    self.get_dist_filepath(self.get_project_filename(project, "zip")),
                    "w",
                    zipfile.ZIP_DEFLATED,
                ) as zf:
                    for root, dirs, files in walk(sdk_folder):
                        for file in files:
                            zf.write(
                                join(root, file),
                                relpath(
                                    join(root, file),
                                    sdk_folder,
                                ),
                            )

    def copy(self):
        self.projects = dict(
            map(
                lambda pd: (pd.project, pd),
                map(ProjectDir, self.args.project),
            )
        )

        project_targets = set(map(lambda p: p.target, self.projects.values()))
        if len(project_targets) != 1:
            self.logger.error(f"Cannot mix targets {project_targets}!")
            return 1
        self.target = project_targets.pop()

        project_flavors = set(map(lambda p: p.flavor, self.projects.values()))
        if len(project_flavors) != 1:
            self.logger.error(f"Cannot mix flavors {project_flavors}!")
            return 2
        self.flavor = project_flavors.pop()

        dist_dir_components = [self.target]
        if self.flavor:
            dist_dir_components.append(self.flavor)

        self.output_dir_path = join("dist", "-".join(dist_dir_components))
        if exists(self.output_dir_path) and not self.args.noclean:
            try:
                shutil.rmtree(self.output_dir_path)
            except Exception as ex:
                pass

        if not exists(self.output_dir_path):
            makedirs(self.output_dir_path)

        for project in self.projects.values():
            self.copy_single_project(project)

        self.logger.info(
            f"Firmware binaries can be found at:\n\t{self.output_dir_path}"
        )

        if self.args.version:
            bundle_dir_name = f"{self.target}-update-{self.args.suffix}"
            bundle_dir = join(self.output_dir_path, bundle_dir_name)
            bundle_args = [
                "generate",
                "-d",
                bundle_dir,
                "-v",
                self.args.version,
                "-t",
                self.target,
                "--dfu",
                self.get_dist_filepath(
                    self.get_project_filename(self.projects["firmware"], "dfu")
                ),
                "--stage",
                self.get_dist_filepath(
                    self.get_project_filename(self.projects["updater"], "bin")
                ),
            ]
            if self.args.resources:
                bundle_args.extend(
                    (
                        "-r",
                        self.args.resources,
                    )
                )
            bundle_args.extend(self.other_args)
<<<<<<< HEAD
            self.logger.info(
                f"Use this directory to self-update your Flipper:\n\t{bundle_dir}"
            )
=======
>>>>>>> 5f28eafc
            log_custom_fz_name = (
                environ.get("CUSTOM_FLIPPER_NAME", None)
                or ""
            )
            if (log_custom_fz_name != "") and (len(log_custom_fz_name) <= 8) and (log_custom_fz_name.isalnum()) and (log_custom_fz_name.isascii()):
<<<<<<< HEAD
=======
                self.logger.info(
                    f"Flipper Custom Name is set:\n\tName: {log_custom_fz_name} : length - {len(log_custom_fz_name)} chars"
                )

            if (bundle_result := UpdateMain(no_exit=True)(bundle_args)) == 0:
>>>>>>> 5f28eafc
                self.logger.info(
                    f"Flipper Custom Name is set:\n\tName: {log_custom_fz_name} : length - {len(log_custom_fz_name)} chars"
                )

<<<<<<< HEAD
            return UpdateMain(no_exit=True)(bundle_args)
=======
                # Create tgz archive
                with tarfile.open(
                    join(
                        self.output_dir_path,
                        f"{self.DIST_FILE_PREFIX}{bundle_dir_name}.tgz",
                    ),
                    "w:gz",
                    compresslevel=9,
                    format=tarfile.GNU_FORMAT,
                ) as tar:
                    tar.add(bundle_dir, arcname=bundle_dir_name)

            return bundle_result
>>>>>>> 5f28eafc

        return 0


if __name__ == "__main__":
    Main()()<|MERGE_RESOLUTION|>--- conflicted
+++ resolved
@@ -156,32 +156,20 @@
                     )
                 )
             bundle_args.extend(self.other_args)
-<<<<<<< HEAD
-            self.logger.info(
-                f"Use this directory to self-update your Flipper:\n\t{bundle_dir}"
-            )
-=======
->>>>>>> 5f28eafc
             log_custom_fz_name = (
                 environ.get("CUSTOM_FLIPPER_NAME", None)
                 or ""
             )
             if (log_custom_fz_name != "") and (len(log_custom_fz_name) <= 8) and (log_custom_fz_name.isalnum()) and (log_custom_fz_name.isascii()):
-<<<<<<< HEAD
-=======
                 self.logger.info(
                     f"Flipper Custom Name is set:\n\tName: {log_custom_fz_name} : length - {len(log_custom_fz_name)} chars"
                 )
 
             if (bundle_result := UpdateMain(no_exit=True)(bundle_args)) == 0:
->>>>>>> 5f28eafc
                 self.logger.info(
-                    f"Flipper Custom Name is set:\n\tName: {log_custom_fz_name} : length - {len(log_custom_fz_name)} chars"
+                    f"Use this directory to self-update your Flipper:\n\t{bundle_dir}"
                 )
 
-<<<<<<< HEAD
-            return UpdateMain(no_exit=True)(bundle_args)
-=======
                 # Create tgz archive
                 with tarfile.open(
                     join(
@@ -195,7 +183,6 @@
                     tar.add(bundle_dir, arcname=bundle_dir_name)
 
             return bundle_result
->>>>>>> 5f28eafc
 
         return 0
 
