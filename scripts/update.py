#!/usr/bin/env python3

import math
import os
import shutil
import tarfile
import zlib
from os.path import exists, join
import pathlib

from flipper.app import App
from flipper.assets.coprobin import CoproBinary, get_stack_type
from flipper.assets.heatshrink_stream import HeatshrinkDataStreamHeader
from flipper.assets.obdata import ObReferenceValues, OptionBytesData
from flipper.assets.tarball import compress_tree_tarball, tar_sanitizer_filter
from flipper.assets import tarball
from flipper.utils.fff import FlipperFormatFile
from slideshow import Main as SlideshowMain


class Main(App):
    UPDATE_MANIFEST_VERSION = 2
    UPDATE_MANIFEST_NAME = "update.fuf"

    RESOURCE_TAR_MODE = "w:"
    RESOURCE_FILE_NAME = "resources" + tarball.TAR_GZIP_EXTENSION
    RESOURCE_ENTRY_NAME_MAX_LENGTH = 100

    WHITELISTED_STACK_TYPES = set(
        map(
            get_stack_type,
            ["BLE_FULL", "BLE_LIGHT", "BLE_BASIC"],
        )
    )

    FLASH_BASE = 0x8000000
    FLASH_PAGE_SIZE = 4 * 1024
    MIN_GAP_PAGES = 2

    # Update stage file larger than that is not loadable without fix
    # https://github.com/flipperdevices/flipperzero-firmware/pull/3676
    UPDATER_SIZE_THRESHOLD = 128 * 1024

    HEATSHRINK_WINDOW_SIZE = 13
    HEATSHRINK_LOOKAHEAD_SIZE = 6

    # Post-update slideshow
    SPLASH_BIN_NAME = "splash.bin"

    def init(self):
        self.subparsers = self.parser.add_subparsers(help="sub-command help")

        # generate
        self.parser_generate = self.subparsers.add_parser(
            "generate", help="Generate update description file"
        )

        self.parser_generate.add_argument("-d", dest="directory", required=True)
        self.parser_generate.add_argument("-v", dest="version", required=True)
        self.parser_generate.add_argument("-t", dest="target", required=True)
        self.parser_generate.add_argument(
            "--dfu", dest="dfu", default="", required=False
        )
        self.parser_generate.add_argument("-r", dest="resources", required=False)
        self.parser_generate.add_argument("--stage", dest="stage", required=True)
        self.parser_generate.add_argument(
            "--radio", dest="radiobin", default="", required=False
        )
        self.parser_generate.add_argument(
            "--radioaddr",
            dest="radioaddr",
            type=lambda x: int(x, 16),
            default=0,
            required=False,
        )

        self.parser_generate.add_argument(
            "--radiotype", dest="radiotype", required=False
        )

        self.parser_generate.add_argument("--obdata", dest="obdata", required=False)
        self.parser_generate.add_argument("--splash", dest="splash", required=False)
        self.parser_generate.add_argument(
            "--I-understand-what-I-am-doing", dest="disclaimer", required=False
        )
        self.parser_generate.add_argument(
            "--stackversion", dest="stack_version", required=False, default=""
        )

        self.parser_generate.set_defaults(func=self.generate)

    def generate(self):
        stage_basename = "updater.bin"  # used to be basename(self.args.stage)
        dfu_basename = (
            "firmware.dfu" if self.args.dfu else ""
        )  # used to be basename(self.args.dfu)
        radiobin_basename = (
            "radio.bin" if self.args.radiobin else ""
        )  # used to be basename(self.args.radiobin)
        resources_basename = ""

        radio_version = 0
        radio_meta = None
        radio_addr = self.args.radioaddr
        if self.args.radiobin:
            if not self.args.radiotype:
                raise ValueError("Missing --radiotype")
            radio_meta = CoproBinary(self.args.radiobin)
            if self.args.stack_version:
                actual_stack_version_str = f"{radio_meta.img_sig.version_major}.{radio_meta.img_sig.version_minor}.{radio_meta.img_sig.version_sub}"
                if actual_stack_version_str != self.args.stack_version:
                    self.logger.error(
                        f"Stack version mismatch: expected {self.args.stack_version}, actual {actual_stack_version_str}"
                    )
                    return 1
            radio_version = self.copro_version_as_int(radio_meta, self.args.radiotype)
            if (
                get_stack_type(self.args.radiotype) not in self.WHITELISTED_STACK_TYPES
                and self.args.disclaimer != "yes"
            ):
                self.logger.error(
                    f"You are trying to bundle a non-standard stack type '{self.args.radiotype}'."
                )
                self.show_disclaimer()
                return 1

            if radio_addr == 0:
                radio_addr = radio_meta.get_flash_load_addr()
                self.logger.info(
                    f"Using guessed radio address 0x{radio_addr:08X}, verify with Release_Notes"
                    " or specify --radioaddr"
                )

        if not exists(self.args.directory):
            os.makedirs(self.args.directory)

<<<<<<< HEAD
        stage_size = os.stat(self.args.stage).st_size
        max_stage_size = 131072  # 2 * MAX_READ in src/update.c
        if stage_size > max_stage_size:
            self.logger.warn(
                f"RAM {stage_basename} size too big ({stage_size} > {max_stage_size} bytes)"
            )
            return 2
=======
        updater_stage_size = os.stat(self.args.stage).st_size
>>>>>>> 99655c15
        shutil.copyfile(self.args.stage, join(self.args.directory, stage_basename))

        dfu_size = 0
        if self.args.dfu:
            dfu_size = os.stat(self.args.dfu).st_size
            shutil.copyfile(self.args.dfu, join(self.args.directory, dfu_basename))
        if radiobin_basename:
            shutil.copyfile(
                self.args.radiobin, join(self.args.directory, radiobin_basename)
            )
        if self.args.resources:
            resources_basename = self.RESOURCE_FILE_NAME
            SlideshowMain(no_exit=True)(
                [
                    "-i",
                    str(
                        pathlib.Path(self.args.resources)
                        / "../../../assets/slideshow/firstboot"
                    ),
                    "-o",
                    str(pathlib.Path(self.args.resources) / "dolphin/firstboot.bin"),
                ]
            )
            if not self.package_resources(
                self.args.resources, join(self.args.directory, resources_basename)
            ):
                return 3

        if not self.layout_check(updater_stage_size, dfu_size, radio_addr):
            self.logger.warn("Memory layout looks suspicious")
            if self.args.disclaimer != "yes":
                self.show_disclaimer()
                return 2

        if self.args.splash:
            SlideshowMain(no_exit=True)(
                [
                    "-i",
                    str(pathlib.Path(self.args.splash).parent / "firstboot"),
                    "-o",
                    join(self.args.directory, "firstboot.bin"),
                ]
            )
            splash_args = [
                "-i",
                self.args.splash,
                "-o",
                join(self.args.directory, self.SPLASH_BIN_NAME),
            ]
            if splash_code := SlideshowMain(no_exit=True)(splash_args):
                self.logger.error(
                    f"Failed to convert splash screen data: {splash_code}"
                )
                return splash_code

        file = FlipperFormatFile()
        file.setHeader(
            "Flipper firmware upgrade configuration", self.UPDATE_MANIFEST_VERSION
        )
        file.writeKey("Info", self.args.version)
        file.writeKey("Target", self.args.target[1:])  # dirty 'f' strip
        file.writeKey("Loader", stage_basename)
        file.writeComment("little-endian hex!")
        file.writeKey("Loader CRC", self.int2ffhex(self.crc(self.args.stage)))
        file.writeKey("Firmware", dfu_basename)
        file.writeKey("Radio", radiobin_basename or "")
        file.writeKey("Radio address", self.int2ffhex(radio_addr))
        file.writeKey("Radio version", self.int2ffhex(radio_version, 12))
        if radiobin_basename:
            file.writeKey("Radio CRC", self.int2ffhex(self.crc(self.args.radiobin)))
        else:
            file.writeKey("Radio CRC", self.int2ffhex(0))
        file.writeKey("Resources", resources_basename)
        obvalues = ObReferenceValues((), (), ())
        if self.args.obdata:
            obd = OptionBytesData(self.args.obdata)
            obvalues = obd.gen_values().export()
            file.writeComment(
                "NEVER EVER MESS WITH THESE VALUES, YOU WILL BRICK YOUR DEVICE"
            )
        file.writeKey("OB reference", self.bytes2ffhex(obvalues.reference))
        file.writeKey("OB mask", self.bytes2ffhex(obvalues.compare_mask))
        file.writeKey("OB write mask", self.bytes2ffhex(obvalues.write_mask))
        file.writeKey("Splashscreen", self.SPLASH_BIN_NAME if self.args.splash else "")
        file.save(join(self.args.directory, self.UPDATE_MANIFEST_NAME))

        return 0

    def layout_check(self, stage_size, fw_size, radio_addr):
        if stage_size > self.UPDATER_SIZE_THRESHOLD:
            self.logger.warn(
                f"Updater size {stage_size}b > {self.UPDATER_SIZE_THRESHOLD}b and is not loadable on older firmwares!"
            )

        if fw_size == 0 or radio_addr == 0:
            self.logger.info("Cannot validate layout for partial package")
            return True

        fw2stack_gap = radio_addr - self.FLASH_BASE - fw_size
        self.logger.debug(f"Expected reserved space size: {fw2stack_gap}")
        fw2stack_gap_pages = fw2stack_gap / self.FLASH_PAGE_SIZE
        if fw2stack_gap_pages < 0:
            self.logger.warn(
                f"Firmware image overlaps C2 region and is not programmable!"
            )
            return False

        elif fw2stack_gap_pages < self.MIN_GAP_PAGES:
            self.logger.warn(
                f"Expected reserved flash size is too small (~{int(fw2stack_gap_pages)} page(s), need >={self.MIN_GAP_PAGES} page(s))"
            )
            return False
        return True

    def show_disclaimer(self):
        self.logger.error(
            "You might brick your device into a state in which you'd need an SWD programmer to fix it."
        )
        self.logger.error(
            "Please confirm that you REALLY want to do that with --I-understand-what-I-am-doing=yes"
        )

    def _tar_filter(self, tarinfo: tarfile.TarInfo):
        if len(tarinfo.name) > self.RESOURCE_ENTRY_NAME_MAX_LENGTH:
            self.logger.error(
                f"Cannot package resource: name '{tarinfo.name}' too long"
            )
            raise ValueError("Resource name too long")
        return tar_sanitizer_filter(tarinfo)

    def package_resources(self, srcdir: str, dst_name: str):
        try:
            src_size, compressed_size = compress_tree_tarball(
                srcdir, dst_name, filter=self._tar_filter
            )

            self.logger.info(
                f"Resources compression ratio: {compressed_size * 100 / src_size:.2f}%"
            )
            return True
        except Exception as e:
            self.logger.error(f"Cannot package resources: {e}")
            return False

    @staticmethod
    def copro_version_as_int(coprometa, stacktype):
        major = coprometa.img_sig.version_major
        minor = coprometa.img_sig.version_minor
        sub = coprometa.img_sig.version_sub
        branch = coprometa.img_sig.version_branch
        release = coprometa.img_sig.version_build
        stype = get_stack_type(stacktype)
        return (
            major
            | (minor << 8)
            | (sub << 16)
            | (branch << 24)
            | (release << 32)
            | (stype << 40)
        )

    @staticmethod
    def bytes2ffhex(value: bytes):
        return " ".join(f"{b:02X}" for b in value)

    @staticmethod
    def int2ffhex(value: int, n_hex_syms=8):
        if value:
            n_hex_syms = max(math.ceil(math.ceil(math.log2(value)) / 8) * 2, n_hex_syms)
        fmtstr = f"%0{n_hex_syms}X"
        hexstr = fmtstr % value
        return " ".join(list(Main.batch(hexstr, 2))[::-1])

    @staticmethod
    def crc(fileName):
        prev = 0
        with open(fileName, "rb") as file:
            for eachLine in file:
                prev = zlib.crc32(eachLine, prev)
        return prev & 0xFFFFFFFF

    @staticmethod
    def batch(iterable, n=1):
        iterable_len = len(iterable)
        for ndx in range(0, iterable_len, n):
            yield iterable[ndx : min(ndx + n, iterable_len)]


if __name__ == "__main__":
    Main()()<|MERGE_RESOLUTION|>--- conflicted
+++ resolved
@@ -134,17 +134,7 @@
         if not exists(self.args.directory):
             os.makedirs(self.args.directory)
 
-<<<<<<< HEAD
-        stage_size = os.stat(self.args.stage).st_size
-        max_stage_size = 131072  # 2 * MAX_READ in src/update.c
-        if stage_size > max_stage_size:
-            self.logger.warn(
-                f"RAM {stage_basename} size too big ({stage_size} > {max_stage_size} bytes)"
-            )
-            return 2
-=======
         updater_stage_size = os.stat(self.args.stage).st_size
->>>>>>> 99655c15
         shutil.copyfile(self.args.stage, join(self.args.directory, stage_basename))
 
         dfu_size = 0
