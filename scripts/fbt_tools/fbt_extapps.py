--- conflicted
+++ resolved
@@ -394,11 +394,7 @@
                 "$APPMETAEMBED_COMSTR",
             ),
             Action(
-<<<<<<< HEAD
-                "${FBT_SCRIPT_DIR}/fastfap.py ${TARGET} ${OBJCOPY}",
-=======
                 "${PYTHON3} ${FBT_SCRIPT_DIR}/fastfap.py ${TARGET} ${OBJCOPY}",
->>>>>>> b51f0b2c
                 "$FASTFAP_COMSTR",
             ),
         )
