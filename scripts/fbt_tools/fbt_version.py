--- conflicted
+++ resolved
@@ -19,12 +19,6 @@
         BUILDERS={
             "VersionBuilder": Builder(
                 action=Action(
-<<<<<<< HEAD
-                    '${PYTHON3} "${VERSION_SCRIPT}" generate '
-                    "-t ${TARGET_HW} -fw-origin ${FIRMWARE_ORIGIN} "
-                    '-o ${TARGET.dir.posix} --dir "${ROOT_DIR}" --suffix "${DIST_SUFFIX}"',
-                    "${VERSIONCOMSTR}",
-=======
                     [
                         [
                             "${PYTHON3}",
@@ -38,10 +32,11 @@
                             "${TARGET.dir.posix}",
                             "--dir",
                             "${ROOT_DIR}",
+                            "--suffix",
+                            "${DIST_SUFFIX}",
                             "${VERSIONCOMSTR}",
                         ]
                     ]
->>>>>>> 4b3e8aba
                 ),
                 emitter=_version_emitter,
             ),
