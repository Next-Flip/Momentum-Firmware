--- conflicted
+++ resolved
@@ -1,11 +1,8 @@
 #!/usr/bin/env python3
 
 import os
-<<<<<<< HEAD
+import shutil
 import pathlib
-=======
-import shutil
->>>>>>> 49dcf817
 
 import asset_packer
 from flipper.app import App
