--- conflicted
+++ resolved
@@ -13,11 +13,7 @@
     exit /b 0
 )
 
-<<<<<<< HEAD
-set "FLIPPER_TOOLCHAIN_VERSION=31"
-=======
 set "FLIPPER_TOOLCHAIN_VERSION=32"
->>>>>>> b1578705
 
 if ["%FBT_TOOLCHAIN_PATH%"] == [""] (
     set "FBT_TOOLCHAIN_PATH=%FBT_ROOT%"
