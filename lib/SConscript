--- conflicted
+++ resolved
@@ -15,18 +15,6 @@
         Dir("update_util"),
         Dir("print"),
     ],
-<<<<<<< HEAD
-    SDK_HEADERS=[
-        File("one_wire/one_wire_host_timing.h"),
-        File("one_wire/one_wire_host.h"),
-        File("one_wire/one_wire_slave.h"),
-        File("one_wire/one_wire_device.h"),
-        File("one_wire/ibutton/ibutton_worker.h"),
-        File("one_wire/maxim_crc.h"),
-        File("u8g2/u8g2.h"),
-    ],
-=======
->>>>>>> 111c7557
 )
 
 
