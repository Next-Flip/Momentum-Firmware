--- conflicted
+++ resolved
@@ -45,10 +45,7 @@
             )
         ),
         File("u8g2/u8g2.h"),
-<<<<<<< HEAD
         File("xtreme/xtreme.h"),
-=======
->>>>>>> 1d2d05cf
     ],
     CPPDEFINES=[
         '"M_MEMORY_FULL(x)=abort()"',
