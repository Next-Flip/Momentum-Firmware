Import("env")


env.Append(
    CPPPATH=[
        "#/",
        "#/lib",  # TODO FL-3553: remove!
        # Ugly hack
        Dir("../assets/compiled"),
        Dir("../../icons"),
    ],
)


libs = env.BuildModules(
    [
        "tlsf",
        "mlib",
        "stm32wb",
        "freertos",
        "print",
        "microtar",
        "mbedtls",
        "toolbox",
        "libusb_stm32",
        "drivers",
        "fatfs",
        "flipper_format",
        "one_wire",
        "ibutton",
        "infrared",
        "littlefs",
        "subghz",
        "nfc",
        "digital_signal",
        "pulse_reader",
        "signal_reader",
        "appframe",
        "u8g2",
        "lfrfid",
        "flipper_application",
        "music_worker",
<<<<<<< HEAD
        "mjs",
        "nanopb",
        "update_util",
        "momentum",
        "heatshrink",
        "ble_profile",
        "bit_lib",
        "datetime",
=======
        "uzlib",
>>>>>>> 5a431efa
    ],
)

Return("libs")<|MERGE_RESOLUTION|>--- conflicted
+++ resolved
@@ -40,7 +40,7 @@
         "lfrfid",
         "flipper_application",
         "music_worker",
-<<<<<<< HEAD
+        "uzlib",
         "mjs",
         "nanopb",
         "update_util",
@@ -49,9 +49,6 @@
         "ble_profile",
         "bit_lib",
         "datetime",
-=======
-        "uzlib",
->>>>>>> 5a431efa
     ],
 )
 
