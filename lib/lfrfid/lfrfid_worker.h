--- conflicted
+++ resolved
@@ -107,22 +107,14 @@
     void* context);
 
 /**
-<<<<<<< HEAD
- * @brief Start write with pass mode
-=======
  * @brief Start write and set pass mode
->>>>>>> 41c316d6
  * 
  * @param worker 
  * @param protocol 
  * @param callback 
  * @param context 
  */
-<<<<<<< HEAD
-void lfrfid_worker_write_with_pass_start(
-=======
 void lfrfid_worker_write_and_set_pass_start(
->>>>>>> 41c316d6
     LFRFIDWorker* worker,
     LFRFIDProtocol protocol,
     LFRFIDWorkerWriteCallback callback,
