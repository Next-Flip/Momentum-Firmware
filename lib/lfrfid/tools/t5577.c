--- conflicted
+++ resolved
@@ -79,10 +79,7 @@
 }
 
 static void t5577_write_block_pass(
-<<<<<<< HEAD
-=======
     uint8_t page,
->>>>>>> 634e841c
     uint8_t block,
     bool lock_bit,
     uint32_t data,
@@ -95,13 +92,6 @@
 
     // opcode for page
     t5577_write_opcode((page == 1) ? T5577_OPCODE_PAGE_1 : T5577_OPCODE_PAGE_0);
-
-    // password
-    if(with_pass) {
-        for(uint8_t i = 0; i < 32; i++) {
-            t5577_write_bit((password >> (31 - i)) & 1);
-        }
-    }
 
     // password
     if(with_pass) {
@@ -130,11 +120,7 @@
 }
 
 static void t5577_write_block_simple(uint8_t block, bool lock_bit, uint32_t data) {
-<<<<<<< HEAD
-    t5577_write_block_pass(block, lock_bit, data, false, 0);
-=======
     t5577_write_block_pass(0, block, lock_bit, data, false, 0);
->>>>>>> 634e841c
 }
 
 void t5577_write(LFRFIDT5577* data) {
@@ -152,9 +138,6 @@
     t5577_start();
     FURI_CRITICAL_ENTER();
     for(size_t i = 0; i < data->blocks_to_write; i++) {
-<<<<<<< HEAD
-        t5577_write_block_pass(i, false, data->block[i], true, password);
-=======
         t5577_write_block_pass(0, i, false, data->block[i], true, password);
     }
     t5577_write_reset();
@@ -175,7 +158,6 @@
         mask >>= 1;
         if(!need_to_write) continue;
         t5577_write_block_pass(page, i, false, data->block[i], true, password);
->>>>>>> 634e841c
     }
     t5577_write_reset();
     FURI_CRITICAL_EXIT();
