#include "t5577.h"
#include <furi.h>
#include <furi_hal_rfid.h>
#include <stddef.h>

#define T5577_TIMING_WAIT_TIME 400
#define T5577_TIMING_START_GAP 30
#define T5577_TIMING_WRITE_GAP 18
#define T5577_TIMING_DATA_0 24
#define T5577_TIMING_DATA_1 56
#define T5577_TIMING_PROGRAM 700

#define T5577_OPCODE_PAGE_0 0b10
#define T5577_OPCODE_PAGE_1 0b11
#define T5577_OPCODE_RESET 0b00

#define T5577_BLOCKS_IN_PAGE_0 8
#define T5577_BLOCKS_IN_PAGE_1 4

<<<<<<< HEAD
//TODO: use .txt file in resources for passwords.
const uint32_t default_passwords[] = {
    0x51243648, 0x000D8787, 0x19920427, 0x50524F58, 0xF9DCEBA0, 0x65857569, 0x05D73B9F, 0x89A69E60,
    0x314159E0, 0xAA55BBBB, 0xA5B4C3D2, 0x1C0B5848, 0x00434343, 0x444E4752, 0x4E457854, 0x44B44CAE,
    0x88661858, 0xE9920427, 0x575F4F4B, 0x50520901, 0x20206666, 0x65857569, 0x5469616E, 0x7686962A,
    0xC0F5009A, 0x07CEE75D, 0xfeedbeef, 0xdeadc0de, 0x00000000, 0x11111111, 0x22222222, 0x33333333,
    0x44444444, 0x55555555, 0x66666666, 0x77777777, 0x88888888, 0x99999999, 0xAAAAAAAA, 0xBBBBBBBB,
    0xCCCCCCCC, 0xDDDDDDDD, 0xEEEEEEEE, 0xFFFFFFFF, 0xa0a1a2a3, 0xb0b1b2b3, 0x50415353, 0x00000001,
    0x00000002, 0x0000000a, 0x0000000b, 0x01020304, 0x02030405, 0x03040506, 0x04050607, 0x05060708,
    0x06070809, 0x0708090A, 0x08090A0B, 0x090A0B0C, 0x0A0B0C0D, 0x0B0C0D0E, 0x0C0D0E0F, 0x01234567,
    0x12345678, 0x10000000, 0x20000000, 0x30000000, 0x40000000, 0x50000000, 0x60000000, 0x70000000,
    0x80000000, 0x90000000, 0xA0000000, 0xB0000000, 0xC0000000, 0xD0000000, 0xE0000000, 0xF0000000,
    0x10101010, 0x01010101, 0x11223344, 0x22334455, 0x33445566, 0x44556677, 0x55667788, 0x66778899,
    0x778899AA, 0x8899AABB, 0x99AABBCC, 0xAABBCCDD, 0xBBCCDDEE, 0xCCDDEEFF, 0x0CB7E7FC, 0xFABADA11,
    0x87654321, 0x12341234, 0x69696969, 0x12121212, 0x12344321, 0x1234ABCD, 0x11112222, 0x13131313,
    0x10041004, 0x31415926, 0xabcd1234, 0x20002000, 0x19721972, 0xaa55aa55, 0x55aa55aa, 0x4f271149,
    0x07d7bb0b, 0x9636ef8f, 0xb5f44686, 0x9E3779B9, 0xC6EF3720, 0x7854794A, 0xF1EA5EED, 0x69314718,
    0x57721566, 0x93C467E3, 0x27182818, 0x50415353};

const uint32_t* t5577_get_default_passwords(uint8_t* len) {
    *len = sizeof(default_passwords) / sizeof(uint32_t);
    return default_passwords;
}

=======
>>>>>>> 41c316d6
static void t5577_start() {
    furi_hal_rfid_tim_read_start(125000, 0.5);

    // do not ground the antenna
    furi_hal_rfid_pin_pull_release();
}

static void t5577_stop() {
    furi_hal_rfid_tim_read_stop();
    furi_hal_rfid_pins_reset();
}

static void t5577_write_gap(uint32_t gap_time) {
    furi_hal_rfid_tim_read_pause();
    furi_delay_us(gap_time * 8);
    furi_hal_rfid_tim_read_continue();
}

static void t5577_write_bit(bool value) {
    if(value) {
        furi_delay_us(T5577_TIMING_DATA_1 * 8);
    } else {
        furi_delay_us(T5577_TIMING_DATA_0 * 8);
    }
    t5577_write_gap(T5577_TIMING_WRITE_GAP);
}

static void t5577_write_opcode(uint8_t value) {
    t5577_write_bit((value >> 1) & 1);
    t5577_write_bit((value >> 0) & 1);
}

static void t5577_write_reset() {
    t5577_write_gap(T5577_TIMING_START_GAP);
    t5577_write_bit(1);
    t5577_write_bit(0);
}

static void t5577_write_block_pass(
    uint8_t page,
    uint8_t block,
    bool lock_bit,
    uint32_t data,
    bool with_pass,
    uint32_t password) {
    furi_delay_us(T5577_TIMING_WAIT_TIME * 8);

    // start gap
    t5577_write_gap(T5577_TIMING_START_GAP);

    // opcode for page
    t5577_write_opcode((page == 1) ? T5577_OPCODE_PAGE_1 : T5577_OPCODE_PAGE_0);

    // password
    if(with_pass) {
        for(uint8_t i = 0; i < 32; i++) {
            t5577_write_bit((password >> (31 - i)) & 1);
        }
    }

    // lock bit
    t5577_write_bit(lock_bit);

    // data
    for(uint8_t i = 0; i < 32; i++) {
        t5577_write_bit((data >> (31 - i)) & 1);
    }

    // block address
    t5577_write_bit((block >> 2) & 1);
    t5577_write_bit((block >> 1) & 1);
    t5577_write_bit((block >> 0) & 1);

    furi_delay_us(T5577_TIMING_PROGRAM * 8);

    furi_delay_us(T5577_TIMING_WAIT_TIME * 8);
    t5577_write_reset();
}

static void t5577_write_block_simple(uint8_t block, bool lock_bit, uint32_t data) {
    t5577_write_block_pass(0, block, lock_bit, data, false, 0);
}

void t5577_write(LFRFIDT5577* data) {
    t5577_start();
    FURI_CRITICAL_ENTER();
    for(size_t i = 0; i < data->blocks_to_write; i++) {
        t5577_write_block_simple(i, false, data->block[i]);
    }
    t5577_write_reset();
    FURI_CRITICAL_EXIT();
    t5577_stop();
}

void t5577_write_with_pass(LFRFIDT5577* data, uint32_t password) {
    t5577_start();
    FURI_CRITICAL_ENTER();
    for(size_t i = 0; i < data->blocks_to_write; i++) {
        t5577_write_block_pass(0, i, false, data->block[i], true, password);
    }
    t5577_write_reset();
    FURI_CRITICAL_EXIT();
    t5577_stop();
}

<<<<<<< HEAD
void t5577_write_with_mask(LFRFIDT5577* data, uint8_t page, uint32_t password) {
=======
void t5577_write_with_mask(LFRFIDT5577* data, uint8_t page, bool with_pass, uint32_t password) {
>>>>>>> 41c316d6
    t5577_start();
    FURI_CRITICAL_ENTER();

    uint8_t mask = data->mask;

    size_t pages_total = (page == 0) ? T5577_BLOCKS_IN_PAGE_0 : T5577_BLOCKS_IN_PAGE_1;

    for(size_t i = 0; i < pages_total; i++) {
        bool need_to_write = mask & 1;
        mask >>= 1;
        if(!need_to_write) continue;
<<<<<<< HEAD
        t5577_write_block_pass(page, i, false, data->block[i], true, password);
=======
        t5577_write_block_pass(page, i, false, data->block[i], with_pass, password);
>>>>>>> 41c316d6
    }
    t5577_write_reset();
    FURI_CRITICAL_EXIT();
    t5577_stop();
}<|MERGE_RESOLUTION|>--- conflicted
+++ resolved
@@ -17,33 +17,6 @@
 #define T5577_BLOCKS_IN_PAGE_0 8
 #define T5577_BLOCKS_IN_PAGE_1 4
 
-<<<<<<< HEAD
-//TODO: use .txt file in resources for passwords.
-const uint32_t default_passwords[] = {
-    0x51243648, 0x000D8787, 0x19920427, 0x50524F58, 0xF9DCEBA0, 0x65857569, 0x05D73B9F, 0x89A69E60,
-    0x314159E0, 0xAA55BBBB, 0xA5B4C3D2, 0x1C0B5848, 0x00434343, 0x444E4752, 0x4E457854, 0x44B44CAE,
-    0x88661858, 0xE9920427, 0x575F4F4B, 0x50520901, 0x20206666, 0x65857569, 0x5469616E, 0x7686962A,
-    0xC0F5009A, 0x07CEE75D, 0xfeedbeef, 0xdeadc0de, 0x00000000, 0x11111111, 0x22222222, 0x33333333,
-    0x44444444, 0x55555555, 0x66666666, 0x77777777, 0x88888888, 0x99999999, 0xAAAAAAAA, 0xBBBBBBBB,
-    0xCCCCCCCC, 0xDDDDDDDD, 0xEEEEEEEE, 0xFFFFFFFF, 0xa0a1a2a3, 0xb0b1b2b3, 0x50415353, 0x00000001,
-    0x00000002, 0x0000000a, 0x0000000b, 0x01020304, 0x02030405, 0x03040506, 0x04050607, 0x05060708,
-    0x06070809, 0x0708090A, 0x08090A0B, 0x090A0B0C, 0x0A0B0C0D, 0x0B0C0D0E, 0x0C0D0E0F, 0x01234567,
-    0x12345678, 0x10000000, 0x20000000, 0x30000000, 0x40000000, 0x50000000, 0x60000000, 0x70000000,
-    0x80000000, 0x90000000, 0xA0000000, 0xB0000000, 0xC0000000, 0xD0000000, 0xE0000000, 0xF0000000,
-    0x10101010, 0x01010101, 0x11223344, 0x22334455, 0x33445566, 0x44556677, 0x55667788, 0x66778899,
-    0x778899AA, 0x8899AABB, 0x99AABBCC, 0xAABBCCDD, 0xBBCCDDEE, 0xCCDDEEFF, 0x0CB7E7FC, 0xFABADA11,
-    0x87654321, 0x12341234, 0x69696969, 0x12121212, 0x12344321, 0x1234ABCD, 0x11112222, 0x13131313,
-    0x10041004, 0x31415926, 0xabcd1234, 0x20002000, 0x19721972, 0xaa55aa55, 0x55aa55aa, 0x4f271149,
-    0x07d7bb0b, 0x9636ef8f, 0xb5f44686, 0x9E3779B9, 0xC6EF3720, 0x7854794A, 0xF1EA5EED, 0x69314718,
-    0x57721566, 0x93C467E3, 0x27182818, 0x50415353};
-
-const uint32_t* t5577_get_default_passwords(uint8_t* len) {
-    *len = sizeof(default_passwords) / sizeof(uint32_t);
-    return default_passwords;
-}
-
-=======
->>>>>>> 41c316d6
 static void t5577_start() {
     furi_hal_rfid_tim_read_start(125000, 0.5);
 
@@ -149,11 +122,7 @@
     t5577_stop();
 }
 
-<<<<<<< HEAD
-void t5577_write_with_mask(LFRFIDT5577* data, uint8_t page, uint32_t password) {
-=======
 void t5577_write_with_mask(LFRFIDT5577* data, uint8_t page, bool with_pass, uint32_t password) {
->>>>>>> 41c316d6
     t5577_start();
     FURI_CRITICAL_ENTER();
 
@@ -165,11 +134,7 @@
         bool need_to_write = mask & 1;
         mask >>= 1;
         if(!need_to_write) continue;
-<<<<<<< HEAD
-        t5577_write_block_pass(page, i, false, data->block[i], true, password);
-=======
         t5577_write_block_pass(page, i, false, data->block[i], with_pass, password);
->>>>>>> 41c316d6
     }
     t5577_write_reset();
     FURI_CRITICAL_EXIT();
