--- conflicted
+++ resolved
@@ -38,7 +38,6 @@
     free(protocol);
 }
 
-<<<<<<< HEAD
 uint8_t* protocol_gproxii_get_data(ProtocolGProxII* protocol) {
     return protocol->decoded_data;
 }
@@ -80,10 +79,6 @@
     default:
     }
     return true;
-=======
-uint8_t* protocol_gproxii_get_data(ProtocolGProxII* proto) {
-    return proto->decoded_data;
->>>>>>> 9bdf41d8
 }
 
 void protocol_gproxii_decoder_start(ProtocolGProxII* protocol) {
@@ -133,11 +128,7 @@
     if(bit_lib_get_bits(protocol->data, 0, 6) != 0b111110) return false;
 
     // Check always 0 parity on every 5th bit after preamble
-<<<<<<< HEAD
-    if(!bit_lib_test_parity(protocol->data, 6, GPROXII_ENCODED_BIT_SIZE, BitLibParityAlways0, 5))
-=======
     if(!bit_lib_test_parity(protocol->data, 6, GPROXII_ENCODED_BIT_SIZE, BitLibParityAlways0, 5)) {
->>>>>>> 9bdf41d8
         return false;
     }
 
