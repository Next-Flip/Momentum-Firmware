#pragma once
#include <toolbox/protocols/protocol.h>
#include "../tools/t5577.h"

typedef enum {
    LFRFIDFeatureASK = 1 << 0, /** ASK Demodulation */
    LFRFIDFeaturePSK = 1 << 1, /** PSK Demodulation */
} LFRFIDFeature;

typedef enum {
    LFRFIDProtocolEM4100,
    LFRFIDProtocolEM4100_32,
    LFRFIDProtocolEM4100_16,
    LFRFIDProtocolElectra,
    LFRFIDProtocolH10301,
    LFRFIDProtocolIdteck,
    LFRFIDProtocolIndala26,
    LFRFIDProtocolIOProxXSF,
    LFRFIDProtocolAwid,
    LFRFIDProtocolFDXA,
    LFRFIDProtocolFDXB,
    LFRFIDProtocolHidGeneric,
    LFRFIDProtocolHidExGeneric,
    LFRFIDProtocolPyramid,
    LFRFIDProtocolViking,
    LFRFIDProtocolJablotron,
    LFRFIDProtocolParadox,
    LFRFIDProtocolPACStanley,
    LFRFIDProtocolKeri,
    LFRFIDProtocolGallagher,
    LFRFIDProtocolNexwatch,
    LFRFIDProtocolSecurakey,
<<<<<<< HEAD
    LFRFIDProtocolInstaFob,
=======
    LFRFIDProtocolGProxII,
>>>>>>> bec6bd38
    LFRFIDProtocolMax,
} LFRFIDProtocol;

extern const ProtocolBase* lfrfid_protocols[];

typedef enum {
    LFRFIDWriteTypeT5577,
} LFRFIDWriteType;

typedef struct {
    LFRFIDWriteType write_type;
    union {
        LFRFIDT5577 t5577;
    };
} LFRFIDWriteRequest;<|MERGE_RESOLUTION|>--- conflicted
+++ resolved
@@ -30,11 +30,8 @@
     LFRFIDProtocolGallagher,
     LFRFIDProtocolNexwatch,
     LFRFIDProtocolSecurakey,
-<<<<<<< HEAD
+    LFRFIDProtocolGProxII,
     LFRFIDProtocolInstaFob,
-=======
-    LFRFIDProtocolGProxII,
->>>>>>> bec6bd38
     LFRFIDProtocolMax,
 } LFRFIDProtocol;
 
