#include "lfrfid_protocols.h"
#include "protocol_em4100.h"
#include "protocol_h10301.h"
#include "protocol_idteck.h"
#include "protocol_indala26.h"
#include "protocol_io_prox_xsf.h"
#include "protocol_awid.h"
#include "protocol_fdx_a.h"
#include "protocol_fdx_b.h"
#include "protocol_hid_generic.h"
#include "protocol_hid_ex_generic.h"
#include "protocol_pyramid.h"
#include "protocol_viking.h"
#include "protocol_jablotron.h"
#include "protocol_paradox.h"
#include "protocol_pac_stanley.h"
#include "protocol_keri.h"
#include "protocol_gallagher.h"
#include "protocol_nexwatch.h"

const ProtocolBase* lfrfid_protocols[] = {
    [LFRFIDProtocolEM4100] = &protocol_em4100,
<<<<<<< HEAD
    [LFRFIDProtocolEM4100_32] = &protocol_em4100_32,
=======
    [LFRFIDProtocolEM410032] = &protocol_em4100_32,
    [LFRFIDProtocolEM410016] = &protocol_em4100_16,
>>>>>>> 87804374
    [LFRFIDProtocolH10301] = &protocol_h10301,
    [LFRFIDProtocolIdteck] = &protocol_idteck,
    [LFRFIDProtocolIndala26] = &protocol_indala26,
    [LFRFIDProtocolIOProxXSF] = &protocol_io_prox_xsf,
    [LFRFIDProtocolAwid] = &protocol_awid,
    [LFRFIDProtocolFDXA] = &protocol_fdx_a,
    [LFRFIDProtocolFDXB] = &protocol_fdx_b,
    [LFRFIDProtocolHidGeneric] = &protocol_hid_generic,
    [LFRFIDProtocolHidExGeneric] = &protocol_hid_ex_generic,
    [LFRFIDProtocolPyramid] = &protocol_pyramid,
    [LFRFIDProtocolViking] = &protocol_viking,
    [LFRFIDProtocolJablotron] = &protocol_jablotron,
    [LFRFIDProtocolParadox] = &protocol_paradox,
    [LFRFIDProtocolPACStanley] = &protocol_pac_stanley,
    [LFRFIDProtocolKeri] = &protocol_keri,
    [LFRFIDProtocolGallagher] = &protocol_gallagher,
    [LFRFIDProtocolNexwatch] = &protocol_nexwatch,
};<|MERGE_RESOLUTION|>--- conflicted
+++ resolved
@@ -20,12 +20,8 @@
 
 const ProtocolBase* lfrfid_protocols[] = {
     [LFRFIDProtocolEM4100] = &protocol_em4100,
-<<<<<<< HEAD
-    [LFRFIDProtocolEM4100_32] = &protocol_em4100_32,
-=======
     [LFRFIDProtocolEM410032] = &protocol_em4100_32,
     [LFRFIDProtocolEM410016] = &protocol_em4100_16,
->>>>>>> 87804374
     [LFRFIDProtocolH10301] = &protocol_h10301,
     [LFRFIDProtocolIdteck] = &protocol_idteck,
     [LFRFIDProtocolIndala26] = &protocol_indala26,
