--- conflicted
+++ resolved
@@ -121,13 +121,8 @@
     return found;
 }
 
-<<<<<<< HEAD
 static bool flipper_format_stream_read_value(Stream* stream, string_t value, bool* last) {
     enum { LeadingSpace, ReadValue, TrailingSpace } state = LeadingSpace;
-=======
-static bool flipper_format_stream_read_value(Stream* stream, FuriString* value, bool* last) {
-    furi_string_reset(value);
->>>>>>> 4bf29827
     const size_t buffer_size = 32;
     uint8_t buffer[buffer_size];
     bool result = false;
@@ -139,12 +134,7 @@
         size_t was_read = stream_read(stream, buffer, buffer_size);
 
         if(was_read == 0) {
-<<<<<<< HEAD
             if(state != LeadingSpace && stream_eof(stream)) {
-=======
-            // check EOF
-            if(stream_eof(stream) && furi_string_size(value) > 0) {
->>>>>>> 4bf29827
                 result = true;
                 *last = true;
             } else {
@@ -153,17 +143,7 @@
         }
 
         for(uint16_t i = 0; i < was_read; i++) {
-<<<<<<< HEAD
             const uint8_t data = buffer[i];
-=======
-            uint8_t data = buffer[i];
-            if(data == flipper_format_eoln) {
-                if(furi_string_size(value) > 0) {
-                    if(!stream_seek(stream, i - was_read, StreamOffsetFromCurrent)) {
-                        error = true;
-                        break;
-                    }
->>>>>>> 4bf29827
 
             if(state == LeadingSpace) {
                 if(flipper_format_stream_is_space(data)) {
@@ -176,15 +156,10 @@
                     state = ReadValue;
                     string_push_back(value, data);
                 }
-<<<<<<< HEAD
             } else if(state == ReadValue) {
                 if(flipper_format_stream_is_space(data)) {
                     state = TrailingSpace;
                 } else if(data == flipper_format_eoln) {
-=======
-            } else if(data == ' ') {
-                if(furi_string_size(value) > 0) {
->>>>>>> 4bf29827
                     if(!stream_seek(stream, i - was_read, StreamOffsetFromCurrent)) {
                         error = true;
                     } else {
@@ -195,7 +170,6 @@
                 } else {
                     string_push_back(value, data);
                 }
-<<<<<<< HEAD
             } else if(state == TrailingSpace) {
                 if(flipper_format_stream_is_space(data)) {
                     continue;
@@ -206,13 +180,6 @@
                     result = true;
                 }
                 break;
-=======
-
-            } else if(data == flipper_format_eolr) {
-                // Ignore
-            } else {
-                furi_string_push_back(value, data);
->>>>>>> 4bf29827
             }
         }
 
