Import("env")

env.Append(
    CPPPATH=[
        "#/lib/subghz",
    ],
    SDK_HEADERS=[
        File("#/lib/subghz/environment.h"),
        File("#/lib/subghz/receiver.h"),
        File("#/lib/subghz/subghz_worker.h"),
        File("#/lib/subghz/subghz_tx_rx_worker.h"),
        File("#/lib/subghz/transmitter.h"),
<<<<<<< HEAD
        File("#/lib/subghz/protocols/registry.h"),
=======
>>>>>>> c59241b9
        File("#/lib/subghz/protocols/raw.h"),
    ],
)

libenv = env.Clone(FW_LIB_NAME="subghz")
libenv.ApplyLibFlags()

sources = libenv.GlobRecursive("*.c*")

lib = libenv.StaticLibrary("${FW_LIB_NAME}", sources)
libenv.Install("${LIB_DIST_DIR}", lib)
Return("lib")<|MERGE_RESOLUTION|>--- conflicted
+++ resolved
@@ -10,10 +10,6 @@
         File("#/lib/subghz/subghz_worker.h"),
         File("#/lib/subghz/subghz_tx_rx_worker.h"),
         File("#/lib/subghz/transmitter.h"),
-<<<<<<< HEAD
-        File("#/lib/subghz/protocols/registry.h"),
-=======
->>>>>>> c59241b9
         File("#/lib/subghz/protocols/raw.h"),
     ],
 )
