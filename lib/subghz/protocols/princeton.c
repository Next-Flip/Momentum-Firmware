#include "princeton.h"

#include "../blocks/const.h"
#include "../blocks/decoder.h"
#include "../blocks/encoder.h"
#include "../blocks/generic.h"
#include "../blocks/math.h"

#include "../blocks/custom_btn_i.h"

/*
 * Help
 * https://phreakerclub.com/447
 *
 */

#define TAG "SubGhzProtocolPrinceton"

#define PRINCETON_GUARD_TIME_DEFALUT 30 //GUARD_TIME = PRINCETON_GUARD_TIME_DEFALUT * TE
// Guard Time value should be between 15 -> 72 otherwise default value will be used

static const SubGhzBlockConst subghz_protocol_princeton_const = {
    .te_short = 390,
    .te_long = 1170,
    .te_delta = 300,
    .min_count_bit_for_found = 24,
};

struct SubGhzProtocolDecoderPrinceton {
    SubGhzProtocolDecoderBase base;

    SubGhzBlockDecoder decoder;
    SubGhzBlockGeneric generic;

    uint32_t te;
    uint32_t last_data;
    uint32_t guard_time;
};

struct SubGhzProtocolEncoderPrinceton {
    SubGhzProtocolEncoderBase base;

    SubGhzProtocolBlockEncoder encoder;
    SubGhzBlockGeneric generic;

    uint32_t te;
    uint32_t guard_time;
};

typedef enum {
    PrincetonDecoderStepReset = 0,
    PrincetonDecoderStepSaveDuration,
    PrincetonDecoderStepCheckDuration,
} PrincetonDecoderStep;

const SubGhzProtocolDecoder subghz_protocol_princeton_decoder = {
    .alloc = subghz_protocol_decoder_princeton_alloc,
    .free = subghz_protocol_decoder_princeton_free,

    .feed = subghz_protocol_decoder_princeton_feed,
    .reset = subghz_protocol_decoder_princeton_reset,

    .get_hash_data = NULL,
    .get_hash_data_long = subghz_protocol_decoder_princeton_get_hash_data,
    .serialize = subghz_protocol_decoder_princeton_serialize,
    .deserialize = subghz_protocol_decoder_princeton_deserialize,
    .get_string = subghz_protocol_decoder_princeton_get_string,
    .get_string_brief = NULL,
};

const SubGhzProtocolEncoder subghz_protocol_princeton_encoder = {
    .alloc = subghz_protocol_encoder_princeton_alloc,
    .free = subghz_protocol_encoder_princeton_free,

    .deserialize = subghz_protocol_encoder_princeton_deserialize,
    .stop = subghz_protocol_encoder_princeton_stop,
    .yield = subghz_protocol_encoder_princeton_yield,
};

const SubGhzProtocol subghz_protocol_princeton = {
    .name = SUBGHZ_PROTOCOL_PRINCETON_NAME,
    .type = SubGhzProtocolTypeStatic,
    .flag = SubGhzProtocolFlag_433 | SubGhzProtocolFlag_868 | SubGhzProtocolFlag_315 |
            SubGhzProtocolFlag_AM | SubGhzProtocolFlag_Decodable | SubGhzProtocolFlag_Load |
            SubGhzProtocolFlag_Save | SubGhzProtocolFlag_Send,

    .decoder = &subghz_protocol_princeton_decoder,
    .encoder = &subghz_protocol_princeton_encoder,

    .filter = SubGhzProtocolFilter_Princeton,
};

void* subghz_protocol_encoder_princeton_alloc(SubGhzEnvironment* environment) {
    UNUSED(environment);
    SubGhzProtocolEncoderPrinceton* instance = malloc(sizeof(SubGhzProtocolEncoderPrinceton));

    instance->base.protocol = &subghz_protocol_princeton;
    instance->generic.protocol_name = instance->base.protocol->name;

    instance->encoder.repeat = 10;
    instance->encoder.size_upload = 52; //max 24bit*2 + 2 (start, stop)
    instance->encoder.upload = malloc(instance->encoder.size_upload * sizeof(LevelDuration));
    instance->encoder.is_running = false;
    return instance;
}

void subghz_protocol_encoder_princeton_free(void* context) {
    furi_assert(context);
    SubGhzProtocolEncoderPrinceton* instance = context;
    free(instance->encoder.upload);
    free(instance);
}

// Get custom button code
static uint8_t subghz_protocol_princeton_get_btn_code(void) {
    uint8_t custom_btn_id = subghz_custom_btn_get();
    uint8_t original_btn_code = subghz_custom_btn_get_original();
    uint8_t btn = original_btn_code;

    // Set custom button
    if((custom_btn_id == SUBGHZ_CUSTOM_BTN_OK) && (original_btn_code != 0)) {
        // Restore original button code
        btn = original_btn_code;
    } else if(custom_btn_id == SUBGHZ_CUSTOM_BTN_UP) {
        switch(original_btn_code) {
        case 0x1:
            btn = 0x2;
            break;
        case 0x2:
            btn = 0x1;
            break;
        case 0x4:
            btn = 0x2;
            break;
        case 0x8:
            btn = 0x2;
            break;
        case 0xF:
            btn = 0x2;
            break;

        default:
            btn = 0x2;
            break;
        }
    } else if(custom_btn_id == SUBGHZ_CUSTOM_BTN_DOWN) {
        switch(original_btn_code) {
        case 0x1:
            btn = 0x4;
            break;
        case 0x2:
            btn = 0x4;
            break;
        case 0x4:
            btn = 0x1;
            break;
        case 0x8:
            btn = 0x1;
            break;
        case 0xF:
            btn = 0x1;
            break;

        default:
            btn = 0x1;
            break;
        }
    } else if(custom_btn_id == SUBGHZ_CUSTOM_BTN_LEFT) {
        switch(original_btn_code) {
        case 0x1:
            btn = 0x8;
            break;
        case 0x2:
            btn = 0x8;
            break;
        case 0x4:
            btn = 0x8;
            break;
        case 0x8:
            btn = 0x4;
            break;
        case 0xF:
            btn = 0x4;
            break;

        default:
            btn = 0x4;
            break;
        }
    } else if(custom_btn_id == SUBGHZ_CUSTOM_BTN_RIGHT) {
        switch(original_btn_code) {
        case 0x1:
            btn = 0xF;
            break;
        case 0x2:
            btn = 0xF;
            break;
        case 0x4:
            btn = 0xF;
            break;
        case 0x8:
            btn = 0xF;
            break;
        case 0xF:
            btn = 0x8;
            break;

        default:
            btn = 0x8;
            break;
        }
    }

    return btn;
}

/**
 * Generating an upload from data.
 * @param instance Pointer to a SubGhzProtocolEncoderPrinceton instance
 * @return true On success
 */
static bool
    subghz_protocol_encoder_princeton_get_upload(SubGhzProtocolEncoderPrinceton* instance) {
    furi_assert(instance);

    // Generate new key using custom or default button
    instance->generic.btn = subghz_protocol_princeton_get_btn_code();

    // Reconstruction of the data
    instance->generic.data =
        ((uint64_t)instance->generic.serial << 4 | (uint64_t)instance->generic.btn);

    size_t index = 0;
    size_t size_upload = (instance->generic.data_count_bit * 2) + 2;
    if(size_upload > instance->encoder.size_upload) {
        FURI_LOG_E(TAG, "Size upload exceeds allocated encoder buffer.");
        return false;
    } else {
        instance->encoder.size_upload = size_upload;
    }

    //Send key data
    for(uint8_t i = instance->generic.data_count_bit; i > 0; i--) {
        if(bit_read(instance->generic.data, i - 1)) {
            //send bit 1
            instance->encoder.upload[index++] =
                level_duration_make(true, (uint32_t)instance->te * 3);
            instance->encoder.upload[index++] = level_duration_make(false, (uint32_t)instance->te);
        } else {
            //send bit 0
            instance->encoder.upload[index++] = level_duration_make(true, (uint32_t)instance->te);
            instance->encoder.upload[index++] =
                level_duration_make(false, (uint32_t)instance->te * 3);
        }
    }

    //Send Stop bit
    instance->encoder.upload[index++] = level_duration_make(true, (uint32_t)instance->te);
    //Send PT_GUARD_TIME
    instance->encoder.upload[index++] =
        level_duration_make(false, (uint32_t)instance->te * instance->guard_time);

    return true;
}

/** 
 * Analysis of received data
 * @param instance Pointer to a SubGhzBlockGeneric* instance
 */
static void subghz_protocol_princeton_check_remote_controller(SubGhzBlockGeneric* instance) {
    instance->serial = instance->data >> 4;
    instance->btn = instance->data & 0xF;

    // Save original button for later use
    if(subghz_custom_btn_get_original() == 0) {
        subghz_custom_btn_set_original(instance->btn);
    }
    subghz_custom_btn_set_max(4);
}

SubGhzProtocolStatus
    subghz_protocol_encoder_princeton_deserialize(void* context, FlipperFormat* flipper_format) {
    furi_assert(context);
    SubGhzProtocolEncoderPrinceton* instance = context;
    SubGhzProtocolStatus ret = SubGhzProtocolStatusError;
    do {
        ret = subghz_block_generic_deserialize_check_count_bit(
            &instance->generic,
            flipper_format,
            subghz_protocol_princeton_const.min_count_bit_for_found);
        if(ret != SubGhzProtocolStatusOk) {
            break;
        }
        if(!flipper_format_rewind(flipper_format)) {
            FURI_LOG_E(TAG, "Rewind error");
            ret = SubGhzProtocolStatusErrorParserOthers;
            break;
        }
        if(!flipper_format_read_uint32(flipper_format, "TE", (uint32_t*)&instance->te, 1)) {
            FURI_LOG_E(TAG, "Missing TE");
            ret = SubGhzProtocolStatusErrorParserTe;
            break;
        }
        //optional parameter parameter
        if(!flipper_format_read_uint32(
               flipper_format, "Guard_time", (uint32_t*)&instance->guard_time, 1)) {
            instance->guard_time = PRINCETON_GUARD_TIME_DEFALUT;
        } else {
            // Guard Time value should be between 15 -> 72 otherwise default value will be used
            if((instance->guard_time < 15) || (instance->guard_time > 72)) {
                instance->guard_time = PRINCETON_GUARD_TIME_DEFALUT;
            }
        }

        flipper_format_read_uint32(
            flipper_format, "Repeat", (uint32_t*)&instance->encoder.repeat, 1);

        // Get button and serial before calling get_upload
        subghz_protocol_princeton_check_remote_controller(&instance->generic);

        if(!subghz_protocol_encoder_princeton_get_upload(instance)) {
            ret = SubGhzProtocolStatusErrorEncoderGetUpload;
            break;
        }

        if(!flipper_format_rewind(flipper_format)) {
            FURI_LOG_E(TAG, "Rewind error");
            break;
        }
        uint8_t key_data[sizeof(uint64_t)] = {0};
        for(size_t i = 0; i < sizeof(uint64_t); i++) {
            key_data[sizeof(uint64_t) - i - 1] = (instance->generic.data >> i * 8) & 0xFF;
        }
        if(!flipper_format_update_hex(flipper_format, "Key", key_data, sizeof(uint64_t))) {
            FURI_LOG_E(TAG, "Unable to add Key");
            break;
        }
        instance->encoder.is_running = true;
    } while(false);

    return ret;
}

void subghz_protocol_encoder_princeton_stop(void* context) {
    SubGhzProtocolEncoderPrinceton* instance = context;
    instance->encoder.is_running = false;
}

LevelDuration subghz_protocol_encoder_princeton_yield(void* context) {
    SubGhzProtocolEncoderPrinceton* instance = context;

    if(instance->encoder.repeat == 0 || !instance->encoder.is_running) {
        instance->encoder.is_running = false;
        return level_duration_reset();
    }

    LevelDuration ret = instance->encoder.upload[instance->encoder.front];

    if(++instance->encoder.front == instance->encoder.size_upload) {
        instance->encoder.repeat--;
        instance->encoder.front = 0;
    }

    return ret;
}

void* subghz_protocol_decoder_princeton_alloc(SubGhzEnvironment* environment) {
    UNUSED(environment);
    SubGhzProtocolDecoderPrinceton* instance = malloc(sizeof(SubGhzProtocolDecoderPrinceton));
    instance->base.protocol = &subghz_protocol_princeton;
    instance->generic.protocol_name = instance->base.protocol->name;
    return instance;
}

void subghz_protocol_decoder_princeton_free(void* context) {
    furi_assert(context);
    SubGhzProtocolDecoderPrinceton* instance = context;
    free(instance);
}

void subghz_protocol_decoder_princeton_reset(void* context) {
    furi_assert(context);
    SubGhzProtocolDecoderPrinceton* instance = context;
    instance->decoder.parser_step = PrincetonDecoderStepReset;
    instance->last_data = 0;
}

void subghz_protocol_decoder_princeton_feed(void* context, bool level, uint32_t duration) {
    furi_assert(context);
    SubGhzProtocolDecoderPrinceton* instance = context;

    switch(instance->decoder.parser_step) {
    case PrincetonDecoderStepReset:
        if((!level) && (DURATION_DIFF(duration, subghz_protocol_princeton_const.te_short * 36) <
                        subghz_protocol_princeton_const.te_delta * 36)) {
            //Found Preambula
            instance->decoder.parser_step = PrincetonDecoderStepSaveDuration;
            instance->decoder.decode_data = 0;
            instance->decoder.decode_count_bit = 0;
            instance->te = 0;
            instance->guard_time = PRINCETON_GUARD_TIME_DEFALUT;
        }
        break;
    case PrincetonDecoderStepSaveDuration:
        //save duration
        if(level) {
            instance->decoder.te_last = duration;
            instance->te += duration;
            instance->decoder.parser_step = PrincetonDecoderStepCheckDuration;
        }
        break;
    case PrincetonDecoderStepCheckDuration:
        if(!level) {
            if(duration >= ((uint32_t)subghz_protocol_princeton_const.te_long * 2)) {
                instance->decoder.parser_step = PrincetonDecoderStepSaveDuration;
                if(instance->decoder.decode_count_bit ==
                   subghz_protocol_princeton_const.min_count_bit_for_found) {
                    if((instance->last_data == instance->decoder.decode_data) &&
                       instance->last_data) {
                        instance->te /= (instance->decoder.decode_count_bit * 4 + 1);

                        instance->generic.data = instance->decoder.decode_data;
                        instance->generic.data_count_bit = instance->decoder.decode_count_bit;
                        instance->guard_time = roundf((float)duration / instance->te);
                        // Guard Time value should be between 15 -> 72 otherwise default value will be used
                        if((instance->guard_time < 15) || (instance->guard_time > 72)) {
                            instance->guard_time = PRINCETON_GUARD_TIME_DEFALUT;
                        }

                        if(instance->base.callback)
                            instance->base.callback(&instance->base, instance->base.context);
                    }
                    instance->last_data = instance->decoder.decode_data;
                }
                instance->decoder.decode_data = 0;
                instance->decoder.decode_count_bit = 0;
                instance->te = 0;
                break;
            }

            instance->te += duration;

            if((DURATION_DIFF(instance->decoder.te_last, subghz_protocol_princeton_const.te_short) <
                subghz_protocol_princeton_const.te_delta) &&
               (DURATION_DIFF(duration, subghz_protocol_princeton_const.te_long) <
                subghz_protocol_princeton_const.te_delta * 3)) {
                subghz_protocol_blocks_add_bit(&instance->decoder, 0);
                instance->decoder.parser_step = PrincetonDecoderStepSaveDuration;
            } else if(
                (DURATION_DIFF(instance->decoder.te_last, subghz_protocol_princeton_const.te_long) <
                 subghz_protocol_princeton_const.te_delta * 3) &&
                (DURATION_DIFF(duration, subghz_protocol_princeton_const.te_short) <
                 subghz_protocol_princeton_const.te_delta)) {
                subghz_protocol_blocks_add_bit(&instance->decoder, 1);
                instance->decoder.parser_step = PrincetonDecoderStepSaveDuration;
            } else {
                instance->decoder.parser_step = PrincetonDecoderStepReset;
            }
        } else {
            instance->decoder.parser_step = PrincetonDecoderStepReset;
        }
        break;
    }
}

<<<<<<< HEAD
/** 
 * Analysis of received data
 * @param instance Pointer to a SubGhzBlockGeneric* instance
 */
static void subghz_protocol_princeton_check_remote_controller(SubGhzBlockGeneric* instance) {
    instance->serial = instance->data >> 4;
    instance->btn = instance->data & 0xF;
}

uint32_t subghz_protocol_decoder_princeton_get_hash_data(void* context) {
=======
uint8_t subghz_protocol_decoder_princeton_get_hash_data(void* context) {
>>>>>>> c2f6ce7e
    furi_assert(context);
    SubGhzProtocolDecoderPrinceton* instance = context;
    return subghz_protocol_blocks_get_hash_data_long(
        &instance->decoder, (instance->decoder.decode_count_bit / 8) + 1);
}

SubGhzProtocolStatus subghz_protocol_decoder_princeton_serialize(
    void* context,
    FlipperFormat* flipper_format,
    SubGhzRadioPreset* preset) {
    furi_assert(context);
    SubGhzProtocolDecoderPrinceton* instance = context;
    SubGhzProtocolStatus ret =
        subghz_block_generic_serialize(&instance->generic, flipper_format, preset);
    if((ret == SubGhzProtocolStatusOk) &&
       !flipper_format_write_uint32(flipper_format, "TE", &instance->te, 1)) {
        FURI_LOG_E(TAG, "Unable to add TE");
        ret = SubGhzProtocolStatusErrorParserTe;
    }
    if((ret == SubGhzProtocolStatusOk) &&
       !flipper_format_write_uint32(flipper_format, "Guard_time", &instance->guard_time, 1)) {
        FURI_LOG_E(TAG, "Unable to add Guard_time");
        ret = SubGhzProtocolStatusErrorParserOthers;
    }

    return ret;
}

SubGhzProtocolStatus
    subghz_protocol_decoder_princeton_deserialize(void* context, FlipperFormat* flipper_format) {
    furi_assert(context);
    SubGhzProtocolDecoderPrinceton* instance = context;
    SubGhzProtocolStatus ret = SubGhzProtocolStatusError;
    do {
        ret = subghz_block_generic_deserialize_check_count_bit(
            &instance->generic,
            flipper_format,
            subghz_protocol_princeton_const.min_count_bit_for_found);
        if(ret != SubGhzProtocolStatusOk) {
            break;
        }
        if(!flipper_format_rewind(flipper_format)) {
            FURI_LOG_E(TAG, "Rewind error");
            ret = SubGhzProtocolStatusErrorParserOthers;
            break;
        }
        if(!flipper_format_read_uint32(flipper_format, "TE", (uint32_t*)&instance->te, 1)) {
            FURI_LOG_E(TAG, "Missing TE");
            ret = SubGhzProtocolStatusErrorParserTe;
            break;
        }
        if(!flipper_format_read_uint32(
               flipper_format, "Guard_time", (uint32_t*)&instance->guard_time, 1)) {
            instance->guard_time = PRINCETON_GUARD_TIME_DEFALUT;
        } else {
            // Guard Time value should be between 15 -> 72 otherwise default value will be used
            if((instance->guard_time < 15) || (instance->guard_time > 72)) {
                instance->guard_time = PRINCETON_GUARD_TIME_DEFALUT;
            }
        }

    } while(false);

    return ret;
}

void subghz_protocol_decoder_princeton_get_string(void* context, FuriString* output) {
    furi_assert(context);
    SubGhzProtocolDecoderPrinceton* instance = context;
    subghz_protocol_princeton_check_remote_controller(&instance->generic);
    uint32_t data_rev = subghz_protocol_blocks_reverse_key(
        instance->generic.data, instance->generic.data_count_bit);

    furi_string_cat_printf(
        output,
        "%s %dbit\r\n"
        "Key:0x%08lX\r\n"
        "Yek:0x%08lX\r\n"
        "Sn:0x%05lX Btn:%01X\r\n"
        "Te:%luus  GT:Te*%lu\r\n",
        instance->generic.protocol_name,
        instance->generic.data_count_bit,
        (uint32_t)(instance->generic.data & 0xFFFFFF),
        data_rev,
        instance->generic.serial,
        instance->generic.btn,
        instance->te,
        instance->guard_time);
}<|MERGE_RESOLUTION|>--- conflicted
+++ resolved
@@ -463,20 +463,7 @@
     }
 }
 
-<<<<<<< HEAD
-/** 
- * Analysis of received data
- * @param instance Pointer to a SubGhzBlockGeneric* instance
- */
-static void subghz_protocol_princeton_check_remote_controller(SubGhzBlockGeneric* instance) {
-    instance->serial = instance->data >> 4;
-    instance->btn = instance->data & 0xF;
-}
-
 uint32_t subghz_protocol_decoder_princeton_get_hash_data(void* context) {
-=======
-uint8_t subghz_protocol_decoder_princeton_get_hash_data(void* context) {
->>>>>>> c2f6ce7e
     furi_assert(context);
     SubGhzProtocolDecoderPrinceton* instance = context;
     return subghz_protocol_blocks_get_hash_data_long(
