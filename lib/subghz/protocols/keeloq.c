--- conflicted
+++ resolved
@@ -427,13 +427,6 @@
     uint8_t klq_last_custom_btn = 0xA;
     if((strcmp(instance->manufacture_name, "BFT") == 0) ||
        (strcmp(instance->manufacture_name, "Aprimatic") == 0) ||
-<<<<<<< HEAD
-       (strcmp(instance->manufacture_name, "Dea_Mio") == 0)) {
-        klq_last_custom_btn = 0xF;
-    }
-    if((strcmp(instance->manufacture_name, "FAAC_RC,XT") == 0)) {
-        klq_last_custom_btn = 0xB;
-=======
        (strcmp(instance->manufacture_name, "Dea_Mio") == 0) ||
        (strcmp(instance->manufacture_name, "NICE_MHOUSE") == 0)) {
         klq_last_custom_btn = 0xF;
@@ -445,7 +438,6 @@
         klq_last_custom_btn = 0xB;
     } else if((strcmp(instance->manufacture_name, "EcoStar") == 0)) {
         klq_last_custom_btn = 0x6;
->>>>>>> 8b3b1fbc
     }
 
     btn = subghz_protocol_keeloq_get_btn_code(klq_last_custom_btn);
@@ -539,7 +531,6 @@
 
         if(!flipper_format_rewind(flipper_format)) {
             FURI_LOG_E(TAG, "Rewind error");
-<<<<<<< HEAD
             break;
         }
         // Read manufacturer from file
@@ -553,26 +544,8 @@
 
         if(!flipper_format_rewind(flipper_format)) {
             FURI_LOG_E(TAG, "Rewind error");
-=======
->>>>>>> 8b3b1fbc
-            break;
-        }
-        // Read manufacturer from file
-        if(flipper_format_read_string(
-               flipper_format, "Manufacture", instance->manufacture_from_file)) {
-            instance->manufacture_name = furi_string_get_cstr(instance->manufacture_from_file);
-            instance->keystore->mfname = instance->manufacture_name;
-        } else {
-            FURI_LOG_D(TAG, "ENCODER: Missing Manufacture");
-        }
-
-        if(!flipper_format_rewind(flipper_format)) {
-            FURI_LOG_E(TAG, "Rewind error");
-            break;
-        }
-
-        subghz_protocol_keeloq_check_remote_controller(
-            &instance->generic, instance->keystore, &instance->manufacture_name);
+            break;
+        }
 
         subghz_protocol_keeloq_check_remote_controller(
             &instance->generic, instance->keystore, &instance->manufacture_name);
