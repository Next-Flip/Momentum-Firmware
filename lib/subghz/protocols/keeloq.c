#include "keeloq.h"
#include "keeloq_common.h"

#include "../subghz_keystore.h"
#include <m-array.h>

#include "../blocks/const.h"
#include "../blocks/decoder.h"
#include "../blocks/encoder.h"
#include "../blocks/generic.h"
#include "../blocks/math.h"

#include "../blocks/custom_btn_i.h"
#include "../subghz_keystore_i.h"

#define TAG "SubGhzProtocolKeeloq"

static const SubGhzBlockConst subghz_protocol_keeloq_const = {
    .te_short = 400,
    .te_long = 800,
    .te_delta = 140,
    .min_count_bit_for_found = 64,
};

struct SubGhzProtocolDecoderKeeloq {
    SubGhzProtocolDecoderBase base;

    SubGhzBlockDecoder decoder;
    SubGhzBlockGeneric generic;

    uint16_t header_count;
    SubGhzKeystore* keystore;
    const char* manufacture_name;

    FuriString* manufacture_from_file;
};

struct SubGhzProtocolEncoderKeeloq {
    SubGhzProtocolEncoderBase base;

    SubGhzProtocolBlockEncoder encoder;
    SubGhzBlockGeneric generic;

    SubGhzKeystore* keystore;
    const char* manufacture_name;

    FuriString* manufacture_from_file;
};

typedef enum {
    KeeloqDecoderStepReset = 0,
    KeeloqDecoderStepCheckPreambula,
    KeeloqDecoderStepSaveDuration,
    KeeloqDecoderStepCheckDuration,
} KeeloqDecoderStep;

const SubGhzProtocolDecoder subghz_protocol_keeloq_decoder = {
    .alloc = subghz_protocol_decoder_keeloq_alloc,
    .free = subghz_protocol_decoder_keeloq_free,

    .feed = subghz_protocol_decoder_keeloq_feed,
    .reset = subghz_protocol_decoder_keeloq_reset,

    .get_hash_data = subghz_protocol_decoder_keeloq_get_hash_data,
    .serialize = subghz_protocol_decoder_keeloq_serialize,
    .deserialize = subghz_protocol_decoder_keeloq_deserialize,
    .get_string = subghz_protocol_decoder_keeloq_get_string,
};

const SubGhzProtocolEncoder subghz_protocol_keeloq_encoder = {
    .alloc = subghz_protocol_encoder_keeloq_alloc,
    .free = subghz_protocol_encoder_keeloq_free,

    .deserialize = subghz_protocol_encoder_keeloq_deserialize,
    .stop = subghz_protocol_encoder_keeloq_stop,
    .yield = subghz_protocol_encoder_keeloq_yield,
};

const SubGhzProtocol subghz_protocol_keeloq = {
    .name = SUBGHZ_PROTOCOL_KEELOQ_NAME,
    .type = SubGhzProtocolTypeDynamic,
    .flag = SubGhzProtocolFlag_433 | SubGhzProtocolFlag_868 | SubGhzProtocolFlag_315 |
            SubGhzProtocolFlag_AM | SubGhzProtocolFlag_Decodable | SubGhzProtocolFlag_Load |
            SubGhzProtocolFlag_Save | SubGhzProtocolFlag_Send,

    .decoder = &subghz_protocol_keeloq_decoder,
    .encoder = &subghz_protocol_keeloq_encoder,
};

/** 
 * Analysis of received data
 * @param instance Pointer to a SubGhzBlockGeneric* instance
 * @param keystore Pointer to a SubGhzKeystore* instance
 * @param manufacture_name
 */
static void subghz_protocol_keeloq_check_remote_controller(
    SubGhzBlockGeneric* instance,
    SubGhzKeystore* keystore,
    const char** manufacture_name);

void* subghz_protocol_encoder_keeloq_alloc(SubGhzEnvironment* environment) {
    SubGhzProtocolEncoderKeeloq* instance = malloc(sizeof(SubGhzProtocolEncoderKeeloq));

    instance->base.protocol = &subghz_protocol_keeloq;
    instance->generic.protocol_name = instance->base.protocol->name;
    instance->keystore = subghz_environment_get_keystore(environment);

    instance->encoder.repeat = 100;
    instance->encoder.size_upload = 256;
    instance->encoder.upload = malloc(instance->encoder.size_upload * sizeof(LevelDuration));
    instance->encoder.is_running = false;

    instance->manufacture_from_file = furi_string_alloc();

    return instance;
}

void subghz_protocol_encoder_keeloq_free(void* context) {
    furi_assert(context);
    SubGhzProtocolEncoderKeeloq* instance = context;
    furi_string_free(instance->manufacture_from_file);
    free(instance->encoder.upload);
    free(instance);
}

/** 
 * Key generation from simple data
 * @param instance Pointer to a SubGhzProtocolEncoderKeeloq* instance
 * @param btn Button number, 4 bit
 * @param counter_up increasing the counter if the value is true
 */
static bool subghz_protocol_keeloq_gen_data(
    SubGhzProtocolEncoderKeeloq* instance,
    uint8_t btn,
    bool counter_up) {
    uint32_t fix = (uint32_t)btn << 28 | instance->generic.serial;
    uint32_t hop = 0;
    uint64_t man = 0;
    uint64_t code_found_reverse;
    int res = 0;
    // No mf name set? -> set to ""
    if(instance->manufacture_name == 0x0) {
        instance->manufacture_name = "";
    }

    // programming mode on / off conditions
    ProgMode prog_mode = subghz_custom_btn_get_prog_mode();
    if(strcmp(instance->manufacture_name, "BFT") == 0) {
        // BFT programming mode on / off conditions
        if(btn == 0xF) {
            prog_mode = PROG_MODE_KEELOQ_BFT;
        } else if(prog_mode == PROG_MODE_KEELOQ_BFT) {
            prog_mode = PROG_MODE_OFF;
        }
    } else if(strcmp(instance->manufacture_name, "Aprimatic") == 0) {
        // Aprimatic programming mode on / off conditions
        if(btn == 0xF) {
            prog_mode = PROG_MODE_KEELOQ_APRIMATIC;
        } else if(prog_mode == PROG_MODE_KEELOQ_APRIMATIC) {
            prog_mode = PROG_MODE_OFF;
        }
    }
    subghz_custom_btn_set_prog_mode(prog_mode);

    // If we using BFT programming mode we will trasmit its seed in hop part like original remote
    if(prog_mode == PROG_MODE_KEELOQ_BFT) {
        hop = instance->generic.seed;
    } else if(prog_mode == PROG_MODE_KEELOQ_APRIMATIC) {
        // If we using Aprimatic programming mode we will trasmit some strange looking hop value, why? cuz manufacturer did it this way :)
        hop = 0x1A2B3C4D;
    }
    if(counter_up && prog_mode == PROG_MODE_OFF) {
        // Counter increment conditions

        // If counter is 0xFFFF we will reset it to 0
        if(instance->generic.cnt < 0xFFFF) {
            // Increase counter with value set in global settings (mult)
            if((instance->generic.cnt + furi_hal_subghz_get_rolling_counter_mult()) > 0xFFFF) {
                instance->generic.cnt = 0;
            } else {
                instance->generic.cnt += furi_hal_subghz_get_rolling_counter_mult();
            }
        } else if(instance->generic.cnt >= 0xFFFF) {
            instance->generic.cnt = 0;
        }
    }
    if(prog_mode == PROG_MODE_OFF) {
        // Protocols that do not use encryption
        if(strcmp(instance->manufacture_name, "Unknown") == 0) {
            // Simple Replay of received code
            code_found_reverse = subghz_protocol_blocks_reverse_key(
                instance->generic.data, instance->generic.data_count_bit);
            hop = code_found_reverse & 0x00000000ffffffff;
        } else if(strcmp(instance->manufacture_name, "AN-Motors") == 0) {
            // An-Motors encode
            hop = (instance->generic.cnt & 0xFF) << 24 | (instance->generic.cnt & 0xFF) << 16 |
                  (btn & 0xF) << 12 | 0x404;
        } else if(strcmp(instance->manufacture_name, "HCS101") == 0) {
            // HCS101 Encode
            hop = instance->generic.cnt << 16 | (btn & 0xF) << 12 | 0x000;
        } else {
            // Protocols that use encryption
            uint32_t decrypt = (uint32_t)btn << 28 |
                               (instance->generic.serial & 0x3FF)
                                   << 16 | //ToDo in some protocols the discriminator is 0
                               instance->generic.cnt;

            if(strcmp(instance->manufacture_name, "Aprimatic") == 0) {
                // Aprimatic uses 12bit serial number + 2bit APR1 "parity" bit in front of it replacing first 2 bits of serial
                // Thats in theory! We need to check if this is true for all Aprimatic remotes but we got only 3 recordings to test
                // For now lets assume that this is true for all Aprimatic remotes, if not we will need to add some more code here
                uint32_t apri_serial = instance->generic.serial;
                uint8_t apr1 = 0;
                for(uint16_t i = 1; i != 0b10000000000; i <<= 1) {
                    if(apri_serial & i) apr1++;
                }
                apri_serial &= 0b00001111111111;
                if(apr1 % 2 == 0) {
                    apri_serial |= 0b110000000000;
                }
                decrypt = btn << 28 | (apri_serial & 0xFFF) << 16 | instance->generic.cnt;
            } else if(
                (strcmp(instance->manufacture_name, "DTM_Neo") == 0) ||
                (strcmp(instance->manufacture_name, "FAAC_RC,XT") == 0) ||
                (strcmp(instance->manufacture_name, "Mutanco_Mutancode") == 0) ||
                (strcmp(instance->manufacture_name, "Came_Space") == 0)) {
                // DTM Neo, Came_Space uses 12bit serial -> simple learning
                // FAAC_RC,XT , Mutanco_Mutancode 12bit serial -> normal learning
                decrypt = btn << 28 | (instance->generic.serial & 0xFFF) << 16 |
                          instance->generic.cnt;
            } else if(
                (strcmp(instance->manufacture_name, "NICE_Smilo") == 0) ||
                (strcmp(instance->manufacture_name, "NICE_MHOUSE") == 0) ||
                (strcmp(instance->manufacture_name, "JCM_Tech") == 0) ||
                (strcmp(instance->manufacture_name, "Normstahl") == 0)) {
                // Nice Smilo, MHouse, JCM, Normstahl -> 8bit serial - simple learning
                decrypt = btn << 28 | (instance->generic.serial & 0xFF) << 16 |
                          instance->generic.cnt;
            } else if(strcmp(instance->manufacture_name, "Beninca") == 0) {
                decrypt = btn << 28 | (0x000) << 16 | instance->generic.cnt;
                // Beninca / Allmatic -> no serial - simple XOR
            } else if(strcmp(instance->manufacture_name, "Centurion") == 0) {
                decrypt = btn << 28 | (0x1CE) << 16 | instance->generic.cnt;
                // Centurion -> no serial in hop, uses fixed value 0x1CE - normal learning
            }
            // Old type selector fixage for compatibilitiy with old signal files
            uint8_t kl_type_en = instance->keystore->kl_type;
            for
                M_EACH(
                    manufacture_code,
                    *subghz_keystore_get_data(instance->keystore),
                    SubGhzKeyArray_t) {
                    res = strcmp(
                        furi_string_get_cstr(manufacture_code->name), instance->manufacture_name);
                    if(res == 0) {
                        switch(manufacture_code->type) {
                        case KEELOQ_LEARNING_SIMPLE:
                            //Simple Learning
                            hop = subghz_protocol_keeloq_common_encrypt(
                                decrypt, manufacture_code->key);
                            break;
                        case KEELOQ_LEARNING_NORMAL:
                            //Simple Learning
                            man = subghz_protocol_keeloq_common_normal_learning(
                                fix, manufacture_code->key);
                            hop = subghz_protocol_keeloq_common_encrypt(decrypt, man);
                            break;
                        case KEELOQ_LEARNING_SECURE:
                            //Secure Learning
                            man = subghz_protocol_keeloq_common_secure_learning(
                                fix, instance->generic.seed, manufacture_code->key);
                            hop = subghz_protocol_keeloq_common_encrypt(decrypt, man);
                            break;
                        case KEELOQ_LEARNING_MAGIC_XOR_TYPE_1:
                            //Magic XOR type-1 Learning
                            man = subghz_protocol_keeloq_common_magic_xor_type1_learning(
                                instance->generic.serial, manufacture_code->key);
                            hop = subghz_protocol_keeloq_common_encrypt(decrypt, man);
                            break;
                        case KEELOQ_LEARNING_MAGIC_SERIAL_TYPE_1:
                            //Magic Serial Type 1 learning
                            man = subghz_protocol_keeloq_common_magic_serial_type1_learning(
                                fix, manufacture_code->key);
                            hop = subghz_protocol_keeloq_common_encrypt(decrypt, man);
                            break;
                        case KEELOQ_LEARNING_UNKNOWN:
                            if(kl_type_en == 1) {
                                hop = subghz_protocol_keeloq_common_encrypt(
                                    decrypt, manufacture_code->key);
                            }
                            if(kl_type_en == 2) {
                                man = subghz_protocol_keeloq_common_normal_learning(
                                    fix, manufacture_code->key);
                                hop = subghz_protocol_keeloq_common_encrypt(decrypt, man);
                            }
                            if(kl_type_en == 3) {
                                man = subghz_protocol_keeloq_common_secure_learning(
                                    fix, instance->generic.seed, manufacture_code->key);
                                hop = subghz_protocol_keeloq_common_encrypt(decrypt, man);
                            }
                            if(kl_type_en == 4) {
                                man = subghz_protocol_keeloq_common_magic_xor_type1_learning(
                                    instance->generic.serial, manufacture_code->key);
                                hop = subghz_protocol_keeloq_common_encrypt(decrypt, man);
                            }
                            break;
                        }
                        break;
                    }
                }
        }
    }
    if(hop) {
        // If we have hop - we will save it to generic data var that will be used later in transmission
        uint64_t yek = (uint64_t)fix << 32 | hop;
        instance->generic.data =
            subghz_protocol_blocks_reverse_key(yek, instance->generic.data_count_bit);
    } // What should happen if seed = 0 in bft programming mode -> collapse of the universe I think :)
    return true; // Always return true
}

bool subghz_protocol_keeloq_create_data(
    void* context,
    FlipperFormat* flipper_format,
    uint32_t serial,
    uint8_t btn,
    uint16_t cnt,
    const char* manufacture_name,
    SubGhzRadioPreset* preset) {
    furi_assert(context);
    SubGhzProtocolEncoderKeeloq* instance = context;
    instance->generic.serial = serial;
    instance->generic.cnt = cnt;
    instance->manufacture_name = manufacture_name;
    instance->generic.data_count_bit = 64;
    bool res = subghz_protocol_keeloq_gen_data(instance, btn, false);
<<<<<<< HEAD
    if(res) {
        return SubGhzProtocolStatusOk ==
               subghz_block_generic_serialize(&instance->generic, flipper_format, preset);
    }
    return res;
}

bool subghz_protocol_keeloq_bft_create_data(
    void* context,
    FlipperFormat* flipper_format,
    uint32_t serial,
    uint8_t btn,
    uint16_t cnt,
    uint32_t seed,
    const char* manufacture_name,
    SubGhzRadioPreset* preset) {
    furi_assert(context);
    SubGhzProtocolEncoderKeeloq* instance = context;
    instance->generic.serial = serial;
    instance->generic.btn = btn;
    instance->generic.cnt = cnt;
    instance->generic.seed = seed;
    instance->manufacture_name = manufacture_name;
    instance->generic.data_count_bit = 64;
    // roguuemaster don't steal.!!!!
    bool res = subghz_protocol_keeloq_gen_data(instance, btn, false);
    if(res) {
        return SubGhzProtocolStatusOk ==
               subghz_block_generic_serialize(&instance->generic, flipper_format, preset);
=======
    if(res) {
        return SubGhzProtocolStatusOk ==
               subghz_block_generic_serialize(&instance->generic, flipper_format, preset);
    }
    return res;
}

bool subghz_protocol_keeloq_bft_create_data(
    void* context,
    FlipperFormat* flipper_format,
    uint32_t serial,
    uint8_t btn,
    uint16_t cnt,
    uint32_t seed,
    const char* manufacture_name,
    SubGhzRadioPreset* preset) {
    furi_assert(context);
    SubGhzProtocolEncoderKeeloq* instance = context;
    instance->generic.serial = serial;
    instance->generic.btn = btn;
    instance->generic.cnt = cnt;
    instance->generic.seed = seed;
    instance->manufacture_name = manufacture_name;
    instance->generic.data_count_bit = 64;
    // roguuemaster don't steal.!!!!
    bool res = subghz_protocol_keeloq_gen_data(instance, btn, false);
    if(res) {
        return SubGhzProtocolStatusOk ==
               subghz_block_generic_serialize(&instance->generic, flipper_format, preset);
>>>>>>> d6fcb04a
    }
    return res;
}

/**
 * Defines the button value for the current btn_id
 * Basic set | 0x1 | 0x2 | 0x4 | 0x8 | 0xA or Special Learning Code |
 * @param last_btn_code Candidate for the last button
 * @return Button code
 */
static uint8_t subghz_protocol_keeloq_get_btn_code(uint8_t last_btn_code);

/**
 * Generating an upload from data.
 * @param instance Pointer to a SubGhzProtocolEncoderKeeloq instance
 * @return true On success
 */
static bool
    subghz_protocol_encoder_keeloq_get_upload(SubGhzProtocolEncoderKeeloq* instance, uint8_t btn) {
    furi_assert(instance);

    // Save original button
    if(subghz_custom_btn_get_original() == 0) {
        subghz_custom_btn_set_original(btn);
    }

    // No mf name set? -> set to ""
    if(instance->manufacture_name == 0x0) {
        instance->manufacture_name = "";
    }
    // Prog mode checks and extra fixage of MF Names
    ProgMode prog_mode = subghz_custom_btn_get_prog_mode();
    if(prog_mode == PROG_MODE_KEELOQ_BFT) {
        instance->manufacture_name = "BFT";
    } else if(prog_mode == PROG_MODE_KEELOQ_APRIMATIC) {
        instance->manufacture_name = "Aprimatic";
    }
    // Custom button (programming mode button) for BFT and Aprimatic
    uint8_t klq_last_custom_btn = 0xA;
    if((strcmp(instance->manufacture_name, "BFT") == 0) ||
       (strcmp(instance->manufacture_name, "Aprimatic") == 0)) {
        klq_last_custom_btn = 0xF;
    }

    btn = subghz_protocol_keeloq_get_btn_code(klq_last_custom_btn);

    // Generate new key
    if(subghz_protocol_keeloq_gen_data(instance, btn, true)) {
        // OK
    } else {
        return false;
    }

    size_t index = 0;
    size_t size_upload = 11 * 2 + 2 + (instance->generic.data_count_bit * 2) + 4;
    if(size_upload > instance->encoder.size_upload) {
        FURI_LOG_E(TAG, "Size upload exceeds allocated encoder buffer.");
        return false;
    } else {
        instance->encoder.size_upload = size_upload;
    }

    //Send header
    for(uint8_t i = 11; i > 0; i--) {
        instance->encoder.upload[index++] =
            level_duration_make(true, (uint32_t)subghz_protocol_keeloq_const.te_short);
        instance->encoder.upload[index++] =
            level_duration_make(false, (uint32_t)subghz_protocol_keeloq_const.te_short);
    }
    instance->encoder.upload[index++] =
        level_duration_make(true, (uint32_t)subghz_protocol_keeloq_const.te_short);
    instance->encoder.upload[index++] =
        level_duration_make(false, (uint32_t)subghz_protocol_keeloq_const.te_short * 10);

    //Send key data
    for(uint8_t i = instance->generic.data_count_bit; i > 0; i--) {
        if(bit_read(instance->generic.data, i - 1)) {
            //send bit 1
            instance->encoder.upload[index++] =
                level_duration_make(true, (uint32_t)subghz_protocol_keeloq_const.te_short);
            instance->encoder.upload[index++] =
                level_duration_make(false, (uint32_t)subghz_protocol_keeloq_const.te_long);
        } else {
            //send bit 0
            instance->encoder.upload[index++] =
                level_duration_make(true, (uint32_t)subghz_protocol_keeloq_const.te_long);
            instance->encoder.upload[index++] =
                level_duration_make(false, (uint32_t)subghz_protocol_keeloq_const.te_short);
        }
    }
    // +send 2 status bit
    instance->encoder.upload[index++] =
        level_duration_make(true, (uint32_t)subghz_protocol_keeloq_const.te_short);
    instance->encoder.upload[index++] =
        level_duration_make(false, (uint32_t)subghz_protocol_keeloq_const.te_long);
    // send end
    instance->encoder.upload[index++] =
        level_duration_make(true, (uint32_t)subghz_protocol_keeloq_const.te_short);
    instance->encoder.upload[index++] =
        level_duration_make(false, (uint32_t)subghz_protocol_keeloq_const.te_short * 40);

    return true;
}

SubGhzProtocolStatus
    subghz_protocol_encoder_keeloq_deserialize(void* context, FlipperFormat* flipper_format) {
    furi_assert(context);
    SubGhzProtocolEncoderKeeloq* instance = context;
    SubGhzProtocolStatus ret = SubGhzProtocolStatusError;
    do {
        ret = subghz_block_generic_deserialize_check_count_bit(
            &instance->generic,
            flipper_format,
            subghz_protocol_keeloq_const.min_count_bit_for_found);
        if(ret != SubGhzProtocolStatusOk) {
            break;
        }
        if(instance->generic.data_count_bit !=
           subghz_protocol_keeloq_const.min_count_bit_for_found) {
            FURI_LOG_E(TAG, "Wrong number of bits in key");
            break;
        }

        uint8_t seed_data[sizeof(uint32_t)] = {0};
        for(size_t i = 0; i < sizeof(uint32_t); i++) {
            seed_data[sizeof(uint32_t) - i - 1] = (instance->generic.seed >> i * 8) & 0xFF;
        }
        if(!flipper_format_read_hex(flipper_format, "Seed", seed_data, sizeof(uint32_t))) {
            FURI_LOG_D(TAG, "ENCODER: Missing Seed");
        }
        instance->generic.seed = seed_data[0] << 24 | seed_data[1] << 16 | seed_data[2] << 8 |
                                 seed_data[3];

        if(!flipper_format_rewind(flipper_format)) {
            FURI_LOG_E(TAG, "Rewind error");
            break;
        }
        // Read manufacturer from file
        if(flipper_format_read_string(
               flipper_format, "Manufacture", instance->manufacture_from_file)) {
            instance->manufacture_name = furi_string_get_cstr(instance->manufacture_from_file);
            instance->keystore->mfname = instance->manufacture_name;
        } else {
            FURI_LOG_D(TAG, "ENCODER: Missing Manufacture");
        }

        if(!flipper_format_rewind(flipper_format)) {
            FURI_LOG_E(TAG, "Rewind error");
            break;
        }

        subghz_protocol_keeloq_check_remote_controller(
            &instance->generic, instance->keystore, &instance->manufacture_name);

        //optional parameter parameter
        flipper_format_read_uint32(
            flipper_format, "Repeat", (uint32_t*)&instance->encoder.repeat, 1);

        if(!subghz_protocol_encoder_keeloq_get_upload(instance, instance->generic.btn)) {
            ret = SubGhzProtocolStatusErrorEncoderGetUpload;
            break;
        }
        if(!flipper_format_rewind(flipper_format)) {
            FURI_LOG_E(TAG, "Rewind error");
            ret = SubGhzProtocolStatusErrorParserOthers;
            break;
        }
        uint8_t key_data[sizeof(uint64_t)] = {0};
        for(size_t i = 0; i < sizeof(uint64_t); i++) {
            key_data[sizeof(uint64_t) - i - 1] = (instance->generic.data >> (i * 8)) & 0xFF;
        }
        if(!flipper_format_update_hex(flipper_format, "Key", key_data, sizeof(uint64_t))) {
            FURI_LOG_E(TAG, "Unable to add Key");
            ret = SubGhzProtocolStatusErrorParserKey;
            break;
        }

        instance->encoder.is_running = true;
    } while(false);

    return ret;
}

void subghz_protocol_encoder_keeloq_stop(void* context) {
    SubGhzProtocolEncoderKeeloq* instance = context;
    instance->encoder.is_running = false;
}

LevelDuration subghz_protocol_encoder_keeloq_yield(void* context) {
    SubGhzProtocolEncoderKeeloq* instance = context;

    if(instance->encoder.repeat == 0 || !instance->encoder.is_running) {
        instance->encoder.is_running = false;
        return level_duration_reset();
    }

    LevelDuration ret = instance->encoder.upload[instance->encoder.front];

    if(++instance->encoder.front == instance->encoder.size_upload) {
        instance->encoder.repeat--;
        instance->encoder.front = 0;
    }

    return ret;
}

void* subghz_protocol_decoder_keeloq_alloc(SubGhzEnvironment* environment) {
    SubGhzProtocolDecoderKeeloq* instance = malloc(sizeof(SubGhzProtocolDecoderKeeloq));
    instance->base.protocol = &subghz_protocol_keeloq;
    instance->generic.protocol_name = instance->base.protocol->name;
    instance->keystore = subghz_environment_get_keystore(environment);
    instance->manufacture_from_file = furi_string_alloc();

    subghz_custom_btn_set_prog_mode(PROG_MODE_OFF);

    return instance;
}

void subghz_protocol_decoder_keeloq_free(void* context) {
    furi_assert(context);
    SubGhzProtocolDecoderKeeloq* instance = context;
    furi_string_free(instance->manufacture_from_file);

    free(instance);
}

void subghz_protocol_decoder_keeloq_reset(void* context) {
    furi_assert(context);
    SubGhzProtocolDecoderKeeloq* instance = context;
    instance->decoder.parser_step = KeeloqDecoderStepReset;
    // TODO
    instance->keystore->mfname = "";
    instance->keystore->kl_type = 0;
}

void subghz_protocol_decoder_keeloq_feed(void* context, bool level, uint32_t duration) {
    furi_assert(context);
    SubGhzProtocolDecoderKeeloq* instance = context;

    switch(instance->decoder.parser_step) {
    case KeeloqDecoderStepReset:
        if((level) && DURATION_DIFF(duration, subghz_protocol_keeloq_const.te_short) <
                          subghz_protocol_keeloq_const.te_delta) {
            instance->decoder.parser_step = KeeloqDecoderStepCheckPreambula;
            instance->header_count++;
        }
        break;
    case KeeloqDecoderStepCheckPreambula:
        if((!level) && (DURATION_DIFF(duration, subghz_protocol_keeloq_const.te_short) <
                        subghz_protocol_keeloq_const.te_delta)) {
            instance->decoder.parser_step = KeeloqDecoderStepReset;
            break;
        }
        if((instance->header_count > 2) &&
           (DURATION_DIFF(duration, subghz_protocol_keeloq_const.te_short * 10) <
            subghz_protocol_keeloq_const.te_delta * 10)) {
            // Found header
            instance->decoder.parser_step = KeeloqDecoderStepSaveDuration;
            instance->decoder.decode_data = 0;
            instance->decoder.decode_count_bit = 0;
        } else {
            instance->decoder.parser_step = KeeloqDecoderStepReset;
            instance->header_count = 0;
        }
        break;
    case KeeloqDecoderStepSaveDuration:
        if(level) {
            instance->decoder.te_last = duration;
            instance->decoder.parser_step = KeeloqDecoderStepCheckDuration;
        }
        break;
    case KeeloqDecoderStepCheckDuration:
        if(!level) {
            if(duration >= ((uint32_t)subghz_protocol_keeloq_const.te_short * 2 +
                            subghz_protocol_keeloq_const.te_delta)) {
                // Found end TX
                instance->decoder.parser_step = KeeloqDecoderStepReset;
                if((instance->decoder.decode_count_bit >=
                    subghz_protocol_keeloq_const.min_count_bit_for_found) &&
                   (instance->decoder.decode_count_bit <=
                    subghz_protocol_keeloq_const.min_count_bit_for_found + 2)) {
                    if(instance->generic.data != instance->decoder.decode_data) {
                        instance->generic.data = instance->decoder.decode_data;
                        instance->generic.data_count_bit =
                            subghz_protocol_keeloq_const.min_count_bit_for_found;
                        if(instance->base.callback)
                            instance->base.callback(&instance->base, instance->base.context);
                    }
                    instance->decoder.decode_data = 0;
                    instance->decoder.decode_count_bit = 0;
                    instance->header_count = 0;
                }
                break;
            } else if(
                (DURATION_DIFF(instance->decoder.te_last, subghz_protocol_keeloq_const.te_short) <
                 subghz_protocol_keeloq_const.te_delta) &&
                (DURATION_DIFF(duration, subghz_protocol_keeloq_const.te_long) <
                 subghz_protocol_keeloq_const.te_delta * 2)) {
                if(instance->decoder.decode_count_bit <
                   subghz_protocol_keeloq_const.min_count_bit_for_found) {
                    subghz_protocol_blocks_add_bit(&instance->decoder, 1);
                } else {
                    instance->decoder.decode_count_bit++;
                }
                instance->decoder.parser_step = KeeloqDecoderStepSaveDuration;
            } else if(
                (DURATION_DIFF(instance->decoder.te_last, subghz_protocol_keeloq_const.te_long) <
                 subghz_protocol_keeloq_const.te_delta * 2) &&
                (DURATION_DIFF(duration, subghz_protocol_keeloq_const.te_short) <
                 subghz_protocol_keeloq_const.te_delta)) {
                if(instance->decoder.decode_count_bit <
                   subghz_protocol_keeloq_const.min_count_bit_for_found) {
                    subghz_protocol_blocks_add_bit(&instance->decoder, 0);
                } else {
                    instance->decoder.decode_count_bit++;
                }
                instance->decoder.parser_step = KeeloqDecoderStepSaveDuration;
            } else {
                instance->decoder.parser_step = KeeloqDecoderStepReset;
                instance->header_count = 0;
            }
        } else {
            instance->decoder.parser_step = KeeloqDecoderStepReset;
            instance->header_count = 0;
        }
        break;
    }
}

/**
 * Validation of decrypt data.
 * @param instance Pointer to a SubGhzBlockGeneric instance
 * @param decrypt Decrypted data
 * @param btn Button number, 4 bit
 * @param end_serial decrement the last 10 bits of the serial number
 * @return true On success
 */
static inline bool subghz_protocol_keeloq_check_decrypt(
    SubGhzBlockGeneric* instance,
    uint32_t decrypt,
    uint8_t btn,
    uint32_t end_serial) {
    furi_assert(instance);
    if((decrypt >> 28 == btn) && (((((uint16_t)(decrypt >> 16)) & 0xFF) == end_serial) ||
                                  ((((uint16_t)(decrypt >> 16)) & 0xFF) == 0))) {
        instance->cnt = decrypt & 0x0000FFFF;
        /*FURI_LOG_I(
            "KL",
            "decrypt: 0x%08lX, btn: %d, end_serial: 0x%03lX, cnt: %ld",
            decrypt,
            btn,
            end_serial,
            instance->cnt);*/
        return true;
    }
    return false;
}
// Centurion specific check
static inline bool subghz_protocol_keeloq_check_decrypt_centurion(
    SubGhzBlockGeneric* instance,
    uint32_t decrypt,
    uint8_t btn) {
    furi_assert(instance);

    if((decrypt >> 28 == btn) && (((((uint16_t)(decrypt >> 16)) & 0x3FF) == 0x1CE))) {
        instance->cnt = decrypt & 0x0000FFFF;
        /*FURI_LOG_I(
            "KL",
            "decrypt: 0x%08lX, btn: %d, end_serial: 0x%03lX, cnt: %ld",
            decrypt,
            btn,
            end_serial,
            instance->cnt);*/
        return true;
    }
    return false;
}

/** 
 * Checking the accepted code against the database manafacture key
 * @param instance Pointer to a SubGhzBlockGeneric* instance
 * @param fix Fix part of the parcel
 * @param hop Hop encrypted part of the parcel
 * @param keystore Pointer to a SubGhzKeystore* instance
 * @param manufacture_name 
 * @return true on successful search
 */
static uint8_t subghz_protocol_keeloq_check_remote_controller_selector(
    SubGhzBlockGeneric* instance,
    uint32_t fix,
    uint32_t hop,
    SubGhzKeystore* keystore,
    const char** manufacture_name) {
    // protocol HCS300 uses 10 bits in discriminator, HCS200 uses 8 bits, for backward compatibility, we are looking for the 8-bit pattern
    // HCS300 -> uint16_t end_serial = (uint16_t)(fix & 0x3FF);
    // HCS200 -> uint16_t end_serial = (uint16_t)(fix & 0xFF);

    uint16_t end_serial = (uint16_t)(fix & 0xFF);
    uint8_t btn = (uint8_t)(fix >> 28);
    uint32_t decrypt = 0;
    uint64_t man;
    bool mf_not_set = false;
    // TODO:
    // if(mfname == 0x0) {
    //     mfname = "";
    // }

    const char* mfname = keystore->mfname;

    if(strcmp(mfname, "Unknown") == 0) {
        return 1;
    } else if(strcmp(mfname, "") == 0) {
        mf_not_set = true;
    }
    for
        M_EACH(manufacture_code, *subghz_keystore_get_data(keystore), SubGhzKeyArray_t) {
            if(mf_not_set || (strcmp(furi_string_get_cstr(manufacture_code->name), mfname) == 0)) {
                switch(manufacture_code->type) {
                case KEELOQ_LEARNING_SIMPLE:
                    // Simple Learning
                    decrypt = subghz_protocol_keeloq_common_decrypt(hop, manufacture_code->key);
                    if(subghz_protocol_keeloq_check_decrypt(instance, decrypt, btn, end_serial)) {
                        *manufacture_name = furi_string_get_cstr(manufacture_code->name);
                        keystore->mfname = *manufacture_name;
                        return 1;
                    }
                    break;
                case KEELOQ_LEARNING_NORMAL:
                    // Normal Learning
                    // https://phreakerclub.com/forum/showpost.php?p=43557&postcount=37
                    man =
                        subghz_protocol_keeloq_common_normal_learning(fix, manufacture_code->key);
                    decrypt = subghz_protocol_keeloq_common_decrypt(hop, man);
                    if((strcmp(furi_string_get_cstr(manufacture_code->name), "Centurion") == 0)) {
                        if(subghz_protocol_keeloq_check_decrypt_centurion(instance, decrypt, btn)) {
                            *manufacture_name = furi_string_get_cstr(manufacture_code->name);
                            keystore->mfname = *manufacture_name;
                            return 1;
                        }
                    } else {
                        if(subghz_protocol_keeloq_check_decrypt(
                               instance, decrypt, btn, end_serial)) {
                            *manufacture_name = furi_string_get_cstr(manufacture_code->name);
                            keystore->mfname = *manufacture_name;
                            return 1;
                        }
                    }
                    break;
                case KEELOQ_LEARNING_SECURE:
                    man = subghz_protocol_keeloq_common_secure_learning(
                        fix, instance->seed, manufacture_code->key);
                    decrypt = subghz_protocol_keeloq_common_decrypt(hop, man);
                    if(subghz_protocol_keeloq_check_decrypt(instance, decrypt, btn, end_serial)) {
                        *manufacture_name = furi_string_get_cstr(manufacture_code->name);
                        keystore->mfname = *manufacture_name;
                        return 1;
                    }
                    break;
                case KEELOQ_LEARNING_MAGIC_XOR_TYPE_1:
                    man = subghz_protocol_keeloq_common_magic_xor_type1_learning(
                        fix, manufacture_code->key);
                    decrypt = subghz_protocol_keeloq_common_decrypt(hop, man);
                    if(subghz_protocol_keeloq_check_decrypt(instance, decrypt, btn, end_serial)) {
                        *manufacture_name = furi_string_get_cstr(manufacture_code->name);
                        keystore->mfname = *manufacture_name;
                        return 1;
                    }
                    break;
                case KEELOQ_LEARNING_MAGIC_SERIAL_TYPE_1:
                    man = subghz_protocol_keeloq_common_magic_serial_type1_learning(
                        fix, manufacture_code->key);
                    decrypt = subghz_protocol_keeloq_common_decrypt(hop, man);
                    if(subghz_protocol_keeloq_check_decrypt(instance, decrypt, btn, end_serial)) {
                        *manufacture_name = furi_string_get_cstr(manufacture_code->name);
                        keystore->mfname = *manufacture_name;
                        return 1;
                    }
                    break;
                case KEELOQ_LEARNING_MAGIC_SERIAL_TYPE_2:
                    man = subghz_protocol_keeloq_common_magic_serial_type2_learning(
                        fix, manufacture_code->key);
                    decrypt = subghz_protocol_keeloq_common_decrypt(hop, man);
                    if(subghz_protocol_keeloq_check_decrypt(instance, decrypt, btn, end_serial)) {
                        *manufacture_name = furi_string_get_cstr(manufacture_code->name);
                        keystore->mfname = *manufacture_name;
                        return 1;
                    }
                    break;
                case KEELOQ_LEARNING_MAGIC_SERIAL_TYPE_3:
                    man = subghz_protocol_keeloq_common_magic_serial_type3_learning(
                        fix, manufacture_code->key);
                    decrypt = subghz_protocol_keeloq_common_decrypt(hop, man);
                    if(subghz_protocol_keeloq_check_decrypt(instance, decrypt, btn, end_serial)) {
                        *manufacture_name = furi_string_get_cstr(manufacture_code->name);
                        keystore->mfname = *manufacture_name;
                        return 1;
                    }
                    break;
                case KEELOQ_LEARNING_UNKNOWN:
                    // Simple Learning
                    decrypt = subghz_protocol_keeloq_common_decrypt(hop, manufacture_code->key);
                    if(subghz_protocol_keeloq_check_decrypt(instance, decrypt, btn, end_serial)) {
                        *manufacture_name = furi_string_get_cstr(manufacture_code->name);
                        keystore->mfname = *manufacture_name;
                        keystore->kl_type = 1;
                        return 1;
                    }

                    // Check for mirrored man
                    uint64_t man_rev = 0;
                    uint64_t man_rev_byte = 0;
                    for(uint8_t i = 0; i < 64; i += 8) {
                        man_rev_byte = (uint8_t)(manufacture_code->key >> i);
                        man_rev = man_rev | man_rev_byte << (56 - i);
                    }

                    decrypt = subghz_protocol_keeloq_common_decrypt(hop, man_rev);
                    if(subghz_protocol_keeloq_check_decrypt(instance, decrypt, btn, end_serial)) {
                        *manufacture_name = furi_string_get_cstr(manufacture_code->name);
                        keystore->mfname = *manufacture_name;
                        keystore->kl_type = 1;
                        return 1;
                    }

                    //###########################
                    // Normal Learning
                    // https://phreakerclub.com/forum/showpost.php?p=43557&postcount=37
                    man =
                        subghz_protocol_keeloq_common_normal_learning(fix, manufacture_code->key);
                    decrypt = subghz_protocol_keeloq_common_decrypt(hop, man);
                    if(subghz_protocol_keeloq_check_decrypt(instance, decrypt, btn, end_serial)) {
                        *manufacture_name = furi_string_get_cstr(manufacture_code->name);
                        keystore->mfname = *manufacture_name;
                        keystore->kl_type = 2;
                        return 1;
                    }

                    // Check for mirrored man
                    man = subghz_protocol_keeloq_common_normal_learning(fix, man_rev);
                    decrypt = subghz_protocol_keeloq_common_decrypt(hop, man);
                    if(subghz_protocol_keeloq_check_decrypt(instance, decrypt, btn, end_serial)) {
                        *manufacture_name = furi_string_get_cstr(manufacture_code->name);
                        keystore->mfname = *manufacture_name;
                        keystore->kl_type = 2;
                        return 1;
                    }

                    // Secure Learning
                    man = subghz_protocol_keeloq_common_secure_learning(
                        fix, instance->seed, manufacture_code->key);
                    decrypt = subghz_protocol_keeloq_common_decrypt(hop, man);
                    if(subghz_protocol_keeloq_check_decrypt(instance, decrypt, btn, end_serial)) {
                        *manufacture_name = furi_string_get_cstr(manufacture_code->name);
                        keystore->mfname = *manufacture_name;
                        keystore->kl_type = 3;
                        return 1;
                    }

                    // Check for mirrored man
                    man = subghz_protocol_keeloq_common_secure_learning(
                        fix, instance->seed, man_rev);
                    decrypt = subghz_protocol_keeloq_common_decrypt(hop, man);
                    if(subghz_protocol_keeloq_check_decrypt(instance, decrypt, btn, end_serial)) {
                        *manufacture_name = furi_string_get_cstr(manufacture_code->name);
                        keystore->mfname = *manufacture_name;
                        keystore->kl_type = 3;
                        return 1;
                    }

                    // Magic xor type1 learning
                    man = subghz_protocol_keeloq_common_magic_xor_type1_learning(
                        fix, manufacture_code->key);
                    decrypt = subghz_protocol_keeloq_common_decrypt(hop, man);
                    if(subghz_protocol_keeloq_check_decrypt(instance, decrypt, btn, end_serial)) {
                        *manufacture_name = furi_string_get_cstr(manufacture_code->name);
                        keystore->mfname = *manufacture_name;
                        keystore->kl_type = 4;
                        return 1;
                    }
<<<<<<< HEAD

                    // Check for mirrored man
                    man = subghz_protocol_keeloq_common_magic_xor_type1_learning(fix, man_rev);
                    decrypt = subghz_protocol_keeloq_common_decrypt(hop, man);
                    if(subghz_protocol_keeloq_check_decrypt(instance, decrypt, btn, end_serial)) {
                        *manufacture_name = furi_string_get_cstr(manufacture_code->name);
                        keystore->mfname = *manufacture_name;
                        keystore->kl_type = 4;
                        return 1;
                    }

=======

                    // Check for mirrored man
                    man = subghz_protocol_keeloq_common_magic_xor_type1_learning(fix, man_rev);
                    decrypt = subghz_protocol_keeloq_common_decrypt(hop, man);
                    if(subghz_protocol_keeloq_check_decrypt(instance, decrypt, btn, end_serial)) {
                        *manufacture_name = furi_string_get_cstr(manufacture_code->name);
                        keystore->mfname = *manufacture_name;
                        keystore->kl_type = 4;
                        return 1;
                    }

>>>>>>> d6fcb04a
                    break;
                }
            }
        }

    // MF not found
    *manufacture_name = "Unknown";
    keystore->mfname = "Unknown";
    instance->cnt = 0;

    return 0;
}

static void subghz_protocol_keeloq_check_remote_controller(
    SubGhzBlockGeneric* instance,
    SubGhzKeystore* keystore,
    const char** manufacture_name) {
    // Reverse key, split FIX and HOP parts
    uint64_t key = subghz_protocol_blocks_reverse_key(instance->data, instance->data_count_bit);
    uint32_t key_fix = key >> 32;
    uint32_t key_hop = key & 0x00000000ffffffff;
    static uint16_t temp_counter = 0; // Be careful with prog_mode

    // If we are in BFT / Aprimatic programming mode we will set previous remembered counter and skip mf keys check
    ProgMode prog_mode = subghz_custom_btn_get_prog_mode();
    if(prog_mode == PROG_MODE_OFF) {
<<<<<<< HEAD
=======
        if(keystore->mfname == 0x0) {
            keystore->mfname = "";
        }
        if(*manufacture_name == 0x0) {
            *manufacture_name = "";
        }

>>>>>>> d6fcb04a
        // Case when we have no mf name means that we are checking for the first time and we have to check all conditions
        if((strlen(keystore->mfname) < 1) && strlen(*manufacture_name) < 1) {
            // Check key AN-Motors
            if((key_hop >> 24) == ((key_hop >> 16) & 0x00ff) &&
               (key_fix >> 28) == ((key_hop >> 12) & 0x0f) && (key_hop & 0xFFF) == 0x404) {
                *manufacture_name = "AN-Motors";
                keystore->mfname = *manufacture_name;
                instance->cnt = key_hop >> 16;
            } else if((key_hop & 0xFFF) == (0x000) && (key_fix >> 28) == ((key_hop >> 12) & 0x0f)) {
                *manufacture_name = "HCS101";
                keystore->mfname = *manufacture_name;
                instance->cnt = key_hop >> 16;
            } else {
                subghz_protocol_keeloq_check_remote_controller_selector(
                    instance, key_fix, key_hop, keystore, manufacture_name);
            }
        } else {
            // If we have mfname and its one of AN-Motors or HCS101 we should preform only check for this system
            if((strcmp(keystore->mfname, "AN-Motors") == 0) ||
               (strcmp(keystore->mfname, "HCS101") == 0)) {
                // Check key AN-Motors
                if((key_hop >> 24) == ((key_hop >> 16) & 0x00ff) &&
                   (key_fix >> 28) == ((key_hop >> 12) & 0x0f) && (key_hop & 0xFFF) == 0x404) {
                    *manufacture_name = "AN-Motors";
                    keystore->mfname = *manufacture_name;
                    instance->cnt = key_hop >> 16;
                } else if(
                    (key_hop & 0xFFF) == (0x000) && (key_fix >> 28) == ((key_hop >> 12) & 0x0f)) {
                    *manufacture_name = "HCS101";
                    keystore->mfname = *manufacture_name;
                    instance->cnt = key_hop >> 16;
                }
            } else {
                // Else we have mfname that is not AN-Motors or HCS101 we should check it via default selector
                subghz_protocol_keeloq_check_remote_controller_selector(
                    instance, key_fix, key_hop, keystore, manufacture_name);
            }
        }
        // Save original counter as temp counter in case of later usage of prog mode
        temp_counter = instance->cnt;

    } else if(prog_mode == PROG_MODE_KEELOQ_BFT) {
        // When we are in prog mode we should fix mfname and apply temp counter
        *manufacture_name = "BFT";
        keystore->mfname = *manufacture_name;
        instance->cnt = temp_counter;
    } else if(prog_mode == PROG_MODE_KEELOQ_APRIMATIC) {
        // When we are in prog mode we should fix mfname and apply temp counter
        *manufacture_name = "Aprimatic";
        keystore->mfname = *manufacture_name;
        instance->cnt = temp_counter;
    } else {
        // Counter protection
        furi_crash("Unsupported Prog Mode");
    }

    // Get serial and button code from FIX part of the key
    instance->serial = key_fix & 0x0FFFFFFF;
    instance->btn = key_fix >> 28;

    // Save original button for later use
    if(subghz_custom_btn_get_original() == 0) {
        subghz_custom_btn_set_original(instance->btn);
    }
    // Set max custom buttons
    subghz_custom_btn_set_max(4);
}

uint8_t subghz_protocol_decoder_keeloq_get_hash_data(void* context) {
    furi_assert(context);
    SubGhzProtocolDecoderKeeloq* instance = context;
    return subghz_protocol_blocks_get_hash_data(
        &instance->decoder, (instance->decoder.decode_count_bit / 8) + 1);
}

SubGhzProtocolStatus subghz_protocol_decoder_keeloq_serialize(
    void* context,
    FlipperFormat* flipper_format,
    SubGhzRadioPreset* preset) {
    furi_assert(context);
    SubGhzProtocolDecoderKeeloq* instance = context;

    SubGhzProtocolStatus res =
        subghz_block_generic_serialize(&instance->generic, flipper_format, preset);

    subghz_protocol_keeloq_check_remote_controller(
        &instance->generic, instance->keystore, &instance->manufacture_name);

    if(strcmp(instance->manufacture_name, "BFT") == 0) {
        uint8_t seed_data[sizeof(uint32_t)] = {0};
        for(size_t i = 0; i < sizeof(uint32_t); i++) {
            seed_data[sizeof(uint32_t) - i - 1] = (instance->generic.seed >> i * 8) & 0xFF;
        }
        if((res == SubGhzProtocolStatusOk) &&
           !flipper_format_write_hex(flipper_format, "Seed", seed_data, sizeof(uint32_t))) {
            FURI_LOG_E(TAG, "DECODER Serialize: Unable to add Seed");
            res = SubGhzProtocolStatusError;
        }
        instance->generic.seed = seed_data[0] << 24 | seed_data[1] << 16 | seed_data[2] << 8 |
                                 seed_data[3];
    }

    if((res == SubGhzProtocolStatusOk) &&
       !flipper_format_write_string_cstr(
           flipper_format, "Manufacture", instance->manufacture_name)) {
        FURI_LOG_E(TAG, "DECODER Serialize: Unable to add manufacture name");
        res = SubGhzProtocolStatusError;
    }
    return res;
}

SubGhzProtocolStatus
    subghz_protocol_decoder_keeloq_deserialize(void* context, FlipperFormat* flipper_format) {
    furi_assert(context);
    SubGhzProtocolDecoderKeeloq* instance = context;
    SubGhzProtocolStatus res = SubGhzProtocolStatusError;
    do {
        if(SubGhzProtocolStatusOk !=
           subghz_block_generic_deserialize(&instance->generic, flipper_format)) {
            FURI_LOG_E(TAG, "Deserialize error");
            break;
        }
        if(instance->generic.data_count_bit !=
           subghz_protocol_keeloq_const.min_count_bit_for_found) {
            FURI_LOG_E(TAG, "Wrong number of bits in key");
            break;
        }

        uint8_t seed_data[sizeof(uint32_t)] = {0};
        for(size_t i = 0; i < sizeof(uint32_t); i++) {
            seed_data[sizeof(uint32_t) - i - 1] = (instance->generic.seed >> i * 8) & 0xFF;
        }
        if(!flipper_format_read_hex(flipper_format, "Seed", seed_data, sizeof(uint32_t))) {
            FURI_LOG_D(TAG, "DECODER: Missing Seed");
        }
        instance->generic.seed = seed_data[0] << 24 | seed_data[1] << 16 | seed_data[2] << 8 |
                                 seed_data[3];

        if(!flipper_format_rewind(flipper_format)) {
            FURI_LOG_E(TAG, "Rewind error");
            break;
        }
        // Read manufacturer from file
        if(flipper_format_read_string(
               flipper_format, "Manufacture", instance->manufacture_from_file)) {
            instance->manufacture_name = furi_string_get_cstr(instance->manufacture_from_file);
            instance->keystore->mfname = instance->manufacture_name;
        } else {
            FURI_LOG_D(TAG, "DECODER: Missing Manufacture");
        }

        if(!flipper_format_rewind(flipper_format)) {
            FURI_LOG_E(TAG, "Rewind error");
            break;
        }

        res = SubGhzProtocolStatusOk;
    } while(false);

    return res;
}

static uint8_t subghz_protocol_keeloq_get_btn_code(uint8_t last_btn_code) {
    uint8_t custom_btn_id = subghz_custom_btn_get();
    uint8_t original_btn_code = subghz_custom_btn_get_original();
    uint8_t btn = original_btn_code;

    if(last_btn_code == 0) {
        last_btn_code = 0xA;
    }

    // Set custom button
    // Basic set | 0x1 | 0x2 | 0x4 | 0x8 | 0xA or Special Learning Code |
    if((custom_btn_id == SUBGHZ_CUSTOM_BTN_OK) && (original_btn_code != 0)) {
        // Restore original button code
        btn = original_btn_code;
    } else if(custom_btn_id == SUBGHZ_CUSTOM_BTN_UP) {
        switch(original_btn_code) {
        case 0x1:
            btn = 0x2;
            break;
        case 0x2:
            btn = 0x1;
            break;
        case 0xA:
            btn = 0x1;
            break;
        case 0x4:
            btn = 0x1;
            break;
        case 0x8:
            btn = 0x1;
            break;
        case 0xF:
            btn = 0x1;
            break;

        default:
            btn = 0x1;
            break;
        }
    } else if(custom_btn_id == SUBGHZ_CUSTOM_BTN_DOWN) {
        switch(original_btn_code) {
        case 0x1:
            btn = 0x4;
            break;
        case 0x2:
            btn = 0x4;
            break;
        case 0xA:
            btn = 0x4;
            break;
        case 0x4:
            btn = last_btn_code;
            break;
        case 0x8:
            btn = 0x4;
            break;
        case 0xF:
            btn = 0x4;
            break;

        default:
            btn = 0x4;
            break;
        }
    } else if(custom_btn_id == SUBGHZ_CUSTOM_BTN_LEFT) {
        switch(original_btn_code) {
        case 0x1:
            btn = 0x8;
            break;
        case 0x2:
            btn = 0x8;
            break;
        case 0xA:
            btn = 0x8;
            break;
        case 0x4:
            btn = 0x8;
            break;
        case 0x8:
            btn = 0x2;
            break;
        case 0xF:
            btn = 0x8;
            break;

        default:
            btn = 0x8;
            break;
        }
    } else if(custom_btn_id == SUBGHZ_CUSTOM_BTN_RIGHT) {
        switch(original_btn_code) {
        case 0x1:
            btn = last_btn_code;
            break;
        case 0x2:
            btn = last_btn_code;
            break;
        case 0xA:
            btn = 0x2;
            break;
        case 0x4:
            btn = 0x2;
            break;
        case 0x8:
            btn = last_btn_code;
            break;
        case 0xF:
            btn = 0x2;
            break;

        default:
            btn = 0x2;
            break;
        }
    }

    return btn;
}

void subghz_protocol_decoder_keeloq_get_string(void* context, FuriString* output) {
    furi_assert(context);
    SubGhzProtocolDecoderKeeloq* instance = context;

    subghz_protocol_keeloq_check_remote_controller(
        &instance->generic, instance->keystore, &instance->manufacture_name);

    uint32_t code_found_hi = instance->generic.data >> 32;
    uint32_t code_found_lo = instance->generic.data & 0x00000000ffffffff;

    uint64_t code_found_reverse = subghz_protocol_blocks_reverse_key(
        instance->generic.data, instance->generic.data_count_bit);
    uint32_t code_found_reverse_hi = code_found_reverse >> 32;
    uint32_t code_found_reverse_lo = code_found_reverse & 0x00000000ffffffff;

    if(strcmp(instance->manufacture_name, "BFT") == 0) {
        furi_string_cat_printf(
            output,
            "%s %dbit\r\n"
            "Key:%08lX%08lX\r\n"
            "Fix:0x%08lX    Cnt:%04lX\r\n"
            "Hop:0x%08lX    Btn:%01X\r\n"
            "MF:%s Sd:%08lX",
            instance->generic.protocol_name,
            instance->generic.data_count_bit,
            code_found_hi,
            code_found_lo,
            code_found_reverse_hi,
            instance->generic.cnt,
            code_found_reverse_lo,
            instance->generic.btn,
            instance->manufacture_name,
            instance->generic.seed);
    } else if(strcmp(instance->manufacture_name, "Unknown") == 0) {
        instance->generic.cnt = 0x0;
        furi_string_cat_printf(
            output,
            "%s %dbit\r\n"
            "Key:%08lX%08lX\r\n"
            "Fix:0x%08lX    Cnt:????\r\n"
            "Hop:0x%08lX    Btn:%01X\r\n"
            "MF:%s",
            instance->generic.protocol_name,
            instance->generic.data_count_bit,
            code_found_hi,
            code_found_lo,
            code_found_reverse_hi,
            code_found_reverse_lo,
            instance->generic.btn,
            instance->manufacture_name);
    } else {
        furi_string_cat_printf(
            output,
            "%s %dbit\r\n"
            "Key:%08lX%08lX\r\n"
            "Fix:0x%08lX    Cnt:%04lX\r\n"
            "Hop:0x%08lX    Btn:%01X\r\n"
            "MF:%s",
            instance->generic.protocol_name,
            instance->generic.data_count_bit,
            code_found_hi,
            code_found_lo,
            code_found_reverse_hi,
            instance->generic.cnt,
            code_found_reverse_lo,
            instance->generic.btn,
            instance->manufacture_name);
    }
}<|MERGE_RESOLUTION|>--- conflicted
+++ resolved
@@ -334,7 +334,6 @@
     instance->manufacture_name = manufacture_name;
     instance->generic.data_count_bit = 64;
     bool res = subghz_protocol_keeloq_gen_data(instance, btn, false);
-<<<<<<< HEAD
     if(res) {
         return SubGhzProtocolStatusOk ==
                subghz_block_generic_serialize(&instance->generic, flipper_format, preset);
@@ -364,37 +363,6 @@
     if(res) {
         return SubGhzProtocolStatusOk ==
                subghz_block_generic_serialize(&instance->generic, flipper_format, preset);
-=======
-    if(res) {
-        return SubGhzProtocolStatusOk ==
-               subghz_block_generic_serialize(&instance->generic, flipper_format, preset);
-    }
-    return res;
-}
-
-bool subghz_protocol_keeloq_bft_create_data(
-    void* context,
-    FlipperFormat* flipper_format,
-    uint32_t serial,
-    uint8_t btn,
-    uint16_t cnt,
-    uint32_t seed,
-    const char* manufacture_name,
-    SubGhzRadioPreset* preset) {
-    furi_assert(context);
-    SubGhzProtocolEncoderKeeloq* instance = context;
-    instance->generic.serial = serial;
-    instance->generic.btn = btn;
-    instance->generic.cnt = cnt;
-    instance->generic.seed = seed;
-    instance->manufacture_name = manufacture_name;
-    instance->generic.data_count_bit = 64;
-    // roguuemaster don't steal.!!!!
-    bool res = subghz_protocol_keeloq_gen_data(instance, btn, false);
-    if(res) {
-        return SubGhzProtocolStatusOk ==
-               subghz_block_generic_serialize(&instance->generic, flipper_format, preset);
->>>>>>> d6fcb04a
     }
     return res;
 }
@@ -974,7 +942,6 @@
                         keystore->kl_type = 4;
                         return 1;
                     }
-<<<<<<< HEAD
 
                     // Check for mirrored man
                     man = subghz_protocol_keeloq_common_magic_xor_type1_learning(fix, man_rev);
@@ -986,19 +953,6 @@
                         return 1;
                     }
 
-=======
-
-                    // Check for mirrored man
-                    man = subghz_protocol_keeloq_common_magic_xor_type1_learning(fix, man_rev);
-                    decrypt = subghz_protocol_keeloq_common_decrypt(hop, man);
-                    if(subghz_protocol_keeloq_check_decrypt(instance, decrypt, btn, end_serial)) {
-                        *manufacture_name = furi_string_get_cstr(manufacture_code->name);
-                        keystore->mfname = *manufacture_name;
-                        keystore->kl_type = 4;
-                        return 1;
-                    }
-
->>>>>>> d6fcb04a
                     break;
                 }
             }
@@ -1025,8 +979,6 @@
     // If we are in BFT / Aprimatic programming mode we will set previous remembered counter and skip mf keys check
     ProgMode prog_mode = subghz_custom_btn_get_prog_mode();
     if(prog_mode == PROG_MODE_OFF) {
-<<<<<<< HEAD
-=======
         if(keystore->mfname == 0x0) {
             keystore->mfname = "";
         }
@@ -1034,7 +986,6 @@
             *manufacture_name = "";
         }
 
->>>>>>> d6fcb04a
         // Case when we have no mf name means that we are checking for the first time and we have to check all conditions
         if((strlen(keystore->mfname) < 1) && strlen(*manufacture_name) < 1) {
             // Check key AN-Motors
