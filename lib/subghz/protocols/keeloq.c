#include "keeloq.h"
#include "keeloq_common.h"

#include "../subghz_keystore.h"
#include <m-array.h>

#include "../blocks/const.h"
#include "../blocks/decoder.h"
#include "../blocks/encoder.h"
#include "../blocks/generic.h"
#include "../blocks/math.h"

#include "../blocks/custom_btn_i.h"
#include "../subghz_keystore_i.h"

#define TAG "SubGhzProtocolKeeloq"

static const SubGhzBlockConst subghz_protocol_keeloq_const = {
    .te_short = 400,
    .te_long = 800,
    .te_delta = 140,
    .min_count_bit_for_found = 64,
};

struct SubGhzProtocolDecoderKeeloq {
    SubGhzProtocolDecoderBase base;

    SubGhzBlockDecoder decoder;
    SubGhzBlockGeneric generic;

    uint16_t header_count;
    SubGhzKeystore* keystore;
    const char* manufacture_name;

    FuriString* manufacture_from_file;
};

struct SubGhzProtocolEncoderKeeloq {
    SubGhzProtocolEncoderBase base;

    SubGhzProtocolBlockEncoder encoder;
    SubGhzBlockGeneric generic;

    SubGhzKeystore* keystore;
    const char* manufacture_name;

    FuriString* manufacture_from_file;
};

typedef enum {
    KeeloqDecoderStepReset = 0,
    KeeloqDecoderStepCheckPreambula,
    KeeloqDecoderStepSaveDuration,
    KeeloqDecoderStepCheckDuration,
} KeeloqDecoderStep;

const SubGhzProtocolDecoder subghz_protocol_keeloq_decoder = {
    .alloc = subghz_protocol_decoder_keeloq_alloc,
    .free = subghz_protocol_decoder_keeloq_free,

    .feed = subghz_protocol_decoder_keeloq_feed,
    .reset = subghz_protocol_decoder_keeloq_reset,

    .get_hash_data = subghz_protocol_decoder_keeloq_get_hash_data,
    .serialize = subghz_protocol_decoder_keeloq_serialize,
    .deserialize = subghz_protocol_decoder_keeloq_deserialize,
    .get_string = subghz_protocol_decoder_keeloq_get_string,
};

const SubGhzProtocolEncoder subghz_protocol_keeloq_encoder = {
    .alloc = subghz_protocol_encoder_keeloq_alloc,
    .free = subghz_protocol_encoder_keeloq_free,

    .deserialize = subghz_protocol_encoder_keeloq_deserialize,
    .stop = subghz_protocol_encoder_keeloq_stop,
    .yield = subghz_protocol_encoder_keeloq_yield,
};

const SubGhzProtocol subghz_protocol_keeloq = {
    .name = SUBGHZ_PROTOCOL_KEELOQ_NAME,
    .type = SubGhzProtocolTypeDynamic,
    .flag = SubGhzProtocolFlag_433 | SubGhzProtocolFlag_868 | SubGhzProtocolFlag_315 |
            SubGhzProtocolFlag_AM | SubGhzProtocolFlag_Decodable | SubGhzProtocolFlag_Load |
            SubGhzProtocolFlag_Save | SubGhzProtocolFlag_Send,

    .decoder = &subghz_protocol_keeloq_decoder,
    .encoder = &subghz_protocol_keeloq_encoder,
};

/** 
 * Analysis of received data
 * @param instance Pointer to a SubGhzBlockGeneric* instance
 * @param keystore Pointer to a SubGhzKeystore* instance
 * @param manufacture_name
 */
static void subghz_protocol_keeloq_check_remote_controller(
    SubGhzBlockGeneric* instance,
    SubGhzKeystore* keystore,
    const char** manufacture_name);

void* subghz_protocol_encoder_keeloq_alloc(SubGhzEnvironment* environment) {
    SubGhzProtocolEncoderKeeloq* instance = malloc(sizeof(SubGhzProtocolEncoderKeeloq));

    instance->base.protocol = &subghz_protocol_keeloq;
    instance->generic.protocol_name = instance->base.protocol->name;
    instance->keystore = subghz_environment_get_keystore(environment);

    instance->encoder.repeat = 100;
    instance->encoder.size_upload = 256;
    instance->encoder.upload = malloc(instance->encoder.size_upload * sizeof(LevelDuration));
    instance->encoder.is_running = false;

    instance->manufacture_from_file = furi_string_alloc();

    return instance;
}

void subghz_protocol_encoder_keeloq_free(void* context) {
    furi_assert(context);
    SubGhzProtocolEncoderKeeloq* instance = context;
    furi_string_free(instance->manufacture_from_file);
    free(instance->encoder.upload);
    free(instance);
}

/** 
 * Key generation from simple data
 * @param instance Pointer to a SubGhzProtocolEncoderKeeloq* instance
 * @param btn Button number, 4 bit
 * @param counter_up increasing the counter if the value is true
 */
static bool subghz_protocol_keeloq_gen_data(
    SubGhzProtocolEncoderKeeloq* instance,
    uint8_t btn,
    bool counter_up) {
    uint32_t fix = (uint32_t)btn << 28 | instance->generic.serial;
    uint32_t hop = 0;
    uint64_t man = 0;
    uint64_t code_found_reverse;
    int res = 0;
    // No mf name set? -> set to ""
    if(instance->manufacture_name == 0x0) {
        instance->manufacture_name = "";
    }

    // programming mode on / off conditions
    ProgMode prog_mode = subghz_custom_btn_get_prog_mode();
    if(strcmp(instance->manufacture_name, "BFT") == 0) {
        // BFT programming mode on / off conditions
        if(btn == 0xF) {
            prog_mode = PROG_MODE_KEELOQ_BFT;
        } else if(prog_mode == PROG_MODE_KEELOQ_BFT) {
            prog_mode = PROG_MODE_OFF;
        }
    } else if(strcmp(instance->manufacture_name, "Aprimatic") == 0) {
        // Aprimatic programming mode on / off conditions
        if(btn == 0xF) {
            prog_mode = PROG_MODE_KEELOQ_APRIMATIC;
        } else if(prog_mode == PROG_MODE_KEELOQ_APRIMATIC) {
            prog_mode = PROG_MODE_OFF;
        }
<<<<<<< HEAD
=======
    } else if(strcmp(instance->manufacture_name, "Dea_Mio") == 0) {
        // Dea_Mio programming mode on / off conditions
        if(btn == 0xF) {
            prog_mode = PROG_MODE_KEELOQ_DEA_MIO;
        } else if(prog_mode == PROG_MODE_KEELOQ_DEA_MIO) {
            prog_mode = PROG_MODE_OFF;
        }
>>>>>>> d23bc9f5
    }
    subghz_custom_btn_set_prog_mode(prog_mode);

    // If we using BFT programming mode we will trasmit its seed in hop part like original remote
    if(prog_mode == PROG_MODE_KEELOQ_BFT) {
        hop = instance->generic.seed;
    } else if(prog_mode == PROG_MODE_KEELOQ_APRIMATIC) {
        // If we using Aprimatic programming mode we will trasmit some strange looking hop value, why? cuz manufacturer did it this way :)
        hop = 0x1A2B3C4D;
<<<<<<< HEAD
=======
    } else if(prog_mode == PROG_MODE_KEELOQ_DEA_MIO) {
        // If we using DEA Mio programming mode we will trasmit only FIX value with button code 0xF, hop is zero
        hop = 0x00000000;
>>>>>>> d23bc9f5
    }
    if(counter_up && prog_mode == PROG_MODE_OFF) {
        // Counter increment conditions

        // If counter is 0xFFFF we will reset it to 0
        if(instance->generic.cnt < 0xFFFF) {
            // Increase counter with value set in global settings (mult)
            if((instance->generic.cnt + furi_hal_subghz_get_rolling_counter_mult()) > 0xFFFF) {
                instance->generic.cnt = 0;
            } else {
                instance->generic.cnt += furi_hal_subghz_get_rolling_counter_mult();
            }
        } else if(instance->generic.cnt >= 0xFFFF) {
            instance->generic.cnt = 0;
        }
    }
    if(prog_mode == PROG_MODE_OFF) {
        // Protocols that do not use encryption
        if(strcmp(instance->manufacture_name, "Unknown") == 0) {
            // Simple Replay of received code
            code_found_reverse = subghz_protocol_blocks_reverse_key(
                instance->generic.data, instance->generic.data_count_bit);
            hop = code_found_reverse & 0x00000000ffffffff;
        } else if(strcmp(instance->manufacture_name, "AN-Motors") == 0) {
            // An-Motors encode
            hop = (instance->generic.cnt & 0xFF) << 24 | (instance->generic.cnt & 0xFF) << 16 |
                  (btn & 0xF) << 12 | 0x404;
        } else if(strcmp(instance->manufacture_name, "HCS101") == 0) {
            // HCS101 Encode
            hop = instance->generic.cnt << 16 | (btn & 0xF) << 12 | 0x000;
        } else {
            // Protocols that use encryption
            uint32_t decrypt = (uint32_t)btn << 28 |
                               (instance->generic.serial & 0x3FF)
                                   << 16 | //ToDo in some protocols the discriminator is 0
                               instance->generic.cnt;

            if(strcmp(instance->manufacture_name, "Aprimatic") == 0) {
                // Aprimatic uses 12bit serial number + 2bit APR1 "parity" bit in front of it replacing first 2 bits of serial
                // Thats in theory! We need to check if this is true for all Aprimatic remotes but we got only 3 recordings to test
                // For now lets assume that this is true for all Aprimatic remotes, if not we will need to add some more code here
                uint32_t apri_serial = instance->generic.serial;
                uint8_t apr1 = 0;
                for(uint16_t i = 1; i != 0b10000000000; i <<= 1) {
                    if(apri_serial & i) apr1++;
                }
                apri_serial &= 0b00001111111111;
                if(apr1 % 2 == 0) {
                    apri_serial |= 0b110000000000;
                }
                decrypt = btn << 28 | (apri_serial & 0xFFF) << 16 | instance->generic.cnt;
            } else if(
                (strcmp(instance->manufacture_name, "DTM_Neo") == 0) ||
                (strcmp(instance->manufacture_name, "FAAC_RC,XT") == 0) ||
                (strcmp(instance->manufacture_name, "Mutanco_Mutancode") == 0) ||
                (strcmp(instance->manufacture_name, "Came_Space") == 0) ||
                (strcmp(instance->manufacture_name, "Genius_Bravo") == 0) ||
                (strcmp(instance->manufacture_name, "GSN") == 0)) {
                // DTM Neo, Came_Space uses 12bit serial -> simple learning
                // FAAC_RC,XT , Mutanco_Mutancode, Genius_Bravo, GSN 12bit serial -> normal learning
                decrypt = btn << 28 | (instance->generic.serial & 0xFFF) << 16 |
                          instance->generic.cnt;
            } else if(
                (strcmp(instance->manufacture_name, "NICE_Smilo") == 0) ||
                (strcmp(instance->manufacture_name, "NICE_MHOUSE") == 0) ||
                (strcmp(instance->manufacture_name, "JCM_Tech") == 0)) {
                // Nice Smilo, MHouse, JCM -> 8bit serial - simple learning
                decrypt = btn << 28 | (instance->generic.serial & 0xFF) << 16 |
                          instance->generic.cnt;
            } else if(strcmp(instance->manufacture_name, "Beninca") == 0) {
                decrypt = btn << 28 | (0x000) << 16 | instance->generic.cnt;
                // Beninca / Allmatic -> no serial - simple XOR
            } else if(strcmp(instance->manufacture_name, "Centurion") == 0) {
                decrypt = btn << 28 | (0x1CE) << 16 | instance->generic.cnt;
                // Centurion -> no serial in hop, uses fixed value 0x1CE - normal learning
            } else if(strcmp(instance->manufacture_name, "Dea_Mio") == 0) {
<<<<<<< HEAD
                uint32_t dea_serial = (instance->generic.serial & 0xFFF) + 0x800;
                decrypt = btn << 28 | (dea_serial & 0xFFF) << 16 | instance->generic.cnt;
                // Dea_Mio -> modified serial in hop, uses last 3 digits adding +8 to first one (example - 419 -> C19) - simple learning
=======
                uint8_t first_disc_num = (instance->generic.serial >> 8) & 0xF;
                uint8_t result_disc = (0xC + ((first_disc_num % 4) ? 2 : 0));
                uint32_t dea_serial = (instance->generic.serial & 0xFF) |
                                      (((uint32_t)result_disc) << 8);
                decrypt = btn << 28 | (dea_serial & 0xFFF) << 16 | instance->generic.cnt;
                // Dea_Mio -> modified serial in hop, uses last 3 digits modifying first one (example - 419 -> C19)
                // (see formula in result_disc var) - simple learning
>>>>>>> d23bc9f5
            }
            // Old type selector fixage for compatibilitiy with old signal files
            uint8_t kl_type_en = instance->keystore->kl_type;
            for
                M_EACH(
                    manufacture_code,
                    *subghz_keystore_get_data(instance->keystore),
                    SubGhzKeyArray_t) {
                    res = strcmp(
                        furi_string_get_cstr(manufacture_code->name), instance->manufacture_name);
                    if(res == 0) {
                        switch(manufacture_code->type) {
                        case KEELOQ_LEARNING_SIMPLE:
                            //Simple Learning
                            hop = subghz_protocol_keeloq_common_encrypt(
                                decrypt, manufacture_code->key);
                            break;
                        case KEELOQ_LEARNING_NORMAL:
                            //Simple Learning
                            man = subghz_protocol_keeloq_common_normal_learning(
                                fix, manufacture_code->key);
                            hop = subghz_protocol_keeloq_common_encrypt(decrypt, man);
                            break;
                        case KEELOQ_LEARNING_SECURE:
                            //Secure Learning
                            man = subghz_protocol_keeloq_common_secure_learning(
                                fix, instance->generic.seed, manufacture_code->key);
                            hop = subghz_protocol_keeloq_common_encrypt(decrypt, man);
                            break;
                        case KEELOQ_LEARNING_MAGIC_XOR_TYPE_1:
                            //Magic XOR type-1 Learning
                            man = subghz_protocol_keeloq_common_magic_xor_type1_learning(
                                instance->generic.serial, manufacture_code->key);
                            hop = subghz_protocol_keeloq_common_encrypt(decrypt, man);
                            break;
                        case KEELOQ_LEARNING_MAGIC_SERIAL_TYPE_1:
                            //Magic Serial Type 1 learning
                            man = subghz_protocol_keeloq_common_magic_serial_type1_learning(
                                fix, manufacture_code->key);
                            hop = subghz_protocol_keeloq_common_encrypt(decrypt, man);
                            break;
                        case KEELOQ_LEARNING_UNKNOWN:
                            if(kl_type_en == 1) {
                                hop = subghz_protocol_keeloq_common_encrypt(
                                    decrypt, manufacture_code->key);
                            }
                            if(kl_type_en == 2) {
                                man = subghz_protocol_keeloq_common_normal_learning(
                                    fix, manufacture_code->key);
                                hop = subghz_protocol_keeloq_common_encrypt(decrypt, man);
                            }
                            if(kl_type_en == 3) {
                                man = subghz_protocol_keeloq_common_secure_learning(
                                    fix, instance->generic.seed, manufacture_code->key);
                                hop = subghz_protocol_keeloq_common_encrypt(decrypt, man);
                            }
                            if(kl_type_en == 4) {
                                man = subghz_protocol_keeloq_common_magic_xor_type1_learning(
                                    instance->generic.serial, manufacture_code->key);
                                hop = subghz_protocol_keeloq_common_encrypt(decrypt, man);
                            }
                            break;
                        }
                        break;
                    }
                }
        }
    }
<<<<<<< HEAD
    if(hop) {
=======
    if(hop || (prog_mode == PROG_MODE_KEELOQ_DEA_MIO) || (prog_mode == PROG_MODE_KEELOQ_BFT)) {
>>>>>>> d23bc9f5
        // If we have hop - we will save it to generic data var that will be used later in transmission
        uint64_t yek = (uint64_t)fix << 32 | hop;
        instance->generic.data =
            subghz_protocol_blocks_reverse_key(yek, instance->generic.data_count_bit);
    } // What should happen if seed = 0 in bft programming mode -> collapse of the universe I think :)
    return true; // Always return true
}

bool subghz_protocol_keeloq_create_data(
    void* context,
    FlipperFormat* flipper_format,
    uint32_t serial,
    uint8_t btn,
    uint16_t cnt,
    const char* manufacture_name,
    SubGhzRadioPreset* preset) {
    furi_assert(context);
    SubGhzProtocolEncoderKeeloq* instance = context;
    instance->generic.serial = serial;
    instance->generic.cnt = cnt;
    instance->manufacture_name = manufacture_name;
    instance->generic.data_count_bit = 64;
    bool res = subghz_protocol_keeloq_gen_data(instance, btn, false);
    if(res) {
        return SubGhzProtocolStatusOk ==
               subghz_block_generic_serialize(&instance->generic, flipper_format, preset);
<<<<<<< HEAD
    }
    return res;
}

bool subghz_protocol_keeloq_bft_create_data(
    void* context,
    FlipperFormat* flipper_format,
    uint32_t serial,
    uint8_t btn,
    uint16_t cnt,
    uint32_t seed,
    const char* manufacture_name,
    SubGhzRadioPreset* preset) {
    furi_assert(context);
    SubGhzProtocolEncoderKeeloq* instance = context;
    instance->generic.serial = serial;
    instance->generic.btn = btn;
    instance->generic.cnt = cnt;
    instance->generic.seed = seed;
    instance->manufacture_name = manufacture_name;
    instance->generic.data_count_bit = 64;
    // roguuemaster don't steal.!!!!
    bool res = subghz_protocol_keeloq_gen_data(instance, btn, false);
    if(res) {
        return SubGhzProtocolStatusOk ==
               subghz_block_generic_serialize(&instance->generic, flipper_format, preset);
=======
>>>>>>> d23bc9f5
    }
    return res;
}

bool subghz_protocol_keeloq_bft_create_data(
    void* context,
    FlipperFormat* flipper_format,
    uint32_t serial,
    uint8_t btn,
    uint16_t cnt,
    uint32_t seed,
    const char* manufacture_name,
    SubGhzRadioPreset* preset) {
    furi_assert(context);
    SubGhzProtocolEncoderKeeloq* instance = context;
    instance->generic.serial = serial;
    instance->generic.btn = btn;
    instance->generic.cnt = cnt;
    instance->generic.seed = seed;
    instance->manufacture_name = manufacture_name;
    instance->generic.data_count_bit = 64;
    // roguuemaster don't steal.!!!!
    bool res = subghz_protocol_keeloq_gen_data(instance, btn, false);
    if(res) {
        return SubGhzProtocolStatusOk ==
               subghz_block_generic_serialize(&instance->generic, flipper_format, preset);
    }
    return res;
}

/**
 * Defines the button value for the current btn_id
 * Basic set | 0x1 | 0x2 | 0x4 | 0x8 | 0xA or Special Learning Code |
 * @param last_btn_code Candidate for the last button
 * @return Button code
 */
static uint8_t subghz_protocol_keeloq_get_btn_code(uint8_t last_btn_code);

/**
 * Defines the button value for the current btn_id
 * Basic set | 0x1 | 0x2 | 0x4 | 0x8 | 0xA or Special Learning Code |
 * @param last_btn_code Candidate for the last button
 * @return Button code
 */
static uint8_t subghz_protocol_keeloq_get_btn_code(uint8_t last_btn_code);

/**
 * Generating an upload from data.
 * @param instance Pointer to a SubGhzProtocolEncoderKeeloq instance
 * @return true On success
 */
static bool
    subghz_protocol_encoder_keeloq_get_upload(SubGhzProtocolEncoderKeeloq* instance, uint8_t btn) {
    furi_assert(instance);

    // Save original button
    if(subghz_custom_btn_get_original() == 0) {
        subghz_custom_btn_set_original(btn);
    }

    // No mf name set? -> set to ""
    if(instance->manufacture_name == 0x0) {
        instance->manufacture_name = "";
    }
    // Prog mode checks and extra fixage of MF Names
    ProgMode prog_mode = subghz_custom_btn_get_prog_mode();
    if(prog_mode == PROG_MODE_KEELOQ_BFT) {
        instance->manufacture_name = "BFT";
    } else if(prog_mode == PROG_MODE_KEELOQ_APRIMATIC) {
        instance->manufacture_name = "Aprimatic";
<<<<<<< HEAD
    }
    // Custom button (programming mode button) for BFT and Aprimatic
    uint8_t klq_last_custom_btn = 0xA;
    if((strcmp(instance->manufacture_name, "BFT") == 0) ||
       (strcmp(instance->manufacture_name, "Aprimatic") == 0)) {
=======
    } else if(prog_mode == PROG_MODE_KEELOQ_DEA_MIO) {
        instance->manufacture_name = "Dea_Mio";
    }
    // Custom button (programming mode button) for BFT, Aprimatic, Dea_Mio
    uint8_t klq_last_custom_btn = 0xA;
    if((strcmp(instance->manufacture_name, "BFT") == 0) ||
       (strcmp(instance->manufacture_name, "Aprimatic") == 0) ||
       (strcmp(instance->manufacture_name, "Dea_Mio") == 0)) {
>>>>>>> d23bc9f5
        klq_last_custom_btn = 0xF;
    }

    btn = subghz_protocol_keeloq_get_btn_code(klq_last_custom_btn);

    // Generate new key
    if(subghz_protocol_keeloq_gen_data(instance, btn, true)) {
        // OK
    } else {
        return false;
    }

    size_t index = 0;
    size_t size_upload = 11 * 2 + 2 + (instance->generic.data_count_bit * 2) + 4;
    if(size_upload > instance->encoder.size_upload) {
        FURI_LOG_E(TAG, "Size upload exceeds allocated encoder buffer.");
        return false;
    } else {
        instance->encoder.size_upload = size_upload;
    }

    //Send header
    for(uint8_t i = 11; i > 0; i--) {
        instance->encoder.upload[index++] =
            level_duration_make(true, (uint32_t)subghz_protocol_keeloq_const.te_short);
        instance->encoder.upload[index++] =
            level_duration_make(false, (uint32_t)subghz_protocol_keeloq_const.te_short);
    }
    instance->encoder.upload[index++] =
        level_duration_make(true, (uint32_t)subghz_protocol_keeloq_const.te_short);
    instance->encoder.upload[index++] =
        level_duration_make(false, (uint32_t)subghz_protocol_keeloq_const.te_short * 10);

    //Send key data
    for(uint8_t i = instance->generic.data_count_bit; i > 0; i--) {
        if(bit_read(instance->generic.data, i - 1)) {
            //send bit 1
            instance->encoder.upload[index++] =
                level_duration_make(true, (uint32_t)subghz_protocol_keeloq_const.te_short);
            instance->encoder.upload[index++] =
                level_duration_make(false, (uint32_t)subghz_protocol_keeloq_const.te_long);
        } else {
            //send bit 0
            instance->encoder.upload[index++] =
                level_duration_make(true, (uint32_t)subghz_protocol_keeloq_const.te_long);
            instance->encoder.upload[index++] =
                level_duration_make(false, (uint32_t)subghz_protocol_keeloq_const.te_short);
        }
    }
    // +send 2 status bit
    instance->encoder.upload[index++] =
        level_duration_make(true, (uint32_t)subghz_protocol_keeloq_const.te_short);
    instance->encoder.upload[index++] =
        level_duration_make(false, (uint32_t)subghz_protocol_keeloq_const.te_long);
    // send end
    instance->encoder.upload[index++] =
        level_duration_make(true, (uint32_t)subghz_protocol_keeloq_const.te_short);
    instance->encoder.upload[index++] =
        level_duration_make(false, (uint32_t)subghz_protocol_keeloq_const.te_short * 40);

    return true;
}

SubGhzProtocolStatus
    subghz_protocol_encoder_keeloq_deserialize(void* context, FlipperFormat* flipper_format) {
    furi_assert(context);
    SubGhzProtocolEncoderKeeloq* instance = context;
    SubGhzProtocolStatus ret = SubGhzProtocolStatusError;
    do {
        ret = subghz_block_generic_deserialize_check_count_bit(
            &instance->generic,
            flipper_format,
            subghz_protocol_keeloq_const.min_count_bit_for_found);
        if(ret != SubGhzProtocolStatusOk) {
            break;
        }
        if(instance->generic.data_count_bit !=
           subghz_protocol_keeloq_const.min_count_bit_for_found) {
            FURI_LOG_E(TAG, "Wrong number of bits in key");
            break;
        }

        uint8_t seed_data[sizeof(uint32_t)] = {0};
        for(size_t i = 0; i < sizeof(uint32_t); i++) {
            seed_data[sizeof(uint32_t) - i - 1] = (instance->generic.seed >> i * 8) & 0xFF;
        }
        if(!flipper_format_read_hex(flipper_format, "Seed", seed_data, sizeof(uint32_t))) {
            FURI_LOG_D(TAG, "ENCODER: Missing Seed");
        }
        instance->generic.seed = seed_data[0] << 24 | seed_data[1] << 16 | seed_data[2] << 8 |
                                 seed_data[3];

        if(!flipper_format_rewind(flipper_format)) {
            FURI_LOG_E(TAG, "Rewind error");
            break;
        }
        // Read manufacturer from file
        if(flipper_format_read_string(
               flipper_format, "Manufacture", instance->manufacture_from_file)) {
            instance->manufacture_name = furi_string_get_cstr(instance->manufacture_from_file);
            instance->keystore->mfname = instance->manufacture_name;
        } else {
            FURI_LOG_D(TAG, "ENCODER: Missing Manufacture");
        }

        if(!flipper_format_rewind(flipper_format)) {
            FURI_LOG_E(TAG, "Rewind error");
            break;
        }

        subghz_protocol_keeloq_check_remote_controller(
            &instance->generic, instance->keystore, &instance->manufacture_name);

        //optional parameter parameter
        flipper_format_read_uint32(
            flipper_format, "Repeat", (uint32_t*)&instance->encoder.repeat, 1);

        if(!subghz_protocol_encoder_keeloq_get_upload(instance, instance->generic.btn)) {
            ret = SubGhzProtocolStatusErrorEncoderGetUpload;
            break;
        }
        if(!flipper_format_rewind(flipper_format)) {
            FURI_LOG_E(TAG, "Rewind error");
            ret = SubGhzProtocolStatusErrorParserOthers;
            break;
        }
        uint8_t key_data[sizeof(uint64_t)] = {0};
        for(size_t i = 0; i < sizeof(uint64_t); i++) {
            key_data[sizeof(uint64_t) - i - 1] = (instance->generic.data >> (i * 8)) & 0xFF;
        }
        if(!flipper_format_update_hex(flipper_format, "Key", key_data, sizeof(uint64_t))) {
            FURI_LOG_E(TAG, "Unable to add Key");
            ret = SubGhzProtocolStatusErrorParserKey;
            break;
        }

        instance->encoder.is_running = true;
    } while(false);

    return ret;
}

void subghz_protocol_encoder_keeloq_stop(void* context) {
    SubGhzProtocolEncoderKeeloq* instance = context;
    instance->encoder.is_running = false;
}

LevelDuration subghz_protocol_encoder_keeloq_yield(void* context) {
    SubGhzProtocolEncoderKeeloq* instance = context;

    if(instance->encoder.repeat == 0 || !instance->encoder.is_running) {
        instance->encoder.is_running = false;
        return level_duration_reset();
    }

    LevelDuration ret = instance->encoder.upload[instance->encoder.front];

    if(++instance->encoder.front == instance->encoder.size_upload) {
        instance->encoder.repeat--;
        instance->encoder.front = 0;
    }

    return ret;
}

void* subghz_protocol_decoder_keeloq_alloc(SubGhzEnvironment* environment) {
    SubGhzProtocolDecoderKeeloq* instance = malloc(sizeof(SubGhzProtocolDecoderKeeloq));
    instance->base.protocol = &subghz_protocol_keeloq;
    instance->generic.protocol_name = instance->base.protocol->name;
    instance->keystore = subghz_environment_get_keystore(environment);
    instance->manufacture_from_file = furi_string_alloc();

    subghz_custom_btn_set_prog_mode(PROG_MODE_OFF);

    return instance;
}

void subghz_protocol_decoder_keeloq_free(void* context) {
    furi_assert(context);
    SubGhzProtocolDecoderKeeloq* instance = context;
    furi_string_free(instance->manufacture_from_file);

    free(instance);
}

void subghz_protocol_decoder_keeloq_reset(void* context) {
    furi_assert(context);
    SubGhzProtocolDecoderKeeloq* instance = context;
    instance->decoder.parser_step = KeeloqDecoderStepReset;
    // TODO
    instance->keystore->mfname = "";
    instance->keystore->kl_type = 0;
}

void subghz_protocol_decoder_keeloq_feed(void* context, bool level, uint32_t duration) {
    furi_assert(context);
    SubGhzProtocolDecoderKeeloq* instance = context;

    switch(instance->decoder.parser_step) {
    case KeeloqDecoderStepReset:
        if((level) && DURATION_DIFF(duration, subghz_protocol_keeloq_const.te_short) <
                          subghz_protocol_keeloq_const.te_delta) {
            instance->decoder.parser_step = KeeloqDecoderStepCheckPreambula;
            instance->header_count++;
        }
        break;
    case KeeloqDecoderStepCheckPreambula:
        if((!level) && (DURATION_DIFF(duration, subghz_protocol_keeloq_const.te_short) <
                        subghz_protocol_keeloq_const.te_delta)) {
            instance->decoder.parser_step = KeeloqDecoderStepReset;
            break;
        }
        if((instance->header_count > 2) &&
           (DURATION_DIFF(duration, subghz_protocol_keeloq_const.te_short * 10) <
            subghz_protocol_keeloq_const.te_delta * 10)) {
            // Found header
            instance->decoder.parser_step = KeeloqDecoderStepSaveDuration;
            instance->decoder.decode_data = 0;
            instance->decoder.decode_count_bit = 0;
        } else {
            instance->decoder.parser_step = KeeloqDecoderStepReset;
            instance->header_count = 0;
        }
        break;
    case KeeloqDecoderStepSaveDuration:
        if(level) {
            instance->decoder.te_last = duration;
            instance->decoder.parser_step = KeeloqDecoderStepCheckDuration;
        }
        break;
    case KeeloqDecoderStepCheckDuration:
        if(!level) {
            if(duration >= ((uint32_t)subghz_protocol_keeloq_const.te_short * 2 +
                            subghz_protocol_keeloq_const.te_delta)) {
                // Found end TX
                instance->decoder.parser_step = KeeloqDecoderStepReset;
                if((instance->decoder.decode_count_bit >=
                    subghz_protocol_keeloq_const.min_count_bit_for_found) &&
                   (instance->decoder.decode_count_bit <=
                    subghz_protocol_keeloq_const.min_count_bit_for_found + 2)) {
                    if(instance->generic.data != instance->decoder.decode_data) {
                        instance->generic.data = instance->decoder.decode_data;
                        instance->generic.data_count_bit =
                            subghz_protocol_keeloq_const.min_count_bit_for_found;
                        if(instance->base.callback)
                            instance->base.callback(&instance->base, instance->base.context);
                    }
                    instance->decoder.decode_data = 0;
                    instance->decoder.decode_count_bit = 0;
                    instance->header_count = 0;
                }
                break;
            } else if(
                (DURATION_DIFF(instance->decoder.te_last, subghz_protocol_keeloq_const.te_short) <
                 subghz_protocol_keeloq_const.te_delta) &&
                (DURATION_DIFF(duration, subghz_protocol_keeloq_const.te_long) <
                 subghz_protocol_keeloq_const.te_delta * 2)) {
                if(instance->decoder.decode_count_bit <
                   subghz_protocol_keeloq_const.min_count_bit_for_found) {
                    subghz_protocol_blocks_add_bit(&instance->decoder, 1);
                } else {
                    instance->decoder.decode_count_bit++;
                }
                instance->decoder.parser_step = KeeloqDecoderStepSaveDuration;
            } else if(
                (DURATION_DIFF(instance->decoder.te_last, subghz_protocol_keeloq_const.te_long) <
                 subghz_protocol_keeloq_const.te_delta * 2) &&
                (DURATION_DIFF(duration, subghz_protocol_keeloq_const.te_short) <
                 subghz_protocol_keeloq_const.te_delta)) {
                if(instance->decoder.decode_count_bit <
                   subghz_protocol_keeloq_const.min_count_bit_for_found) {
                    subghz_protocol_blocks_add_bit(&instance->decoder, 0);
                } else {
                    instance->decoder.decode_count_bit++;
                }
                instance->decoder.parser_step = KeeloqDecoderStepSaveDuration;
            } else {
                instance->decoder.parser_step = KeeloqDecoderStepReset;
                instance->header_count = 0;
            }
        } else {
            instance->decoder.parser_step = KeeloqDecoderStepReset;
            instance->header_count = 0;
        }
        break;
    }
}

/**
 * Validation of decrypt data.
 * @param instance Pointer to a SubGhzBlockGeneric instance
 * @param decrypt Decrypted data
 * @param btn Button number, 4 bit
 * @param end_serial decrement the last 10 bits of the serial number
 * @return true On success
 */
static inline bool subghz_protocol_keeloq_check_decrypt(
    SubGhzBlockGeneric* instance,
    uint32_t decrypt,
    uint8_t btn,
    uint32_t end_serial) {
    furi_assert(instance);
    if((decrypt >> 28 == btn) && (((((uint16_t)(decrypt >> 16)) & 0xFF) == end_serial) ||
                                  ((((uint16_t)(decrypt >> 16)) & 0xFF) == 0))) {
        instance->cnt = decrypt & 0x0000FFFF;
        /*FURI_LOG_I(
            "KL",
            "decrypt: 0x%08lX, btn: %d, end_serial: 0x%03lX, cnt: %ld",
            decrypt,
            btn,
            end_serial,
            instance->cnt);*/
        return true;
    }
    return false;
}
// Centurion specific check
static inline bool subghz_protocol_keeloq_check_decrypt_centurion(
    SubGhzBlockGeneric* instance,
    uint32_t decrypt,
    uint8_t btn) {
    furi_assert(instance);

    if((decrypt >> 28 == btn) && (((((uint16_t)(decrypt >> 16)) & 0x3FF) == 0x1CE))) {
        instance->cnt = decrypt & 0x0000FFFF;
        /*FURI_LOG_I(
            "KL",
            "decrypt: 0x%08lX, btn: %d, end_serial: 0x%03lX, cnt: %ld",
            decrypt,
            btn,
            end_serial,
            instance->cnt);*/
        return true;
    }
    return false;
}

/** 
 * Checking the accepted code against the database manafacture key
 * @param instance Pointer to a SubGhzBlockGeneric* instance
 * @param fix Fix part of the parcel
 * @param hop Hop encrypted part of the parcel
 * @param keystore Pointer to a SubGhzKeystore* instance
 * @param manufacture_name 
 * @return true on successful search
 */
static uint8_t subghz_protocol_keeloq_check_remote_controller_selector(
    SubGhzBlockGeneric* instance,
    uint32_t fix,
    uint32_t hop,
    SubGhzKeystore* keystore,
    const char** manufacture_name) {
    // protocol HCS300 uses 10 bits in discriminator, HCS200 uses 8 bits, for backward compatibility, we are looking for the 8-bit pattern
    // HCS300 -> uint16_t end_serial = (uint16_t)(fix & 0x3FF);
    // HCS200 -> uint16_t end_serial = (uint16_t)(fix & 0xFF);

    uint16_t end_serial = (uint16_t)(fix & 0xFF);
    uint8_t btn = (uint8_t)(fix >> 28);
    uint32_t decrypt = 0;
    uint64_t man;
    bool mf_not_set = false;
    // TODO:
    // if(mfname == 0x0) {
    //     mfname = "";
    // }

    const char* mfname = keystore->mfname;

    if(strcmp(mfname, "Unknown") == 0) {
        return 1;
    } else if(strcmp(mfname, "") == 0) {
        mf_not_set = true;
    }
    for
        M_EACH(manufacture_code, *subghz_keystore_get_data(keystore), SubGhzKeyArray_t) {
            if(mf_not_set || (strcmp(furi_string_get_cstr(manufacture_code->name), mfname) == 0)) {
                switch(manufacture_code->type) {
                case KEELOQ_LEARNING_SIMPLE:
                    // Simple Learning
                    decrypt = subghz_protocol_keeloq_common_decrypt(hop, manufacture_code->key);
                    if(subghz_protocol_keeloq_check_decrypt(instance, decrypt, btn, end_serial)) {
                        *manufacture_name = furi_string_get_cstr(manufacture_code->name);
                        keystore->mfname = *manufacture_name;
                        return 1;
                    }
                    break;
                case KEELOQ_LEARNING_NORMAL:
                    // Normal Learning
                    // https://phreakerclub.com/forum/showpost.php?p=43557&postcount=37
                    man =
                        subghz_protocol_keeloq_common_normal_learning(fix, manufacture_code->key);
                    decrypt = subghz_protocol_keeloq_common_decrypt(hop, man);
                    if((strcmp(furi_string_get_cstr(manufacture_code->name), "Centurion") == 0)) {
                        if(subghz_protocol_keeloq_check_decrypt_centurion(instance, decrypt, btn)) {
                            *manufacture_name = furi_string_get_cstr(manufacture_code->name);
                            keystore->mfname = *manufacture_name;
                            return 1;
                        }
                    } else {
                        if(subghz_protocol_keeloq_check_decrypt(
                               instance, decrypt, btn, end_serial)) {
                            *manufacture_name = furi_string_get_cstr(manufacture_code->name);
                            keystore->mfname = *manufacture_name;
                            return 1;
                        }
                    }
                    break;
                case KEELOQ_LEARNING_SECURE:
                    man = subghz_protocol_keeloq_common_secure_learning(
                        fix, instance->seed, manufacture_code->key);
                    decrypt = subghz_protocol_keeloq_common_decrypt(hop, man);
                    if(subghz_protocol_keeloq_check_decrypt(instance, decrypt, btn, end_serial)) {
                        *manufacture_name = furi_string_get_cstr(manufacture_code->name);
                        keystore->mfname = *manufacture_name;
                        return 1;
                    }
                    break;
                case KEELOQ_LEARNING_MAGIC_XOR_TYPE_1:
                    man = subghz_protocol_keeloq_common_magic_xor_type1_learning(
                        fix, manufacture_code->key);
                    decrypt = subghz_protocol_keeloq_common_decrypt(hop, man);
                    if(subghz_protocol_keeloq_check_decrypt(instance, decrypt, btn, end_serial)) {
                        *manufacture_name = furi_string_get_cstr(manufacture_code->name);
                        keystore->mfname = *manufacture_name;
                        return 1;
                    }
                    break;
                case KEELOQ_LEARNING_MAGIC_SERIAL_TYPE_1:
                    man = subghz_protocol_keeloq_common_magic_serial_type1_learning(
                        fix, manufacture_code->key);
                    decrypt = subghz_protocol_keeloq_common_decrypt(hop, man);
                    if(subghz_protocol_keeloq_check_decrypt(instance, decrypt, btn, end_serial)) {
                        *manufacture_name = furi_string_get_cstr(manufacture_code->name);
                        keystore->mfname = *manufacture_name;
                        return 1;
                    }
                    break;
                case KEELOQ_LEARNING_MAGIC_SERIAL_TYPE_2:
                    man = subghz_protocol_keeloq_common_magic_serial_type2_learning(
                        fix, manufacture_code->key);
                    decrypt = subghz_protocol_keeloq_common_decrypt(hop, man);
                    if(subghz_protocol_keeloq_check_decrypt(instance, decrypt, btn, end_serial)) {
                        *manufacture_name = furi_string_get_cstr(manufacture_code->name);
                        keystore->mfname = *manufacture_name;
                        return 1;
                    }
                    break;
                case KEELOQ_LEARNING_MAGIC_SERIAL_TYPE_3:
                    man = subghz_protocol_keeloq_common_magic_serial_type3_learning(
                        fix, manufacture_code->key);
                    decrypt = subghz_protocol_keeloq_common_decrypt(hop, man);
                    if(subghz_protocol_keeloq_check_decrypt(instance, decrypt, btn, end_serial)) {
                        *manufacture_name = furi_string_get_cstr(manufacture_code->name);
                        keystore->mfname = *manufacture_name;
                        return 1;
                    }
                    break;
                case KEELOQ_LEARNING_UNKNOWN:
                    // Simple Learning
                    decrypt = subghz_protocol_keeloq_common_decrypt(hop, manufacture_code->key);
                    if(subghz_protocol_keeloq_check_decrypt(instance, decrypt, btn, end_serial)) {
                        *manufacture_name = furi_string_get_cstr(manufacture_code->name);
                        keystore->mfname = *manufacture_name;
                        keystore->kl_type = 1;
                        return 1;
                    }

                    // Check for mirrored man
                    uint64_t man_rev = 0;
                    uint64_t man_rev_byte = 0;
                    for(uint8_t i = 0; i < 64; i += 8) {
                        man_rev_byte = (uint8_t)(manufacture_code->key >> i);
                        man_rev = man_rev | man_rev_byte << (56 - i);
                    }

                    decrypt = subghz_protocol_keeloq_common_decrypt(hop, man_rev);
                    if(subghz_protocol_keeloq_check_decrypt(instance, decrypt, btn, end_serial)) {
                        *manufacture_name = furi_string_get_cstr(manufacture_code->name);
                        keystore->mfname = *manufacture_name;
                        keystore->kl_type = 1;
                        return 1;
                    }

                    //###########################
                    // Normal Learning
                    // https://phreakerclub.com/forum/showpost.php?p=43557&postcount=37
                    man =
                        subghz_protocol_keeloq_common_normal_learning(fix, manufacture_code->key);
                    decrypt = subghz_protocol_keeloq_common_decrypt(hop, man);
                    if(subghz_protocol_keeloq_check_decrypt(instance, decrypt, btn, end_serial)) {
                        *manufacture_name = furi_string_get_cstr(manufacture_code->name);
                        keystore->mfname = *manufacture_name;
                        keystore->kl_type = 2;
                        return 1;
                    }

                    // Check for mirrored man
                    man = subghz_protocol_keeloq_common_normal_learning(fix, man_rev);
                    decrypt = subghz_protocol_keeloq_common_decrypt(hop, man);
                    if(subghz_protocol_keeloq_check_decrypt(instance, decrypt, btn, end_serial)) {
                        *manufacture_name = furi_string_get_cstr(manufacture_code->name);
                        keystore->mfname = *manufacture_name;
                        keystore->kl_type = 2;
                        return 1;
                    }

                    // Secure Learning
                    man = subghz_protocol_keeloq_common_secure_learning(
                        fix, instance->seed, manufacture_code->key);
                    decrypt = subghz_protocol_keeloq_common_decrypt(hop, man);
                    if(subghz_protocol_keeloq_check_decrypt(instance, decrypt, btn, end_serial)) {
                        *manufacture_name = furi_string_get_cstr(manufacture_code->name);
                        keystore->mfname = *manufacture_name;
                        keystore->kl_type = 3;
                        return 1;
                    }

                    // Check for mirrored man
                    man = subghz_protocol_keeloq_common_secure_learning(
                        fix, instance->seed, man_rev);
                    decrypt = subghz_protocol_keeloq_common_decrypt(hop, man);
                    if(subghz_protocol_keeloq_check_decrypt(instance, decrypt, btn, end_serial)) {
                        *manufacture_name = furi_string_get_cstr(manufacture_code->name);
                        keystore->mfname = *manufacture_name;
                        keystore->kl_type = 3;
                        return 1;
                    }

                    // Magic xor type1 learning
                    man = subghz_protocol_keeloq_common_magic_xor_type1_learning(
                        fix, manufacture_code->key);
                    decrypt = subghz_protocol_keeloq_common_decrypt(hop, man);
                    if(subghz_protocol_keeloq_check_decrypt(instance, decrypt, btn, end_serial)) {
                        *manufacture_name = furi_string_get_cstr(manufacture_code->name);
                        keystore->mfname = *manufacture_name;
                        keystore->kl_type = 4;
                        return 1;
                    }

                    // Check for mirrored man
                    man = subghz_protocol_keeloq_common_magic_xor_type1_learning(fix, man_rev);
                    decrypt = subghz_protocol_keeloq_common_decrypt(hop, man);
                    if(subghz_protocol_keeloq_check_decrypt(instance, decrypt, btn, end_serial)) {
                        *manufacture_name = furi_string_get_cstr(manufacture_code->name);
                        keystore->mfname = *manufacture_name;
                        keystore->kl_type = 4;
                        return 1;
                    }

                    break;
                }
            }
        }

    // MF not found
    *manufacture_name = "Unknown";
    keystore->mfname = "Unknown";
    instance->cnt = 0;

    return 0;
}

static void subghz_protocol_keeloq_check_remote_controller(
    SubGhzBlockGeneric* instance,
    SubGhzKeystore* keystore,
    const char** manufacture_name) {
    // Reverse key, split FIX and HOP parts
    uint64_t key = subghz_protocol_blocks_reverse_key(instance->data, instance->data_count_bit);
    uint32_t key_fix = key >> 32;
    uint32_t key_hop = key & 0x00000000ffffffff;
    static uint16_t temp_counter = 0; // Be careful with prog_mode

<<<<<<< HEAD
    // If we are in BFT / Aprimatic programming mode we will set previous remembered counter and skip mf keys check
=======
    // If we are in BFT / Aprimatic / Dea_Mio programming mode we will set previous remembered counter and skip mf keys check
>>>>>>> d23bc9f5
    ProgMode prog_mode = subghz_custom_btn_get_prog_mode();
    if(prog_mode == PROG_MODE_OFF) {
        if(keystore->mfname == 0x0) {
            keystore->mfname = "";
        }
        if(*manufacture_name == 0x0) {
            *manufacture_name = "";
        }

        // Case when we have no mf name means that we are checking for the first time and we have to check all conditions
        if(strlen(keystore->mfname) < 1) {
            // Check key AN-Motors
            if((key_hop >> 24) == ((key_hop >> 16) & 0x00ff) &&
               (key_fix >> 28) == ((key_hop >> 12) & 0x0f) && (key_hop & 0xFFF) == 0x404) {
                *manufacture_name = "AN-Motors";
                keystore->mfname = *manufacture_name;
                instance->cnt = key_hop >> 16;
            } else if((key_hop & 0xFFF) == (0x000) && (key_fix >> 28) == ((key_hop >> 12) & 0x0f)) {
                *manufacture_name = "HCS101";
                keystore->mfname = *manufacture_name;
                instance->cnt = key_hop >> 16;
            } else {
                subghz_protocol_keeloq_check_remote_controller_selector(
                    instance, key_fix, key_hop, keystore, manufacture_name);
            }
        } else {
            // If we have mfname and its one of AN-Motors or HCS101 we should preform only check for this system
            if(strcmp(keystore->mfname, "AN-Motors") == 0) {
                // Force key to AN-Motors
                *manufacture_name = "AN-Motors";
                keystore->mfname = *manufacture_name;
                instance->cnt = key_hop >> 16;
            } else if(strcmp(keystore->mfname, "HCS101") == 0) {
                // Force key to HCS101
                *manufacture_name = "HCS101";
                keystore->mfname = *manufacture_name;
                instance->cnt = key_hop >> 16;
            } else {
                // Else we have mfname that is not AN-Motors or HCS101 we should check it via default selector
                subghz_protocol_keeloq_check_remote_controller_selector(
                    instance, key_fix, key_hop, keystore, manufacture_name);
            }
        }
        // Save original counter as temp counter in case of later usage of prog mode
        temp_counter = instance->cnt;

    } else if(prog_mode == PROG_MODE_KEELOQ_BFT) {
        // When we are in prog mode we should fix mfname and apply temp counter
        *manufacture_name = "BFT";
        keystore->mfname = *manufacture_name;
        instance->cnt = temp_counter;
    } else if(prog_mode == PROG_MODE_KEELOQ_APRIMATIC) {
        // When we are in prog mode we should fix mfname and apply temp counter
        *manufacture_name = "Aprimatic";
        keystore->mfname = *manufacture_name;
        instance->cnt = temp_counter;
<<<<<<< HEAD
=======
    } else if(prog_mode == PROG_MODE_KEELOQ_DEA_MIO) {
        // When we are in prog mode we should fix mfname and apply temp counter
        *manufacture_name = "Dea_Mio";
        keystore->mfname = *manufacture_name;
        instance->cnt = temp_counter;
>>>>>>> d23bc9f5
    } else {
        // Counter protection
        furi_crash("Unsupported Prog Mode");
    }

    // Get serial and button code from FIX part of the key
    instance->serial = key_fix & 0x0FFFFFFF;
    instance->btn = key_fix >> 28;

    // Save original button for later use
    if(subghz_custom_btn_get_original() == 0) {
        subghz_custom_btn_set_original(instance->btn);
    }
    // Set max custom buttons
    subghz_custom_btn_set_max(4);
}

uint32_t subghz_protocol_decoder_keeloq_get_hash_data(void* context) {
    furi_assert(context);
    SubGhzProtocolDecoderKeeloq* instance = context;
    return subghz_protocol_blocks_get_hash_data_long(
        &instance->decoder, (instance->decoder.decode_count_bit / 8) + 1);
}

SubGhzProtocolStatus subghz_protocol_decoder_keeloq_serialize(
    void* context,
    FlipperFormat* flipper_format,
    SubGhzRadioPreset* preset) {
    furi_assert(context);
    SubGhzProtocolDecoderKeeloq* instance = context;

    SubGhzProtocolStatus res =
        subghz_block_generic_serialize(&instance->generic, flipper_format, preset);

    subghz_protocol_keeloq_check_remote_controller(
        &instance->generic, instance->keystore, &instance->manufacture_name);

    if(strcmp(instance->manufacture_name, "BFT") == 0) {
        uint8_t seed_data[sizeof(uint32_t)] = {0};
        for(size_t i = 0; i < sizeof(uint32_t); i++) {
            seed_data[sizeof(uint32_t) - i - 1] = (instance->generic.seed >> i * 8) & 0xFF;
        }
        if((res == SubGhzProtocolStatusOk) &&
           !flipper_format_write_hex(flipper_format, "Seed", seed_data, sizeof(uint32_t))) {
            FURI_LOG_E(TAG, "DECODER Serialize: Unable to add Seed");
            res = SubGhzProtocolStatusError;
        }
        instance->generic.seed = seed_data[0] << 24 | seed_data[1] << 16 | seed_data[2] << 8 |
                                 seed_data[3];
    }

    if((res == SubGhzProtocolStatusOk) &&
       !flipper_format_write_string_cstr(
           flipper_format, "Manufacture", instance->manufacture_name)) {
        FURI_LOG_E(TAG, "DECODER Serialize: Unable to add manufacture name");
        res = SubGhzProtocolStatusError;
    }
    return res;
}

SubGhzProtocolStatus
    subghz_protocol_decoder_keeloq_deserialize(void* context, FlipperFormat* flipper_format) {
    furi_assert(context);
    SubGhzProtocolDecoderKeeloq* instance = context;
    SubGhzProtocolStatus res = SubGhzProtocolStatusError;
    do {
        if(SubGhzProtocolStatusOk !=
           subghz_block_generic_deserialize(&instance->generic, flipper_format)) {
            FURI_LOG_E(TAG, "Deserialize error");
            break;
        }
        if(instance->generic.data_count_bit !=
           subghz_protocol_keeloq_const.min_count_bit_for_found) {
            FURI_LOG_E(TAG, "Wrong number of bits in key");
            break;
        }

        uint8_t seed_data[sizeof(uint32_t)] = {0};
        for(size_t i = 0; i < sizeof(uint32_t); i++) {
            seed_data[sizeof(uint32_t) - i - 1] = (instance->generic.seed >> i * 8) & 0xFF;
        }
        if(!flipper_format_read_hex(flipper_format, "Seed", seed_data, sizeof(uint32_t))) {
            FURI_LOG_D(TAG, "DECODER: Missing Seed");
        }
        instance->generic.seed = seed_data[0] << 24 | seed_data[1] << 16 | seed_data[2] << 8 |
                                 seed_data[3];

        if(!flipper_format_rewind(flipper_format)) {
            FURI_LOG_E(TAG, "Rewind error");
            break;
        }
        // Read manufacturer from file
        if(flipper_format_read_string(
               flipper_format, "Manufacture", instance->manufacture_from_file)) {
            instance->manufacture_name = furi_string_get_cstr(instance->manufacture_from_file);
            instance->keystore->mfname = instance->manufacture_name;
        } else {
            FURI_LOG_D(TAG, "DECODER: Missing Manufacture");
        }

        if(!flipper_format_rewind(flipper_format)) {
            FURI_LOG_E(TAG, "Rewind error");
            break;
        }

        res = SubGhzProtocolStatusOk;
    } while(false);

    return res;
}

static uint8_t subghz_protocol_keeloq_get_btn_code(uint8_t last_btn_code) {
    uint8_t custom_btn_id = subghz_custom_btn_get();
    uint8_t original_btn_code = subghz_custom_btn_get_original();
    uint8_t btn = original_btn_code;

    if(last_btn_code == 0) {
        last_btn_code = 0xA;
    }

    // Set custom button
    // Basic set | 0x1 | 0x2 | 0x4 | 0x8 | 0xA or Special Learning Code |
    if((custom_btn_id == SUBGHZ_CUSTOM_BTN_OK) && (original_btn_code != 0)) {
        // Restore original button code
        btn = original_btn_code;
    } else if(custom_btn_id == SUBGHZ_CUSTOM_BTN_UP) {
        switch(original_btn_code) {
        case 0x1:
            btn = 0x2;
            break;
        case 0x2:
            btn = 0x1;
            break;
        case 0xA:
            btn = 0x1;
            break;
        case 0x4:
            btn = 0x1;
            break;
        case 0x8:
            btn = 0x1;
            break;
        case 0xF:
            btn = 0x1;
            break;

        default:
            btn = 0x1;
            break;
        }
    } else if(custom_btn_id == SUBGHZ_CUSTOM_BTN_DOWN) {
        switch(original_btn_code) {
        case 0x1:
            btn = 0x4;
            break;
        case 0x2:
            btn = 0x4;
            break;
        case 0xA:
            btn = 0x4;
            break;
        case 0x4:
            btn = last_btn_code;
            break;
        case 0x8:
            btn = 0x4;
            break;
        case 0xF:
            btn = 0x4;
            break;

        default:
            btn = 0x4;
            break;
        }
    } else if(custom_btn_id == SUBGHZ_CUSTOM_BTN_LEFT) {
        switch(original_btn_code) {
        case 0x1:
            btn = 0x8;
            break;
        case 0x2:
            btn = 0x8;
            break;
        case 0xA:
            btn = 0x8;
            break;
        case 0x4:
            btn = 0x8;
            break;
        case 0x8:
            btn = 0x2;
            break;
        case 0xF:
            btn = 0x8;
            break;

        default:
            btn = 0x8;
            break;
        }
    } else if(custom_btn_id == SUBGHZ_CUSTOM_BTN_RIGHT) {
        switch(original_btn_code) {
        case 0x1:
            btn = last_btn_code;
            break;
        case 0x2:
            btn = last_btn_code;
            break;
        case 0xA:
            btn = 0x2;
            break;
        case 0x4:
            btn = 0x2;
            break;
        case 0x8:
            btn = last_btn_code;
            break;
        case 0xF:
            btn = 0x2;
            break;

        default:
            btn = 0x2;
            break;
        }
    }

    return btn;
}

void subghz_protocol_decoder_keeloq_get_string(void* context, FuriString* output) {
    furi_assert(context);
    SubGhzProtocolDecoderKeeloq* instance = context;

    subghz_protocol_keeloq_check_remote_controller(
        &instance->generic, instance->keystore, &instance->manufacture_name);

    uint32_t code_found_hi = instance->generic.data >> 32;
    uint32_t code_found_lo = instance->generic.data & 0x00000000ffffffff;

    uint64_t code_found_reverse = subghz_protocol_blocks_reverse_key(
        instance->generic.data, instance->generic.data_count_bit);
    uint32_t code_found_reverse_hi = code_found_reverse >> 32;
    uint32_t code_found_reverse_lo = code_found_reverse & 0x00000000ffffffff;

    if(strcmp(instance->manufacture_name, "BFT") == 0) {
        furi_string_cat_printf(
            output,
            "%s %dbit\r\n"
            "Key:%08lX%08lX\r\n"
            "Fix:0x%08lX    Cnt:%04lX\r\n"
            "Hop:0x%08lX    Btn:%01X\r\n"
            "MF:%s Sd:%08lX",
            instance->generic.protocol_name,
            instance->generic.data_count_bit,
            code_found_hi,
            code_found_lo,
            code_found_reverse_hi,
            instance->generic.cnt,
            code_found_reverse_lo,
            instance->generic.btn,
            instance->manufacture_name,
            instance->generic.seed);
    } else if(strcmp(instance->manufacture_name, "Unknown") == 0) {
        instance->generic.cnt = 0x0;
        furi_string_cat_printf(
            output,
            "%s %dbit\r\n"
            "Key:%08lX%08lX\r\n"
            "Fix:0x%08lX    Cnt:????\r\n"
            "Hop:0x%08lX    Btn:%01X\r\n"
            "MF:%s",
            instance->generic.protocol_name,
            instance->generic.data_count_bit,
            code_found_hi,
            code_found_lo,
            code_found_reverse_hi,
            code_found_reverse_lo,
            instance->generic.btn,
            instance->manufacture_name);
    } else {
        furi_string_cat_printf(
            output,
            "%s %dbit\r\n"
            "Key:%08lX%08lX\r\n"
            "Fix:0x%08lX    Cnt:%04lX\r\n"
            "Hop:0x%08lX    Btn:%01X\r\n"
            "MF:%s",
            instance->generic.protocol_name,
            instance->generic.data_count_bit,
            code_found_hi,
            code_found_lo,
            code_found_reverse_hi,
            instance->generic.cnt,
            code_found_reverse_lo,
            instance->generic.btn,
            instance->manufacture_name);
    }
}<|MERGE_RESOLUTION|>--- conflicted
+++ resolved
@@ -159,8 +159,6 @@
         } else if(prog_mode == PROG_MODE_KEELOQ_APRIMATIC) {
             prog_mode = PROG_MODE_OFF;
         }
-<<<<<<< HEAD
-=======
     } else if(strcmp(instance->manufacture_name, "Dea_Mio") == 0) {
         // Dea_Mio programming mode on / off conditions
         if(btn == 0xF) {
@@ -168,7 +166,6 @@
         } else if(prog_mode == PROG_MODE_KEELOQ_DEA_MIO) {
             prog_mode = PROG_MODE_OFF;
         }
->>>>>>> d23bc9f5
     }
     subghz_custom_btn_set_prog_mode(prog_mode);
 
@@ -178,12 +175,9 @@
     } else if(prog_mode == PROG_MODE_KEELOQ_APRIMATIC) {
         // If we using Aprimatic programming mode we will trasmit some strange looking hop value, why? cuz manufacturer did it this way :)
         hop = 0x1A2B3C4D;
-<<<<<<< HEAD
-=======
     } else if(prog_mode == PROG_MODE_KEELOQ_DEA_MIO) {
         // If we using DEA Mio programming mode we will trasmit only FIX value with button code 0xF, hop is zero
         hop = 0x00000000;
->>>>>>> d23bc9f5
     }
     if(counter_up && prog_mode == PROG_MODE_OFF) {
         // Counter increment conditions
@@ -260,11 +254,6 @@
                 decrypt = btn << 28 | (0x1CE) << 16 | instance->generic.cnt;
                 // Centurion -> no serial in hop, uses fixed value 0x1CE - normal learning
             } else if(strcmp(instance->manufacture_name, "Dea_Mio") == 0) {
-<<<<<<< HEAD
-                uint32_t dea_serial = (instance->generic.serial & 0xFFF) + 0x800;
-                decrypt = btn << 28 | (dea_serial & 0xFFF) << 16 | instance->generic.cnt;
-                // Dea_Mio -> modified serial in hop, uses last 3 digits adding +8 to first one (example - 419 -> C19) - simple learning
-=======
                 uint8_t first_disc_num = (instance->generic.serial >> 8) & 0xF;
                 uint8_t result_disc = (0xC + ((first_disc_num % 4) ? 2 : 0));
                 uint32_t dea_serial = (instance->generic.serial & 0xFF) |
@@ -272,7 +261,6 @@
                 decrypt = btn << 28 | (dea_serial & 0xFFF) << 16 | instance->generic.cnt;
                 // Dea_Mio -> modified serial in hop, uses last 3 digits modifying first one (example - 419 -> C19)
                 // (see formula in result_disc var) - simple learning
->>>>>>> d23bc9f5
             }
             // Old type selector fixage for compatibilitiy with old signal files
             uint8_t kl_type_en = instance->keystore->kl_type;
@@ -341,11 +329,7 @@
                 }
         }
     }
-<<<<<<< HEAD
-    if(hop) {
-=======
     if(hop || (prog_mode == PROG_MODE_KEELOQ_DEA_MIO) || (prog_mode == PROG_MODE_KEELOQ_BFT)) {
->>>>>>> d23bc9f5
         // If we have hop - we will save it to generic data var that will be used later in transmission
         uint64_t yek = (uint64_t)fix << 32 | hop;
         instance->generic.data =
@@ -372,7 +356,6 @@
     if(res) {
         return SubGhzProtocolStatusOk ==
                subghz_block_generic_serialize(&instance->generic, flipper_format, preset);
-<<<<<<< HEAD
     }
     return res;
 }
@@ -399,45 +382,9 @@
     if(res) {
         return SubGhzProtocolStatusOk ==
                subghz_block_generic_serialize(&instance->generic, flipper_format, preset);
-=======
->>>>>>> d23bc9f5
     }
     return res;
 }
-
-bool subghz_protocol_keeloq_bft_create_data(
-    void* context,
-    FlipperFormat* flipper_format,
-    uint32_t serial,
-    uint8_t btn,
-    uint16_t cnt,
-    uint32_t seed,
-    const char* manufacture_name,
-    SubGhzRadioPreset* preset) {
-    furi_assert(context);
-    SubGhzProtocolEncoderKeeloq* instance = context;
-    instance->generic.serial = serial;
-    instance->generic.btn = btn;
-    instance->generic.cnt = cnt;
-    instance->generic.seed = seed;
-    instance->manufacture_name = manufacture_name;
-    instance->generic.data_count_bit = 64;
-    // roguuemaster don't steal.!!!!
-    bool res = subghz_protocol_keeloq_gen_data(instance, btn, false);
-    if(res) {
-        return SubGhzProtocolStatusOk ==
-               subghz_block_generic_serialize(&instance->generic, flipper_format, preset);
-    }
-    return res;
-}
-
-/**
- * Defines the button value for the current btn_id
- * Basic set | 0x1 | 0x2 | 0x4 | 0x8 | 0xA or Special Learning Code |
- * @param last_btn_code Candidate for the last button
- * @return Button code
- */
-static uint8_t subghz_protocol_keeloq_get_btn_code(uint8_t last_btn_code);
 
 /**
  * Defines the button value for the current btn_id
@@ -471,13 +418,6 @@
         instance->manufacture_name = "BFT";
     } else if(prog_mode == PROG_MODE_KEELOQ_APRIMATIC) {
         instance->manufacture_name = "Aprimatic";
-<<<<<<< HEAD
-    }
-    // Custom button (programming mode button) for BFT and Aprimatic
-    uint8_t klq_last_custom_btn = 0xA;
-    if((strcmp(instance->manufacture_name, "BFT") == 0) ||
-       (strcmp(instance->manufacture_name, "Aprimatic") == 0)) {
-=======
     } else if(prog_mode == PROG_MODE_KEELOQ_DEA_MIO) {
         instance->manufacture_name = "Dea_Mio";
     }
@@ -486,7 +426,6 @@
     if((strcmp(instance->manufacture_name, "BFT") == 0) ||
        (strcmp(instance->manufacture_name, "Aprimatic") == 0) ||
        (strcmp(instance->manufacture_name, "Dea_Mio") == 0)) {
->>>>>>> d23bc9f5
         klq_last_custom_btn = 0xF;
     }
 
@@ -1059,11 +998,7 @@
     uint32_t key_hop = key & 0x00000000ffffffff;
     static uint16_t temp_counter = 0; // Be careful with prog_mode
 
-<<<<<<< HEAD
-    // If we are in BFT / Aprimatic programming mode we will set previous remembered counter and skip mf keys check
-=======
     // If we are in BFT / Aprimatic / Dea_Mio programming mode we will set previous remembered counter and skip mf keys check
->>>>>>> d23bc9f5
     ProgMode prog_mode = subghz_custom_btn_get_prog_mode();
     if(prog_mode == PROG_MODE_OFF) {
         if(keystore->mfname == 0x0) {
@@ -1120,14 +1055,11 @@
         *manufacture_name = "Aprimatic";
         keystore->mfname = *manufacture_name;
         instance->cnt = temp_counter;
-<<<<<<< HEAD
-=======
     } else if(prog_mode == PROG_MODE_KEELOQ_DEA_MIO) {
         // When we are in prog mode we should fix mfname and apply temp counter
         *manufacture_name = "Dea_Mio";
         keystore->mfname = *manufacture_name;
         instance->cnt = temp_counter;
->>>>>>> d23bc9f5
     } else {
         // Counter protection
         furi_crash("Unsupported Prog Mode");
