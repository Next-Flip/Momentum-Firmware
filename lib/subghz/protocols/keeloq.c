#include "keeloq.h"
#include "keeloq_common.h"

#include "../subghz_keystore.h"
#include <m-array.h>

#include "../blocks/const.h"
#include "../blocks/decoder.h"
#include "../blocks/encoder.h"
#include "../blocks/generic.h"
#include "../blocks/math.h"

#define TAG "SubGhzProtocolKeeloq"

static const SubGhzBlockConst subghz_protocol_keeloq_const = {
    .te_short = 400,
    .te_long = 800,
    .te_delta = 140,
    .min_count_bit_for_found = 64,
};

struct SubGhzProtocolDecoderKeeloq {
    SubGhzProtocolDecoderBase base;

    SubGhzBlockDecoder decoder;
    SubGhzBlockGeneric generic;

    uint16_t header_count;
    SubGhzKeystore* keystore;
    const char* manufacture_name;

    FuriString* manufacture_from_file;
};

struct SubGhzProtocolEncoderKeeloq {
    SubGhzProtocolEncoderBase base;

    SubGhzProtocolBlockEncoder encoder;
    SubGhzBlockGeneric generic;

    SubGhzKeystore* keystore;
    const char* manufacture_name;

    FuriString* manufacture_from_file;
};

typedef enum {
    KeeloqDecoderStepReset = 0,
    KeeloqDecoderStepCheckPreambula,
    KeeloqDecoderStepSaveDuration,
    KeeloqDecoderStepCheckDuration,
} KeeloqDecoderStep;

const SubGhzProtocolDecoder subghz_protocol_keeloq_decoder = {
    .alloc = subghz_protocol_decoder_keeloq_alloc,
    .free = subghz_protocol_decoder_keeloq_free,

    .feed = subghz_protocol_decoder_keeloq_feed,
    .reset = subghz_protocol_decoder_keeloq_reset,

    .get_hash_data = subghz_protocol_decoder_keeloq_get_hash_data,
    .serialize = subghz_protocol_decoder_keeloq_serialize,
    .deserialize = subghz_protocol_decoder_keeloq_deserialize,
    .get_string = subghz_protocol_decoder_keeloq_get_string,
};

const SubGhzProtocolEncoder subghz_protocol_keeloq_encoder = {
    .alloc = subghz_protocol_encoder_keeloq_alloc,
    .free = subghz_protocol_encoder_keeloq_free,

    .deserialize = subghz_protocol_encoder_keeloq_deserialize,
    .stop = subghz_protocol_encoder_keeloq_stop,
    .yield = subghz_protocol_encoder_keeloq_yield,
};

const SubGhzProtocol subghz_protocol_keeloq = {
    .name = SUBGHZ_PROTOCOL_KEELOQ_NAME,
    .type = SubGhzProtocolTypeDynamic,
    .flag = SubGhzProtocolFlag_433 | SubGhzProtocolFlag_868 | SubGhzProtocolFlag_315 |
            SubGhzProtocolFlag_AM | SubGhzProtocolFlag_Decodable | SubGhzProtocolFlag_Load |
            SubGhzProtocolFlag_Save | SubGhzProtocolFlag_Send,

    .decoder = &subghz_protocol_keeloq_decoder,
    .encoder = &subghz_protocol_keeloq_encoder,
};

static const char* mfname;
static int kl_type;

void keeloq_reset_mfname() {
    mfname = "";
}

void keeloq_reset_kl_type() {
    kl_type = 0;
}

/** 
 * Analysis of received data
 * @param instance Pointer to a SubGhzBlockGeneric* instance
 * @param keystore Pointer to a SubGhzKeystore* instance
 * @param manufacture_name
 */
static void subghz_protocol_keeloq_check_remote_controller(
    SubGhzBlockGeneric* instance,
    SubGhzKeystore* keystore,
    const char** manufacture_name);

void* subghz_protocol_encoder_keeloq_alloc(SubGhzEnvironment* environment) {
    SubGhzProtocolEncoderKeeloq* instance = malloc(sizeof(SubGhzProtocolEncoderKeeloq));

    instance->base.protocol = &subghz_protocol_keeloq;
    instance->generic.protocol_name = instance->base.protocol->name;
    instance->keystore = subghz_environment_get_keystore(environment);

    instance->encoder.repeat = 100;
    instance->encoder.size_upload = 256;
    instance->encoder.upload = malloc(instance->encoder.size_upload * sizeof(LevelDuration));
    instance->encoder.is_running = false;

    instance->manufacture_from_file = furi_string_alloc();

    return instance;
}

void subghz_protocol_encoder_keeloq_free(void* context) {
    furi_assert(context);
    SubGhzProtocolEncoderKeeloq* instance = context;
    furi_string_free(instance->manufacture_from_file);
    free(instance->encoder.upload);
    free(instance);
}

/** 
 * Key generation from simple data
 * @param instance Pointer to a SubGhzProtocolEncoderKeeloq* instance
 * @param btn Button number, 4 bit
 */
static bool subghz_protocol_keeloq_gen_data(SubGhzProtocolEncoderKeeloq* instance, uint8_t btn) {
    instance->generic.cnt++;
    uint32_t fix = btn << 28 | instance->generic.serial;
    uint32_t decrypt = btn << 28 |
                       (instance->generic.serial & 0x3FF)
                           << 16 | //ToDo in some protocols the discriminator is 0
                       instance->generic.cnt;
    uint32_t hop = 0;
    uint64_t man = 0;
    uint64_t code_found_reverse;
    int res = 0;
    if(instance->manufacture_name == 0x0) {
        instance->manufacture_name = "";
    }

<<<<<<< HEAD
    // Nice Smilo, MHouse, JCM has 8bit serial - simple learning
    if((strcmp(instance->manufacture_name, "NICE_Smilo") == 0) ||
       (strcmp(instance->manufacture_name, "NICE_MHOUSE") == 0) ||
       (strcmp(instance->manufacture_name, "JCM_Tech") == 0)) {
        decrypt = btn << 28 | (instance->generic.serial & 0xFF) << 16 | instance->generic.cnt;
    }

=======
    // DTM Neo uses 12bit, simple learning
    if((strcmp(instance->manufacture_name, "DTM_Neo") == 0)) {
        decrypt = btn << 28 | (instance->generic.serial & 0xFFF) << 16 | instance->generic.cnt;
    }

    // Nice Smilo, MHouse, JCM has 8bit serial - simple learning
    if((strcmp(instance->manufacture_name, "NICE_Smilo") == 0) ||
       (strcmp(instance->manufacture_name, "NICE_MHOUSE") == 0) ||
       (strcmp(instance->manufacture_name, "JCM_Tech") == 0)) {
        decrypt = btn << 28 | (instance->generic.serial & 0xFF) << 16 | instance->generic.cnt;
    }

>>>>>>> 57362b3e
    if(strcmp(instance->manufacture_name, "Unknown") == 0) {
        code_found_reverse = subghz_protocol_blocks_reverse_key(
            instance->generic.data, instance->generic.data_count_bit);
        hop = code_found_reverse & 0x00000000ffffffff;
    } else if(strcmp(instance->manufacture_name, "AN-Motors") == 0) {
        hop = (instance->generic.cnt & 0xFF) << 24 | (instance->generic.cnt & 0xFF) << 16 |
              (instance->generic.btn & 0xF) << 12 | 0x404;
    } else if(strcmp(instance->manufacture_name, "HCS101") == 0) {
        hop = instance->generic.cnt << 16 | (instance->generic.btn & 0xF) << 12 | 0x000;
    } else {
    for
        M_EACH(manufacture_code, *subghz_keystore_get_data(instance->keystore), SubGhzKeyArray_t) {
            res = strcmp(furi_string_get_cstr(manufacture_code->name), instance->manufacture_name);
            if(res == 0) {
                switch(manufacture_code->type) {
                case KEELOQ_LEARNING_SIMPLE:
                    //Simple Learning
                    hop = subghz_protocol_keeloq_common_encrypt(decrypt, manufacture_code->key);
                    break;
                case KEELOQ_LEARNING_NORMAL:
                    //Simple Learning
                    man =
                        subghz_protocol_keeloq_common_normal_learning(fix, manufacture_code->key);
                    hop = subghz_protocol_keeloq_common_encrypt(decrypt, man);
                    break;
                case KEELOQ_LEARNING_SECURE:
                    //Secure Learning
                    man = subghz_protocol_keeloq_common_secure_learning(
                        fix, instance->generic.seed, manufacture_code->key);
                    hop = subghz_protocol_keeloq_common_encrypt(decrypt, man);
                    break;
                case KEELOQ_LEARNING_MAGIC_XOR_TYPE_1:
                    //Magic XOR type-1 Learning
                    man = subghz_protocol_keeloq_common_magic_xor_type1_learning(
                        instance->generic.serial, manufacture_code->key);
                    hop = subghz_protocol_keeloq_common_encrypt(decrypt, man);
                    break;
                case KEELOQ_LEARNING_MAGIC_SERIAL_TYPE_1:
                    //Magic Serial Type 1 learning
                    man = subghz_protocol_keeloq_common_magic_serial_type1_learning(
                        fix, manufacture_code->key);
                    hop = subghz_protocol_keeloq_common_encrypt(decrypt, man);
                    break;
                case KEELOQ_LEARNING_UNKNOWN:
                    if(kl_type == 1) {
                        hop =
                            subghz_protocol_keeloq_common_encrypt(decrypt, manufacture_code->key);
                    }
                    if(kl_type == 2) {
                        man = subghz_protocol_keeloq_common_normal_learning(
                            fix, manufacture_code->key);
                        hop = subghz_protocol_keeloq_common_encrypt(decrypt, man);
                    }
                    if(kl_type == 3) {
                        man = subghz_protocol_keeloq_common_secure_learning(
                            fix, instance->generic.seed, manufacture_code->key);
                        hop = subghz_protocol_keeloq_common_encrypt(decrypt, man);
                    }
                    if(kl_type == 4) {
                        man = subghz_protocol_keeloq_common_magic_xor_type1_learning(
                            instance->generic.serial, manufacture_code->key);
                        hop = subghz_protocol_keeloq_common_encrypt(decrypt, man);
                    }
                    break;
                }
                break;
            }
        }
    }
    if(hop) {
        uint64_t yek = (uint64_t)fix << 32 | hop;
        instance->generic.data =
            subghz_protocol_blocks_reverse_key(yek, instance->generic.data_count_bit);
    }
    return true;
}

bool subghz_protocol_keeloq_create_data(
    void* context,
    FlipperFormat* flipper_format,
    uint32_t serial,
    uint8_t btn,
    uint16_t cnt,
    const char* manufacture_name,
    SubGhzPresetDefinition* preset) {
    furi_assert(context);
    SubGhzProtocolEncoderKeeloq* instance = context;
    instance->generic.serial = serial;
    instance->generic.cnt = cnt;
    instance->manufacture_name = manufacture_name;
    instance->generic.data_count_bit = 64;
    bool res = subghz_protocol_keeloq_gen_data(instance, btn);
    if(res) {
        res = subghz_block_generic_serialize(&instance->generic, flipper_format, preset);
    }
    return res;
}

bool subghz_protocol_keeloq_bft_create_data(
    void* context,
    FlipperFormat* flipper_format,
    uint32_t serial,
    uint8_t btn,
    uint16_t cnt,
    uint32_t seed,
    const char* manufacture_name,
    SubGhzPresetDefinition* preset) {
    furi_assert(context);
    SubGhzProtocolEncoderKeeloq* instance = context;
    instance->generic.serial = serial;
    instance->generic.btn = btn;
    instance->generic.cnt = cnt;
    instance->generic.seed = seed;
    instance->manufacture_name = manufacture_name;
    instance->generic.data_count_bit = 64;
    // roguuemaster don't steal.!!!!
    bool res = subghz_protocol_keeloq_gen_data(instance, btn);
    if(res) {
        res = subghz_block_generic_serialize(&instance->generic, flipper_format, preset);
    }
    return res;
}

/**
 * Generating an upload from data.
 * @param instance Pointer to a SubGhzProtocolEncoderKeeloq instance
 * @return true On success
 */
static bool
    subghz_protocol_encoder_keeloq_get_upload(SubGhzProtocolEncoderKeeloq* instance, uint8_t btn) {
    furi_assert(instance);

    //gen new key
    if(subghz_protocol_keeloq_gen_data(instance, btn)) {
        //ToDo if you need to add a callback to automatically update the data on the display
    } else {
        return false;
    }

    size_t index = 0;
    size_t size_upload = 11 * 2 + 2 + (instance->generic.data_count_bit * 2) + 4;
    if(size_upload > instance->encoder.size_upload) {
        FURI_LOG_E(TAG, "Size upload exceeds allocated encoder buffer.");
        return false;
    } else {
        instance->encoder.size_upload = size_upload;
    }

    //Send header
    for(uint8_t i = 11; i > 0; i--) {
        instance->encoder.upload[index++] =
            level_duration_make(true, (uint32_t)subghz_protocol_keeloq_const.te_short);
        instance->encoder.upload[index++] =
            level_duration_make(false, (uint32_t)subghz_protocol_keeloq_const.te_short);
    }
    instance->encoder.upload[index++] =
        level_duration_make(true, (uint32_t)subghz_protocol_keeloq_const.te_short);
    instance->encoder.upload[index++] =
        level_duration_make(false, (uint32_t)subghz_protocol_keeloq_const.te_short * 10);

    //Send key data
    for(uint8_t i = instance->generic.data_count_bit; i > 0; i--) {
        if(bit_read(instance->generic.data, i - 1)) {
            //send bit 1
            instance->encoder.upload[index++] =
                level_duration_make(true, (uint32_t)subghz_protocol_keeloq_const.te_short);
            instance->encoder.upload[index++] =
                level_duration_make(false, (uint32_t)subghz_protocol_keeloq_const.te_long);
        } else {
            //send bit 0
            instance->encoder.upload[index++] =
                level_duration_make(true, (uint32_t)subghz_protocol_keeloq_const.te_long);
            instance->encoder.upload[index++] =
                level_duration_make(false, (uint32_t)subghz_protocol_keeloq_const.te_short);
        }
    }
    // +send 2 status bit
    instance->encoder.upload[index++] =
        level_duration_make(true, (uint32_t)subghz_protocol_keeloq_const.te_short);
    instance->encoder.upload[index++] =
        level_duration_make(false, (uint32_t)subghz_protocol_keeloq_const.te_long);
    // send end
    instance->encoder.upload[index++] =
        level_duration_make(true, (uint32_t)subghz_protocol_keeloq_const.te_short);
    instance->encoder.upload[index++] =
        level_duration_make(false, (uint32_t)subghz_protocol_keeloq_const.te_short * 40);

    return true;
}

bool subghz_protocol_encoder_keeloq_deserialize(void* context, FlipperFormat* flipper_format) {
    furi_assert(context);
    SubGhzProtocolEncoderKeeloq* instance = context;
    bool res = false;
    do {
        if(!subghz_block_generic_deserialize(&instance->generic, flipper_format)) {
            FURI_LOG_E(TAG, "Deserialize error");
            break;
        }
        if(instance->generic.data_count_bit !=
           subghz_protocol_keeloq_const.min_count_bit_for_found) {
            FURI_LOG_E(TAG, "Wrong number of bits in key");
            break;
        }

        // Read manufacturer from file
        if(flipper_format_read_string(
               flipper_format, "Manufacture", instance->manufacture_from_file)) {
            instance->manufacture_name = furi_string_get_cstr(instance->manufacture_from_file);
            mfname = furi_string_get_cstr(instance->manufacture_from_file);
        } else {
            FURI_LOG_D(TAG, "ENCODER: Missing Manufacture");
<<<<<<< HEAD
=======
        }

        uint8_t seed_data[sizeof(uint32_t)] = {0};
        for(size_t i = 0; i < sizeof(uint32_t); i++) {
            seed_data[sizeof(uint32_t) - i - 1] = (instance->generic.seed >> i * 8) & 0xFF;
        }
        if(!flipper_format_read_hex(flipper_format, "Seed", seed_data, sizeof(uint32_t))) {
            FURI_LOG_D(TAG, "ENCODER: Missing Seed");
>>>>>>> 57362b3e
        }
        instance->generic.seed = seed_data[0] << 24 | seed_data[1] << 16 | seed_data[2] << 8 |
                                 seed_data[3];

        subghz_protocol_keeloq_check_remote_controller(
            &instance->generic, instance->keystore, &instance->manufacture_name);

        uint8_t seed_data[sizeof(uint32_t)] = {0};
        for(size_t i = 0; i < sizeof(uint32_t); i++) {
            seed_data[sizeof(uint32_t) - i - 1] = (instance->generic.seed >> i * 8) & 0xFF;
        }
        if(!flipper_format_read_hex(flipper_format, "Seed", seed_data, sizeof(uint32_t))) {
            FURI_LOG_D(TAG, "ENCODER: Missing Seed");
        }
        instance->generic.seed = seed_data[0] << 24 | seed_data[1] << 16 | seed_data[2] << 8 |
                                 seed_data[3];

        subghz_protocol_keeloq_check_remote_controller(
            &instance->generic, instance->keystore, &instance->manufacture_name);

        //optional parameter parameter
        flipper_format_read_uint32(
            flipper_format, "Repeat", (uint32_t*)&instance->encoder.repeat, 1);

        if(!subghz_protocol_encoder_keeloq_get_upload(instance, instance->generic.btn)) break;

        if(!flipper_format_rewind(flipper_format)) {
            FURI_LOG_E(TAG, "Rewind error");
            break;
        }
        uint8_t key_data[sizeof(uint64_t)] = {0};
        for(size_t i = 0; i < sizeof(uint64_t); i++) {
            key_data[sizeof(uint64_t) - i - 1] = (instance->generic.data >> i * 8) & 0xFF;
        }
        if(!flipper_format_update_hex(flipper_format, "Key", key_data, sizeof(uint64_t))) {
            FURI_LOG_E(TAG, "Unable to add Key");
            break;
        }

        instance->encoder.is_running = true;

        res = true;
    } while(false);

    return res;
}

void subghz_protocol_encoder_keeloq_stop(void* context) {
    SubGhzProtocolEncoderKeeloq* instance = context;
    instance->encoder.is_running = false;
}

LevelDuration subghz_protocol_encoder_keeloq_yield(void* context) {
    SubGhzProtocolEncoderKeeloq* instance = context;

    if(instance->encoder.repeat == 0 || !instance->encoder.is_running) {
        instance->encoder.is_running = false;
        return level_duration_reset();
    }

    LevelDuration ret = instance->encoder.upload[instance->encoder.front];

    if(++instance->encoder.front == instance->encoder.size_upload) {
        instance->encoder.repeat--;
        instance->encoder.front = 0;
    }

    return ret;
}

void* subghz_protocol_decoder_keeloq_alloc(SubGhzEnvironment* environment) {
    SubGhzProtocolDecoderKeeloq* instance = malloc(sizeof(SubGhzProtocolDecoderKeeloq));
    instance->base.protocol = &subghz_protocol_keeloq;
    instance->generic.protocol_name = instance->base.protocol->name;
    instance->keystore = subghz_environment_get_keystore(environment);
    instance->manufacture_from_file = furi_string_alloc();

    return instance;
}

void subghz_protocol_decoder_keeloq_free(void* context) {
    furi_assert(context);
    SubGhzProtocolDecoderKeeloq* instance = context;
    furi_string_free(instance->manufacture_from_file);

    free(instance);
}

void subghz_protocol_decoder_keeloq_reset(void* context) {
    furi_assert(context);
    SubGhzProtocolDecoderKeeloq* instance = context;
    instance->decoder.parser_step = KeeloqDecoderStepReset;
    mfname = "";
    kl_type = 0;
}

void subghz_protocol_decoder_keeloq_feed(void* context, bool level, uint32_t duration) {
    furi_assert(context);
    SubGhzProtocolDecoderKeeloq* instance = context;

    switch(instance->decoder.parser_step) {
    case KeeloqDecoderStepReset:
        if((level) && DURATION_DIFF(duration, subghz_protocol_keeloq_const.te_short) <
                          subghz_protocol_keeloq_const.te_delta) {
            instance->decoder.parser_step = KeeloqDecoderStepCheckPreambula;
            instance->header_count++;
        }
        break;
    case KeeloqDecoderStepCheckPreambula:
        if((!level) && (DURATION_DIFF(duration, subghz_protocol_keeloq_const.te_short) <
                        subghz_protocol_keeloq_const.te_delta)) {
            instance->decoder.parser_step = KeeloqDecoderStepReset;
            break;
        }
        if((instance->header_count > 2) &&
           (DURATION_DIFF(duration, subghz_protocol_keeloq_const.te_short * 10) <
            subghz_protocol_keeloq_const.te_delta * 10)) {
            // Found header
            instance->decoder.parser_step = KeeloqDecoderStepSaveDuration;
            instance->decoder.decode_data = 0;
            instance->decoder.decode_count_bit = 0;
        } else {
            instance->decoder.parser_step = KeeloqDecoderStepReset;
            instance->header_count = 0;
        }
        break;
    case KeeloqDecoderStepSaveDuration:
        if(level) {
            instance->decoder.te_last = duration;
            instance->decoder.parser_step = KeeloqDecoderStepCheckDuration;
        }
        break;
    case KeeloqDecoderStepCheckDuration:
        if(!level) {
            if(duration >= ((uint32_t)subghz_protocol_keeloq_const.te_short * 2 +
                            subghz_protocol_keeloq_const.te_delta)) {
                // Found end TX
                instance->decoder.parser_step = KeeloqDecoderStepReset;
                if(instance->decoder.decode_count_bit >=
                   subghz_protocol_keeloq_const.min_count_bit_for_found) {
                    if(instance->generic.data != instance->decoder.decode_data) {
                        instance->generic.data = instance->decoder.decode_data;
                        instance->generic.data_count_bit = instance->decoder.decode_count_bit;
                        if(instance->base.callback)
                            instance->base.callback(&instance->base, instance->base.context);
                    }
                    instance->decoder.decode_data = 0;
                    instance->decoder.decode_count_bit = 0;
                    instance->header_count = 0;
                }
                break;
            } else if(
                (DURATION_DIFF(instance->decoder.te_last, subghz_protocol_keeloq_const.te_short) <
                 subghz_protocol_keeloq_const.te_delta) &&
                (DURATION_DIFF(duration, subghz_protocol_keeloq_const.te_long) <
                 subghz_protocol_keeloq_const.te_delta * 2)) {
                if(instance->decoder.decode_count_bit <
                   subghz_protocol_keeloq_const.min_count_bit_for_found) {
                    subghz_protocol_blocks_add_bit(&instance->decoder, 1);
                }
                instance->decoder.parser_step = KeeloqDecoderStepSaveDuration;
            } else if(
                (DURATION_DIFF(instance->decoder.te_last, subghz_protocol_keeloq_const.te_long) <
                 subghz_protocol_keeloq_const.te_delta * 2) &&
                (DURATION_DIFF(duration, subghz_protocol_keeloq_const.te_short) <
                 subghz_protocol_keeloq_const.te_delta)) {
                if(instance->decoder.decode_count_bit <
                   subghz_protocol_keeloq_const.min_count_bit_for_found) {
                    subghz_protocol_blocks_add_bit(&instance->decoder, 0);
                }
                instance->decoder.parser_step = KeeloqDecoderStepSaveDuration;
            } else {
                instance->decoder.parser_step = KeeloqDecoderStepReset;
                instance->header_count = 0;
            }
        } else {
            instance->decoder.parser_step = KeeloqDecoderStepReset;
            instance->header_count = 0;
        }
        break;
    }
}

/**
 * Validation of decrypt data.
 * @param instance Pointer to a SubGhzBlockGeneric instance
 * @param decrypt Decrypd data
 * @param btn Button number, 4 bit
 * @param end_serial decrement the last 10 bits of the serial number
 * @return true On success
 */
static inline bool subghz_protocol_keeloq_check_decrypt(
    SubGhzBlockGeneric* instance,
    uint32_t decrypt,
    uint8_t btn,
    uint32_t end_serial) {
    furi_assert(instance);
    if((decrypt >> 28 == btn) && (((((uint16_t)(decrypt >> 16)) & 0xFF) == end_serial) ||
                                  ((((uint16_t)(decrypt >> 16)) & 0xFF) == 0))) {
        instance->cnt = decrypt & 0x0000FFFF;
        return true;
    }
    return false;
}

/** 
 * Checking the accepted code against the database manafacture key
 * @param instance Pointer to a SubGhzBlockGeneric* instance
 * @param fix Fix part of the parcel
 * @param hop Hop encrypted part of the parcel
 * @param keystore Pointer to a SubGhzKeystore* instance
 * @param manufacture_name 
 * @return true on successful search
 */
static uint8_t subghz_protocol_keeloq_check_remote_controller_selector(
    SubGhzBlockGeneric* instance,
    uint32_t fix,
    uint32_t hop,
    SubGhzKeystore* keystore,
    const char** manufacture_name) {
    // protocol HCS300 uses 10 bits in discriminator, HCS200 uses 8 bits, for backward compatibility, we are looking for the 8-bit pattern
    // HCS300 -> uint16_t end_serial = (uint16_t)(fix & 0x3FF);
    // HCS200 -> uint16_t end_serial = (uint16_t)(fix & 0xFF);

    uint16_t end_serial = (uint16_t)(fix & 0xFF);
    uint8_t btn = (uint8_t)(fix >> 28);
    uint32_t decrypt = 0;
    uint64_t man;
    int res = 0;
    if(mfname == 0x0) {
        mfname = "";
    }

    if(strcmp(mfname, "") == 0) {
    for
        M_EACH(manufacture_code, *subghz_keystore_get_data(keystore), SubGhzKeyArray_t) {
            switch(manufacture_code->type) {
            case KEELOQ_LEARNING_SIMPLE:
                // Simple Learning
                decrypt = subghz_protocol_keeloq_common_decrypt(hop, manufacture_code->key);
                if(subghz_protocol_keeloq_check_decrypt(instance, decrypt, btn, end_serial)) {
                    *manufacture_name = furi_string_get_cstr(manufacture_code->name);
                    mfname = *manufacture_name;
                    return 1;
                }
                break;
            case KEELOQ_LEARNING_NORMAL:
                // Normal Learning
                // https://phreakerclub.com/forum/showpost.php?p=43557&postcount=37
                man = subghz_protocol_keeloq_common_normal_learning(fix, manufacture_code->key);
                decrypt = subghz_protocol_keeloq_common_decrypt(hop, man);
                if(subghz_protocol_keeloq_check_decrypt(instance, decrypt, btn, end_serial)) {
                    *manufacture_name = furi_string_get_cstr(manufacture_code->name);
                    mfname = *manufacture_name;
                    return 1;
                }
                break;
            case KEELOQ_LEARNING_SECURE:
                man = subghz_protocol_keeloq_common_secure_learning(
                    fix, instance->seed, manufacture_code->key);
                decrypt = subghz_protocol_keeloq_common_decrypt(hop, man);
                if(subghz_protocol_keeloq_check_decrypt(instance, decrypt, btn, end_serial)) {
                    *manufacture_name = furi_string_get_cstr(manufacture_code->name);
                    mfname = *manufacture_name;
                    return 1;
                }
                break;
            case KEELOQ_LEARNING_MAGIC_XOR_TYPE_1:
                man = subghz_protocol_keeloq_common_magic_xor_type1_learning(
                    fix, manufacture_code->key);
                decrypt = subghz_protocol_keeloq_common_decrypt(hop, man);
                if(subghz_protocol_keeloq_check_decrypt(instance, decrypt, btn, end_serial)) {
                    *manufacture_name = furi_string_get_cstr(manufacture_code->name);
                    mfname = *manufacture_name;
                    return 1;
                }
                break;
            case KEELOQ_LEARNING_MAGIC_SERIAL_TYPE_1:
                man = subghz_protocol_keeloq_common_magic_serial_type1_learning(
                    fix, manufacture_code->key);
                decrypt = subghz_protocol_keeloq_common_decrypt(hop, man);
                if(subghz_protocol_keeloq_check_decrypt(instance, decrypt, btn, end_serial)) {
                    *manufacture_name = furi_string_get_cstr(manufacture_code->name);
                    mfname = *manufacture_name;
                    return 1;
                }
                break;
            case KEELOQ_LEARNING_UNKNOWN:
                // Simple Learning
                decrypt = subghz_protocol_keeloq_common_decrypt(hop, manufacture_code->key);
                if(subghz_protocol_keeloq_check_decrypt(instance, decrypt, btn, end_serial)) {
                    *manufacture_name = furi_string_get_cstr(manufacture_code->name);
                    mfname = *manufacture_name;
                    kl_type = 1;
                    return 1;
                }

                // Check for mirrored man
                uint64_t man_rev = 0;
                uint64_t man_rev_byte = 0;
                for(uint8_t i = 0; i < 64; i += 8) {
                    man_rev_byte = (uint8_t)(manufacture_code->key >> i);
                    man_rev = man_rev | man_rev_byte << (56 - i);
                }

                decrypt = subghz_protocol_keeloq_common_decrypt(hop, man_rev);
                if(subghz_protocol_keeloq_check_decrypt(instance, decrypt, btn, end_serial)) {
                    *manufacture_name = furi_string_get_cstr(manufacture_code->name);
                    mfname = *manufacture_name;
                    kl_type = 1;
                    return 1;
                }

                //###########################
                // Normal Learning
                // https://phreakerclub.com/forum/showpost.php?p=43557&postcount=37
                man = subghz_protocol_keeloq_common_normal_learning(fix, manufacture_code->key);
                decrypt = subghz_protocol_keeloq_common_decrypt(hop, man);
                if(subghz_protocol_keeloq_check_decrypt(instance, decrypt, btn, end_serial)) {
                    *manufacture_name = furi_string_get_cstr(manufacture_code->name);
                    mfname = *manufacture_name;
                    kl_type = 2;
                    return 1;
                }

                // Check for mirrored man
                man = subghz_protocol_keeloq_common_normal_learning(fix, man_rev);
                decrypt = subghz_protocol_keeloq_common_decrypt(hop, man);
                if(subghz_protocol_keeloq_check_decrypt(instance, decrypt, btn, end_serial)) {
                    *manufacture_name = furi_string_get_cstr(manufacture_code->name);
                    mfname = *manufacture_name;
                    kl_type = 2;
                    return 1;
                }

                // Secure Learning
                man = subghz_protocol_keeloq_common_secure_learning(
                    fix, instance->seed, manufacture_code->key);
                decrypt = subghz_protocol_keeloq_common_decrypt(hop, man);
                if(subghz_protocol_keeloq_check_decrypt(instance, decrypt, btn, end_serial)) {
                    *manufacture_name = furi_string_get_cstr(manufacture_code->name);
                    mfname = *manufacture_name;
                    kl_type = 3;
                    return 1;
                }

                // Check for mirrored man
                man = subghz_protocol_keeloq_common_secure_learning(fix, instance->seed, man_rev);
                decrypt = subghz_protocol_keeloq_common_decrypt(hop, man);
                if(subghz_protocol_keeloq_check_decrypt(instance, decrypt, btn, end_serial)) {
                    *manufacture_name = furi_string_get_cstr(manufacture_code->name);
                    mfname = *manufacture_name;
                    kl_type = 3;
                    return 1;
                }

                // Magic xor type1 learning
                man = subghz_protocol_keeloq_common_magic_xor_type1_learning(
                    fix, manufacture_code->key);
                decrypt = subghz_protocol_keeloq_common_decrypt(hop, man);
                if(subghz_protocol_keeloq_check_decrypt(instance, decrypt, btn, end_serial)) {
                    *manufacture_name = furi_string_get_cstr(manufacture_code->name);
                    mfname = *manufacture_name;
                    kl_type = 4;
                    return 1;
                }

                // Check for mirrored man
                man = subghz_protocol_keeloq_common_magic_xor_type1_learning(fix, man_rev);
                decrypt = subghz_protocol_keeloq_common_decrypt(hop, man);
                if(subghz_protocol_keeloq_check_decrypt(instance, decrypt, btn, end_serial)) {
                    *manufacture_name = furi_string_get_cstr(manufacture_code->name);
                    mfname = *manufacture_name;
                    kl_type = 4;
                    return 1;
                }

                break;
            }
        }
    } else if(strcmp(mfname, "Unknown") == 0) {
        return 1;
    } else {
    for
        M_EACH(manufacture_code, *subghz_keystore_get_data(keystore), SubGhzKeyArray_t) {
            res = strcmp(furi_string_get_cstr(manufacture_code->name), mfname);
            if(res == 0) {
                switch(manufacture_code->type) {
                case KEELOQ_LEARNING_SIMPLE:
                    // Simple Learning
                    decrypt = subghz_protocol_keeloq_common_decrypt(hop, manufacture_code->key);
                    if(subghz_protocol_keeloq_check_decrypt(instance, decrypt, btn, end_serial)) {
                        *manufacture_name = furi_string_get_cstr(manufacture_code->name);
                        mfname = *manufacture_name;
                        return 1;
                    }
                    break;
                case KEELOQ_LEARNING_NORMAL:
                    // Normal Learning
                    // https://phreakerclub.com/forum/showpost.php?p=43557&postcount=37
                    man =
                        subghz_protocol_keeloq_common_normal_learning(fix, manufacture_code->key);
                    decrypt = subghz_protocol_keeloq_common_decrypt(hop, man);
                    if(subghz_protocol_keeloq_check_decrypt(instance, decrypt, btn, end_serial)) {
                        *manufacture_name = furi_string_get_cstr(manufacture_code->name);
                        mfname = *manufacture_name;
                        return 1;
                    }
                    break;
                case KEELOQ_LEARNING_SECURE:
                    man = subghz_protocol_keeloq_common_secure_learning(
                        fix, instance->seed, manufacture_code->key);
                    decrypt = subghz_protocol_keeloq_common_decrypt(hop, man);
                    if(subghz_protocol_keeloq_check_decrypt(instance, decrypt, btn, end_serial)) {
                        *manufacture_name = furi_string_get_cstr(manufacture_code->name);
                        mfname = *manufacture_name;
                        return 1;
                    }
                    break;
                case KEELOQ_LEARNING_MAGIC_XOR_TYPE_1:
                    man = subghz_protocol_keeloq_common_magic_xor_type1_learning(
                        fix, manufacture_code->key);
                    decrypt = subghz_protocol_keeloq_common_decrypt(hop, man);
                    if(subghz_protocol_keeloq_check_decrypt(instance, decrypt, btn, end_serial)) {
                        *manufacture_name = furi_string_get_cstr(manufacture_code->name);
                        mfname = *manufacture_name;
                        return 1;
                    }
                    break;
                case KEELOQ_LEARNING_MAGIC_SERIAL_TYPE_1:
                    man = subghz_protocol_keeloq_common_magic_serial_type1_learning(
                        fix, manufacture_code->key);
                    decrypt = subghz_protocol_keeloq_common_decrypt(hop, man);
                    if(subghz_protocol_keeloq_check_decrypt(instance, decrypt, btn, end_serial)) {
                        *manufacture_name = furi_string_get_cstr(manufacture_code->name);
                        mfname = *manufacture_name;
                        return 1;
                    }
                    break;
                case KEELOQ_LEARNING_UNKNOWN:
                    // Simple Learning
                    decrypt = subghz_protocol_keeloq_common_decrypt(hop, manufacture_code->key);
                    if(subghz_protocol_keeloq_check_decrypt(instance, decrypt, btn, end_serial)) {
                        *manufacture_name = furi_string_get_cstr(manufacture_code->name);
                        mfname = *manufacture_name;
                        kl_type = 1;
                        return 1;
                    }
                    // Check for mirrored man
                    uint64_t man_rev = 0;
                    uint64_t man_rev_byte = 0;
                    for(uint8_t i = 0; i < 64; i += 8) {
                        man_rev_byte = (uint8_t)(manufacture_code->key >> i);
                        man_rev = man_rev | man_rev_byte << (56 - i);
                    }
                    decrypt = subghz_protocol_keeloq_common_decrypt(hop, man_rev);
                    if(subghz_protocol_keeloq_check_decrypt(instance, decrypt, btn, end_serial)) {
                        *manufacture_name = furi_string_get_cstr(manufacture_code->name);
                        mfname = *manufacture_name;
                        kl_type = 1;
                        return 1;
                    }
                    //###########################
                    // Normal Learning
                    // https://phreakerclub.com/forum/showpost.php?p=43557&postcount=37
                    man =
                        subghz_protocol_keeloq_common_normal_learning(fix, manufacture_code->key);
                    decrypt = subghz_protocol_keeloq_common_decrypt(hop, man);
                    if(subghz_protocol_keeloq_check_decrypt(instance, decrypt, btn, end_serial)) {
                        *manufacture_name = furi_string_get_cstr(manufacture_code->name);
                        mfname = *manufacture_name;
                        kl_type = 2;
                        return 1;
                    }

                    // Check for mirrored man
                    man = subghz_protocol_keeloq_common_normal_learning(fix, man_rev);
                    decrypt = subghz_protocol_keeloq_common_decrypt(hop, man);
                    if(subghz_protocol_keeloq_check_decrypt(instance, decrypt, btn, end_serial)) {
                        *manufacture_name = furi_string_get_cstr(manufacture_code->name);
                        mfname = *manufacture_name;
                        kl_type = 2;
                        return 1;
                    }

                    // Secure Learning
                    man = subghz_protocol_keeloq_common_secure_learning(
                        fix, instance->seed, manufacture_code->key);
                    decrypt = subghz_protocol_keeloq_common_decrypt(hop, man);
                    if(subghz_protocol_keeloq_check_decrypt(instance, decrypt, btn, end_serial)) {
                        *manufacture_name = furi_string_get_cstr(manufacture_code->name);
                        mfname = *manufacture_name;
                        kl_type = 3;
                        return 1;
                    }

                    // Check for mirrored man
                    man = subghz_protocol_keeloq_common_secure_learning(
                        fix, instance->seed, man_rev);
                    decrypt = subghz_protocol_keeloq_common_decrypt(hop, man);
                    if(subghz_protocol_keeloq_check_decrypt(instance, decrypt, btn, end_serial)) {
                        *manufacture_name = furi_string_get_cstr(manufacture_code->name);
                        mfname = *manufacture_name;
                        kl_type = 3;
                        return 1;
                    }

                    // Magic xor type1 learning
                    man = subghz_protocol_keeloq_common_magic_xor_type1_learning(
                        fix, manufacture_code->key);
                    decrypt = subghz_protocol_keeloq_common_decrypt(hop, man);
                    if(subghz_protocol_keeloq_check_decrypt(instance, decrypt, btn, end_serial)) {
                        *manufacture_name = furi_string_get_cstr(manufacture_code->name);
                        mfname = *manufacture_name;
                        kl_type = 4;
                        return 1;
                    }

                    // Check for mirrored man
                    man = subghz_protocol_keeloq_common_magic_xor_type1_learning(fix, man_rev);
                    decrypt = subghz_protocol_keeloq_common_decrypt(hop, man);
                    if(subghz_protocol_keeloq_check_decrypt(instance, decrypt, btn, end_serial)) {
                        *manufacture_name = furi_string_get_cstr(manufacture_code->name);
                        mfname = *manufacture_name;
                        kl_type = 4;
                        return 1;
                    }

                    break;
                }
            }
        }
    }

    *manufacture_name = "Unknown";
    mfname = "Unknown";
    instance->cnt = 0;

    return 0;
}

static void subghz_protocol_keeloq_check_remote_controller(
    SubGhzBlockGeneric* instance,
    SubGhzKeystore* keystore,
    const char** manufacture_name) {
    uint64_t key = subghz_protocol_blocks_reverse_key(instance->data, instance->data_count_bit);
    uint32_t key_fix = key >> 32;
    uint32_t key_hop = key & 0x00000000ffffffff;
    // Check key AN-Motors
    if((key_hop >> 24) == ((key_hop >> 16) & 0x00ff) &&
       (key_fix >> 28) == ((key_hop >> 12) & 0x0f) && (key_hop & 0xFFF) == 0x404) {
        *manufacture_name = "AN-Motors";
        mfname = *manufacture_name;
        instance->cnt = key_hop >> 16;
    } else if((key_hop & 0xFFF) == (0x000) && (key_fix >> 28) == ((key_hop >> 12) & 0x0f)) {
        *manufacture_name = "HCS101";
        mfname = *manufacture_name;
        instance->cnt = key_hop >> 16;
    } else {
        subghz_protocol_keeloq_check_remote_controller_selector(
            instance, key_fix, key_hop, keystore, manufacture_name);
    }

    instance->serial = key_fix & 0x0FFFFFFF;
    instance->btn = key_fix >> 28;
}

uint8_t subghz_protocol_decoder_keeloq_get_hash_data(void* context) {
    furi_assert(context);
    SubGhzProtocolDecoderKeeloq* instance = context;
    return subghz_protocol_blocks_get_hash_data(
        &instance->decoder, (instance->decoder.decode_count_bit / 8) + 1);
}

bool subghz_protocol_decoder_keeloq_serialize(
    void* context,
    FlipperFormat* flipper_format,
    SubGhzPresetDefinition* preset) {
    furi_assert(context);
    SubGhzProtocolDecoderKeeloq* instance = context;

    bool res = subghz_block_generic_serialize(&instance->generic, flipper_format, preset);

    subghz_protocol_keeloq_check_remote_controller(
        &instance->generic, instance->keystore, &instance->manufacture_name);

    if(res && !flipper_format_write_string_cstr(
                  flipper_format, "Manufacture", instance->manufacture_name)) {
        FURI_LOG_E(TAG, "Unable to add manufacture name");
        res = false;
    }
    return res;
}

bool subghz_protocol_decoder_keeloq_deserialize(void* context, FlipperFormat* flipper_format) {
    furi_assert(context);
    SubGhzProtocolDecoderKeeloq* instance = context;
    bool res = false;
    do {
        if(!subghz_block_generic_deserialize(&instance->generic, flipper_format)) {
            FURI_LOG_E(TAG, "Deserialize error");
            break;
        }
        if(instance->generic.data_count_bit !=
           subghz_protocol_keeloq_const.min_count_bit_for_found) {
            FURI_LOG_E(TAG, "Wrong number of bits in key");
            break;
        }
        if(!flipper_format_rewind(flipper_format)) {
            FURI_LOG_E(TAG, "Rewind error");
            break;
        }

        // Read manufacturer from file
        if(flipper_format_read_string(
               flipper_format, "Manufacture", instance->manufacture_from_file)) {
            instance->manufacture_name = furi_string_get_cstr(instance->manufacture_from_file);
            mfname = furi_string_get_cstr(instance->manufacture_from_file);
        } else {
            FURI_LOG_D(TAG, "DECODER: Missing Manufacture");
        }

        uint8_t seed_data[sizeof(uint32_t)] = {0};
        for(size_t i = 0; i < sizeof(uint32_t); i++) {
            seed_data[sizeof(uint32_t) - i - 1] = (instance->generic.seed >> i * 8) & 0xFF;
        }
        if(!flipper_format_read_hex(flipper_format, "Seed", seed_data, sizeof(uint32_t))) {
            FURI_LOG_D(TAG, "DECODER: Missing Seed");
        }
        instance->generic.seed = seed_data[0] << 24 | seed_data[1] << 16 | seed_data[2] << 8 |
                                 seed_data[3];
        res = true;
    } while(false);

    return res;
}

void subghz_protocol_decoder_keeloq_get_string(void* context, FuriString* output) {
    furi_assert(context);
    SubGhzProtocolDecoderKeeloq* instance = context;

    subghz_protocol_keeloq_check_remote_controller(
        &instance->generic, instance->keystore, &instance->manufacture_name);

    uint32_t code_found_hi = instance->generic.data >> 32;
    uint32_t code_found_lo = instance->generic.data & 0x00000000ffffffff;

    uint64_t code_found_reverse = subghz_protocol_blocks_reverse_key(
        instance->generic.data, instance->generic.data_count_bit);
    uint32_t code_found_reverse_hi = code_found_reverse >> 32;
    uint32_t code_found_reverse_lo = code_found_reverse & 0x00000000ffffffff;

    if(strcmp(instance->manufacture_name, "BFT") == 0) {
        furi_string_cat_printf(
            output,
            "%s %dbit\r\n"
            "Key:%08lX%08lX\r\n"
            "Fix:0x%08lX    Cnt:%04lX\r\n"
            "Hop:0x%08lX    Btn:%01X\r\n"
            "MF:%s Sd:%08lX",
            instance->generic.protocol_name,
            instance->generic.data_count_bit,
            code_found_hi,
            code_found_lo,
            code_found_reverse_hi,
            instance->generic.cnt,
            code_found_reverse_lo,
            instance->generic.btn,
            instance->manufacture_name,
            instance->generic.seed);
    } else {
        furi_string_cat_printf(
            output,
            "%s %dbit\r\n"
            "Key:%08lX%08lX\r\n"
            "Fix:0x%08lX    Cnt:%04lX\r\n"
            "Hop:0x%08lX    Btn:%01X\r\n"
            "MF:%s",
            instance->generic.protocol_name,
            instance->generic.data_count_bit,
            code_found_hi,
            code_found_lo,
            code_found_reverse_hi,
            instance->generic.cnt,
            code_found_reverse_lo,
            instance->generic.btn,
            instance->manufacture_name);
    }
}<|MERGE_RESOLUTION|>--- conflicted
+++ resolved
@@ -151,7 +151,11 @@
         instance->manufacture_name = "";
     }
 
-<<<<<<< HEAD
+    // DTM Neo uses 12bit, simple learning
+    if((strcmp(instance->manufacture_name, "DTM_Neo") == 0)) {
+        decrypt = btn << 28 | (instance->generic.serial & 0xFFF) << 16 | instance->generic.cnt;
+    }
+
     // Nice Smilo, MHouse, JCM has 8bit serial - simple learning
     if((strcmp(instance->manufacture_name, "NICE_Smilo") == 0) ||
        (strcmp(instance->manufacture_name, "NICE_MHOUSE") == 0) ||
@@ -159,20 +163,6 @@
         decrypt = btn << 28 | (instance->generic.serial & 0xFF) << 16 | instance->generic.cnt;
     }
 
-=======
-    // DTM Neo uses 12bit, simple learning
-    if((strcmp(instance->manufacture_name, "DTM_Neo") == 0)) {
-        decrypt = btn << 28 | (instance->generic.serial & 0xFFF) << 16 | instance->generic.cnt;
-    }
-
-    // Nice Smilo, MHouse, JCM has 8bit serial - simple learning
-    if((strcmp(instance->manufacture_name, "NICE_Smilo") == 0) ||
-       (strcmp(instance->manufacture_name, "NICE_MHOUSE") == 0) ||
-       (strcmp(instance->manufacture_name, "JCM_Tech") == 0)) {
-        decrypt = btn << 28 | (instance->generic.serial & 0xFF) << 16 | instance->generic.cnt;
-    }
-
->>>>>>> 57362b3e
     if(strcmp(instance->manufacture_name, "Unknown") == 0) {
         code_found_reverse = subghz_protocol_blocks_reverse_key(
             instance->generic.data, instance->generic.data_count_bit);
@@ -385,23 +375,7 @@
             mfname = furi_string_get_cstr(instance->manufacture_from_file);
         } else {
             FURI_LOG_D(TAG, "ENCODER: Missing Manufacture");
-<<<<<<< HEAD
-=======
-        }
-
-        uint8_t seed_data[sizeof(uint32_t)] = {0};
-        for(size_t i = 0; i < sizeof(uint32_t); i++) {
-            seed_data[sizeof(uint32_t) - i - 1] = (instance->generic.seed >> i * 8) & 0xFF;
-        }
-        if(!flipper_format_read_hex(flipper_format, "Seed", seed_data, sizeof(uint32_t))) {
-            FURI_LOG_D(TAG, "ENCODER: Missing Seed");
->>>>>>> 57362b3e
-        }
-        instance->generic.seed = seed_data[0] << 24 | seed_data[1] << 16 | seed_data[2] << 8 |
-                                 seed_data[3];
-
-        subghz_protocol_keeloq_check_remote_controller(
-            &instance->generic, instance->keystore, &instance->manufacture_name);
+        }
 
         uint8_t seed_data[sizeof(uint32_t)] = {0};
         for(size_t i = 0; i < sizeof(uint32_t); i++) {
