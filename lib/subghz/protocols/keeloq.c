--- conflicted
+++ resolved
@@ -231,12 +231,9 @@
             } else if(strcmp(instance->manufacture_name, "Beninca") == 0) {
                 decrypt = btn << 28 | (0x000) << 16 | instance->generic.cnt;
                 // Beninca / Allmatic -> no serial - simple XOR
-<<<<<<< HEAD
-=======
             } else if(strcmp(instance->manufacture_name, "Centurion") == 0) {
                 decrypt = btn << 28 | (0x1CE) << 16 | instance->generic.cnt;
                 // Centurion -> no serial in hop, uses fixed value 0x1CE - normal learning
->>>>>>> ea357b8e
             }
             uint8_t kl_type_en = instance->keystore->kl_type;
             for
@@ -308,11 +305,7 @@
         uint64_t yek = (uint64_t)fix << 32 | hop;
         instance->generic.data =
             subghz_protocol_blocks_reverse_key(yek, instance->generic.data_count_bit);
-<<<<<<< HEAD
-    } // What should happen if seed = 0 in bft programming mode
-=======
     } // What should happen if seed = 0 in bft programming mode -> collapse of the universe I think :)
->>>>>>> ea357b8e
     return true; // Always return true
 }
 
@@ -331,7 +324,6 @@
     instance->manufacture_name = manufacture_name;
     instance->generic.data_count_bit = 64;
     bool res = subghz_protocol_keeloq_gen_data(instance, btn, false);
-<<<<<<< HEAD
     if(res) {
         return SubGhzProtocolStatusOk ==
                subghz_block_generic_serialize(&instance->generic, flipper_format, preset);
@@ -361,37 +353,6 @@
     if(res) {
         return SubGhzProtocolStatusOk ==
                subghz_block_generic_serialize(&instance->generic, flipper_format, preset);
-=======
-    if(res) {
-        return SubGhzProtocolStatusOk ==
-               subghz_block_generic_serialize(&instance->generic, flipper_format, preset);
-    }
-    return res;
-}
-
-bool subghz_protocol_keeloq_bft_create_data(
-    void* context,
-    FlipperFormat* flipper_format,
-    uint32_t serial,
-    uint8_t btn,
-    uint16_t cnt,
-    uint32_t seed,
-    const char* manufacture_name,
-    SubGhzRadioPreset* preset) {
-    furi_assert(context);
-    SubGhzProtocolEncoderKeeloq* instance = context;
-    instance->generic.serial = serial;
-    instance->generic.btn = btn;
-    instance->generic.cnt = cnt;
-    instance->generic.seed = seed;
-    instance->manufacture_name = manufacture_name;
-    instance->generic.data_count_bit = 64;
-    // roguuemaster don't steal.!!!!
-    bool res = subghz_protocol_keeloq_gen_data(instance, btn, false);
-    if(res) {
-        return SubGhzProtocolStatusOk ==
-               subghz_block_generic_serialize(&instance->generic, flipper_format, preset);
->>>>>>> ea357b8e
     }
     return res;
 }
@@ -524,7 +485,6 @@
 
         if(!flipper_format_rewind(flipper_format)) {
             FURI_LOG_E(TAG, "Rewind error");
-<<<<<<< HEAD
             break;
         }
         // Read manufacturer from file
@@ -538,26 +498,8 @@
 
         if(!flipper_format_rewind(flipper_format)) {
             FURI_LOG_E(TAG, "Rewind error");
-=======
->>>>>>> ea357b8e
-            break;
-        }
-        // Read manufacturer from file
-        if(flipper_format_read_string(
-               flipper_format, "Manufacture", instance->manufacture_from_file)) {
-            instance->manufacture_name = furi_string_get_cstr(instance->manufacture_from_file);
-            instance->keystore->mfname = instance->manufacture_name;
-        } else {
-            FURI_LOG_D(TAG, "ENCODER: Missing Manufacture");
-        }
-
-        if(!flipper_format_rewind(flipper_format)) {
-            FURI_LOG_E(TAG, "Rewind error");
-            break;
-        }
-
-        subghz_protocol_keeloq_check_remote_controller(
-            &instance->generic, instance->keystore, &instance->manufacture_name);
+            break;
+        }
 
         subghz_protocol_keeloq_check_remote_controller(
             &instance->generic, instance->keystore, &instance->manufacture_name);
@@ -841,12 +783,6 @@
                     man =
                         subghz_protocol_keeloq_common_normal_learning(fix, manufacture_code->key);
                     decrypt = subghz_protocol_keeloq_common_decrypt(hop, man);
-<<<<<<< HEAD
-                    if(subghz_protocol_keeloq_check_decrypt(instance, decrypt, btn, end_serial)) {
-                        *manufacture_name = furi_string_get_cstr(manufacture_code->name);
-                        keystore->mfname = *manufacture_name;
-                        return 1;
-=======
                     if((strcmp(furi_string_get_cstr(manufacture_code->name), "Centurion") == 0)) {
                         if(subghz_protocol_keeloq_check_decrypt_centurion(instance, decrypt, btn)) {
                             *manufacture_name = furi_string_get_cstr(manufacture_code->name);
@@ -860,7 +796,6 @@
                             keystore->mfname = *manufacture_name;
                             return 1;
                         }
->>>>>>> ea357b8e
                     }
                     break;
                 case KEELOQ_LEARNING_SECURE:
@@ -994,7 +929,6 @@
                         keystore->kl_type = 4;
                         return 1;
                     }
-<<<<<<< HEAD
 
                     // Check for mirrored man
                     man = subghz_protocol_keeloq_common_magic_xor_type1_learning(fix, man_rev);
@@ -1006,19 +940,6 @@
                         return 1;
                     }
 
-=======
-
-                    // Check for mirrored man
-                    man = subghz_protocol_keeloq_common_magic_xor_type1_learning(fix, man_rev);
-                    decrypt = subghz_protocol_keeloq_common_decrypt(hop, man);
-                    if(subghz_protocol_keeloq_check_decrypt(instance, decrypt, btn, end_serial)) {
-                        *manufacture_name = furi_string_get_cstr(manufacture_code->name);
-                        keystore->mfname = *manufacture_name;
-                        keystore->kl_type = 4;
-                        return 1;
-                    }
-
->>>>>>> ea357b8e
                     break;
                 }
             }
