--- conflicted
+++ resolved
@@ -255,12 +255,9 @@
             } else if(strcmp(instance->manufacture_name, "Centurion") == 0) {
                 decrypt = btn << 28 | (0x1CE) << 16 | instance->generic.cnt;
                 // Centurion -> no serial in hop, uses fixed value 0x1CE - normal learning
-<<<<<<< HEAD
-=======
             } else if(strcmp(instance->manufacture_name, "Monarch") == 0) {
                 decrypt = btn << 28 | (0x100) << 16 | instance->generic.cnt;
                 // Monarch -> no serial in hop, uses fixed value 0x100 - normal learning
->>>>>>> 3374ed1d
             } else if(strcmp(instance->manufacture_name, "Dea_Mio") == 0) {
                 uint8_t first_disc_num = (instance->generic.serial >> 8) & 0xF;
                 uint8_t result_disc = (0xC + (first_disc_num % 4));
@@ -436,14 +433,6 @@
        (strcmp(instance->manufacture_name, "Dea_Mio") == 0) ||
        (strcmp(instance->manufacture_name, "NICE_MHOUSE") == 0)) {
         klq_last_custom_btn = 0xF;
-<<<<<<< HEAD
-    } else if((strcmp(instance->manufacture_name, "FAAC_RC,XT") == 0)) {
-        klq_last_custom_btn = 0xB;
-    } else if((strcmp(instance->manufacture_name, "Novoferm") == 0)) {
-        klq_last_custom_btn = 0x9;
-    } else if((strcmp(instance->manufacture_name, "NICE_Smilo") == 0)) {
-        klq_last_custom_btn = 0xB;
-=======
     } else if(
         (strcmp(instance->manufacture_name, "FAAC_RC,XT") == 0) ||
         (strcmp(instance->manufacture_name, "Monarch") == 0) ||
@@ -451,7 +440,6 @@
         klq_last_custom_btn = 0xB;
     } else if((strcmp(instance->manufacture_name, "Novoferm") == 0)) {
         klq_last_custom_btn = 0x9;
->>>>>>> 3374ed1d
     } else if((strcmp(instance->manufacture_name, "EcoStar") == 0)) {
         klq_last_custom_btn = 0x6;
     }
@@ -845,11 +833,7 @@
                     man =
                         subghz_protocol_keeloq_common_normal_learning(fix, manufacture_code->key);
                     decrypt = subghz_protocol_keeloq_common_decrypt(hop, man);
-<<<<<<< HEAD
                     if(strcmp(furi_string_get_cstr(manufacture_code->name), "Centurion") == 0) {
-=======
-                    if((strcmp(furi_string_get_cstr(manufacture_code->name), "Centurion") == 0)) {
->>>>>>> 3374ed1d
                         if(subghz_protocol_keeloq_check_decrypt_centurion(instance, decrypt, btn)) {
                             *manufacture_name = furi_string_get_cstr(manufacture_code->name);
                             keystore->mfname = *manufacture_name;
