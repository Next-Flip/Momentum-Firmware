#include "nice_flor_s.h"

#include "../blocks/const.h"
#include "../blocks/decoder.h"
#include "../blocks/encoder.h"
#include "../blocks/generic.h"
#include "../blocks/math.h"

/*
 * https://phreakerclub.com/1615
 * https://phreakerclub.com/forum/showthread.php?t=2360
 * https://vrtp.ru/index.php?showtopic=27867
 */

#define TAG "SubGhzProtocolNiceFlorS"

#define NICE_ONE_COUNT_BIT 72
#define NICE_ONE_NAME "Nice One"

static const SubGhzBlockConst subghz_protocol_nice_flor_s_const = {
    .te_short = 500,
    .te_long = 1000,
    .te_delta = 300,
    .min_count_bit_for_found = 52,
};

struct SubGhzProtocolDecoderNiceFlorS {
    SubGhzProtocolDecoderBase base;

    SubGhzBlockDecoder decoder;
    SubGhzBlockGeneric generic;

    const char* nice_flor_s_rainbow_table_file_name;
    uint64_t data;
};

struct SubGhzProtocolEncoderNiceFlorS {
    SubGhzProtocolEncoderBase base;

    SubGhzProtocolBlockEncoder encoder;
    SubGhzBlockGeneric generic;

    const char* nice_flor_s_rainbow_table_file_name;
};

typedef enum {
    NiceFlorSDecoderStepReset = 0,
    NiceFlorSDecoderStepCheckHeader,
    NiceFlorSDecoderStepFoundHeader,
    NiceFlorSDecoderStepSaveDuration,
    NiceFlorSDecoderStepCheckDuration,
} NiceFlorSDecoderStep;

const SubGhzProtocolDecoder subghz_protocol_nice_flor_s_decoder = {
    .alloc = subghz_protocol_decoder_nice_flor_s_alloc,
    .free = subghz_protocol_decoder_nice_flor_s_free,

    .feed = subghz_protocol_decoder_nice_flor_s_feed,
    .reset = subghz_protocol_decoder_nice_flor_s_reset,

    .get_hash_data = subghz_protocol_decoder_nice_flor_s_get_hash_data,
    .serialize = subghz_protocol_decoder_nice_flor_s_serialize,
    .deserialize = subghz_protocol_decoder_nice_flor_s_deserialize,
    .get_string = subghz_protocol_decoder_nice_flor_s_get_string,
};

const SubGhzProtocolEncoder subghz_protocol_nice_flor_s_encoder = {
    .alloc = subghz_protocol_encoder_nice_flor_s_alloc,
    .free = subghz_protocol_encoder_nice_flor_s_free,

    .deserialize = subghz_protocol_encoder_nice_flor_s_deserialize,
    .stop = subghz_protocol_encoder_nice_flor_s_stop,
    .yield = subghz_protocol_encoder_nice_flor_s_yield,
};

const SubGhzProtocol subghz_protocol_nice_flor_s = {
    .name = SUBGHZ_PROTOCOL_NICE_FLOR_S_NAME,
    .type = SubGhzProtocolTypeDynamic,
    .flag = SubGhzProtocolFlag_433 | SubGhzProtocolFlag_868 | SubGhzProtocolFlag_AM |
            SubGhzProtocolFlag_Decodable | SubGhzProtocolFlag_Load | SubGhzProtocolFlag_Save |
            SubGhzProtocolFlag_Send,

    .decoder = &subghz_protocol_nice_flor_s_decoder,
    .encoder = &subghz_protocol_nice_flor_s_encoder,
};

<<<<<<< HEAD
static void subghz_protocol_nice_flor_s_remote_controller(
    SubGhzBlockGeneric* instance,
    const char* file_name);

void* subghz_protocol_encoder_nice_flor_s_alloc(SubGhzEnvironment* environment) {
    SubGhzProtocolEncoderNiceFlorS* instance = malloc(sizeof(SubGhzProtocolEncoderNiceFlorS));

    instance->base.protocol = &subghz_protocol_nice_flor_s;
    instance->generic.protocol_name = instance->base.protocol->name;
    instance->nice_flor_s_rainbow_table_file_name =
        subghz_environment_get_nice_flor_s_rainbow_table_file_name(environment);
    if(instance->nice_flor_s_rainbow_table_file_name) {
        FURI_LOG_D(
            TAG, "Loading rainbow table from %s", instance->nice_flor_s_rainbow_table_file_name);
    }
    instance->encoder.repeat = 10;
    instance->encoder.size_upload = 1728; //wrong!! upload 186*16 = 2976 - actual size about 1728
    instance->encoder.upload = malloc(instance->encoder.size_upload * sizeof(LevelDuration));
    instance->encoder.is_running = false;
    return instance;
}

void subghz_protocol_encoder_nice_flor_s_free(void* context) {
    furi_assert(context);
    SubGhzProtocolEncoderNiceFlorS* instance = context;
    free(instance->encoder.upload);
    free(instance);
}

/**
 * Generating an upload from data.
 * @param instance Pointer to a SubGhzProtocolEncoderNiceFlorS instance
 * @return true On success
 */
static void subghz_protocol_encoder_nice_flor_s_get_upload(
    SubGhzProtocolEncoderNiceFlorS* instance,
    uint8_t btn,
    const char* file_name) {
    furi_assert(instance);
    size_t index = 0;
    btn = instance->generic.btn;

    size_t size_upload = ((instance->generic.data_count_bit * 2) + ((37 + 2 + 2) * 2) * 16);
    if(size_upload > instance->encoder.size_upload) {
        FURI_LOG_E(TAG, "Size upload exceeds allocated encoder buffer.");
    } else {
        instance->encoder.size_upload = size_upload;
    }

    if(instance->generic.cnt < 0xFFFF) {
        instance->generic.cnt++;
    } else if(instance->generic.cnt >= 0xFFFF) {
        instance->generic.cnt = 0;
    }
    uint64_t decrypt = ((uint64_t)instance->generic.serial << 16) | instance->generic.cnt;
    uint64_t enc_part = subghz_protocol_nice_flor_s_encrypt(decrypt, file_name);

    for(int i = 0; i < 16; i++) {
        static const uint64_t loops[16] = {
            0x0, 0x1, 0x2, 0x3, 0x4, 0x5, 0x6, 0x7, 0x8, 0x9, 0xA, 0xB, 0xC, 0xD, 0xE, 0xF};

        uint8_t byte;

        byte = btn << 4 | (0xF ^ btn ^ loops[i]);
        instance->generic.data = (uint64_t)byte << 44 | enc_part;

        //Send header
        instance->encoder.upload[index++] =
            level_duration_make(false, (uint32_t)subghz_protocol_nice_flor_s_const.te_short * 37);
        //Send start bit
        instance->encoder.upload[index++] =
            level_duration_make(true, (uint32_t)subghz_protocol_nice_flor_s_const.te_short * 3);
        instance->encoder.upload[index++] =
            level_duration_make(false, (uint32_t)subghz_protocol_nice_flor_s_const.te_short * 3);

        //Send key data
        for(uint8_t i = instance->generic.data_count_bit; i > 0; i--) {
            if(bit_read(instance->generic.data, i - 1)) {
                //send bit 1
                instance->encoder.upload[index++] =
                    level_duration_make(true, (uint32_t)subghz_protocol_nice_flor_s_const.te_long);
                instance->encoder.upload[index++] = level_duration_make(
                    false, (uint32_t)subghz_protocol_nice_flor_s_const.te_short);
            } else {
                //send bit 0
                instance->encoder.upload[index++] = level_duration_make(
                    true, (uint32_t)subghz_protocol_nice_flor_s_const.te_short);
                instance->encoder.upload[index++] = level_duration_make(
                    false, (uint32_t)subghz_protocol_nice_flor_s_const.te_long);
            }
        }
        //Send stop bit
        instance->encoder.upload[index++] =
            level_duration_make(true, (uint32_t)subghz_protocol_nice_flor_s_const.te_short * 3);
        //instance->encoder.upload[index++] =
        //level_duration_make(false, (uint32_t)subghz_protocol_nice_flor_s_const.te_short * 3);
    }
    instance->encoder.size_upload = index;
}

bool subghz_protocol_encoder_nice_flor_s_deserialize(void* context, FlipperFormat* flipper_format) {
    furi_assert(context);
    SubGhzProtocolEncoderNiceFlorS* instance = context;
    bool res = false;
    do {
        if(!subghz_block_generic_deserialize(&instance->generic, flipper_format)) {
            FURI_LOG_E(TAG, "Deserialize error");
            break;
        }

        //optional parameter parameter
        flipper_format_read_uint32(
            flipper_format, "Repeat", (uint32_t*)&instance->encoder.repeat, 1);

        subghz_protocol_nice_flor_s_remote_controller(
            &instance->generic, instance->nice_flor_s_rainbow_table_file_name);
        subghz_protocol_encoder_nice_flor_s_get_upload(
            instance, instance->generic.btn, instance->nice_flor_s_rainbow_table_file_name);

        if(!flipper_format_rewind(flipper_format)) {
            FURI_LOG_E(TAG, "Rewind error");
            break;
        }
        uint8_t key_data[sizeof(uint64_t)] = {0};
        for(size_t i = 0; i < sizeof(uint64_t); i++) {
            key_data[sizeof(uint64_t) - i - 1] = (instance->generic.data >> i * 8) & 0xFF;
        }
        if(!flipper_format_update_hex(flipper_format, "Key", key_data, sizeof(uint64_t))) {
            FURI_LOG_E(TAG, "Unable to add Key");
            break;
        }

        instance->encoder.is_running = true;

        res = true;
    } while(false);

    return res;
}

void subghz_protocol_encoder_nice_flor_s_stop(void* context) {
    SubGhzProtocolEncoderNiceFlorS* instance = context;
    instance->encoder.is_running = false;
}

LevelDuration subghz_protocol_encoder_nice_flor_s_yield(void* context) {
    SubGhzProtocolEncoderNiceFlorS* instance = context;

    if(instance->encoder.repeat == 0 || !instance->encoder.is_running) {
        instance->encoder.is_running = false;
        return level_duration_reset();
    }

    LevelDuration ret = instance->encoder.upload[instance->encoder.front];

    if(++instance->encoder.front == instance->encoder.size_upload) {
        instance->encoder.repeat--;
        instance->encoder.front = 0;
    }

    return ret;
}
=======
// /**
//  * Read bytes from rainbow table
//  * @param p array[10]  P0-P1|P2-P3-P4-P5-P6-P7-P8-P9-P10
//  * @return crc
//  */
// static uint32_t subghz_protocol_nice_one_crc(uint8_t* p) {
//     uint8_t crc = 0;
//     uint8_t crc_data = 0xff;
//     for(uint8_t i = 4; i < 68; i++) {
//         if(subghz_protocol_blocks_get_bit_array(p, i)) {
//             crc = crc_data ^ 1;
//         } else {
//             crc = crc_data;
//         }
//         crc_data >>= 1;
//         if((crc & 0x01)) {
//             crc_data ^= 0x97;
//         }
//     }
//     crc = 0;
//     for(uint8_t i = 0; i < 8; i++) {
//         crc <<= 1;
//         if((crc_data >> i) & 0x01) crc = crc | 1;
//     }
//     return crc;
// }

// /**
//  * Read bytes from rainbow table
//  * @param p array[10]  P0-P1|P2-P3-P4-P5-P6-P7-XX-XX-XX
//  * @param num_parcel  parcel number 0..15
//  * @param hold_bit  0 - the button was only pressed, 1 - the button was held down
//  */
// static void subghz_protocol_nice_one_get_data(uint8_t* p, uint8_t num_parcel, uint8_t hold_bit) {
//     uint8_t k = 0;
//     uint8_t crc = 0;
//     p[1] = (p[1] & 0x0f) | ((0x0f ^ (p[0] & 0x0F) ^ num_parcel) << 4);
//     if(num_parcel < 4) {
//         k = 0x8f;
//     } else {
//         k = 0x80;
//     }

//     if(!hold_bit) {
//         hold_bit = 0;
//     } else {
//         hold_bit = 0x10;
//     }
//     k = num_parcel ^ k;
//     p[7] = k;
//     p[8] = hold_bit ^ (k << 4);

//     crc = subghz_protocol_nice_one_crc(p);

//     p[8] |= crc >> 4;
//     p[9] = crc << 4;
// }
>>>>>>> db1a8f80

/** 
 * Read bytes from rainbow table
 * @param file_name Full path to rainbow table the file 
 * @param address Byte address in file
 * @return data
 */
static uint8_t
    subghz_protocol_nice_flor_s_get_byte_in_file(const char* file_name, uint32_t address) {
    if(!file_name) return 0;

    uint8_t buffer[1] = {0};
    if(subghz_keystore_raw_get_data(file_name, address, buffer, sizeof(uint8_t))) {
        return buffer[0];
    } else {
        return 0;
    }
}

static inline void subghz_protocol_decoder_nice_flor_s_magic_xor(uint8_t* p, uint8_t k) {
    for(uint8_t i = 1; i < 6; i++) {
        p[i] ^= k;
    }
}

uint64_t subghz_protocol_nice_flor_s_encrypt(uint64_t data, const char* file_name) {
    uint8_t* p = (uint8_t*)&data;

    uint8_t k = 0;
    for(uint8_t y = 0; y < 2; y++) {
        k = subghz_protocol_nice_flor_s_get_byte_in_file(file_name, p[0] & 0x1f);
        subghz_protocol_decoder_nice_flor_s_magic_xor(p, k);

        p[5] &= 0x0f;
        p[0] ^= k & 0xe0;
        k = subghz_protocol_nice_flor_s_get_byte_in_file(file_name, p[0] >> 3) + 0x25;
        subghz_protocol_decoder_nice_flor_s_magic_xor(p, k);

        p[5] &= 0x0f;
        p[0] ^= k & 0x7;
        if(y == 0) {
            k = p[0];
            p[0] = p[1];
            p[1] = k;
        }
    }

    p[5] = ~p[5] & 0x0f;
    k = ~p[4];
    p[4] = ~p[0];
    p[0] = ~p[2];
    p[2] = k;
    k = ~p[3];
    p[3] = ~p[1];
    p[1] = k;

    return data;
}

static uint64_t
    subghz_protocol_nice_flor_s_decrypt(SubGhzBlockGeneric* instance, const char* file_name) {
    furi_assert(instance);
    uint64_t data = instance->data;
    uint8_t* p = (uint8_t*)&data;

    uint8_t k = 0;

    k = ~p[4];
    p[5] = ~p[5];
    p[4] = ~p[2];
    p[2] = ~p[0];
    p[0] = k;
    k = ~p[3];
    p[3] = ~p[1];
    p[1] = k;

    for(uint8_t y = 0; y < 2; y++) {
        k = subghz_protocol_nice_flor_s_get_byte_in_file(file_name, p[0] >> 3) + 0x25;
        subghz_protocol_decoder_nice_flor_s_magic_xor(p, k);

        p[5] &= 0x0f;
        p[0] ^= k & 0x7;
        k = subghz_protocol_nice_flor_s_get_byte_in_file(file_name, p[0] & 0x1f);
        subghz_protocol_decoder_nice_flor_s_magic_xor(p, k);

        p[5] &= 0x0f;
        p[0] ^= k & 0xe0;

        if(y == 0) {
            k = p[0];
            p[0] = p[1];
            p[1] = k;
        }
    }

    return data;
}

bool subghz_protocol_nice_flor_s_create_data(
    void* context,
    FlipperFormat* flipper_format,
    uint32_t serial,
    uint8_t btn,
    uint16_t cnt,
    SubGhzRadioPreset* preset) {
    furi_assert(context);
    SubGhzProtocolEncoderNiceFlorS* instance = context;
    instance->generic.serial = serial;
    instance->generic.cnt = cnt;
    instance->generic.data_count_bit = 52;
    uint64_t decrypt = ((uint64_t)instance->generic.serial << 16) | instance->generic.cnt;
    uint64_t enc_part = subghz_protocol_nice_flor_s_encrypt(
        decrypt, instance->nice_flor_s_rainbow_table_file_name);
    uint8_t byte = btn << 4 | (0xF ^ btn ^ 0x3);
    instance->generic.data = (uint64_t)byte << 44 | enc_part;

    bool res = subghz_block_generic_serialize(&instance->generic, flipper_format, preset);

    return res;
}

void* subghz_protocol_decoder_nice_flor_s_alloc(SubGhzEnvironment* environment) {
    SubGhzProtocolDecoderNiceFlorS* instance = malloc(sizeof(SubGhzProtocolDecoderNiceFlorS));
    instance->base.protocol = &subghz_protocol_nice_flor_s;
    instance->generic.protocol_name = instance->base.protocol->name;
    instance->nice_flor_s_rainbow_table_file_name =
        subghz_environment_get_nice_flor_s_rainbow_table_file_name(environment);
    if(instance->nice_flor_s_rainbow_table_file_name) {
        FURI_LOG_D(
            TAG, "Loading rainbow table from %s", instance->nice_flor_s_rainbow_table_file_name);
    }
    return instance;
}

void subghz_protocol_decoder_nice_flor_s_free(void* context) {
    furi_assert(context);
    SubGhzProtocolDecoderNiceFlorS* instance = context;
    instance->nice_flor_s_rainbow_table_file_name = NULL;
    free(instance);
}

void subghz_protocol_decoder_nice_flor_s_reset(void* context) {
    furi_assert(context);
    SubGhzProtocolDecoderNiceFlorS* instance = context;
    instance->decoder.parser_step = NiceFlorSDecoderStepReset;
}

void subghz_protocol_decoder_nice_flor_s_feed(void* context, bool level, uint32_t duration) {
    furi_assert(context);
    SubGhzProtocolDecoderNiceFlorS* instance = context;

    switch(instance->decoder.parser_step) {
    case NiceFlorSDecoderStepReset:
        if((!level) && (DURATION_DIFF(duration, subghz_protocol_nice_flor_s_const.te_short * 38) <
                        subghz_protocol_nice_flor_s_const.te_delta * 38)) {
            //Found start header Nice Flor-S
            instance->decoder.parser_step = NiceFlorSDecoderStepCheckHeader;
        }
        break;
    case NiceFlorSDecoderStepCheckHeader:
        if((level) && (DURATION_DIFF(duration, subghz_protocol_nice_flor_s_const.te_short * 3) <
                       subghz_protocol_nice_flor_s_const.te_delta * 3)) {
            //Found next header Nice Flor-S
            instance->decoder.parser_step = NiceFlorSDecoderStepFoundHeader;
        } else {
            instance->decoder.parser_step = NiceFlorSDecoderStepReset;
        }
        break;
    case NiceFlorSDecoderStepFoundHeader:
        if((!level) && (DURATION_DIFF(duration, subghz_protocol_nice_flor_s_const.te_short * 3) <
                        subghz_protocol_nice_flor_s_const.te_delta * 3)) {
            //Found header Nice Flor-S
            instance->decoder.parser_step = NiceFlorSDecoderStepSaveDuration;
            instance->decoder.decode_data = 0;
            instance->decoder.decode_count_bit = 0;
        } else {
            instance->decoder.parser_step = NiceFlorSDecoderStepReset;
        }
        break;
    case NiceFlorSDecoderStepSaveDuration:
        if(level) {
            if(DURATION_DIFF(duration, subghz_protocol_nice_flor_s_const.te_short * 3) <
               subghz_protocol_nice_flor_s_const.te_delta) {
                //Found STOP bit
                instance->decoder.parser_step = NiceFlorSDecoderStepReset;
                if((instance->decoder.decode_count_bit ==
                    subghz_protocol_nice_flor_s_const.min_count_bit_for_found) ||
                   (instance->decoder.decode_count_bit == NICE_ONE_COUNT_BIT)) {
                    instance->generic.data = instance->data;
                    instance->data = instance->decoder.decode_data;
                    instance->decoder.decode_data = instance->generic.data;
                    instance->generic.data_count_bit = instance->decoder.decode_count_bit;

                    if(instance->base.callback)
                        instance->base.callback(&instance->base, instance->base.context);
                }
                break;
            } else {
                //save interval
                instance->decoder.te_last = duration;
                instance->decoder.parser_step = NiceFlorSDecoderStepCheckDuration;
            }
        }
        break;
    case NiceFlorSDecoderStepCheckDuration:
        if(!level) {
            if((DURATION_DIFF(
                    instance->decoder.te_last, subghz_protocol_nice_flor_s_const.te_short) <
                subghz_protocol_nice_flor_s_const.te_delta) &&
               (DURATION_DIFF(duration, subghz_protocol_nice_flor_s_const.te_long) <
                subghz_protocol_nice_flor_s_const.te_delta)) {
                subghz_protocol_blocks_add_bit(&instance->decoder, 0);
                instance->decoder.parser_step = NiceFlorSDecoderStepSaveDuration;
            } else if(
                (DURATION_DIFF(
                     instance->decoder.te_last, subghz_protocol_nice_flor_s_const.te_long) <
                 subghz_protocol_nice_flor_s_const.te_delta) &&
                (DURATION_DIFF(duration, subghz_protocol_nice_flor_s_const.te_short) <
                 subghz_protocol_nice_flor_s_const.te_delta)) {
                subghz_protocol_blocks_add_bit(&instance->decoder, 1);
                instance->decoder.parser_step = NiceFlorSDecoderStepSaveDuration;
            } else
                instance->decoder.parser_step = NiceFlorSDecoderStepReset;
        } else {
            instance->decoder.parser_step = NiceFlorSDecoderStepReset;
        }
        if(instance->decoder.decode_count_bit ==
           subghz_protocol_nice_flor_s_const.min_count_bit_for_found) {
            instance->data = instance->decoder.decode_data;
            instance->decoder.decode_data = 0;
        }
        break;
    }
}

/** 
 * Analysis of received data
 * @param instance Pointer to a SubGhzBlockGeneric* instance
 * @param file_name Full path to rainbow table the file 
 */
static void subghz_protocol_nice_flor_s_remote_controller(
    SubGhzBlockGeneric* instance,
    const char* file_name) {
    /*
    * Protocol Nice Flor-S
    * Packet format Nice Flor-s: START-P0-P1-P2-P3-P4-P5-P6-P7-STOP
    * P0 (4-bit)    - button positional code - 1:0x1, 2:0x2, 3:0x4, 4:0x8;
    * P1 (4-bit)    - batch repetition number, calculated by the formula:
    * P1 = 0xF ^ P0 ^ n; where n changes from 1 to 15, then 0, and then in a circle
    * key 1: {0xE,0xF,0xC,0xD,0xA,0xB,0x8,0x9,0x6,0x7,0x4,0x5,0x2,0x3,0x0,0x1};
    * key 2: {0xD,0xC,0xF,0xE,0x9,0x8,0xB,0xA,0x5,0x4,0x7,0x6,0x1,0x0,0x3,0x2};
    * key 3: {0xB,0xA,0x9,0x8,0xF,0xE,0xD,0xC,0x3,0x2,0x1,0x0,0x7,0x6,0x5,0x4};
    * key 4: {0x7,0x6,0x5,0x4,0x3,0x2,0x1,0x0,0xF,0xE,0xD,0xC,0xB,0xA,0x9,0x8};
    * P2 (4-bit)    - part of the serial number, P2 = (K ^ S3) & 0xF;
    * P3 (byte)     - the major part of the encrypted index
    * P4 (byte)     - the low-order part of the encrypted index
    * P5 (byte)     - part of the serial number, P5 = K ^ S2;
    * P6 (byte)     - part of the serial number, P6 = K ^ S1;
    * P7 (byte)     - part of the serial number, P7 = K ^ S0;
    * K (byte)      - depends on P3 and P4, K = Fk(P3, P4);
    * S3,S2,S1,S0   - serial number of the console 28 bit.
    *
    * data    => 0x1c5783607f7b3     key  serial  cnt
    * decrypt => 0x10436c6820444 => 0x1  0436c682 0444
    * 
    * Protocol Nice One
    * Generally repeats the Nice Flor-S protocol, but there are a few changes
    * Packet format first 52 bytes repeat Nice Flor-S protocol
    * The additional 20 bytes contain the code of the pressed button,
    *    the button hold bit and the CRC of the entire message.
    *       START-P0-P1-P2-P3-P4-P5-P6-P7-P8-P9-P10-STOP
    * P7 (byte)     - if (n<4) k=0x8f : k=0x80; P7= k^n;
    * P8 (byte)     - if (hold bit) b=0x00 : b=0x10; P8= b^(k<<4) | 4 hi bit crc
    * P10 (4-bit)   - 4 lo bit crc 
    *                            key+b crc  
    * data    => 0x1724A7D9A522F  899  D6 hold bit = 0 - just pressed the button
    * data    => 0x1424A7D9A522F  8AB  03 hold bit = 1 - button hold
    * 
    * A small button hold counter (0..15) is stored between each press,
    *  i.e. if 1 press of the button stops counter 6, then the next press 
    *  of the button will start from the value 7 (hold bit = 0), 8 (hold bit = 1)...
    *  further up to 15 with overflow
    * 
    */
    if(!file_name) {
        instance->cnt = 0;
        instance->serial = 0;
        instance->btn = 0;
    } else {
        uint64_t decrypt = subghz_protocol_nice_flor_s_decrypt(instance, file_name);
        instance->cnt = decrypt & 0xFFFF;
        instance->serial = (decrypt >> 16) & 0xFFFFFFF;
        instance->btn = (decrypt >> 48) & 0xF;
    }
}

uint8_t subghz_protocol_decoder_nice_flor_s_get_hash_data(void* context) {
    furi_assert(context);
    SubGhzProtocolDecoderNiceFlorS* instance = context;
    return subghz_protocol_blocks_get_hash_data(
        &instance->decoder, (instance->decoder.decode_count_bit / 8) + 1);
}

bool subghz_protocol_decoder_nice_flor_s_serialize(
    void* context,
    FlipperFormat* flipper_format,
    SubGhzRadioPreset* preset) {
    furi_assert(context);
    SubGhzProtocolDecoderNiceFlorS* instance = context;
    bool res = subghz_block_generic_serialize(&instance->generic, flipper_format, preset);
    if(instance->generic.data_count_bit == NICE_ONE_COUNT_BIT) {
        if(res &&
           !flipper_format_write_uint32(flipper_format, "Data", (uint32_t*)&instance->data, 1)) {
            FURI_LOG_E(TAG, "Unable to add Data");
            res = false;
        }
    }
    return res;
}

bool subghz_protocol_decoder_nice_flor_s_deserialize(void* context, FlipperFormat* flipper_format) {
    furi_assert(context);
    SubGhzProtocolDecoderNiceFlorS* instance = context;
    bool ret = false;
    do {
        if(!subghz_block_generic_deserialize(&instance->generic, flipper_format)) {
            break;
        }
        if((instance->generic.data_count_bit !=
            subghz_protocol_nice_flor_s_const.min_count_bit_for_found) &&
           (instance->generic.data_count_bit != NICE_ONE_COUNT_BIT)) {
            FURI_LOG_E(TAG, "Wrong number of bits in key");
            break;
        }
        if(instance->generic.data_count_bit == NICE_ONE_COUNT_BIT) {
            if(!flipper_format_rewind(flipper_format)) {
                FURI_LOG_E(TAG, "Rewind error");
                break;
            }
            uint32_t temp = 0;
            if(!flipper_format_read_uint32(flipper_format, "Data", (uint32_t*)&temp, 1)) {
                FURI_LOG_E(TAG, "Missing Data");
                break;
            }
            instance->data = (uint64_t)temp;
        }

        ret = true;
    } while(false);
    return ret;
}

void subghz_protocol_decoder_nice_flor_s_get_string(void* context, FuriString* output) {
    furi_assert(context);
    SubGhzProtocolDecoderNiceFlorS* instance = context;

    subghz_protocol_nice_flor_s_remote_controller(
        &instance->generic, instance->nice_flor_s_rainbow_table_file_name);

    if(instance->generic.data_count_bit == NICE_ONE_COUNT_BIT) {
        furi_string_cat_printf(
            output,
            "%s %dbit\r\n"
            "Key:0x%013llX%llX\r\n"
            "Sn:%05lX\r\n"
            "Cnt:%04lX Btn:%02X\r\n",
            NICE_ONE_NAME,
            instance->generic.data_count_bit,
            instance->generic.data,
            instance->data,
            instance->generic.serial,
            instance->generic.cnt,
            instance->generic.btn);
    } else {
        furi_string_cat_printf(
            output,
            "%s %dbit\r\n"
            "Key:0x%013llX\r\n"
            "Sn:%05lX\r\n"
            "Cnt:%04lX Btn:%02X\r\n",
            instance->generic.protocol_name,
            instance->generic.data_count_bit,
            instance->generic.data,
            instance->generic.serial,
            instance->generic.cnt,
            instance->generic.btn);
    }
}<|MERGE_RESOLUTION|>--- conflicted
+++ resolved
@@ -84,7 +84,6 @@
     .encoder = &subghz_protocol_nice_flor_s_encoder,
 };
 
-<<<<<<< HEAD
 static void subghz_protocol_nice_flor_s_remote_controller(
     SubGhzBlockGeneric* instance,
     const char* file_name);
@@ -247,7 +246,7 @@
 
     return ret;
 }
-=======
+
 // /**
 //  * Read bytes from rainbow table
 //  * @param p array[10]  P0-P1|P2-P3-P4-P5-P6-P7-P8-P9-P10
@@ -305,7 +304,6 @@
 //     p[8] |= crc >> 4;
 //     p[9] = crc << 4;
 // }
->>>>>>> db1a8f80
 
 /** 
  * Read bytes from rainbow table
