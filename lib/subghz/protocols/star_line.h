--- conflicted
+++ resolved
@@ -25,29 +25,6 @@
 void subghz_protocol_encoder_star_line_free(void* context);
 
 /**
-<<<<<<< HEAD
- * Key generation from simple data.
- * @param context Pointer to a SubGhzProtocolEncoderStarLine instance
- * @param flipper_format Pointer to a FlipperFormat instance
- * @param serial Serial number, 24 bit
- * @param btn Button number, 8 bit
- * @param cnt Counter value, 16 bit
- * @param manufacture_name Name of manufacturer's key
- * @param preset Modulation, SubGhzRadioPreset
- * @return true On success
- */
-bool subghz_protocol_star_line_create_data(
-    void* context,
-    FlipperFormat* flipper_format,
-    uint32_t serial,
-    uint8_t btn,
-    uint16_t cnt,
-    const char* manufacture_name,
-    SubGhzRadioPreset* preset);
-
-/**
-=======
->>>>>>> 591a2f2b
  * Deserialize and generating an upload to send.
  * @param context Pointer to a SubGhzProtocolEncoderStarLine instance
  * @param flipper_format Pointer to a FlipperFormat instance
