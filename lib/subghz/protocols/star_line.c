--- conflicted
+++ resolved
@@ -280,10 +280,11 @@
     return true;
 }
 
-bool subghz_protocol_encoder_star_line_deserialize(void* context, FlipperFormat* flipper_format) {
+SubGhzProtocolStatus
+    subghz_protocol_encoder_star_line_deserialize(void* context, FlipperFormat* flipper_format) {
     furi_assert(context);
     SubGhzProtocolEncoderStarLine* instance = context;
-    bool res = false;
+    SubGhzProtocolStatus res = SubGhzProtocolStatusError;
     do {
         if(!subghz_block_generic_deserialize(&instance->generic, flipper_format)) {
             FURI_LOG_E(TAG, "Deserialize error");
@@ -323,7 +324,7 @@
 
         instance->encoder.is_running = true;
 
-        res = true;
+        res = SubGhzProtocolStatusOk;
     } while(false);
 
     return res;
@@ -732,7 +733,6 @@
     subghz_protocol_decoder_star_line_deserialize(void* context, FlipperFormat* flipper_format) {
     furi_assert(context);
     SubGhzProtocolDecoderStarLine* instance = context;
-<<<<<<< HEAD
     bool res = false;
     do {
         if(!subghz_block_generic_deserialize(&instance->generic, flipper_format)) {
@@ -753,9 +753,6 @@
     } while(false);
 
     return res;
-=======
-    return subghz_block_generic_deserialize(&instance->generic, flipper_format);
->>>>>>> 72ca6b25
 }
 
 void subghz_protocol_decoder_star_line_get_string(void* context, FuriString* output) {
