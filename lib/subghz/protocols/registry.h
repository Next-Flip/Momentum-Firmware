--- conflicted
+++ resolved
@@ -35,10 +35,7 @@
 #include "honeywell_wdb.h"
 #include "magellen.h"
 #include "intertechno_v3.h"
-<<<<<<< HEAD
-=======
 #include "clemsa.h"
->>>>>>> 97b27261
 
 /**
  * Registration by name SubGhzProtocol.
