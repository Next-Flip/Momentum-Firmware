--- conflicted
+++ resolved
@@ -110,13 +110,9 @@
 }
 
 static bool subghz_protocol_faac_slh_gen_data(SubGhzProtocolEncoderFaacSLH* instance) {
-<<<<<<< HEAD
-    instance->generic.cnt += furi_hal_subghz_get_rolling_counter_mult();
-=======
     if(instance->generic.seed != 0x0) {
         instance->generic.cnt += furi_hal_subghz_get_rolling_counter_mult();
     }
->>>>>>> ea357b8e
     uint32_t fix = instance->generic.serial << 4 | instance->generic.btn;
     uint32_t hop = 0;
     uint32_t decrypt = 0;
@@ -505,25 +501,6 @@
     uint32_t code_fix = instance->generic.data >> 32;
     uint32_t code_hop = instance->generic.data & 0xFFFFFFFF;
 
-<<<<<<< HEAD
-    furi_string_cat_printf(
-        output,
-        "%s %dbit\r\n"
-        "Key:%lX%08lX\r\n"
-        "Fix:%08lX    Cnt:%05lX\r\n"
-        "Hop:%08lX    Btn:%X\r\n"
-        "Sn:%07lX Sd:%08lX",
-        instance->generic.protocol_name,
-        instance->generic.data_count_bit,
-        (uint32_t)(instance->generic.data >> 32),
-        (uint32_t)instance->generic.data,
-        code_fix,
-        instance->generic.cnt,
-        code_hop,
-        instance->generic.btn,
-        instance->generic.serial,
-        instance->generic.seed);
-=======
     if(instance->generic.seed == 0x0) {
         furi_string_cat_printf(
             output,
@@ -559,5 +536,4 @@
             instance->generic.serial,
             instance->generic.seed);
     }
->>>>>>> ea357b8e
 }