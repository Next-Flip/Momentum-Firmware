--- conflicted
+++ resolved
@@ -494,13 +494,8 @@
         output,
         "%s %dbit\r\n"
         "Key:%lX%08lX\r\n"
-<<<<<<< HEAD
-        "Fix:%08lX    Cnt:%05X\r\n"
-        "Hop:%08lX    Btn:%lX\r\n"
-=======
         "Fix:%08lX    Cnt:%05lX\r\n"
         "Hop:%08lX    Btn:%X\r\n"
->>>>>>> aedde45d
         "Sn:%07lX Sd:%08lX",
         instance->generic.protocol_name,
         instance->generic.data_count_bit,
