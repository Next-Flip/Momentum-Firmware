#include "came_atomo.h"
#include <lib/toolbox/manchester_decoder.h>
#include <lib/toolbox/manchester_encoder.h>
#include "../blocks/const.h"
#include "../blocks/decoder.h"
#include "../blocks/encoder.h"
#include "../blocks/generic.h"
#include "../blocks/math.h"

#define TAG "SubGhzProtocoCameAtomo"

static const SubGhzBlockConst subghz_protocol_came_atomo_const = {
    .te_short = 600,
    .te_long = 1200,
    .te_delta = 250,
    .min_count_bit_for_found = 62,
};

struct SubGhzProtocolDecoderCameAtomo {
    SubGhzProtocolDecoderBase base;

    SubGhzBlockDecoder decoder;
    SubGhzBlockGeneric generic;

    ManchesterState manchester_saved_state;
};

struct SubGhzProtocolEncoderCameAtomo {
    SubGhzProtocolEncoderBase base;

    SubGhzProtocolBlockEncoder encoder;
    SubGhzBlockGeneric generic;
};

typedef enum {
    CameAtomoDecoderStepReset = 0,
    CameAtomoDecoderStepDecoderData,
} CameAtomoDecoderStep;

const SubGhzProtocolDecoder subghz_protocol_came_atomo_decoder = {
    .alloc = subghz_protocol_decoder_came_atomo_alloc,
    .free = subghz_protocol_decoder_came_atomo_free,

    .feed = subghz_protocol_decoder_came_atomo_feed,
    .reset = subghz_protocol_decoder_came_atomo_reset,

    .get_hash_data = subghz_protocol_decoder_came_atomo_get_hash_data,
    .serialize = subghz_protocol_decoder_came_atomo_serialize,
    .deserialize = subghz_protocol_decoder_came_atomo_deserialize,
    .get_string = subghz_protocol_decoder_came_atomo_get_string,
};

const SubGhzProtocolEncoder subghz_protocol_came_atomo_encoder = {
    .alloc = subghz_protocol_encoder_came_atomo_alloc,
    .free = subghz_protocol_encoder_came_atomo_free,

    .deserialize = subghz_protocol_encoder_came_atomo_deserialize,
    .stop = subghz_protocol_encoder_came_atomo_stop,
    .yield = subghz_protocol_encoder_came_atomo_yield,
};

const SubGhzProtocol subghz_protocol_came_atomo = {
    .name = SUBGHZ_PROTOCOL_CAME_ATOMO_NAME,
    .type = SubGhzProtocolTypeDynamic,
    .flag = SubGhzProtocolFlag_433 | SubGhzProtocolFlag_AM | SubGhzProtocolFlag_Decodable |
            SubGhzProtocolFlag_Load | SubGhzProtocolFlag_Save | SubGhzProtocolFlag_Send,

    .decoder = &subghz_protocol_came_atomo_decoder,
    .encoder = &subghz_protocol_came_atomo_encoder,
};

static void subghz_protocol_came_atomo_remote_controller(SubGhzBlockGeneric* instance);

void* subghz_protocol_encoder_came_atomo_alloc(SubGhzEnvironment* environment) {
    UNUSED(environment);
    SubGhzProtocolEncoderCameAtomo* instance = malloc(sizeof(SubGhzProtocolEncoderCameAtomo));

    instance->base.protocol = &subghz_protocol_came_atomo;
    instance->generic.protocol_name = instance->base.protocol->name;

    instance->encoder.repeat = 10;
    instance->encoder.size_upload = 1024; //actual size about 760
    instance->encoder.upload = malloc(instance->encoder.size_upload * sizeof(LevelDuration));
    instance->encoder.is_running = false;
    return instance;
}

void subghz_protocol_encoder_came_atomo_free(void* context) {
    furi_assert(context);
    SubGhzProtocolEncoderCameAtomo* instance = context;
    free(instance->encoder.upload);
    free(instance);
}

static LevelDuration
    subghz_protocol_encoder_came_atomo_add_duration_to_upload(ManchesterEncoderResult result) {
    LevelDuration data = {.duration = 0, .level = 0};
    switch(result) {
    case ManchesterEncoderResultShortLow:
        data.duration = subghz_protocol_came_atomo_const.te_short;
        data.level = false;
        break;
    case ManchesterEncoderResultLongLow:
        data.duration = subghz_protocol_came_atomo_const.te_long;
        data.level = false;
        break;
    case ManchesterEncoderResultLongHigh:
        data.duration = subghz_protocol_came_atomo_const.te_long;
        data.level = true;
        break;
    case ManchesterEncoderResultShortHigh:
        data.duration = subghz_protocol_came_atomo_const.te_short;
        data.level = true;
        break;

    default:
        FURI_LOG_E(TAG, "SubGhz: ManchesterEncoderResult is incorrect.");
        break;
    }
    return level_duration_make(data.level, data.duration);
}

/**
 * Generating an upload from data.
 * @param instance Pointer to a SubGhzProtocolEncoderCameAtomo instance
 */
static void
    subghz_protocol_encoder_came_atomo_get_upload(SubGhzProtocolEncoderCameAtomo* instance) {
    furi_assert(instance);
    size_t index = 0;

    ManchesterEncoderState enc_state;
    manchester_encoder_reset(&enc_state);
    ManchesterEncoderResult result;

    uint8_t pack[8] = {};

    instance->generic.cnt++;

    //Send header
    instance->encoder.upload[index++] =
        level_duration_make(true, (uint32_t)subghz_protocol_came_atomo_const.te_long * 15);
    instance->encoder.upload[index++] =
        level_duration_make(false, (uint32_t)subghz_protocol_came_atomo_const.te_long * 60);

    for(uint8_t i = 0; i < 8; i++) {
        pack[0] = (instance->generic.data_2 >> 56);
        pack[1] = (instance->generic.cnt >> 8);
        pack[2] = (instance->generic.cnt & 0xFF);
        pack[3] = ((instance->generic.data_2 >> 32) & 0xFF);
        pack[4] = ((instance->generic.data_2 >> 24) & 0xFF);
        pack[5] = ((instance->generic.data_2 >> 16) & 0xFF);
        pack[6] = ((instance->generic.data_2 >> 8) & 0xFF);
        pack[7] = (instance->generic.data_2 & 0xFF);

        if(pack[0] == 0x7F) {
            pack[0] = 0;
        } else {
            pack[0] += (i + 1);
        }

        atomo_encrypt(pack);
        uint32_t hi = pack[0] << 24 | pack[1] << 16 | pack[2] << 8 | pack[3];
        uint32_t lo = pack[4] << 24 | pack[5] << 16 | pack[6] << 8 | pack[7];
        instance->generic.data = (uint64_t)hi << 32 | lo;

        instance->generic.data ^= 0xFFFFFFFFFFFFFFFF;
        instance->generic.data >>= 4;
        instance->generic.data &= 0xFFFFFFFFFFFFFFF;

        instance->encoder.upload[index++] =
            level_duration_make(true, (uint32_t)subghz_protocol_came_atomo_const.te_long);
        instance->encoder.upload[index++] =
            level_duration_make(false, (uint32_t)subghz_protocol_came_atomo_const.te_short);

        for(uint8_t i = (instance->generic.data_count_bit - 2); i > 0; i--) {
            if(!manchester_encoder_advance(
                   &enc_state, !bit_read(instance->generic.data, i - 1), &result)) {
                instance->encoder.upload[index++] =
                    subghz_protocol_encoder_came_atomo_add_duration_to_upload(result);
                manchester_encoder_advance(
                    &enc_state, !bit_read(instance->generic.data, i - 1), &result);
            }
            instance->encoder.upload[index++] =
                subghz_protocol_encoder_came_atomo_add_duration_to_upload(result);
        }
        instance->encoder.upload[index] =
            subghz_protocol_encoder_came_atomo_add_duration_to_upload(
                manchester_encoder_finish(&enc_state));
        if(level_duration_get_level(instance->encoder.upload[index])) {
            index++;
        }
        //Send pause
        instance->encoder.upload[index++] =
            level_duration_make(false, (uint32_t)subghz_protocol_came_atomo_const.te_delta * 272);
    }
    instance->encoder.size_upload = index;
    instance->generic.cnt_2++;
    pack[0] = (instance->generic.cnt_2);
    pack[1] = (instance->generic.cnt >> 8);
    pack[2] = (instance->generic.cnt & 0xFF);
    pack[3] = ((instance->generic.data_2 >> 32) & 0xFF);
    pack[4] = ((instance->generic.data_2 >> 24) & 0xFF);
    pack[5] = ((instance->generic.data_2 >> 16) & 0xFF);
    pack[6] = ((instance->generic.data_2 >> 8) & 0xFF);
    pack[7] = (instance->generic.data_2 & 0xFF);

    atomo_encrypt(pack);
    uint32_t hi = pack[0] << 24 | pack[1] << 16 | pack[2] << 8 | pack[3];
    uint32_t lo = pack[4] << 24 | pack[5] << 16 | pack[6] << 8 | pack[7];
    instance->generic.data = (uint64_t)hi << 32 | lo;

    instance->generic.data ^= 0xFFFFFFFFFFFFFFFF;
    instance->generic.data >>= 4;
    instance->generic.data &= 0xFFFFFFFFFFFFFFF;
}

bool subghz_protocol_encoder_came_atomo_deserialize(void* context, FlipperFormat* flipper_format) {
    furi_assert(context);
    SubGhzProtocolEncoderCameAtomo* instance = context;
    bool res = false;
    do {
        if(!subghz_block_generic_deserialize(&instance->generic, flipper_format)) {
            FURI_LOG_E(TAG, "Deserialize error");
            break;
        }

        //optional parameter parameter
        flipper_format_read_uint32(
            flipper_format, "Repeat", (uint32_t*)&instance->encoder.repeat, 1);

        subghz_protocol_came_atomo_remote_controller(&instance->generic);
        subghz_protocol_encoder_came_atomo_get_upload(instance);

        if(!flipper_format_rewind(flipper_format)) {
            FURI_LOG_E(TAG, "Rewind error");
            break;
        }
        uint8_t key_data[sizeof(uint64_t)] = {0};
        for(size_t i = 0; i < sizeof(uint64_t); i++) {
            key_data[sizeof(uint64_t) - i - 1] = (instance->generic.data >> i * 8) & 0xFF;
        }
        if(!flipper_format_update_hex(flipper_format, "Key", key_data, sizeof(uint64_t))) {
            FURI_LOG_E(TAG, "Unable to add Key");
            break;
        }

        instance->encoder.is_running = true;

        res = true;
    } while(false);

    return res;
}

void subghz_protocol_encoder_came_atomo_stop(void* context) {
    SubGhzProtocolEncoderCameAtomo* instance = context;
    instance->encoder.is_running = false;
}

LevelDuration subghz_protocol_encoder_came_atomo_yield(void* context) {
    SubGhzProtocolEncoderCameAtomo* instance = context;

    if(instance->encoder.repeat == 0 || !instance->encoder.is_running) {
        instance->encoder.is_running = false;
        return level_duration_reset();
    }

    LevelDuration ret = instance->encoder.upload[instance->encoder.front];

    if(++instance->encoder.front == instance->encoder.size_upload) {
        instance->encoder.repeat--;
        instance->encoder.front = 0;
    }

    return ret;
}

void* subghz_protocol_decoder_came_atomo_alloc(SubGhzEnvironment* environment) {
    UNUSED(environment);
    SubGhzProtocolDecoderCameAtomo* instance = malloc(sizeof(SubGhzProtocolDecoderCameAtomo));
    instance->base.protocol = &subghz_protocol_came_atomo;
    instance->generic.protocol_name = instance->base.protocol->name;
    return instance;
}

void subghz_protocol_decoder_came_atomo_free(void* context) {
    furi_assert(context);
    SubGhzProtocolDecoderCameAtomo* instance = context;
    free(instance);
}

void subghz_protocol_decoder_came_atomo_reset(void* context) {
    furi_assert(context);
    SubGhzProtocolDecoderCameAtomo* instance = context;
    instance->decoder.parser_step = CameAtomoDecoderStepReset;
    manchester_advance(
        instance->manchester_saved_state,
        ManchesterEventReset,
        &instance->manchester_saved_state,
        NULL);
}

void subghz_protocol_decoder_came_atomo_feed(void* context, bool level, uint32_t duration) {
    furi_assert(context);
    SubGhzProtocolDecoderCameAtomo* instance = context;

    ManchesterEvent event = ManchesterEventReset;
    switch(instance->decoder.parser_step) {
    case CameAtomoDecoderStepReset:
        if((!level) && (DURATION_DIFF(duration, subghz_protocol_came_atomo_const.te_long * 60) <
                        subghz_protocol_came_atomo_const.te_delta * 40)) {
            //Found header CAME
            instance->decoder.parser_step = CameAtomoDecoderStepDecoderData;
            instance->decoder.decode_data = 0;
            instance->decoder.decode_count_bit = 1;
            manchester_advance(
                instance->manchester_saved_state,
                ManchesterEventReset,
                &instance->manchester_saved_state,
                NULL);
            manchester_advance(
                instance->manchester_saved_state,
                ManchesterEventShortLow,
                &instance->manchester_saved_state,
                NULL);
        }
        break;
    case CameAtomoDecoderStepDecoderData:
        if(!level) {
            if(DURATION_DIFF(duration, subghz_protocol_came_atomo_const.te_short) <
               subghz_protocol_came_atomo_const.te_delta) {
                event = ManchesterEventShortLow;
            } else if(
                DURATION_DIFF(duration, subghz_protocol_came_atomo_const.te_long) <
                subghz_protocol_came_atomo_const.te_delta) {
                event = ManchesterEventLongLow;
            } else if(
                duration >= ((uint32_t)subghz_protocol_came_atomo_const.te_long * 2 +
                             subghz_protocol_came_atomo_const.te_delta)) {
                if(instance->decoder.decode_count_bit ==
                   subghz_protocol_came_atomo_const.min_count_bit_for_found) {
                    instance->generic.data = instance->decoder.decode_data;
                    instance->generic.data_count_bit = instance->decoder.decode_count_bit;
                    if(instance->base.callback)
                        instance->base.callback(&instance->base, instance->base.context);
                }
                instance->decoder.decode_data = 0;
                instance->decoder.decode_count_bit = 1;
                manchester_advance(
                    instance->manchester_saved_state,
                    ManchesterEventReset,
                    &instance->manchester_saved_state,
                    NULL);
                manchester_advance(
                    instance->manchester_saved_state,
                    ManchesterEventShortLow,
                    &instance->manchester_saved_state,
                    NULL);
            } else {
                instance->decoder.parser_step = CameAtomoDecoderStepReset;
            }
        } else {
            if(DURATION_DIFF(duration, subghz_protocol_came_atomo_const.te_short) <
               subghz_protocol_came_atomo_const.te_delta) {
                event = ManchesterEventShortHigh;
            } else if(
                DURATION_DIFF(duration, subghz_protocol_came_atomo_const.te_long) <
                subghz_protocol_came_atomo_const.te_delta) {
                event = ManchesterEventLongHigh;
            } else {
                instance->decoder.parser_step = CameAtomoDecoderStepReset;
            }
        }
        if(event != ManchesterEventReset) {
            bool data;
            bool data_ok = manchester_advance(
                instance->manchester_saved_state, event, &instance->manchester_saved_state, &data);

            if(data_ok) {
                instance->decoder.decode_data = (instance->decoder.decode_data << 1) | !data;
                instance->decoder.decode_count_bit++;
            }
        }
        break;
    }
}

/** 
 * Analysis of received data
 * @param instance Pointer to a SubGhzBlockGeneric* instance
 * @param file_name Full path to rainbow table the file
 */
static void subghz_protocol_came_atomo_remote_controller(SubGhzBlockGeneric* instance) {
    /*
    * ***SkorP ver.***
    * 0x1fafef3ed0f7d9ef
    * 0x185fcc1531ee86e7
    * 0x184fa96912c567ff
    * 0x187f8a42f3dc38f7
    * 0x186f63915492a5cd
    * 0x181f40bab58bfac5
    * 0x180f25c696a01bdd
    * 0x183f06ed77b944d5
    * 0x182ef661d83d21a9
    * 0x18ded54a39247ea1
    * 0x18ceb0361a0f9fb9
    * 0x18fe931dfb16c0b1
    * 0x18ee7ace5c585d8b
    * ........ 
    * transmission consists of 99 parcels with increasing counter while holding down the button
    * with each new press, the counter in the encrypted part increases
    * 
    * 0x1FAFF13ED0F7D9EF
    * 0x1FAFF11ED0F7D9EF
    * 0x1FAFF10ED0F7D9EF
    * 0x1FAFF0FED0F7D9EF
    * 0x1FAFF0EED0F7D9EF
    * 0x1FAFF0DED0F7D9EF
    * 0x1FAFF0CED0F7D9EF
    * 0x1FAFF0BED0F7D9EF
    * 0x1FAFF0AED0F7D9EF 
    * 
    *                   where     0x1FAF - parcel counter, 0хF0A - button press counter,
    *                           0xED0F7D9E - serial number, 0хF -  key
    * 0x1FAF parcel counter - 1 in the parcel queue ^ 0x185F =  0x07F0
    * 0x185f ^ 0x185F = 0x0000
    * 0x184f ^ 0x185F = 0x0010
    * 0x187f ^ 0x185F = 0x0020
    * .....
    * 0x182e ^ 0x185F = 0x0071 
    * 0x18de ^ 0x185F = 0x0081
    * .....
    * 0x1e43 ^ 0x185F = 0x061C
    *                           where the last nibble is incremented every 8 samples
    * 
    * Decode
    * 
    * 0x1cf6931dfb16c0b1 => 0x1cf6
    * 0x1cf6 ^ 0x185F = 0x04A9
    * 0x04A9 => 0x04A = 74 (dec)
    * 74+1 % 32(atomo_magic_xor) = 11
    * GET atomo_magic_xor[11] = 0xXXXXXXXXXXXXXXXX
    * 0x931dfb16c0b1 ^ 0xXXXXXXXXXXXXXXXX =  0xEF3ED0F7D9EF
    * 0xEF3 ED0F7D9E F  => 0xEF3 - CNT, 0xED0F7D9E - SN, 0xF - key
    * 
    *  ***Eng1n33r ver. (actual)***
    * 0x1FF08D9924984115 - received data
    * 0x00F7266DB67BEEA0 - inverted data
    * 0x0501FD0000A08300 - decrypted data, 
    * where: 0x05 - Button hold-cycle counter (8-bit, from 0 to 0x7F)
    *        0x01FD - Parcel counter (normal 16-bit counter)
    *        0x0000A083 - Serial number (32-bit)
    *        0x0 - Button code (4-bit, 0x0 - #1 left-up; 0x2 - #2 right-up; 0x4 - #3 left-down;  0x6 - #4 right-down)
    *        0x0 - Last zero nibble
    * */

    instance->data ^= 0xFFFFFFFFFFFFFFFF;
    instance->data <<= 4;

    uint8_t pack[8] = {};
    pack[0] = (instance->data >> 56);
    pack[1] = ((instance->data >> 48) & 0xFF);
    pack[2] = ((instance->data >> 40) & 0xFF);
    pack[3] = ((instance->data >> 32) & 0xFF);
    pack[4] = ((instance->data >> 24) & 0xFF);
    pack[5] = ((instance->data >> 16) & 0xFF);
    pack[6] = ((instance->data >> 8) & 0xFF);
    pack[7] = (instance->data & 0xFF);

    atomo_decrypt(pack);

    instance->cnt_2 = pack[0];
    instance->cnt = (uint16_t)pack[1] << 8 | pack[2];
    instance->serial = (uint32_t)(pack[3]) << 24 | pack[4] << 16 | pack[5] << 8 | pack[6];

    uint8_t btn_decode = (pack[7] >> 4);
    if(btn_decode == 0x0) {
        instance->btn = 0x1;
    }
    if(btn_decode == 0x2) {
        instance->btn = 0x2;
    }
    if(btn_decode == 0x4) {
        instance->btn = 0x3;
    }
    if(btn_decode == 0x6) {
        instance->btn = 0x4;
    }

    uint32_t hi = pack[0] << 24 | pack[1] << 16 | pack[2] << 8 | pack[3];
    uint32_t lo = pack[4] << 24 | pack[5] << 16 | pack[6] << 8 | pack[7];
    instance->data_2 = (uint64_t)hi << 32 | lo;
}

void atomo_encrypt(uint8_t* buff) {
    uint8_t tmpB = (~buff[0] + 1) & 0x7F;

    uint8_t bitCnt = 8;
    while(bitCnt < 59) {
        if((tmpB & 0x18) && (((tmpB / 8) & 3) != 3)) {
            tmpB = ((tmpB << 1) & 0xFF) | 1;
        } else {
            tmpB = (tmpB << 1) & 0xFF;
        }

        if(tmpB & 0x80) {
            buff[bitCnt / 8] ^= (0x80 >> (bitCnt & 7));
        }

        bitCnt++;
    }

    buff[0] = (buff[0] ^ 5) & 0x7F;
}

void atomo_decrypt(uint8_t* buff) {
    buff[0] = (buff[0] ^ 5) & 0x7F;
    uint8_t tmpB = (-buff[0]) & 0x7F;

    uint8_t bitCnt = 8;
    while(bitCnt < 59) {
        if((tmpB & 0x18) && (((tmpB / 8) & 3) != 3)) {
            tmpB = ((tmpB << 1) & 0xFF) | 1;
        } else {
            tmpB = (tmpB << 1) & 0xFF;
        }

        if(tmpB & 0x80) {
            buff[bitCnt / 8] ^= (0x80 >> (bitCnt & 7));
        }

        bitCnt++;
    }
}

uint8_t subghz_protocol_decoder_came_atomo_get_hash_data(void* context) {
    furi_assert(context);
    SubGhzProtocolDecoderCameAtomo* instance = context;
    return subghz_protocol_blocks_get_hash_data(
        &instance->decoder, (instance->decoder.decode_count_bit / 8) + 1);
}

bool subghz_protocol_decoder_came_atomo_serialize(
    void* context,
    FlipperFormat* flipper_format,
    SubGhzPresetDefinition* preset) {
    furi_assert(context);
    SubGhzProtocolDecoderCameAtomo* instance = context;
    return subghz_block_generic_serialize(&instance->generic, flipper_format, preset);
}

bool subghz_protocol_decoder_came_atomo_deserialize(void* context, FlipperFormat* flipper_format) {
    furi_assert(context);
    SubGhzProtocolDecoderCameAtomo* instance = context;
    bool ret = false;
    do {
        if(!subghz_block_generic_deserialize(&instance->generic, flipper_format)) {
            break;
        }
        if(instance->generic.data_count_bit !=
           subghz_protocol_came_atomo_const.min_count_bit_for_found) {
            FURI_LOG_E(TAG, "Wrong number of bits in key");
            break;
        }
        ret = true;
    } while(false);
    return ret;
}

void subghz_protocol_decoder_came_atomo_get_string(void* context, FuriString* output) {
    furi_assert(context);
    SubGhzProtocolDecoderCameAtomo* instance = context;
    subghz_protocol_came_atomo_remote_controller(&instance->generic);
    uint32_t code_found_hi = instance->generic.data >> 32;
    uint32_t code_found_lo = instance->generic.data & 0x00000000ffffffff;

    furi_string_cat_printf(
        output,
        "%s %db\r\n"
        "Key:0x%08lX%08lX\r\n"
        "Sn:0x%08lX  Btn:0x%01X\r\n"
<<<<<<< HEAD
        "Pcl_Cnt:0x%04X\r\n"
=======
        "Pcl_Cnt:0x%04lX\r\n"
>>>>>>> aedde45d
        "Btn_Cnt:0x%02X",

        instance->generic.protocol_name,
        instance->generic.data_count_bit,
        code_found_hi,
        code_found_lo,
        instance->generic.serial,
        instance->generic.btn,
        instance->generic.cnt,
        instance->generic.cnt_2);
}<|MERGE_RESOLUTION|>--- conflicted
+++ resolved
@@ -580,11 +580,7 @@
         "%s %db\r\n"
         "Key:0x%08lX%08lX\r\n"
         "Sn:0x%08lX  Btn:0x%01X\r\n"
-<<<<<<< HEAD
-        "Pcl_Cnt:0x%04X\r\n"
-=======
         "Pcl_Cnt:0x%04lX\r\n"
->>>>>>> aedde45d
         "Btn_Cnt:0x%02X",
 
         instance->generic.protocol_name,
