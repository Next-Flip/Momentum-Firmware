#include "came_atomo.h"
#include <lib/toolbox/manchester_decoder.h>
#include <lib/toolbox/manchester_encoder.h>
#include "../blocks/const.h"
#include "../blocks/decoder.h"
#include "../blocks/encoder.h"
#include "../blocks/generic.h"
#include "../blocks/math.h"

#include "../blocks/custom_btn_i.h"

#define TAG "SubGhzProtocoCameAtomo"

static const SubGhzBlockConst subghz_protocol_came_atomo_const = {
    .te_short = 600,
    .te_long = 1200,
    .te_delta = 250,
    .min_count_bit_for_found = 62,
};

struct SubGhzProtocolDecoderCameAtomo {
    SubGhzProtocolDecoderBase base;

    SubGhzBlockDecoder decoder;
    SubGhzBlockGeneric generic;

    ManchesterState manchester_saved_state;
};

struct SubGhzProtocolEncoderCameAtomo {
    SubGhzProtocolEncoderBase base;

    SubGhzProtocolBlockEncoder encoder;
    SubGhzBlockGeneric generic;
};

typedef enum {
    CameAtomoDecoderStepReset = 0,
    CameAtomoDecoderStepDecoderData,
} CameAtomoDecoderStep;

const SubGhzProtocolDecoder subghz_protocol_came_atomo_decoder = {
    .alloc = subghz_protocol_decoder_came_atomo_alloc,
    .free = subghz_protocol_decoder_came_atomo_free,

    .feed = subghz_protocol_decoder_came_atomo_feed,
    .reset = subghz_protocol_decoder_came_atomo_reset,

    .get_hash_data = subghz_protocol_decoder_came_atomo_get_hash_data,
    .serialize = subghz_protocol_decoder_came_atomo_serialize,
    .deserialize = subghz_protocol_decoder_came_atomo_deserialize,
    .get_string = subghz_protocol_decoder_came_atomo_get_string,
};

const SubGhzProtocolEncoder subghz_protocol_came_atomo_encoder = {
    .alloc = subghz_protocol_encoder_came_atomo_alloc,
    .free = subghz_protocol_encoder_came_atomo_free,

    .deserialize = subghz_protocol_encoder_came_atomo_deserialize,
    .stop = subghz_protocol_encoder_came_atomo_stop,
    .yield = subghz_protocol_encoder_came_atomo_yield,
};

const SubGhzProtocol subghz_protocol_came_atomo = {
    .name = SUBGHZ_PROTOCOL_CAME_ATOMO_NAME,
    .type = SubGhzProtocolTypeDynamic,
    .flag = SubGhzProtocolFlag_433 | SubGhzProtocolFlag_AM | SubGhzProtocolFlag_Decodable |
            SubGhzProtocolFlag_Load | SubGhzProtocolFlag_Save | SubGhzProtocolFlag_Send,

    .decoder = &subghz_protocol_came_atomo_decoder,
    .encoder = &subghz_protocol_came_atomo_encoder,
};

static void subghz_protocol_came_atomo_remote_controller(SubGhzBlockGeneric* instance);

/**
 * Defines the button value for the current btn_id
 * Basic set | 0x0 | 0x2 | 0x4 | 0x6 |
 * @return Button code
 */
static uint8_t subghz_protocol_came_atomo_get_btn_code();

void* subghz_protocol_encoder_came_atomo_alloc(SubGhzEnvironment* environment) {
    UNUSED(environment);
    SubGhzProtocolEncoderCameAtomo* instance = malloc(sizeof(SubGhzProtocolEncoderCameAtomo));

    instance->base.protocol = &subghz_protocol_came_atomo;
    instance->generic.protocol_name = instance->base.protocol->name;

    instance->encoder.repeat = 10;
    instance->encoder.size_upload = 900; //actual size 766+
    instance->encoder.upload = malloc(instance->encoder.size_upload * sizeof(LevelDuration));
    instance->encoder.is_running = false;
    return instance;
}

void subghz_protocol_encoder_came_atomo_free(void* context) {
    furi_assert(context);
    SubGhzProtocolEncoderCameAtomo* instance = context;
    free(instance->encoder.upload);
    free(instance);
}

static LevelDuration
    subghz_protocol_encoder_came_atomo_add_duration_to_upload(ManchesterEncoderResult result) {
    LevelDuration data = {.duration = 0, .level = 0};
    switch(result) {
    case ManchesterEncoderResultShortLow:
        data.duration = subghz_protocol_came_atomo_const.te_short;
        data.level = false;
        break;
    case ManchesterEncoderResultLongLow:
        data.duration = subghz_protocol_came_atomo_const.te_long;
        data.level = false;
        break;
    case ManchesterEncoderResultLongHigh:
        data.duration = subghz_protocol_came_atomo_const.te_long;
        data.level = true;
        break;
    case ManchesterEncoderResultShortHigh:
        data.duration = subghz_protocol_came_atomo_const.te_short;
        data.level = true;
        break;

    default:
        FURI_LOG_E(TAG, "SubGhz: ManchesterEncoderResult is incorrect.");
        break;
    }
    return level_duration_make(data.level, data.duration);
}

bool subghz_protocol_came_atomo_create_data(
    void* context,
    FlipperFormat* flipper_format,
    uint32_t serial,
    uint16_t cnt,
    SubGhzRadioPreset* preset) {
    furi_assert(context);
    SubGhzProtocolEncoderCameAtomo* instance = context;
    instance->generic.btn = 0x1;
    instance->generic.serial = serial;
    instance->generic.cnt = cnt;
    instance->generic.cnt_2 = 0x7e;
    instance->generic.data_count_bit = 62;
    instance->generic.data_2 =
        ((uint64_t)0x7e << 56 | (uint64_t)cnt << 40 | (uint64_t)serial << 8);

    uint8_t pack[8] = {};

    pack[0] = (instance->generic.cnt_2);
    pack[1] = (instance->generic.cnt >> 8);
    pack[2] = (instance->generic.cnt & 0xFF);
    pack[3] = ((instance->generic.data_2 >> 32) & 0xFF);
    pack[4] = ((instance->generic.data_2 >> 24) & 0xFF);
    pack[5] = ((instance->generic.data_2 >> 16) & 0xFF);
    pack[6] = ((instance->generic.data_2 >> 8) & 0xFF);
    pack[7] = (instance->generic.data_2 & 0xFF);

    atomo_encrypt(pack);
    uint32_t hi = pack[0] << 24 | pack[1] << 16 | pack[2] << 8 | pack[3];
    uint32_t lo = pack[4] << 24 | pack[5] << 16 | pack[6] << 8 | pack[7];
    instance->generic.data = (uint64_t)hi << 32 | lo;

    instance->generic.data ^= 0xFFFFFFFFFFFFFFFF;
    instance->generic.data >>= 4;
    instance->generic.data &= 0xFFFFFFFFFFFFFFF;

    return SubGhzProtocolStatusOk ==
           subghz_block_generic_serialize(&instance->generic, flipper_format, preset);
}

/**
 * Generating an upload from data.
 * @param instance Pointer to a SubGhzProtocolEncoderCameAtomo instance
 */
static void subghz_protocol_encoder_came_atomo_get_upload(
    SubGhzProtocolEncoderCameAtomo* instance,
    uint8_t btn) {
    furi_assert(instance);
    size_t index = 0;

    ManchesterEncoderState enc_state;
    manchester_encoder_reset(&enc_state);
    ManchesterEncoderResult result;

    uint8_t pack[8] = {};

    if(instance->generic.cnt < 0xFFFF) {
        if((instance->generic.cnt + furi_hal_subghz_get_rolling_counter_mult()) > 0xFFFF) {
            instance->generic.cnt = 0;
        } else {
            instance->generic.cnt += furi_hal_subghz_get_rolling_counter_mult();
        }
    } else if(instance->generic.cnt >= 0xFFFF) {
        instance->generic.cnt = 0;
    }

    // Save original button for later use
    if(subghz_custom_btn_get_original() == 0) {
        subghz_custom_btn_set_original(btn);
    }

    btn = subghz_protocol_came_atomo_get_btn_code();

    if(btn == 0x1) {
        btn = 0x0;
    } else if(btn == 0x2) {
        btn = 0x2;
    } else if(btn == 0x3) {
        btn = 0x4;
    } else if(btn == 0x4) {
        btn = 0x6;
    }

    //Send header
    instance->encoder.upload[index++] =
        level_duration_make(true, (uint32_t)subghz_protocol_came_atomo_const.te_long * 15);
    instance->encoder.upload[index++] =
        level_duration_make(false, (uint32_t)subghz_protocol_came_atomo_const.te_long * 60);

    for(uint8_t i = 0; i < 8; i++) {
        pack[0] = (instance->generic.data_2 >> 56);
        pack[1] = (instance->generic.cnt >> 8);
        pack[2] = (instance->generic.cnt & 0xFF);
        pack[3] = ((instance->generic.data_2 >> 32) & 0xFF);
        pack[4] = ((instance->generic.data_2 >> 24) & 0xFF);
        pack[5] = ((instance->generic.data_2 >> 16) & 0xFF);
        pack[6] = ((instance->generic.data_2 >> 8) & 0xFF);
        pack[7] = (btn << 4);

        if(pack[0] == 0x7F) {
            pack[0] = 0;
        } else {
            pack[0] += (i + 1);
        }

        atomo_encrypt(pack);
        uint32_t hi = pack[0] << 24 | pack[1] << 16 | pack[2] << 8 | pack[3];
        uint32_t lo = pack[4] << 24 | pack[5] << 16 | pack[6] << 8 | pack[7];
        instance->generic.data = (uint64_t)hi << 32 | lo;

        instance->generic.data ^= 0xFFFFFFFFFFFFFFFF;
        instance->generic.data >>= 4;
        instance->generic.data &= 0xFFFFFFFFFFFFFFF;

        instance->encoder.upload[index++] =
            level_duration_make(true, (uint32_t)subghz_protocol_came_atomo_const.te_long);
        instance->encoder.upload[index++] =
            level_duration_make(false, (uint32_t)subghz_protocol_came_atomo_const.te_short);

        for(uint8_t i = (instance->generic.data_count_bit - 2); i > 0; i--) {
            if(!manchester_encoder_advance(
                   &enc_state, !bit_read(instance->generic.data, i - 1), &result)) {
                instance->encoder.upload[index++] =
                    subghz_protocol_encoder_came_atomo_add_duration_to_upload(result);
                manchester_encoder_advance(
                    &enc_state, !bit_read(instance->generic.data, i - 1), &result);
            }
            instance->encoder.upload[index++] =
                subghz_protocol_encoder_came_atomo_add_duration_to_upload(result);
        }
        instance->encoder.upload[index] =
            subghz_protocol_encoder_came_atomo_add_duration_to_upload(
                manchester_encoder_finish(&enc_state));
        if(level_duration_get_level(instance->encoder.upload[index])) {
            index++;
        }
        //Send pause
        instance->encoder.upload[index++] =
            level_duration_make(false, (uint32_t)subghz_protocol_came_atomo_const.te_delta * 272);
    }
    instance->encoder.size_upload = index;
    instance->generic.cnt_2++;
    pack[0] = (instance->generic.cnt_2);
    pack[1] = (instance->generic.cnt >> 8);
    pack[2] = (instance->generic.cnt & 0xFF);
    pack[3] = ((instance->generic.data_2 >> 32) & 0xFF);
    pack[4] = ((instance->generic.data_2 >> 24) & 0xFF);
    pack[5] = ((instance->generic.data_2 >> 16) & 0xFF);
    pack[6] = ((instance->generic.data_2 >> 8) & 0xFF);
    pack[7] = (btn << 4);

    atomo_encrypt(pack);
    uint32_t hi = pack[0] << 24 | pack[1] << 16 | pack[2] << 8 | pack[3];
    uint32_t lo = pack[4] << 24 | pack[5] << 16 | pack[6] << 8 | pack[7];
    instance->generic.data = (uint64_t)hi << 32 | lo;

    instance->generic.data ^= 0xFFFFFFFFFFFFFFFF;
    instance->generic.data >>= 4;
    instance->generic.data &= 0xFFFFFFFFFFFFFFF;
}

SubGhzProtocolStatus
    subghz_protocol_encoder_came_atomo_deserialize(void* context, FlipperFormat* flipper_format) {
    furi_assert(context);
    SubGhzProtocolEncoderCameAtomo* instance = context;
    SubGhzProtocolStatus res = SubGhzProtocolStatusError;
    do {
        if(SubGhzProtocolStatusOk !=
           subghz_block_generic_deserialize(&instance->generic, flipper_format)) {
            FURI_LOG_E(TAG, "Deserialize error");
            break;
        }

        //optional parameter parameter
        flipper_format_read_uint32(
            flipper_format, "Repeat", (uint32_t*)&instance->encoder.repeat, 1);

        subghz_protocol_came_atomo_remote_controller(&instance->generic);
        subghz_protocol_encoder_came_atomo_get_upload(instance, instance->generic.btn);

        if(!flipper_format_rewind(flipper_format)) {
            FURI_LOG_E(TAG, "Rewind error");
            break;
        }
        uint8_t key_data[sizeof(uint64_t)] = {0};
        for(size_t i = 0; i < sizeof(uint64_t); i++) {
            key_data[sizeof(uint64_t) - i - 1] = (instance->generic.data >> i * 8) & 0xFF;
        }
        if(!flipper_format_update_hex(flipper_format, "Key", key_data, sizeof(uint64_t))) {
            FURI_LOG_E(TAG, "Unable to add Key");
            break;
        }

        instance->encoder.is_running = true;

        res = SubGhzProtocolStatusOk;
    } while(false);

    return res;
}

void subghz_protocol_encoder_came_atomo_stop(void* context) {
    SubGhzProtocolEncoderCameAtomo* instance = context;
    instance->encoder.is_running = false;
}

LevelDuration subghz_protocol_encoder_came_atomo_yield(void* context) {
    SubGhzProtocolEncoderCameAtomo* instance = context;

    if(instance->encoder.repeat == 0 || !instance->encoder.is_running) {
        instance->encoder.is_running = false;
        return level_duration_reset();
    }

    LevelDuration ret = instance->encoder.upload[instance->encoder.front];

    if(++instance->encoder.front == instance->encoder.size_upload) {
        instance->encoder.repeat--;
        instance->encoder.front = 0;
    }

    return ret;
}

void* subghz_protocol_decoder_came_atomo_alloc(SubGhzEnvironment* environment) {
    UNUSED(environment);
    SubGhzProtocolDecoderCameAtomo* instance = malloc(sizeof(SubGhzProtocolDecoderCameAtomo));
    instance->base.protocol = &subghz_protocol_came_atomo;
    instance->generic.protocol_name = instance->base.protocol->name;
    return instance;
}

void subghz_protocol_decoder_came_atomo_free(void* context) {
    furi_assert(context);
    SubGhzProtocolDecoderCameAtomo* instance = context;
    free(instance);
}

void subghz_protocol_decoder_came_atomo_reset(void* context) {
    furi_assert(context);
    SubGhzProtocolDecoderCameAtomo* instance = context;
    instance->decoder.parser_step = CameAtomoDecoderStepReset;
    manchester_advance(
        instance->manchester_saved_state,
        ManchesterEventReset,
        &instance->manchester_saved_state,
        NULL);
}

void subghz_protocol_decoder_came_atomo_feed(void* context, bool level, uint32_t duration) {
    furi_assert(context);
    SubGhzProtocolDecoderCameAtomo* instance = context;

    ManchesterEvent event = ManchesterEventReset;
    switch(instance->decoder.parser_step) {
    case CameAtomoDecoderStepReset:
        if((!level) && (DURATION_DIFF(duration, subghz_protocol_came_atomo_const.te_long * 60) <
                        subghz_protocol_came_atomo_const.te_delta * 40)) {
            //Found header CAME
            instance->decoder.parser_step = CameAtomoDecoderStepDecoderData;
            instance->decoder.decode_data = 0;
            instance->decoder.decode_count_bit = 1;
            manchester_advance(
                instance->manchester_saved_state,
                ManchesterEventReset,
                &instance->manchester_saved_state,
                NULL);
            manchester_advance(
                instance->manchester_saved_state,
                ManchesterEventShortLow,
                &instance->manchester_saved_state,
                NULL);
        }
        break;
    case CameAtomoDecoderStepDecoderData:
        if(!level) {
            if(DURATION_DIFF(duration, subghz_protocol_came_atomo_const.te_short) <
               subghz_protocol_came_atomo_const.te_delta) {
                event = ManchesterEventShortLow;
            } else if(
                DURATION_DIFF(duration, subghz_protocol_came_atomo_const.te_long) <
                subghz_protocol_came_atomo_const.te_delta) {
                event = ManchesterEventLongLow;
            } else if(
                duration >= ((uint32_t)subghz_protocol_came_atomo_const.te_long * 2 +
                             subghz_protocol_came_atomo_const.te_delta)) {
                if(instance->decoder.decode_count_bit ==
                   subghz_protocol_came_atomo_const.min_count_bit_for_found) {
                    instance->generic.data = instance->decoder.decode_data;
                    instance->generic.data_count_bit = instance->decoder.decode_count_bit;
                    if(instance->base.callback)
                        instance->base.callback(&instance->base, instance->base.context);
                }
                instance->decoder.decode_data = 0;
                instance->decoder.decode_count_bit = 1;
                manchester_advance(
                    instance->manchester_saved_state,
                    ManchesterEventReset,
                    &instance->manchester_saved_state,
                    NULL);
                manchester_advance(
                    instance->manchester_saved_state,
                    ManchesterEventShortLow,
                    &instance->manchester_saved_state,
                    NULL);
            } else {
                instance->decoder.parser_step = CameAtomoDecoderStepReset;
            }
        } else {
            if(DURATION_DIFF(duration, subghz_protocol_came_atomo_const.te_short) <
               subghz_protocol_came_atomo_const.te_delta) {
                event = ManchesterEventShortHigh;
            } else if(
                DURATION_DIFF(duration, subghz_protocol_came_atomo_const.te_long) <
                subghz_protocol_came_atomo_const.te_delta) {
                event = ManchesterEventLongHigh;
            } else {
                instance->decoder.parser_step = CameAtomoDecoderStepReset;
            }
        }
        if(event != ManchesterEventReset) {
            bool data;
            bool data_ok = manchester_advance(
                instance->manchester_saved_state, event, &instance->manchester_saved_state, &data);

            if(data_ok) {
                instance->decoder.decode_data = (instance->decoder.decode_data << 1) | !data;
                instance->decoder.decode_count_bit++;
            }
        }
        break;
    }
}

/** 
 * Analysis of received data
 * @param instance Pointer to a SubGhzBlockGeneric* instance
 * @param file_name Full path to rainbow table the file
 */
static void subghz_protocol_came_atomo_remote_controller(SubGhzBlockGeneric* instance) {
    /*
    * ***SkorP ver.***
    * 0x1fafef3ed0f7d9ef
    * 0x185fcc1531ee86e7
    * 0x184fa96912c567ff
    * 0x187f8a42f3dc38f7
    * 0x186f63915492a5cd
    * 0x181f40bab58bfac5
    * 0x180f25c696a01bdd
    * 0x183f06ed77b944d5
    * 0x182ef661d83d21a9
    * 0x18ded54a39247ea1
    * 0x18ceb0361a0f9fb9
    * 0x18fe931dfb16c0b1
    * 0x18ee7ace5c585d8b
    * ........ 
    * transmission consists of 99 parcels with increasing counter while holding down the button
    * with each new press, the counter in the encrypted part increases
    * 
    * 0x1FAFF13ED0F7D9EF
    * 0x1FAFF11ED0F7D9EF
    * 0x1FAFF10ED0F7D9EF
    * 0x1FAFF0FED0F7D9EF
    * 0x1FAFF0EED0F7D9EF
    * 0x1FAFF0DED0F7D9EF
    * 0x1FAFF0CED0F7D9EF
    * 0x1FAFF0BED0F7D9EF
    * 0x1FAFF0AED0F7D9EF 
    * 
    *                   where     0x1FAF - parcel counter, 0хF0A - button press counter,
    *                           0xED0F7D9E - serial number, 0хF -  key
    * 0x1FAF parcel counter - 1 in the parcel queue ^ 0x185F =  0x07F0
    * 0x185f ^ 0x185F = 0x0000
    * 0x184f ^ 0x185F = 0x0010
    * 0x187f ^ 0x185F = 0x0020
    * .....
    * 0x182e ^ 0x185F = 0x0071 
    * 0x18de ^ 0x185F = 0x0081
    * .....
    * 0x1e43 ^ 0x185F = 0x061C
    *                           where the last nibble is incremented every 8 samples
    * 
    * Decode
    * 
    * 0x1cf6931dfb16c0b1 => 0x1cf6
    * 0x1cf6 ^ 0x185F = 0x04A9
    * 0x04A9 => 0x04A = 74 (dec)
    * 74+1 % 32(atomo_magic_xor) = 11
    * GET atomo_magic_xor[11] = 0xXXXXXXXXXXXXXXXX
    * 0x931dfb16c0b1 ^ 0xXXXXXXXXXXXXXXXX =  0xEF3ED0F7D9EF
    * 0xEF3 ED0F7D9E F  => 0xEF3 - CNT, 0xED0F7D9E - SN, 0xF - key
    * 
    *  ***Eng1n33r ver. (actual)***
    * 0x1FF08D9924984115 - received data
    * 0x00F7266DB67BEEA0 - inverted data
    * 0x0501FD0000A08300 - decrypted data, 
    * where: 0x05 - Button hold-cycle counter (8-bit, from 0 to 0x7F)
    *        0x01FD - Parcel counter (normal 16-bit counter)
    *        0x0000A083 - Serial number (32-bit)
    *        0x0 - Button code (4-bit, 0x0 - #1 left-up; 0x2 - #2 right-up; 0x4 - #3 left-down;  0x6 - #4 right-down)
    *        0x0 - Last zero nibble
    * */

    instance->data ^= 0xFFFFFFFFFFFFFFFF;
    instance->data <<= 4;

    uint8_t pack[8] = {};
    pack[0] = (instance->data >> 56);
    pack[1] = ((instance->data >> 48) & 0xFF);
    pack[2] = ((instance->data >> 40) & 0xFF);
    pack[3] = ((instance->data >> 32) & 0xFF);
    pack[4] = ((instance->data >> 24) & 0xFF);
    pack[5] = ((instance->data >> 16) & 0xFF);
    pack[6] = ((instance->data >> 8) & 0xFF);
    pack[7] = (instance->data & 0xFF);

    atomo_decrypt(pack);

    instance->cnt_2 = pack[0];
    instance->cnt = (uint16_t)pack[1] << 8 | pack[2];
    instance->serial = (uint32_t)(pack[3]) << 24 | pack[4] << 16 | pack[5] << 8 | pack[6];

    uint8_t btn_decode = (pack[7] >> 4);
    if(btn_decode == 0x0) {
        instance->btn = 0x1;
    } else if(btn_decode == 0x2) {
        instance->btn = 0x2;
    } else if(btn_decode == 0x4) {
        instance->btn = 0x3;
    } else if(btn_decode == 0x6) {
        instance->btn = 0x4;
    }

    uint32_t hi = pack[0] << 24 | pack[1] << 16 | pack[2] << 8 | pack[3];
    uint32_t lo = pack[4] << 24 | pack[5] << 16 | pack[6] << 8 | pack[7];
    instance->data_2 = (uint64_t)hi << 32 | lo;

    // Save original button for later use
    if(subghz_custom_btn_get_original() == 0) {
        subghz_custom_btn_set_original(instance->btn);
    }
    subghz_custom_btn_set_max(3);
}

void atomo_encrypt(uint8_t* buff) {
    uint8_t tmpB = (~buff[0] + 1) & 0x7F;

    uint8_t bitCnt = 8;
    while(bitCnt < 59) {
        if((tmpB & 0x18) && (((tmpB / 8) & 3) != 3)) {
            tmpB = ((tmpB << 1) & 0xFF) | 1;
        } else {
            tmpB = (tmpB << 1) & 0xFF;
        }

        if(tmpB & 0x80) {
            buff[bitCnt / 8] ^= (0x80 >> (bitCnt & 7));
        }

        bitCnt++;
    }

    buff[0] = (buff[0] ^ 5) & 0x7F;
}

void atomo_decrypt(uint8_t* buff) {
    buff[0] = (buff[0] ^ 5) & 0x7F;
    uint8_t tmpB = (-buff[0]) & 0x7F;

    uint8_t bitCnt = 8;
    while(bitCnt < 59) {
        if((tmpB & 0x18) && (((tmpB / 8) & 3) != 3)) {
            tmpB = ((tmpB << 1) & 0xFF) | 1;
        } else {
            tmpB = (tmpB << 1) & 0xFF;
        }

        if(tmpB & 0x80) {
            buff[bitCnt / 8] ^= (0x80 >> (bitCnt & 7));
        }

        bitCnt++;
    }
}

static uint8_t subghz_protocol_came_atomo_get_btn_code() {
    uint8_t custom_btn_id = subghz_custom_btn_get();
    uint8_t original_btn_code = subghz_custom_btn_get_original();
    uint8_t btn = original_btn_code;

    // Set custom button
    if((custom_btn_id == SUBGHZ_CUSTOM_BTN_OK) && (original_btn_code != 0)) {
        // Restore original button code
        btn = original_btn_code;
    } else if(custom_btn_id == SUBGHZ_CUSTOM_BTN_UP) {
        switch(original_btn_code) {
        case 0x1:
            btn = 0x2;
            break;
        case 0x2:
            btn = 0x1;
            break;
        case 0x3:
            btn = 0x1;
            break;
        case 0x4:
            btn = 0x1;
            break;

        default:
            break;
        }
    } else if(custom_btn_id == SUBGHZ_CUSTOM_BTN_DOWN) {
        switch(original_btn_code) {
        case 0x1:
            btn = 0x3;
            break;
        case 0x2:
            btn = 0x3;
            break;
        case 0x3:
            btn = 0x2;
            break;
        case 0x4:
            btn = 0x2;
            break;

        default:
            break;
        }
    } else if(custom_btn_id == SUBGHZ_CUSTOM_BTN_LEFT) {
        switch(original_btn_code) {
        case 0x1:
            btn = 0x4;
            break;
        case 0x2:
            btn = 0x4;
            break;
        case 0x3:
            btn = 0x4;
            break;
        case 0x4:
            btn = 0x3;
            break;

        default:
            break;
        }
    }

    return btn;
}

uint32_t subghz_protocol_decoder_came_atomo_get_hash_data(void* context) {
    furi_assert(context);
    SubGhzProtocolDecoderCameAtomo* instance = context;
    return subghz_protocol_blocks_get_hash_data_long(
        &instance->decoder, (instance->decoder.decode_count_bit / 8) + 1);
}

SubGhzProtocolStatus subghz_protocol_decoder_came_atomo_serialize(
    void* context,
    FlipperFormat* flipper_format,
    SubGhzRadioPreset* preset) {
    furi_assert(context);
    SubGhzProtocolDecoderCameAtomo* instance = context;
    return subghz_block_generic_serialize(&instance->generic, flipper_format, preset);
}

SubGhzProtocolStatus
    subghz_protocol_decoder_came_atomo_deserialize(void* context, FlipperFormat* flipper_format) {
    furi_assert(context);
    SubGhzProtocolDecoderCameAtomo* instance = context;
    return subghz_block_generic_deserialize_check_count_bit(
        &instance->generic,
        flipper_format,
        subghz_protocol_came_atomo_const.min_count_bit_for_found);
}

void subghz_protocol_decoder_came_atomo_get_string(void* context, FuriString* output) {
    furi_assert(context);
    SubGhzProtocolDecoderCameAtomo* instance = context;
    subghz_protocol_came_atomo_remote_controller(&instance->generic);
    uint32_t code_found_hi = instance->generic.data >> 32;
    uint32_t code_found_lo = instance->generic.data & 0x00000000ffffffff;

    furi_string_cat_printf(
        output,
        "%s %db\r\n"
<<<<<<< HEAD
        "Key:0x%08lX%08lX\r\n"
=======
        "Key:%08lX%08lX\r\n"
>>>>>>> 2d860b4a
        "Sn:0x%08lX       Btn:%01X\r\n"
        "Pcl_Cnt:0x%04lX\r\n"
        "Btn_Cnt:0x%02X",

        instance->generic.protocol_name,
        instance->generic.data_count_bit,
        code_found_hi,
        code_found_lo,
        instance->generic.serial,
        instance->generic.btn,
        instance->generic.cnt,
        instance->generic.cnt_2);
}<|MERGE_RESOLUTION|>--- conflicted
+++ resolved
@@ -718,11 +718,7 @@
     furi_string_cat_printf(
         output,
         "%s %db\r\n"
-<<<<<<< HEAD
-        "Key:0x%08lX%08lX\r\n"
-=======
         "Key:%08lX%08lX\r\n"
->>>>>>> 2d860b4a
         "Sn:0x%08lX       Btn:%01X\r\n"
         "Pcl_Cnt:0x%04lX\r\n"
         "Btn_Cnt:0x%02X",
