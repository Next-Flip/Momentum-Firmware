--- conflicted
+++ resolved
@@ -17,11 +17,7 @@
 #define SUBGHZ_DOWNLOAD_MAX_SIZE 512
 #define SUBGHZ_AUTO_DETECT_DOWNLOAD_MAX_SIZE 2048
 #define SUBGHZ_AUTO_DETECT_RAW_THRESHOLD -72.0f
-<<<<<<< HEAD
 #define SUBGHZ_AUTO_DETECT_RAW_POSTROLL_FRAMES 30
-=======
-#define SUBGHZ_AUTO_DETECT_RAW_POSTROLL_FRAMES 40
->>>>>>> aedde45d
 
 static const SubGhzBlockConst subghz_protocol_raw_const = {
     .te_short = 50,
@@ -218,11 +214,7 @@
     furi_assert(context);
     SubGhzProtocolDecoderRAW* instance = context;
 
-<<<<<<< HEAD
     FURI_LOG_E(TAG, "RSSI set: (%d)", rssi_threshold);
-=======
-    FURI_LOG_D(TAG, "RSSI set: (%d)", rssi_threshold);
->>>>>>> aedde45d
 
     instance->rssi_threshold = rssi_threshold;
 
