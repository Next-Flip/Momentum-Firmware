#pragma once

#include "base.h"
#include "public_api.h"

#define SUBGHZ_PROTOCOL_KEELOQ_NAME "KeeLoq"

typedef struct SubGhzProtocolDecoderKeeloq SubGhzProtocolDecoderKeeloq;
typedef struct SubGhzProtocolEncoderKeeloq SubGhzProtocolEncoderKeeloq;

extern const SubGhzProtocolDecoder subghz_protocol_keeloq_decoder;
extern const SubGhzProtocolEncoder subghz_protocol_keeloq_encoder;
extern const SubGhzProtocol subghz_protocol_keeloq;

/**
 * Allocate SubGhzProtocolEncoderKeeloq.
 * @param environment Pointer to a SubGhzEnvironment instance
 * @return SubGhzProtocolEncoderKeeloq* pointer to a SubGhzProtocolEncoderKeeloq instance
 */
void* subghz_protocol_encoder_keeloq_alloc(SubGhzEnvironment* environment);

/**
 * Free SubGhzProtocolEncoderKeeloq.
 * @param context Pointer to a SubGhzProtocolEncoderKeeloq instance
 */
void subghz_protocol_encoder_keeloq_free(void* context);

/**
<<<<<<< HEAD
 * Key generation from simple data.
 * @param context Pointer to a SubGhzProtocolEncoderKeeloq instance
 * @param flipper_format Pointer to a FlipperFormat instance
 * @param serial Serial number, 28 bit
 * @param btn Button number, 4 bit
 * @param cnt Counter value, 16 bit
 * @param manufacture_name Name of manufacturer's key
 * @param preset Modulation, SubGhzRadioPreset
 * @return true On success
 */
bool subghz_protocol_keeloq_create_data(
    void* context,
    FlipperFormat* flipper_format,
    uint32_t serial,
    uint8_t btn,
    uint16_t cnt,
    const char* manufacture_name,
    SubGhzRadioPreset* preset);

/**
 * Key generation for BFT.
 * @param context Pointer to a SubGhzProtocolEncoderKeeloq instance
 * @param flipper_format Pointer to a FlipperFormat instance
 * @param serial Serial number, 28 bit
 * @param btn Button number, 4 bit
 * @param cnt Counter value, 16 bit
 * @param seed Seed value, 32 bit
 * @param manufacture_name Name of manufacturer's key
 * @param preset Modulation, SubGhzRadioPreset
 * @return true On success
 */
bool subghz_protocol_keeloq_bft_create_data(
    void* context,
    FlipperFormat* flipper_format,
    uint32_t serial,
    uint8_t btn,
    uint16_t cnt,
    uint32_t seed,
    const char* manufacture_name,
    SubGhzRadioPreset* preset);

/**
=======
>>>>>>> 47cc05da
 * Deserialize and generating an upload to send.
 * @param context Pointer to a SubGhzProtocolEncoderKeeloq instance
 * @param flipper_format Pointer to a FlipperFormat instance
 * @return status
 */
SubGhzProtocolStatus
    subghz_protocol_encoder_keeloq_deserialize(void* context, FlipperFormat* flipper_format);

/**
 * Forced transmission stop.
 * @param context Pointer to a SubGhzProtocolEncoderKeeloq instance
 */
void subghz_protocol_encoder_keeloq_stop(void* context);

/**
 * Getting the level and duration of the upload to be loaded into DMA.
 * @param context Pointer to a SubGhzProtocolEncoderKeeloq instance
 * @return LevelDuration 
 */
LevelDuration subghz_protocol_encoder_keeloq_yield(void* context);

/**
 * Allocate SubGhzProtocolDecoderKeeloq.
 * @param environment Pointer to a SubGhzEnvironment instance
 * @return SubGhzProtocolDecoderKeeloq* pointer to a SubGhzProtocolDecoderKeeloq instance
 */
void* subghz_protocol_decoder_keeloq_alloc(SubGhzEnvironment* environment);

/**
 * Free SubGhzProtocolDecoderKeeloq.
 * @param context Pointer to a SubGhzProtocolDecoderKeeloq instance
 */
void subghz_protocol_decoder_keeloq_free(void* context);

/**
 * Reset decoder SubGhzProtocolDecoderKeeloq.
 * @param context Pointer to a SubGhzProtocolDecoderKeeloq instance
 */
void subghz_protocol_decoder_keeloq_reset(void* context);

/**
 * Parse a raw sequence of levels and durations received from the air.
 * @param context Pointer to a SubGhzProtocolDecoderKeeloq instance
 * @param level Signal level true-high false-low
 * @param duration Duration of this level in, us
 */
void subghz_protocol_decoder_keeloq_feed(void* context, bool level, uint32_t duration);

/**
 * Getting the hash sum of the last randomly received parcel.
 * @param context Pointer to a SubGhzProtocolDecoderKeeloq instance
 * @return hash Hash sum
 */
uint8_t subghz_protocol_decoder_keeloq_get_hash_data(void* context);

/**
 * Serialize data SubGhzProtocolDecoderKeeloq.
 * @param context Pointer to a SubGhzProtocolDecoderKeeloq instance
 * @param flipper_format Pointer to a FlipperFormat instance
 * @param preset The modulation on which the signal was received, SubGhzRadioPreset
 * @return SubGhzProtocolStatus
 */
SubGhzProtocolStatus subghz_protocol_decoder_keeloq_serialize(
    void* context,
    FlipperFormat* flipper_format,
    SubGhzRadioPreset* preset);

/**
 * Deserialize data SubGhzProtocolDecoderKeeloq.
 * @param context Pointer to a SubGhzProtocolDecoderKeeloq instance
 * @param flipper_format Pointer to a FlipperFormat instance
 * @return SubGhzProtocolStatus
 */
SubGhzProtocolStatus
    subghz_protocol_decoder_keeloq_deserialize(void* context, FlipperFormat* flipper_format);

/**
 * Getting a textual representation of the received data.
 * @param context Pointer to a SubGhzProtocolDecoderKeeloq instance
 * @param output Resulting text
 */
void subghz_protocol_decoder_keeloq_get_string(void* context, FuriString* output);<|MERGE_RESOLUTION|>--- conflicted
+++ resolved
@@ -26,7 +26,6 @@
 void subghz_protocol_encoder_keeloq_free(void* context);
 
 /**
-<<<<<<< HEAD
  * Key generation from simple data.
  * @param context Pointer to a SubGhzProtocolEncoderKeeloq instance
  * @param flipper_format Pointer to a FlipperFormat instance
@@ -69,8 +68,6 @@
     SubGhzRadioPreset* preset);
 
 /**
-=======
->>>>>>> 47cc05da
  * Deserialize and generating an upload to send.
  * @param context Pointer to a SubGhzProtocolEncoderKeeloq instance
  * @param flipper_format Pointer to a FlipperFormat instance
