--- conflicted
+++ resolved
@@ -26,51 +26,6 @@
 void subghz_protocol_encoder_keeloq_free(void* context);
 
 /**
-<<<<<<< HEAD
- * Key generation from simple data.
- * @param context Pointer to a SubGhzProtocolEncoderKeeloq instance
- * @param flipper_format Pointer to a FlipperFormat instance
- * @param serial Serial number, 28 bit
- * @param btn Button number, 4 bit
- * @param cnt Counter value, 16 bit
- * @param manufacture_name Name of manufacturer's key
- * @param preset Modulation, SubGhzRadioPreset
- * @return true On success
- */
-bool subghz_protocol_keeloq_create_data(
-    void* context,
-    FlipperFormat* flipper_format,
-    uint32_t serial,
-    uint8_t btn,
-    uint16_t cnt,
-    const char* manufacture_name,
-    SubGhzRadioPreset* preset);
-
-/**
- * Key generation for BFT.
- * @param context Pointer to a SubGhzProtocolEncoderKeeloq instance
- * @param flipper_format Pointer to a FlipperFormat instance
- * @param serial Serial number, 28 bit
- * @param btn Button number, 4 bit
- * @param cnt Counter value, 16 bit
- * @param seed Seed value, 32 bit
- * @param manufacture_name Name of manufacturer's key
- * @param preset Modulation, SubGhzRadioPreset
- * @return true On success
- */
-bool subghz_protocol_keeloq_bft_create_data(
-    void* context,
-    FlipperFormat* flipper_format,
-    uint32_t serial,
-    uint8_t btn,
-    uint16_t cnt,
-    uint32_t seed,
-    const char* manufacture_name,
-    SubGhzRadioPreset* preset);
-
-/**
-=======
->>>>>>> 49dcf817
  * Deserialize and generating an upload to send.
  * @param context Pointer to a SubGhzProtocolEncoderKeeloq instance
  * @param flipper_format Pointer to a FlipperFormat instance
