#include "magellan.h"

#include "../blocks/const.h"
#include "../blocks/decoder.h"
#include "../blocks/encoder.h"
#include "../blocks/generic.h"
#include "../blocks/math.h"

#define TAG "SubGhzProtocolMagellan"

static const SubGhzBlockConst subghz_protocol_magellan_const = {
    .te_short = 200,
    .te_long = 400,
    .te_delta = 100,
    .min_count_bit_for_found = 32,
};

struct SubGhzProtocolDecoderMagellan {
    SubGhzProtocolDecoderBase base;

    SubGhzBlockDecoder decoder;
    SubGhzBlockGeneric generic;
    uint16_t header_count;
};

struct SubGhzProtocolEncoderMagellan {
    SubGhzProtocolEncoderBase base;

    SubGhzProtocolBlockEncoder encoder;
    SubGhzBlockGeneric generic;
};

typedef enum {
    MagellanDecoderStepReset = 0,
    MagellanDecoderStepCheckPreambula,
    MagellanDecoderStepFoundPreambula,
    MagellanDecoderStepSaveDuration,
    MagellanDecoderStepCheckDuration,
} MagellanDecoderStep;

const SubGhzProtocolDecoder subghz_protocol_magellan_decoder = {
    .alloc = subghz_protocol_decoder_magellan_alloc,
    .free = subghz_protocol_decoder_magellan_free,

    .feed = subghz_protocol_decoder_magellan_feed,
    .reset = subghz_protocol_decoder_magellan_reset,

    .get_hash_data = subghz_protocol_decoder_magellan_get_hash_data,
    .serialize = subghz_protocol_decoder_magellan_serialize,
    .deserialize = subghz_protocol_decoder_magellan_deserialize,
    .get_string = subghz_protocol_decoder_magellan_get_string,
};

const SubGhzProtocolEncoder subghz_protocol_magellan_encoder = {
    .alloc = subghz_protocol_encoder_magellan_alloc,
    .free = subghz_protocol_encoder_magellan_free,

    .deserialize = subghz_protocol_encoder_magellan_deserialize,
    .stop = subghz_protocol_encoder_magellan_stop,
    .yield = subghz_protocol_encoder_magellan_yield,
};

const SubGhzProtocol subghz_protocol_magellan = {
    .name = SUBGHZ_PROTOCOL_MAGELLAN_NAME,
    .type = SubGhzProtocolTypeStatic,
    .flag = SubGhzProtocolFlag_433 | SubGhzProtocolFlag_AM | SubGhzProtocolFlag_Decodable |
            SubGhzProtocolFlag_Load | SubGhzProtocolFlag_Save | SubGhzProtocolFlag_Send |
            SubGhzProtocolFlag_Magellan,

    .decoder = &subghz_protocol_magellan_decoder,
    .encoder = &subghz_protocol_magellan_encoder,

    .filter = SubGhzProtocolFilter_Magellan,
};

void* subghz_protocol_encoder_magellan_alloc(SubGhzEnvironment* environment) {
    UNUSED(environment);
    SubGhzProtocolEncoderMagellan* instance = malloc(sizeof(SubGhzProtocolEncoderMagellan));

    instance->base.protocol = &subghz_protocol_magellan;
    instance->generic.protocol_name = instance->base.protocol->name;

    instance->encoder.repeat = 10;
    instance->encoder.size_upload = 256;
    instance->encoder.upload = malloc(instance->encoder.size_upload * sizeof(LevelDuration));
    instance->encoder.is_running = false;
    return instance;
}

void subghz_protocol_encoder_magellan_free(void* context) {
    furi_assert(context);
    SubGhzProtocolEncoderMagellan* instance = context;
    free(instance->encoder.upload);
    free(instance);
}

/**
 * Generating an upload from data.
 * @param instance Pointer to a SubGhzProtocolEncoderMagellan instance
 * @return true On success
 */
static bool subghz_protocol_encoder_magellan_get_upload(SubGhzProtocolEncoderMagellan* instance) {
    furi_assert(instance);

    size_t index = 0;

    //Send header
    instance->encoder.upload[index++] =
        level_duration_make(true, (uint32_t)subghz_protocol_magellan_const.te_short * 4);
    instance->encoder.upload[index++] =
        level_duration_make(false, (uint32_t)subghz_protocol_magellan_const.te_short);
    for(uint8_t i = 0; i < 12; i++) {
        instance->encoder.upload[index++] =
            level_duration_make(true, (uint32_t)subghz_protocol_magellan_const.te_short);
        instance->encoder.upload[index++] =
            level_duration_make(false, (uint32_t)subghz_protocol_magellan_const.te_short);
    }
    instance->encoder.upload[index++] =
        level_duration_make(true, (uint32_t)subghz_protocol_magellan_const.te_short);
    instance->encoder.upload[index++] =
        level_duration_make(false, (uint32_t)subghz_protocol_magellan_const.te_long);

    //Send start bit
    instance->encoder.upload[index++] =
        level_duration_make(true, (uint32_t)subghz_protocol_magellan_const.te_long * 3);
    instance->encoder.upload[index++] =
        level_duration_make(false, (uint32_t)subghz_protocol_magellan_const.te_long);

    //Send key data
    for(uint8_t i = instance->generic.data_count_bit; i > 0; i--) {
        if(bit_read(instance->generic.data, i - 1)) {
            //send bit 1
            instance->encoder.upload[index++] =
                level_duration_make(true, (uint32_t)subghz_protocol_magellan_const.te_short);
            instance->encoder.upload[index++] =
                level_duration_make(false, (uint32_t)subghz_protocol_magellan_const.te_long);
        } else {
            //send bit 0
            instance->encoder.upload[index++] =
                level_duration_make(true, (uint32_t)subghz_protocol_magellan_const.te_long);
            instance->encoder.upload[index++] =
                level_duration_make(false, (uint32_t)subghz_protocol_magellan_const.te_short);
        }
    }

    //Send stop bit
    instance->encoder.upload[index++] =
        level_duration_make(true, (uint32_t)subghz_protocol_magellan_const.te_short);
    instance->encoder.upload[index++] =
        level_duration_make(false, (uint32_t)subghz_protocol_magellan_const.te_long * 100);

    instance->encoder.size_upload = index;
    return true;
}

SubGhzProtocolStatus
    subghz_protocol_encoder_magellan_deserialize(void* context, FlipperFormat* flipper_format) {
    furi_assert(context);
    SubGhzProtocolEncoderMagellan* instance = context;
    SubGhzProtocolStatus ret = SubGhzProtocolStatusError;
    do {
        ret = subghz_block_generic_deserialize_check_count_bit(
            &instance->generic,
            flipper_format,
            subghz_protocol_magellan_const.min_count_bit_for_found);
        if(ret != SubGhzProtocolStatusOk) {
            break;
        }
        //optional parameter parameter
        flipper_format_read_uint32(
            flipper_format, "Repeat", (uint32_t*)&instance->encoder.repeat, 1);

        if(!subghz_protocol_encoder_magellan_get_upload(instance)) {
            ret = SubGhzProtocolStatusErrorEncoderGetUpload;
            break;
        }
        instance->encoder.is_running = true;
    } while(false);

    return ret;
}

void subghz_protocol_encoder_magellan_stop(void* context) {
    SubGhzProtocolEncoderMagellan* instance = context;
    instance->encoder.is_running = false;
}

LevelDuration subghz_protocol_encoder_magellan_yield(void* context) {
    SubGhzProtocolEncoderMagellan* instance = context;

    if(instance->encoder.repeat == 0 || !instance->encoder.is_running) {
        instance->encoder.is_running = false;
        return level_duration_reset();
    }

    LevelDuration ret = instance->encoder.upload[instance->encoder.front];

    if(++instance->encoder.front == instance->encoder.size_upload) {
        instance->encoder.repeat--;
        instance->encoder.front = 0;
    }

    return ret;
}

void* subghz_protocol_decoder_magellan_alloc(SubGhzEnvironment* environment) {
    UNUSED(environment);
    SubGhzProtocolDecoderMagellan* instance = malloc(sizeof(SubGhzProtocolDecoderMagellan));
    instance->base.protocol = &subghz_protocol_magellan;
    instance->generic.protocol_name = instance->base.protocol->name;
    return instance;
}

void subghz_protocol_decoder_magellan_free(void* context) {
    furi_assert(context);
    SubGhzProtocolDecoderMagellan* instance = context;
    free(instance);
}

void subghz_protocol_decoder_magellan_reset(void* context) {
    furi_assert(context);
    SubGhzProtocolDecoderMagellan* instance = context;
    instance->decoder.parser_step = MagellanDecoderStepReset;
}

uint8_t subghz_protocol_magellan_crc8(uint8_t* data, size_t len) {
    uint8_t crc = 0x00;
    size_t i, j;
    for(i = 0; i < len; i++) {
        crc ^= data[i];
        for(j = 0; j < 8; j++) {
            if((crc & 0x80) != 0)
                crc = (uint8_t)((crc << 1) ^ 0x31);
            else
                crc <<= 1;
        }
    }
    return crc;
}

static bool subghz_protocol_magellan_check_crc(SubGhzProtocolDecoderMagellan* instance) {
    uint8_t data[3] = {
        instance->decoder.decode_data >> 24,
        instance->decoder.decode_data >> 16,
        instance->decoder.decode_data >> 8};
    return (instance->decoder.decode_data & 0xFF) ==
           subghz_protocol_magellan_crc8(data, sizeof(data));
}

void subghz_protocol_decoder_magellan_feed(void* context, bool level, uint32_t duration) {
    furi_assert(context);
    SubGhzProtocolDecoderMagellan* instance = context;

    switch(instance->decoder.parser_step) {
    case MagellanDecoderStepReset:
        if((level) && (DURATION_DIFF(duration, subghz_protocol_magellan_const.te_short) <
                       subghz_protocol_magellan_const.te_delta)) {
            instance->decoder.parser_step = MagellanDecoderStepCheckPreambula;
            instance->decoder.te_last = duration;
            instance->header_count = 0;
        }
        break;

    case MagellanDecoderStepCheckPreambula:
        if(level) {
            instance->decoder.te_last = duration;
        } else {
            if((DURATION_DIFF(instance->decoder.te_last, subghz_protocol_magellan_const.te_short) <
                subghz_protocol_magellan_const.te_delta) &&
               (DURATION_DIFF(duration, subghz_protocol_magellan_const.te_short) <
                subghz_protocol_magellan_const.te_delta)) {
                // Found header
                instance->header_count++;
            } else if(
                (DURATION_DIFF(instance->decoder.te_last, subghz_protocol_magellan_const.te_short) <
                 subghz_protocol_magellan_const.te_delta) &&
                (DURATION_DIFF(duration, subghz_protocol_magellan_const.te_long) <
                 subghz_protocol_magellan_const.te_delta * 2) &&
                (instance->header_count > 10)) {
                instance->decoder.parser_step = MagellanDecoderStepFoundPreambula;
            } else {
                instance->decoder.parser_step = MagellanDecoderStepReset;
            }
        }
        break;

    case MagellanDecoderStepFoundPreambula:
        if(level) {
            instance->decoder.te_last = duration;
        } else {
            if((DURATION_DIFF(
                    instance->decoder.te_last, subghz_protocol_magellan_const.te_short * 6) <
                subghz_protocol_magellan_const.te_delta * 3) &&
               (DURATION_DIFF(duration, subghz_protocol_magellan_const.te_long) <
                subghz_protocol_magellan_const.te_delta * 2)) {
                instance->decoder.parser_step = MagellanDecoderStepSaveDuration;
                instance->decoder.decode_data = 0;
                instance->decoder.decode_count_bit = 0;
            } else {
                instance->decoder.parser_step = MagellanDecoderStepReset;
            }
        }
        break;

    case MagellanDecoderStepSaveDuration:
        if(level) {
            instance->decoder.te_last = duration;
            instance->decoder.parser_step = MagellanDecoderStepCheckDuration;
        } else {
            instance->decoder.parser_step = MagellanDecoderStepReset;
        }
        break;

    case MagellanDecoderStepCheckDuration:
        if(!level) {
            if((DURATION_DIFF(instance->decoder.te_last, subghz_protocol_magellan_const.te_short) <
                subghz_protocol_magellan_const.te_delta) &&
               (DURATION_DIFF(duration, subghz_protocol_magellan_const.te_long) <
                subghz_protocol_magellan_const.te_delta)) {
                subghz_protocol_blocks_add_bit(&instance->decoder, 1);
                instance->decoder.parser_step = MagellanDecoderStepSaveDuration;
            } else if(
                (DURATION_DIFF(instance->decoder.te_last, subghz_protocol_magellan_const.te_long) <
                 subghz_protocol_magellan_const.te_delta) &&
                (DURATION_DIFF(duration, subghz_protocol_magellan_const.te_short) <
                 subghz_protocol_magellan_const.te_delta)) {
                subghz_protocol_blocks_add_bit(&instance->decoder, 0);
                instance->decoder.parser_step = MagellanDecoderStepSaveDuration;
            } else if(duration >= (subghz_protocol_magellan_const.te_long * 3)) {
                //Found stop bit
                if((instance->decoder.decode_count_bit ==
                    subghz_protocol_magellan_const.min_count_bit_for_found) &&
                   subghz_protocol_magellan_check_crc(instance)) {
                    instance->generic.data = instance->decoder.decode_data;
                    instance->generic.data_count_bit = instance->decoder.decode_count_bit;
                    if(instance->base.callback)
                        instance->base.callback(&instance->base, instance->base.context);
                }
                instance->decoder.decode_data = 0;
                instance->decoder.decode_count_bit = 0;
                instance->decoder.parser_step = MagellanDecoderStepReset;
            } else {
                instance->decoder.parser_step = MagellanDecoderStepReset;
            }
        } else {
            instance->decoder.parser_step = MagellanDecoderStepReset;
        }
        break;
    }
}

/** 
 * Analysis of received data
 * @param instance Pointer to a SubGhzBlockGeneric* instance
 */
static void subghz_protocol_magellan_check_remote_controller(SubGhzBlockGeneric* instance) {
    /*
*   package 32b            data 24b           CRC8
*   0x037AE4828 => 001101111010111001001000 00101000
*   
*   0x037AE48 (flipped in reverse bit sequence) => 0x1275EC
*
*   0x1275EC =>  0x12-event codes, 0x75EC-serial (dec 117236)
*
* Event codes consist of two parts:
* - The upper nibble (bits 7-4) represents the event type:
*     - 0x00: Nothing
*     - 0x01: Door
*     - 0x02: Motion
*     - 0x03: Smoke Alarm
*     - 0x04: REM1
*     - 0x05: REM1 with subtype Off1
*     - 0x06: REM2
*     - 0x07: REM2 with subtype Off1
*     - Others: Unknown
* - The lower nibble (bits 3-0) represents the event subtype, which varies based on the model type:
*     - If the model type is greater than 0x03 (e.g., REM1 or REM2):
*         - 0x00: Arm1
*         - 0x01: Btn1
*         - 0x02: Btn2
*         - 0x03: Btn3
*         - 0x08: Reset
*         - 0x09: LowBatt
*         - 0x0A: BattOk
*         - 0x0B: Learn
*         - Others: Unknown
*     - Otherwise:
*         - 0x00: Sealed
*         - 0x01: Alarm
*         - 0x02: Tamper
*         - 0x03: Alarm + Tamper
*         - 0x08: Reset
*         - 0x09: LowBatt
*         - 0x0A: BattOk
*         - 0x0B: Learn
*         - Others: Unknown
*
*/
    uint64_t data_rev = subghz_protocol_blocks_reverse_key(instance->data >> 8, 24);
    instance->serial = data_rev & 0xFFFF;
    instance->btn = (data_rev >> 16) & 0xFF;
}

static void subghz_protocol_magellan_get_event_serialize(uint8_t event, FuriString* output) {
<<<<<<< HEAD
    furi_string_cat_printf(
        output,
        "%s%s%s%s%s%s%s%s",
        ((event >> 4) & 0x1 ? (event & 0x1 ? " Open" : " Close") :
                              (event & 0x1 ? " Motion" : " Ok")),
        ((event >> 1) & 0x1 ? ", Tamper On\n(Alarm)" : ""),
        ((event >> 2) & 0x1 ? ", ?" : ""),
        ((event >> 3) & 0x1 ? ", Power On" : ""),
        ((event >> 4) & 0x1 ? ", MT:Wireless_Reed" : ""),
        ((event >> 5) & 0x1 ? ", MT:Motion_\nSensor" : ""),
        ((event >> 6) & 0x1 ? ", ?" : ""),
        ((event >> 7) & 0x1 ? ", ?" : ""));
=======
    const char* event_type;
    const char* event_subtype;

    switch ((event >> 4) & 0x0F) {
        case 0x00: event_type = "Nothing"; break;
        case 0x01: event_type = "Door"; break;
        case 0x02: event_type = "Motion"; break;
        case 0x03: event_type = "Smoke Alarm"; break;
        case 0x04: event_type = "REM1"; break;
        case 0x05: 
            event_type = "REM1"; 
            event_subtype = "Off1"; 
            furi_string_cat_printf(output, "%s - %s", event_type, event_subtype);
            return;
        case 0x06: 
            event_type = "REM2"; 
            event_subtype = "Off1"; 
            furi_string_cat_printf(output, "%s - %s", event_type, event_subtype);
            return;
        default: event_type = "Unknown"; break;
    }

    switch (event & 0x0F) {
        case 0x00: 
            event_subtype = (((event >> 4) & 0x0F) > 0x03) ? "Arm1" : "Sealed"; 
            break;
        case 0x01: 
            event_subtype = (((event >> 4) & 0x0F) > 0x03) ? "Btn1" : "Alarm"; 
            break;
        case 0x02: 
            event_subtype = (((event >> 4) & 0x0F) > 0x03) ? "Btn2" : "Tamper"; 
            break;
        case 0x03: 
            event_subtype = (((event >> 4) & 0x0F) > 0x03) ? "Btn3" : "Alarm + Tamper"; 
            break;
        case 0x08: event_subtype = "Reset"; break;
        case 0x09: event_subtype = "LowBatt"; break;
        case 0x0A: event_subtype = "BattOk"; break;
        case 0x0B: event_subtype = "Learn"; break;
        default: event_subtype = "Unknown"; break;
    }

    furi_string_cat_printf(output, "%s - %s", event_type, event_subtype);
>>>>>>> 33cf554f
}

uint32_t subghz_protocol_decoder_magellan_get_hash_data(void* context) {
    furi_assert(context);
    SubGhzProtocolDecoderMagellan* instance = context;
    return subghz_protocol_blocks_get_hash_data_long(
        &instance->decoder, (instance->decoder.decode_count_bit / 8) + 1);
}

SubGhzProtocolStatus subghz_protocol_decoder_magellan_serialize(
    void* context,
    FlipperFormat* flipper_format,
    SubGhzRadioPreset* preset) {
    furi_assert(context);
    SubGhzProtocolDecoderMagellan* instance = context;
    return subghz_block_generic_serialize(&instance->generic, flipper_format, preset);
}

SubGhzProtocolStatus
    subghz_protocol_decoder_magellan_deserialize(void* context, FlipperFormat* flipper_format) {
    furi_assert(context);
    SubGhzProtocolDecoderMagellan* instance = context;
    return subghz_block_generic_deserialize_check_count_bit(
        &instance->generic,
        flipper_format,
        subghz_protocol_magellan_const.min_count_bit_for_found);
}

void subghz_protocol_decoder_magellan_get_string(void* context, FuriString* output) {
    furi_assert(context);
    SubGhzProtocolDecoderMagellan* instance = context;
    subghz_protocol_magellan_check_remote_controller(&instance->generic);
    furi_string_cat_printf(
        output,
        "%s %dbit\r\n"
        "Key:0x%08lX\r\n"
        "Sn:%03ld%03ld, Event:0x%02X\r\n"
        "Stat:",
        instance->generic.protocol_name,
        instance->generic.data_count_bit,
        (uint32_t)(instance->generic.data & 0xFFFFFFFF),
        (instance->generic.serial >> 8) & 0xFF,
        instance->generic.serial & 0xFF,
        instance->generic.btn);

    subghz_protocol_magellan_get_event_serialize(instance->generic.btn, output);
}<|MERGE_RESOLUTION|>--- conflicted
+++ resolved
@@ -64,8 +64,7 @@
     .name = SUBGHZ_PROTOCOL_MAGELLAN_NAME,
     .type = SubGhzProtocolTypeStatic,
     .flag = SubGhzProtocolFlag_433 | SubGhzProtocolFlag_AM | SubGhzProtocolFlag_Decodable |
-            SubGhzProtocolFlag_Load | SubGhzProtocolFlag_Save | SubGhzProtocolFlag_Send |
-            SubGhzProtocolFlag_Magellan,
+            SubGhzProtocolFlag_Load | SubGhzProtocolFlag_Save | SubGhzProtocolFlag_Send,
 
     .decoder = &subghz_protocol_magellan_decoder,
     .encoder = &subghz_protocol_magellan_encoder,
@@ -402,20 +401,6 @@
 }
 
 static void subghz_protocol_magellan_get_event_serialize(uint8_t event, FuriString* output) {
-<<<<<<< HEAD
-    furi_string_cat_printf(
-        output,
-        "%s%s%s%s%s%s%s%s",
-        ((event >> 4) & 0x1 ? (event & 0x1 ? " Open" : " Close") :
-                              (event & 0x1 ? " Motion" : " Ok")),
-        ((event >> 1) & 0x1 ? ", Tamper On\n(Alarm)" : ""),
-        ((event >> 2) & 0x1 ? ", ?" : ""),
-        ((event >> 3) & 0x1 ? ", Power On" : ""),
-        ((event >> 4) & 0x1 ? ", MT:Wireless_Reed" : ""),
-        ((event >> 5) & 0x1 ? ", MT:Motion_\nSensor" : ""),
-        ((event >> 6) & 0x1 ? ", ?" : ""),
-        ((event >> 7) & 0x1 ? ", ?" : ""));
-=======
     const char* event_type;
     const char* event_subtype;
 
@@ -459,7 +444,6 @@
     }
 
     furi_string_cat_printf(output, "%s - %s", event_type, event_subtype);
->>>>>>> 33cf554f
 }
 
 uint32_t subghz_protocol_decoder_magellan_get_hash_data(void* context) {
