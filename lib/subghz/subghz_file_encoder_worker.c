#include "subghz_file_encoder_worker.h"

#include <toolbox/stream/stream.h>
#include <flipper_format/flipper_format.h>
#include <flipper_format/flipper_format_i.h>
#include <lib/subghz/devices/devices.h>

#define TAG "SubGhzFileEncoderWorker"

#define SUBGHZ_FILE_ENCODER_LOAD 512

struct SubGhzFileEncoderWorker {
    FuriThread* thread;
    FuriStreamBuffer* stream;

    Storage* storage;
    FlipperFormat* flipper_format;

    volatile bool worker_running;
    volatile bool worker_stopping;
<<<<<<< HEAD
    bool level;
=======
>>>>>>> 634e841c
    bool is_storage_slow;
    FuriString* str_data;
    FuriString* file_path;
    const SubGhzDevice* device;

    SubGhzFileEncoderWorkerCallbackEnd callback_end;
    void* context_end;
};

void subghz_file_encoder_worker_callback_end(
    SubGhzFileEncoderWorker* instance,
    SubGhzFileEncoderWorkerCallbackEnd callback_end,
    void* context_end) {
    furi_assert(instance);
    furi_assert(callback_end);
    instance->callback_end = callback_end;
    instance->context_end = context_end;
}

void subghz_file_encoder_worker_add_level_duration(
    SubGhzFileEncoderWorker* instance,
    int32_t duration) {
    size_t ret = furi_stream_buffer_send(instance->stream, &duration, sizeof(int32_t), 100);
    if(sizeof(int32_t) != ret) FURI_LOG_E(TAG, "Invalid add duration in the stream");
}

bool subghz_file_encoder_worker_data_parse(SubGhzFileEncoderWorker* instance, const char* strStart) {
    char* str1;
    int32_t temp_ds = 0;
    bool res = false;
    // Line sample: "RAW_Data: -1, 2, -2..."

    // Look for a key in the line
    str1 = strstr(strStart, "RAW_Data: ");

    if(str1 != NULL) {
        // Skip key
        str1 = strchr(str1, ' ');

        // Check that there is still an element in the line
        while(strchr(str1, ' ') != NULL) {
            str1 = strchr(str1, ' ');

            // Skip space
            str1 += 1;
            //
            temp_ds = atoi(str1);
            if((temp_ds < -1000000) || (temp_ds > 1000000)) {
                if(temp_ds > 0) {
                    subghz_file_encoder_worker_add_level_duration(instance, (int32_t)100);
                } else {
                    subghz_file_encoder_worker_add_level_duration(instance, (int32_t)-100);
                }
                //FURI_LOG_I("PARSE", "Number overflow - %d", atoi(str1));
            } else {
                subghz_file_encoder_worker_add_level_duration(instance, temp_ds);
            }
        }
        res = true;
    }
    return res;
}

void subghz_file_encoder_worker_get_text_progress(
    SubGhzFileEncoderWorker* instance,
    FuriString* output) {
    UNUSED(output);
    Stream* stream = flipper_format_get_raw_stream(instance->flipper_format);
    size_t total_size = stream_size(stream);
    size_t current_offset = stream_tell(stream);
    size_t buffer_avail = furi_stream_buffer_bytes_available(instance->stream);

    furi_string_printf(output, "%03u%%", 100 * (current_offset - buffer_avail) / total_size);
}

LevelDuration subghz_file_encoder_worker_get_level_duration(void* context) {
    furi_assert(context);
    SubGhzFileEncoderWorker* instance = context;
    int32_t duration;
    int ret = furi_stream_buffer_receive(instance->stream, &duration, sizeof(int32_t), 0);
    if(ret == sizeof(int32_t)) {
        LevelDuration level_duration = {.level = LEVEL_DURATION_RESET};
        if(duration < 0) {
            level_duration = level_duration_make(false, -duration);
        } else if(duration > 0) {
            level_duration = level_duration_make(true, duration);
        } else if(duration == 0) { //-V547
            level_duration = level_duration_reset();
            FURI_LOG_I(TAG, "Stop transmission");
            instance->worker_stopping = true;
        }
        return level_duration;
    } else {
        instance->is_storage_slow = true;
        return level_duration_wait();
    }
}

/** Worker thread
 * 
 * @param context 
 * @return exit code 
 */
static int32_t subghz_file_encoder_worker_thread(void* context) {
    SubGhzFileEncoderWorker* instance = context;
    FURI_LOG_I(TAG, "Worker start");
    bool res = false;
    instance->is_storage_slow = false;
    Stream* stream = flipper_format_get_raw_stream(instance->flipper_format);
    do {
        if(!flipper_format_file_open_existing(
               instance->flipper_format, furi_string_get_cstr(instance->file_path))) {
            FURI_LOG_E(
                TAG,
                "Unable to open file for read: %s",
                furi_string_get_cstr(instance->file_path));
            break;
        }
        if(!flipper_format_read_string(instance->flipper_format, "Protocol", instance->str_data)) {
            FURI_LOG_E(TAG, "Missing Protocol");
            break;
        }

        //skip the end of the previous line "\n"
        stream_seek(stream, 1, StreamOffsetFromCurrent);
        res = true;
        instance->worker_stopping = false;
        FURI_LOG_I(TAG, "Start transmission");
    } while(0);

    while(res && instance->worker_running) {
        size_t stream_free_byte = furi_stream_buffer_spaces_available(instance->stream);
        if((stream_free_byte / sizeof(int32_t)) >= SUBGHZ_FILE_ENCODER_LOAD) {
            if(stream_read_line(stream, instance->str_data)) {
                furi_string_trim(instance->str_data);
                if(!subghz_file_encoder_worker_data_parse(
                       instance, furi_string_get_cstr(instance->str_data))) {
                    subghz_file_encoder_worker_add_level_duration(instance, LEVEL_DURATION_RESET);
                    break;
                }
            } else {
                subghz_file_encoder_worker_add_level_duration(instance, LEVEL_DURATION_RESET);
                break;
            }
        } else {
            furi_delay_ms(1);
        }
    }
    //waiting for the end of the transfer
    if(instance->is_storage_slow) {
        FURI_LOG_E(TAG, "Storage is slow");
    }

    FURI_LOG_I(TAG, "End read file");
    while(instance->device && !subghz_devices_is_async_complete_tx(instance->device) &&
          instance->worker_running) {
        furi_delay_ms(5);
    }

    FURI_LOG_I(TAG, "End transmission");
    while(instance->worker_running) {
        if(instance->worker_stopping) {
            if(instance->callback_end) instance->callback_end(instance->context_end);
        }
        furi_delay_ms(50);
    }
    flipper_format_file_close(instance->flipper_format);

    FURI_LOG_I(TAG, "Worker stop");
    return 0;
}

SubGhzFileEncoderWorker* subghz_file_encoder_worker_alloc() {
    SubGhzFileEncoderWorker* instance = malloc(sizeof(SubGhzFileEncoderWorker));

    instance->thread =
        furi_thread_alloc_ex("SubGhzFEWorker", 2048, subghz_file_encoder_worker_thread, instance);
    instance->stream = furi_stream_buffer_alloc(sizeof(int32_t) * 2048, sizeof(int32_t));

    instance->storage = furi_record_open(RECORD_STORAGE);
    instance->flipper_format = flipper_format_file_alloc(instance->storage);

    instance->str_data = furi_string_alloc();
    instance->file_path = furi_string_alloc();
<<<<<<< HEAD
    instance->level = false;
=======
>>>>>>> 634e841c
    instance->worker_stopping = true;

    return instance;
}

void subghz_file_encoder_worker_free(SubGhzFileEncoderWorker* instance) {
    furi_assert(instance);

    furi_stream_buffer_free(instance->stream);
    furi_thread_free(instance->thread);

    furi_string_free(instance->str_data);
    furi_string_free(instance->file_path);

    flipper_format_free(instance->flipper_format);
    furi_record_close(RECORD_STORAGE);

    free(instance);
}

bool subghz_file_encoder_worker_start(
    SubGhzFileEncoderWorker* instance,
    const char* file_path,
    const char* radio_device_name) {
    furi_assert(instance);
    furi_assert(!instance->worker_running);

    furi_stream_buffer_reset(instance->stream);
    furi_string_set(instance->file_path, file_path);
    if(radio_device_name) {
        instance->device = subghz_devices_get_by_name(radio_device_name);
    }
    instance->worker_running = true;
    furi_thread_start(instance->thread);

    return true;
}

void subghz_file_encoder_worker_stop(SubGhzFileEncoderWorker* instance) {
    furi_assert(instance);
    furi_assert(instance->worker_running);

    instance->worker_running = false;
    furi_thread_join(instance->thread);
}

bool subghz_file_encoder_worker_is_running(SubGhzFileEncoderWorker* instance) {
    furi_assert(instance);
    return instance->worker_running;
}<|MERGE_RESOLUTION|>--- conflicted
+++ resolved
@@ -18,10 +18,6 @@
 
     volatile bool worker_running;
     volatile bool worker_stopping;
-<<<<<<< HEAD
-    bool level;
-=======
->>>>>>> 634e841c
     bool is_storage_slow;
     FuriString* str_data;
     FuriString* file_path;
@@ -206,10 +202,6 @@
 
     instance->str_data = furi_string_alloc();
     instance->file_path = furi_string_alloc();
-<<<<<<< HEAD
-    instance->level = false;
-=======
->>>>>>> 634e841c
     instance->worker_stopping = true;
 
     return instance;
