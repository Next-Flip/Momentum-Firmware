#include "subghz_file_encoder_worker.h"

#include <toolbox/stream/stream.h>
#include <flipper_format/flipper_format.h>
#include <flipper_format/flipper_format_i.h>

#define TAG "SubGhzFileEncoderWorker"

#define SUBGHZ_FILE_ENCODER_LOAD 512

struct SubGhzFileEncoderWorker {
    FuriThread* thread;
    FuriStreamBuffer* stream;

    Storage* storage;
    FlipperFormat* flipper_format;

    volatile bool worker_running;
    volatile bool worker_stoping;
    bool level;
    FuriString* str_data;
    FuriString* file_path;

    SubGhzFileEncoderWorkerCallbackEnd callback_end;
    void* context_end;
};

void subghz_file_encoder_worker_callback_end(
    SubGhzFileEncoderWorker* instance,
    SubGhzFileEncoderWorkerCallbackEnd callback_end,
    void* context_end) {
    furi_assert(instance);
    furi_assert(callback_end);
    instance->callback_end = callback_end;
    instance->context_end = context_end;
}

void subghz_file_encoder_worker_add_level_duration(
    SubGhzFileEncoderWorker* instance,
    int32_t duration) {
    bool res = true;
    if(duration < 0 && !instance->level) {
        res = false;
    } else if(duration > 0 && instance->level) {
        res = false;
    }

    if(res) {
        instance->level = !instance->level;
        furi_stream_buffer_send(instance->stream, &duration, sizeof(int32_t), 100);
    } else {
        FURI_LOG_E(TAG, "Invalid level in the stream");
    }
}

bool subghz_file_encoder_worker_data_parse(SubGhzFileEncoderWorker* instance, const char* strStart) {
    char* str1;
    bool res = false;
    // Line sample: "RAW_Data: -1, 2, -2..."

    // Look for a key in the line
    str1 = strstr(strStart, "RAW_Data: ");

    if(str1 != NULL) {
        // Skip key
        str1 = strchr(str1, ' ');

        // Check that there is still an element in the line
        while(strchr(str1, ' ') != NULL) {
            str1 = strchr(str1, ' ');

            // Skip space
            str1 += 1;
            subghz_file_encoder_worker_add_level_duration(instance, atoi(str1));
        }
        res = true;
    }
    return res;
}

void subghz_file_encoder_worker_get_text_progress(
    SubGhzFileEncoderWorker* instance,
    FuriString* output) {
    UNUSED(output);
    Stream* stream = flipper_format_get_raw_stream(instance->flipper_format);
    size_t total_size = stream_size(stream);
    size_t current_offset = stream_tell(stream);
<<<<<<< HEAD
    size_t buffer_avail = xStreamBufferBytesAvailable(instance->stream);
=======
    size_t buffer_avail = furi_stream_buffer_bytes_available(instance->stream);
>>>>>>> aedde45d

    furi_string_printf(output, "%03u%%", 100 * (current_offset - buffer_avail) / total_size);
}

LevelDuration subghz_file_encoder_worker_get_level_duration(void* context) {
    furi_assert(context);
    SubGhzFileEncoderWorker* instance = context;
    int32_t duration;
    int ret = furi_stream_buffer_receive(instance->stream, &duration, sizeof(int32_t), 0);
    if(ret == sizeof(int32_t)) {
        LevelDuration level_duration = {.level = LEVEL_DURATION_RESET};
        if(duration < 0) {
            level_duration = level_duration_make(false, duration * -1);
        } else if(duration > 0) {
            level_duration = level_duration_make(true, duration);
        } else if(duration == 0) {
            level_duration = level_duration_reset();
            FURI_LOG_I(TAG, "Stop transmission");
            instance->worker_stoping = true;
        }
        return level_duration;
    } else {
        FURI_LOG_E(TAG, "Slow flash read");
        return level_duration_wait();
    }
}

/** Worker thread
 * 
 * @param context 
 * @return exit code 
 */
static int32_t subghz_file_encoder_worker_thread(void* context) {
    SubGhzFileEncoderWorker* instance = context;
    FURI_LOG_I(TAG, "Worker start");
    bool res = false;
    Stream* stream = flipper_format_get_raw_stream(instance->flipper_format);
    do {
        if(!flipper_format_file_open_existing(
               instance->flipper_format, furi_string_get_cstr(instance->file_path))) {
            FURI_LOG_E(
                TAG,
                "Unable to open file for read: %s",
                furi_string_get_cstr(instance->file_path));
            break;
        }
        if(!flipper_format_read_string(instance->flipper_format, "Protocol", instance->str_data)) {
            FURI_LOG_E(TAG, "Missing Protocol");
            break;
        }

        //skip the end of the previous line "\n"
        stream_seek(stream, 1, StreamOffsetFromCurrent);
        res = true;
        instance->worker_stoping = false;
        FURI_LOG_I(TAG, "Start transmission");
    } while(0);

    while(res && instance->worker_running) {
        size_t stream_free_byte = furi_stream_buffer_spaces_available(instance->stream);
        if((stream_free_byte / sizeof(int32_t)) >= SUBGHZ_FILE_ENCODER_LOAD) {
            if(stream_read_line(stream, instance->str_data)) {
                furi_string_trim(instance->str_data);
                if(!subghz_file_encoder_worker_data_parse(
                       instance, furi_string_get_cstr(instance->str_data))) {
                    //to stop DMA correctly
                    subghz_file_encoder_worker_add_level_duration(instance, LEVEL_DURATION_RESET);
                    subghz_file_encoder_worker_add_level_duration(instance, LEVEL_DURATION_RESET);

                    break;
                }
            } else {
                subghz_file_encoder_worker_add_level_duration(instance, LEVEL_DURATION_RESET);
                subghz_file_encoder_worker_add_level_duration(instance, LEVEL_DURATION_RESET);
                break;
            }
        }
        furi_delay_ms(5);
    }
    //waiting for the end of the transfer
    FURI_LOG_I(TAG, "End read file");
    while(!furi_hal_subghz_is_async_tx_complete() && instance->worker_running) {
        furi_delay_ms(5);
    }
    FURI_LOG_I(TAG, "End transmission");
    while(instance->worker_running) {
        if(instance->worker_stoping) {
            if(instance->callback_end) instance->callback_end(instance->context_end);
        }
        furi_delay_ms(50);
    }
    flipper_format_file_close(instance->flipper_format);

    FURI_LOG_I(TAG, "Worker stop");
    return 0;
}

SubGhzFileEncoderWorker* subghz_file_encoder_worker_alloc() {
    SubGhzFileEncoderWorker* instance = malloc(sizeof(SubGhzFileEncoderWorker));

    instance->thread = furi_thread_alloc();
    furi_thread_set_name(instance->thread, "SubGhzFEWorker");
    furi_thread_set_stack_size(instance->thread, 2048);
    furi_thread_set_context(instance->thread, instance);
    furi_thread_set_callback(instance->thread, subghz_file_encoder_worker_thread);
    instance->stream = furi_stream_buffer_alloc(sizeof(int32_t) * 2048, sizeof(int32_t));

    instance->storage = furi_record_open(RECORD_STORAGE);
    instance->flipper_format = flipper_format_file_alloc(instance->storage);

    instance->str_data = furi_string_alloc();
    instance->file_path = furi_string_alloc();
    instance->level = false;
    instance->worker_stoping = true;

    return instance;
}

void subghz_file_encoder_worker_free(SubGhzFileEncoderWorker* instance) {
    furi_assert(instance);

    furi_stream_buffer_free(instance->stream);
    furi_thread_free(instance->thread);

    furi_string_free(instance->str_data);
    furi_string_free(instance->file_path);

    flipper_format_free(instance->flipper_format);
    furi_record_close(RECORD_STORAGE);

    free(instance);
}

bool subghz_file_encoder_worker_start(SubGhzFileEncoderWorker* instance, const char* file_path) {
    furi_assert(instance);
    furi_assert(!instance->worker_running);

    furi_stream_buffer_reset(instance->stream);
    furi_string_set(instance->file_path, file_path);
    instance->worker_running = true;
    furi_thread_start(instance->thread);

    return true;
}

void subghz_file_encoder_worker_stop(SubGhzFileEncoderWorker* instance) {
    furi_assert(instance);
    furi_assert(instance->worker_running);

    instance->worker_running = false;
    furi_thread_join(instance->thread);
}

bool subghz_file_encoder_worker_is_running(SubGhzFileEncoderWorker* instance) {
    furi_assert(instance);
    return instance->worker_running;
}<|MERGE_RESOLUTION|>--- conflicted
+++ resolved
@@ -85,11 +85,7 @@
     Stream* stream = flipper_format_get_raw_stream(instance->flipper_format);
     size_t total_size = stream_size(stream);
     size_t current_offset = stream_tell(stream);
-<<<<<<< HEAD
-    size_t buffer_avail = xStreamBufferBytesAvailable(instance->stream);
-=======
     size_t buffer_avail = furi_stream_buffer_bytes_available(instance->stream);
->>>>>>> aedde45d
 
     furi_string_printf(output, "%03u%%", 100 * (current_offset - buffer_avail) / total_size);
 }
