#include "subghz_setting.h"
#include "types.h" // IWYU pragma: keep

#include <furi.h>
#include <lib/subghz/devices/cc1101_configs.h>

#define TAG "SubGhzSetting"

<<<<<<< HEAD
=======
#define SUBGHZ_SETTING_FILE_TYPE    "Flipper SubGhz Setting File"
#define SUBGHZ_SETTING_FILE_VERSION 1

>>>>>>> ffa3996a
#define FREQUENCY_FLAG_DEFAULT (1 << 31)
#define FREQUENCY_MASK         (0xFFFFFFFF ^ FREQUENCY_FLAG_DEFAULT)

/* Default */
static const uint32_t subghz_frequency_list[] = {
    /* 300 - 348 */
    300000000,
    302757000,
    303875000,
    303900000,
    304250000,
    307000000,
    307500000,
    307800000,
    309000000,
    310000000,
    312000000,
    312100000,
    312200000,
    313000000,
    313850000,
    314000000,
    314350000,
    314980000,
    315000000,
    318000000,
    330000000,
    345000000,
    348000000,
    350000000,

    /* 387 - 464 */
    387000000,
    390000000,
    418000000,
    430000000,
    430500000,
    431000000,
    431500000,
    433075000, /* LPD433 first */
    433220000,
    433420000,
    433657070,
    433889000,
    433920000 | FREQUENCY_FLAG_DEFAULT, /* LPD433 mid */
    434075000,
    434176948,
    434190000,
    434390000,
    434420000,
    434620000,
    434775000, /* LPD433 last channels */
    438900000,
    440175000,
    464000000,
    467750000,

    /* 779 - 928 */
    779000000,
    868350000,
    868400000,
    868800000,
    868950000,
    906400000,
    915000000,
    925000000,
    928000000,
    0,
};

static const uint32_t subghz_hopper_frequency_list[] = {
    310000000,
    315000000,
    318000000,
    418000000,
    433920000,
    868350000,
    0,
};

typedef struct {
    FuriString* custom_preset_name;
    uint8_t* custom_preset_data;
    size_t custom_preset_data_size;
} SubGhzSettingCustomPresetItem;

ARRAY_DEF(SubGhzSettingCustomPresetItemArray, SubGhzSettingCustomPresetItem, M_POD_OPLIST)

#define M_OPL_SubGhzSettingCustomPresetItemArray_t() \
    ARRAY_OPLIST(SubGhzSettingCustomPresetItemArray, M_POD_OPLIST)

typedef struct {
    SubGhzSettingCustomPresetItemArray_t data;
} SubGhzSettingCustomPresetStruct;

struct SubGhzSetting {
    FrequencyList_t frequencies;
    FrequencyList_t hopper_frequencies;
    SubGhzSettingCustomPresetStruct* preset;
};

SubGhzSetting* subghz_setting_alloc(void) {
    SubGhzSetting* instance = malloc(sizeof(SubGhzSetting));
    FrequencyList_init(instance->frequencies);
    FrequencyList_init(instance->hopper_frequencies);
    instance->preset = malloc(sizeof(SubGhzSettingCustomPresetStruct));
    SubGhzSettingCustomPresetItemArray_init(instance->preset->data);
    return instance;
}

static void subghz_setting_preset_reset(SubGhzSetting* instance) {
    for
        M_EACH(item, instance->preset->data, SubGhzSettingCustomPresetItemArray_t) {
            furi_string_free(item->custom_preset_name);
            free(item->custom_preset_data);
        }
    SubGhzSettingCustomPresetItemArray_reset(instance->preset->data);
}

void subghz_setting_free(SubGhzSetting* instance) {
    furi_check(instance);
    FrequencyList_clear(instance->frequencies);
    FrequencyList_clear(instance->hopper_frequencies);
    for
        M_EACH(item, instance->preset->data, SubGhzSettingCustomPresetItemArray_t) {
            furi_string_free(item->custom_preset_name);
            free(item->custom_preset_data);
        }
    SubGhzSettingCustomPresetItemArray_clear(instance->preset->data);
    free(instance->preset);
    free(instance);
}

static void subghz_setting_load_default_preset(
    SubGhzSetting* instance,
    const char* preset_name,
    const uint8_t* preset_data) {
    furi_assert(instance);
    furi_assert(preset_data);
    uint32_t preset_data_count = 0;
    SubGhzSettingCustomPresetItem* item =
        SubGhzSettingCustomPresetItemArray_push_raw(instance->preset->data);

    item->custom_preset_name = furi_string_alloc();
    furi_string_set(item->custom_preset_name, preset_name);

    while(preset_data[preset_data_count]) {
        preset_data_count += 2;
    }
    preset_data_count += 2;
    item->custom_preset_data_size = sizeof(uint8_t) * preset_data_count + sizeof(uint8_t) * 8;
    item->custom_preset_data = malloc(item->custom_preset_data_size);
    //load preset register + pa table
    memcpy(&item->custom_preset_data[0], &preset_data[0], item->custom_preset_data_size);
}

static void subghz_setting_load_frequencies(FrequencyList_t list, const uint32_t* frequencies) {
    while(*frequencies) {
        FrequencyList_push_back(list, *frequencies);
        frequencies++;
    }
}

static void subghz_setting_load_default_region(SubGhzSetting* instance) {
    furi_assert(instance);

    FrequencyList_reset(instance->frequencies);
    FrequencyList_reset(instance->hopper_frequencies);
    subghz_setting_preset_reset(instance);

    subghz_setting_load_default_preset(
        instance, "AM270", subghz_device_cc1101_preset_ook_270khz_async_regs);
    subghz_setting_load_default_preset(
        instance, "AM650", subghz_device_cc1101_preset_ook_650khz_async_regs);
    subghz_setting_load_default_preset(
        instance, "FM238", subghz_device_cc1101_preset_2fsk_dev2_38khz_async_regs);
    subghz_setting_load_default_preset(
        instance, "FM476", subghz_device_cc1101_preset_2fsk_dev47_6khz_async_regs);
}

// Region check removed
void subghz_setting_load_default(SubGhzSetting* instance) {
    subghz_setting_load_default_region(instance);
}

void subghz_setting_load(SubGhzSetting* instance, const char* file_path) {
    furi_check(instance);

    Storage* storage = furi_record_open(RECORD_STORAGE);
    FlipperFormat* fff_data_file = flipper_format_file_alloc(storage);

    FuriString* temp_str;
    temp_str = furi_string_alloc();
    uint32_t temp_data32;
    bool temp_bool;

    subghz_setting_load_default(instance);

    if(file_path) {
        do {
            if(!flipper_format_file_open_existing(fff_data_file, file_path)) {
                FURI_LOG_I(TAG, "File is not used %s", file_path);
                break;
            }

            if(!flipper_format_read_header(fff_data_file, temp_str, &temp_data32)) {
                FURI_LOG_E(TAG, "Missing or incorrect header");
                break;
            }

            if((!strcmp(furi_string_get_cstr(temp_str), SUBGHZ_SETTING_FILE_TYPE)) &&
               temp_data32 == SUBGHZ_SETTING_FILE_VERSION) {
            } else {
                FURI_LOG_E(TAG, "Type or version mismatch");
                break;
            }

            // Standard frequencies (optional)
            temp_bool = true;
            flipper_format_read_bool(fff_data_file, "Add_standard_frequencies", &temp_bool, 1);
            if(!temp_bool) {
                FURI_LOG_I(TAG, "Skipping standard frequencies");
            } else {
                FURI_LOG_I(TAG, "Adding standard frequencies");
                subghz_setting_load_frequencies(instance->frequencies, subghz_frequency_list);
                subghz_setting_load_frequencies(
                    instance->hopper_frequencies, subghz_hopper_frequency_list);
            }

            // Load frequencies
            if(!flipper_format_rewind(fff_data_file)) {
                FURI_LOG_E(TAG, "Rewind error");
                break;
            }
            while(flipper_format_read_uint32(
                fff_data_file, "Frequency", (uint32_t*)&temp_data32, 1)) {
                //Todo FL-3535: add a frequency support check depending on the selected radio device
                if(furi_hal_subghz_is_frequency_valid(temp_data32)) {
                    FURI_LOG_I(TAG, "Frequency loaded %lu", temp_data32);
                    FrequencyList_push_back(instance->frequencies, temp_data32);
                } else {
                    FURI_LOG_E(TAG, "Frequency not supported %lu", temp_data32);
                }
            }

            // Load hopper frequencies
            if(!flipper_format_rewind(fff_data_file)) {
                FURI_LOG_E(TAG, "Rewind error");
                break;
            }
            while(flipper_format_read_uint32(
                fff_data_file, "Hopper_frequency", (uint32_t*)&temp_data32, 1)) {
                if(furi_hal_subghz_is_frequency_valid(temp_data32)) {
                    FURI_LOG_I(TAG, "Hopper frequency loaded %lu", temp_data32);
                    FrequencyList_push_back(instance->hopper_frequencies, temp_data32);
                } else {
                    FURI_LOG_E(TAG, "Hopper frequency not supported %lu", temp_data32);
                }
            }

            // Default frequency (optional)
            if(!flipper_format_rewind(fff_data_file)) {
                FURI_LOG_E(TAG, "Rewind error");
                break;
            }
            if(flipper_format_read_uint32(fff_data_file, "Default_frequency", &temp_data32, 1)) {
                subghz_setting_set_default_frequency(instance, temp_data32);
            }

            // custom preset (optional)
            if(!flipper_format_rewind(fff_data_file)) {
                FURI_LOG_E(TAG, "Rewind error");
                break;
            }
            while(flipper_format_read_string(fff_data_file, "Custom_preset_name", temp_str)) {
                FURI_LOG_I(TAG, "Custom preset loaded %s", furi_string_get_cstr(temp_str));
                subghz_setting_load_custom_preset(
                    instance, furi_string_get_cstr(temp_str), fff_data_file);
            }

        } while(false);
    }

    furi_string_free(temp_str);
    flipper_format_free(fff_data_file);
    furi_record_close(RECORD_STORAGE);

    if(!FrequencyList_size(instance->frequencies)) {
        FURI_LOG_E(TAG, "Empty static frequency list, loading default ones");
        subghz_setting_load_frequencies(instance->frequencies, subghz_frequency_list);
    }
    if(!FrequencyList_size(instance->hopper_frequencies)) {
        FURI_LOG_E(TAG, "Empty hopper frequency list, loading default ones");
        subghz_setting_load_frequencies(
            instance->hopper_frequencies, subghz_hopper_frequency_list);
    }
}

void subghz_setting_set_default_frequency(SubGhzSetting* instance, uint32_t frequency_to_setup) {
    for
        M_EACH(frequency, instance->frequencies, FrequencyList_t) {
            *frequency &= FREQUENCY_MASK;
            if(*frequency == frequency_to_setup) {
                *frequency |= FREQUENCY_FLAG_DEFAULT;
            }
        }
}

size_t subghz_setting_get_frequency_count(SubGhzSetting* instance) {
    furi_check(instance);
    return FrequencyList_size(instance->frequencies);
}

size_t subghz_setting_get_hopper_frequency_count(SubGhzSetting* instance) {
    furi_check(instance);
    return FrequencyList_size(instance->hopper_frequencies);
}

size_t subghz_setting_get_preset_count(SubGhzSetting* instance) {
    furi_check(instance);
    return SubGhzSettingCustomPresetItemArray_size(instance->preset->data);
}

const char* subghz_setting_get_preset_name(SubGhzSetting* instance, size_t idx) {
    furi_check(instance);
    if(idx >= SubGhzSettingCustomPresetItemArray_size(instance->preset->data)) {
        idx = 0;
    }
    SubGhzSettingCustomPresetItem* item =
        SubGhzSettingCustomPresetItemArray_get(instance->preset->data, idx);
    return furi_string_get_cstr(item->custom_preset_name);
}

int subghz_setting_get_inx_preset_by_name(SubGhzSetting* instance, const char* preset_name) {
    furi_check(instance);
    size_t idx = 0;
    for
        M_EACH(item, instance->preset->data, SubGhzSettingCustomPresetItemArray_t) {
            if(strcmp(furi_string_get_cstr(item->custom_preset_name), preset_name) == 0) {
                return idx;
            }
            idx++;
        }
    furi_crash("SubGhz: No name preset.");
    return -1;
}

bool subghz_setting_load_custom_preset(
    SubGhzSetting* instance,
    const char* preset_name,
    FlipperFormat* fff_data_file) {
    furi_check(instance);
    furi_check(preset_name);
    uint32_t temp_data32;
    SubGhzSettingCustomPresetItem* item =
        SubGhzSettingCustomPresetItemArray_push_raw(instance->preset->data);
    item->custom_preset_name = furi_string_alloc();
    furi_string_set(item->custom_preset_name, preset_name);
    do {
        if(!flipper_format_get_value_count(fff_data_file, "Custom_preset_data", &temp_data32))
            break;
        if(!temp_data32 || (temp_data32 % 2)) {
            FURI_LOG_E(TAG, "Integrity error Custom_preset_data");
            break;
        }
        item->custom_preset_data_size = sizeof(uint8_t) * temp_data32;
        item->custom_preset_data = malloc(item->custom_preset_data_size);
        if(!flipper_format_read_hex(
               fff_data_file,
               "Custom_preset_data",
               item->custom_preset_data,
               item->custom_preset_data_size)) {
            FURI_LOG_E(TAG, "Missing Custom_preset_data");
            break;
        }
        return true;
    } while(true);
    return false;
}

bool subghz_setting_delete_custom_preset(SubGhzSetting* instance, const char* preset_name) {
    furi_check(instance);
    furi_check(preset_name);
    SubGhzSettingCustomPresetItemArray_it_t it;
    SubGhzSettingCustomPresetItemArray_it_last(it, instance->preset->data);
    while(!SubGhzSettingCustomPresetItemArray_end_p(it)) {
        SubGhzSettingCustomPresetItem* item = SubGhzSettingCustomPresetItemArray_ref(it);
        if(strcmp(furi_string_get_cstr(item->custom_preset_name), preset_name) == 0) {
            furi_string_free(item->custom_preset_name);
            free(item->custom_preset_data);
            SubGhzSettingCustomPresetItemArray_remove(instance->preset->data, it);
            return true;
        }
        SubGhzSettingCustomPresetItemArray_previous(it);
    }
    return false;
}

uint8_t* subghz_setting_get_preset_data(SubGhzSetting* instance, size_t idx) {
    furi_check(instance);
    SubGhzSettingCustomPresetItem* item =
        SubGhzSettingCustomPresetItemArray_get(instance->preset->data, idx);
    return item->custom_preset_data;
}

size_t subghz_setting_get_preset_data_size(SubGhzSetting* instance, size_t idx) {
    furi_check(instance);
    SubGhzSettingCustomPresetItem* item =
        SubGhzSettingCustomPresetItemArray_get(instance->preset->data, idx);
    return item->custom_preset_data_size;
}

uint8_t* subghz_setting_get_preset_data_by_name(SubGhzSetting* instance, const char* preset_name) {
    furi_check(instance);
    SubGhzSettingCustomPresetItem* item = SubGhzSettingCustomPresetItemArray_get(
        instance->preset->data, subghz_setting_get_inx_preset_by_name(instance, preset_name));
    return item->custom_preset_data;
}

uint32_t subghz_setting_get_frequency(SubGhzSetting* instance, size_t idx) {
    furi_check(instance);
    if(idx < FrequencyList_size(instance->frequencies)) {
        return (*FrequencyList_get(instance->frequencies, idx)) & FREQUENCY_MASK;
    } else {
        return 0;
    }
}

uint32_t subghz_setting_get_hopper_frequency(SubGhzSetting* instance, size_t idx) {
    furi_check(instance);
    if(idx < FrequencyList_size(instance->hopper_frequencies)) {
        return *FrequencyList_get(instance->hopper_frequencies, idx);
    } else {
        return 0;
    }
}

uint32_t subghz_setting_get_frequency_default_index(SubGhzSetting* instance) {
    furi_check(instance);
    for(size_t i = 0; i < FrequencyList_size(instance->frequencies); i++) {
        uint32_t frequency = *FrequencyList_get(instance->frequencies, i);
        if(frequency & FREQUENCY_FLAG_DEFAULT) {
            return i;
        }
    }
    return 0;
}

uint32_t subghz_setting_get_default_frequency(SubGhzSetting* instance) {
    furi_check(instance);
    return subghz_setting_get_frequency(
        instance, subghz_setting_get_frequency_default_index(instance));
}

uint8_t subghz_setting_customs_presets_to_log(SubGhzSetting* instance) {
    furi_assert(instance);
#ifndef FURI_DEBUG
    FURI_LOG_I(TAG, "Logging loaded presets allow only Debug build");
#else
    uint8_t count = 0;
    FuriString* temp = furi_string_alloc();

    FURI_LOG_I(TAG, "Loaded presets");
    for
        M_EACH(item, instance->preset->data, SubGhzSettingCustomPresetItemArray_t) {
            furi_string_reset(temp);

            for(uint8_t i = 0; i < item->custom_preset_data_size; i++) {
                furi_string_cat_printf(temp, "%02u ", item->custom_preset_data[i]);
            }

            FURI_LOG_I(
                TAG, "%u  -  %s", count + 1, furi_string_get_cstr(item->custom_preset_name));
            FURI_LOG_I(TAG, "  Size: %u", item->custom_preset_data_size);
            FURI_LOG_I(TAG, "  Data: %s", furi_string_get_cstr(temp));

            count++;
        }

    furi_string_free(temp);

    return count;
#endif
    return 0;
}<|MERGE_RESOLUTION|>--- conflicted
+++ resolved
@@ -6,12 +6,6 @@
 
 #define TAG "SubGhzSetting"
 
-<<<<<<< HEAD
-=======
-#define SUBGHZ_SETTING_FILE_TYPE    "Flipper SubGhz Setting File"
-#define SUBGHZ_SETTING_FILE_VERSION 1
-
->>>>>>> ffa3996a
 #define FREQUENCY_FLAG_DEFAULT (1 << 31)
 #define FREQUENCY_MASK         (0xFFFFFFFF ^ FREQUENCY_FLAG_DEFAULT)
 
