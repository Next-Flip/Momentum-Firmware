#include "environment.h"
#include "registry.h"

struct SubGhzEnvironment {
    SubGhzKeystore* keystore;
    const SubGhzProtocolRegistry* protocol_registry;
    const char* nice_flor_s_rainbow_table_file_name;
    const char* alutech_at_4n_rainbow_table_file_name;
    const char* mfname;
    uint8_t kl_type;
};

SubGhzEnvironment* subghz_environment_alloc(void) {
    SubGhzEnvironment* instance = malloc(sizeof(SubGhzEnvironment));

    instance->keystore = subghz_keystore_alloc();
    instance->protocol_registry = NULL;
    instance->nice_flor_s_rainbow_table_file_name = NULL;
    instance->alutech_at_4n_rainbow_table_file_name = NULL;
    instance->mfname = "";
    instance->kl_type = 0;

    return instance;
}

void subghz_environment_free(SubGhzEnvironment* instance) {
    furi_check(instance);

    instance->protocol_registry = NULL;
    instance->nice_flor_s_rainbow_table_file_name = NULL;
    instance->alutech_at_4n_rainbow_table_file_name = NULL;
    subghz_keystore_free(instance->keystore);

    free(instance);
}

bool subghz_environment_load_keystore(SubGhzEnvironment* instance, const char* filename) {
    furi_check(instance);

    return subghz_keystore_load(instance->keystore, filename);
}

SubGhzKeystore* subghz_environment_get_keystore(SubGhzEnvironment* instance) {
    furi_check(instance);

    return instance->keystore;
}

void subghz_environment_set_came_atomo_rainbow_table_file_name(
    SubGhzEnvironment* instance,
    const char* filename) {
<<<<<<< HEAD
    UNUSED(instance);
    UNUSED(filename);
    // Do nothing :)
    return;
=======
    furi_check(instance);

    instance->came_atomo_rainbow_table_file_name = filename;
>>>>>>> bcde0aef
}

const char*
    subghz_environment_get_came_atomo_rainbow_table_file_name(SubGhzEnvironment* instance) {
<<<<<<< HEAD
    UNUSED(instance);
    // No table, sorry
    return "";
=======
    furi_check(instance);

    return instance->came_atomo_rainbow_table_file_name;
>>>>>>> bcde0aef
}

void subghz_environment_set_alutech_at_4n_rainbow_table_file_name(
    SubGhzEnvironment* instance,
    const char* filename) {
    furi_check(instance);

    instance->alutech_at_4n_rainbow_table_file_name = filename;
}

const char*
    subghz_environment_get_alutech_at_4n_rainbow_table_file_name(SubGhzEnvironment* instance) {
    furi_check(instance);

    return instance->alutech_at_4n_rainbow_table_file_name;
}

void subghz_environment_set_nice_flor_s_rainbow_table_file_name(
    SubGhzEnvironment* instance,
    const char* filename) {
    furi_check(instance);

    instance->nice_flor_s_rainbow_table_file_name = filename;
}

const char*
    subghz_environment_get_nice_flor_s_rainbow_table_file_name(SubGhzEnvironment* instance) {
    furi_check(instance);

    return instance->nice_flor_s_rainbow_table_file_name;
}

void subghz_environment_set_protocol_registry(
    SubGhzEnvironment* instance,
    const SubGhzProtocolRegistry* protocol_registry_items) {
    furi_check(instance);
    const SubGhzProtocolRegistry* protocol_registry = protocol_registry_items;
    instance->protocol_registry = protocol_registry;
}

const SubGhzProtocolRegistry*
    subghz_environment_get_protocol_registry(SubGhzEnvironment* instance) {
    furi_check(instance);
    furi_check(instance->protocol_registry);
    return instance->protocol_registry;
}

const char*
    subghz_environment_get_protocol_name_registry(SubGhzEnvironment* instance, size_t idx) {
    furi_check(instance);
    furi_check(instance->protocol_registry);
    const SubGhzProtocol* protocol =
        subghz_protocol_registry_get_by_index(instance->protocol_registry, idx);
    if(protocol != NULL) {
        return protocol->name;
    } else {
        return NULL;
    }
}

void subghz_environment_reset_keeloq(SubGhzEnvironment* instance) {
    furi_assert(instance);

    subghz_keystore_reset_kl(instance->keystore);
}<|MERGE_RESOLUTION|>--- conflicted
+++ resolved
@@ -49,29 +49,17 @@
 void subghz_environment_set_came_atomo_rainbow_table_file_name(
     SubGhzEnvironment* instance,
     const char* filename) {
-<<<<<<< HEAD
     UNUSED(instance);
     UNUSED(filename);
     // Do nothing :)
     return;
-=======
-    furi_check(instance);
-
-    instance->came_atomo_rainbow_table_file_name = filename;
->>>>>>> bcde0aef
 }
 
 const char*
     subghz_environment_get_came_atomo_rainbow_table_file_name(SubGhzEnvironment* instance) {
-<<<<<<< HEAD
     UNUSED(instance);
     // No table, sorry
     return "";
-=======
-    furi_check(instance);
-
-    return instance->came_atomo_rainbow_table_file_name;
->>>>>>> bcde0aef
 }
 
 void subghz_environment_set_alutech_at_4n_rainbow_table_file_name(
