--- conflicted
+++ resolved
@@ -2,13 +2,9 @@
 
 #include "registry.h"
 
-<<<<<<< HEAD
 #include <subghz/subghz_last_settings.h>
 
-void subghz_devices_init() {
-=======
 void subghz_devices_init(void) {
->>>>>>> bcde0aef
     furi_check(!subghz_device_registry_is_valid());
     subghz_device_registry_init();
 }
@@ -234,12 +230,7 @@
 }
 
 void subghz_devices_read_packet(const SubGhzDevice* device, uint8_t* data, uint8_t* size) {
-<<<<<<< HEAD
-    furi_assert(device);
-    furi_assert(device);
-=======
-    furi_check(device);
->>>>>>> bcde0aef
+    furi_check(device);
     if(device->interconnect->read_packet) {
         device->interconnect->read_packet(data, size);
     }
