--- conflicted
+++ resolved
@@ -35,14 +35,9 @@
     if(device->interconnect->begin) {
         SubGhzDeviceConf conf = {
             .ver = 1,
-<<<<<<< HEAD
             .extended_range = furi_hal_subghz_get_extended_range(),
             .bypass_region = furi_hal_subghz_get_bypass_region(),
-            .power_amp = true,
-=======
-            .extended_range = false, // TODO
-            .amp_and_leds = furi_hal_subghz_get_ext_leds_and_amp(),
->>>>>>> 2e241f56
+            .amp_and_leds = true,
         };
 
         ret = device->interconnect->begin(&conf);
