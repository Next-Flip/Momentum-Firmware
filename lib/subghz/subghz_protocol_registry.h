#pragma once

#include "registry.h"

#ifdef __cplusplus
extern "C" {
#endif

extern const SubGhzProtocolRegistry subghz_protocol_registry;

typedef struct SubGhzProtocolDecoderBinRAW SubGhzProtocolDecoderBinRAW;

<<<<<<< HEAD
bool subghz_protocol_secplus_v2_create_data(
    void* context,
    FlipperFormat* flipper_format,
    uint32_t serial,
    uint8_t btn,
    uint32_t cnt,
    SubGhzRadioPreset* preset);

bool subghz_protocol_keeloq_create_data(
    void* context,
    FlipperFormat* flipper_format,
    uint32_t serial,
    uint8_t btn,
    uint16_t cnt,
    const char* manufacture_name,
    SubGhzRadioPreset* preset);

bool subghz_protocol_keeloq_bft_create_data(
    void* context,
    FlipperFormat* flipper_format,
    uint32_t serial,
    uint8_t btn,
    uint16_t cnt,
    uint32_t seed,
    const char* manufacture_name,
    SubGhzRadioPreset* preset);

void subghz_protocol_decoder_bin_raw_data_input_rssi(
    SubGhzProtocolDecoderBinRAW* instance,
    float rssi);

bool subghz_protocol_secplus_v1_check_fixed(uint32_t fixed);

bool subghz_protocol_faac_slh_create_data(
    void* context,
    FlipperFormat* flipper_format,
    uint32_t serial,
    uint8_t btn,
    uint32_t cnt,
    uint32_t seed,
    const char* manufacture_name,
    SubGhzRadioPreset* preset);

bool subghz_protocol_came_atomo_create_data(
    void* context,
    FlipperFormat* flipper_format,
    uint32_t serial,
    uint16_t cnt,
    SubGhzRadioPreset* preset);

bool subghz_protocol_somfy_telis_create_data(
    void* context,
    FlipperFormat* flipper_format,
    uint32_t serial,
    uint8_t btn,
    uint16_t cnt,
    SubGhzRadioPreset* preset);

bool subghz_protocol_nice_flor_s_create_data(
    void* context,
    FlipperFormat* flipper_format,
    uint32_t serial,
    uint8_t btn,
    uint16_t cnt,
    SubGhzRadioPreset* preset,
    bool nice_one);

bool subghz_protocol_alutech_at_4n_create_data(
    void* context,
    FlipperFormat* flipper_format,
    uint32_t serial,
    uint8_t btn,
    uint16_t cnt,
    SubGhzRadioPreset* preset);

=======
>>>>>>> 47cc05da
#ifdef __cplusplus
}
#endif<|MERGE_RESOLUTION|>--- conflicted
+++ resolved
@@ -10,84 +10,6 @@
 
 typedef struct SubGhzProtocolDecoderBinRAW SubGhzProtocolDecoderBinRAW;
 
-<<<<<<< HEAD
-bool subghz_protocol_secplus_v2_create_data(
-    void* context,
-    FlipperFormat* flipper_format,
-    uint32_t serial,
-    uint8_t btn,
-    uint32_t cnt,
-    SubGhzRadioPreset* preset);
-
-bool subghz_protocol_keeloq_create_data(
-    void* context,
-    FlipperFormat* flipper_format,
-    uint32_t serial,
-    uint8_t btn,
-    uint16_t cnt,
-    const char* manufacture_name,
-    SubGhzRadioPreset* preset);
-
-bool subghz_protocol_keeloq_bft_create_data(
-    void* context,
-    FlipperFormat* flipper_format,
-    uint32_t serial,
-    uint8_t btn,
-    uint16_t cnt,
-    uint32_t seed,
-    const char* manufacture_name,
-    SubGhzRadioPreset* preset);
-
-void subghz_protocol_decoder_bin_raw_data_input_rssi(
-    SubGhzProtocolDecoderBinRAW* instance,
-    float rssi);
-
-bool subghz_protocol_secplus_v1_check_fixed(uint32_t fixed);
-
-bool subghz_protocol_faac_slh_create_data(
-    void* context,
-    FlipperFormat* flipper_format,
-    uint32_t serial,
-    uint8_t btn,
-    uint32_t cnt,
-    uint32_t seed,
-    const char* manufacture_name,
-    SubGhzRadioPreset* preset);
-
-bool subghz_protocol_came_atomo_create_data(
-    void* context,
-    FlipperFormat* flipper_format,
-    uint32_t serial,
-    uint16_t cnt,
-    SubGhzRadioPreset* preset);
-
-bool subghz_protocol_somfy_telis_create_data(
-    void* context,
-    FlipperFormat* flipper_format,
-    uint32_t serial,
-    uint8_t btn,
-    uint16_t cnt,
-    SubGhzRadioPreset* preset);
-
-bool subghz_protocol_nice_flor_s_create_data(
-    void* context,
-    FlipperFormat* flipper_format,
-    uint32_t serial,
-    uint8_t btn,
-    uint16_t cnt,
-    SubGhzRadioPreset* preset,
-    bool nice_one);
-
-bool subghz_protocol_alutech_at_4n_create_data(
-    void* context,
-    FlipperFormat* flipper_format,
-    uint32_t serial,
-    uint8_t btn,
-    uint16_t cnt,
-    SubGhzRadioPreset* preset);
-
-=======
->>>>>>> 47cc05da
 #ifdef __cplusplus
 }
 #endif