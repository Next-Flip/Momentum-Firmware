--- conflicted
+++ resolved
@@ -9,40 +9,6 @@
 extern const SubGhzProtocolRegistry subghz_protocol_registry;
 
 typedef struct SubGhzProtocolDecoderBinRAW SubGhzProtocolDecoderBinRAW;
-
-<<<<<<< HEAD
-bool subghz_protocol_secplus_v2_create_data(
-    void* context,
-    FlipperFormat* flipper_format,
-    uint32_t serial,
-    uint8_t btn,
-    uint32_t cnt,
-    SubGhzRadioPreset* preset);
-
-bool subghz_protocol_keeloq_create_data(
-    void* context,
-    FlipperFormat* flipper_format,
-    uint32_t serial,
-    uint8_t btn,
-    uint16_t cnt,
-    const char* manufacture_name,
-    SubGhzRadioPreset* preset);
-
-bool subghz_protocol_keeloq_bft_create_data(
-    void* context,
-    FlipperFormat* flipper_format,
-    uint32_t serial,
-    uint8_t btn,
-    uint16_t cnt,
-    uint32_t seed,
-    const char* manufacture_name,
-    SubGhzRadioPreset* preset);
-
-void subghz_protocol_decoder_bin_raw_data_input_rssi(
-    SubGhzProtocolDecoderBinRAW* instance,
-    float rssi);
-
-bool subghz_protocol_secplus_v1_check_fixed(uint32_t fixed);
 
 bool subghz_protocol_faac_slh_create_data(
     void* context,
@@ -86,8 +52,6 @@
     uint16_t cnt,
     SubGhzRadioPreset* preset);
 
-=======
->>>>>>> 49dcf817
 #ifdef __cplusplus
 }
 #endif