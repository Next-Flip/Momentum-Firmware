--- conflicted
+++ resolved
@@ -5,11 +5,8 @@
         "#/lib/drivers",
     ],
     SDK_HEADERS=[
-<<<<<<< HEAD
         File("rgb_backlight.h"),
-=======
         File("cc1101_regs.h"),
->>>>>>> 9bb04832
     ],
 )
 
