#include "tar_archive.h"

#include <microtar.h>
#include <storage/storage.h>
#include <furi.h>
#include <toolbox/path.h>
#include <toolbox/compress.h>

#define TAG "TarArch"
<<<<<<< HEAD
#define MAX_NAME_LEN 254
#define FILE_BLOCK_SIZE (10 * 1024)
=======

#define MAX_NAME_LEN    255
#define FILE_BLOCK_SIZE 512
>>>>>>> ffa3996a

#define FILE_OPEN_NTRIES      10
#define FILE_OPEN_RETRY_DELAY 25

TarOpenMode tar_archive_get_mode_for_path(const char* path) {
    char ext[8];

    FuriString* path_str = furi_string_alloc_set_str(path);
    path_extract_extension(path_str, ext, sizeof(ext));
    furi_string_free(path_str);

    if(strcmp(ext, ".ths") == 0) {
        return TarOpenModeReadHeatshrink;
    } else if(strcmp(ext, ".tgz") == 0) {
        return TarOpenModeReadGzip;
    } else {
        return TarOpenModeRead;
    }
}

typedef struct TarArchive {
    Storage* storage;
    File* stream;
    mtar_t tar;
    tar_unpack_file_cb unpack_cb;
    void* unpack_cb_context;

    tar_unpack_read_cb read_cb;
    void* read_cb_context;
} TarArchive;

/* Plain file backend - uncompressed, supports read and write */
static int mtar_storage_file_write(void* stream, const void* data, unsigned size) {
    uint16_t bytes_written = storage_file_write(stream, data, size);
    return (bytes_written == size) ? bytes_written : MTAR_EWRITEFAIL;
}

static int mtar_storage_file_read(void* stream, void* data, unsigned size) {
    uint16_t bytes_read = storage_file_read(stream, data, size);
    return (bytes_read == size) ? bytes_read : MTAR_EREADFAIL;
}

static int mtar_storage_file_seek(void* stream, unsigned offset) {
    bool res = storage_file_seek(stream, offset, true);
    return res ? MTAR_ESUCCESS : MTAR_ESEEKFAIL;
}

static int mtar_storage_file_close(void* stream) {
    if(stream) {
        storage_file_close(stream);
    }
    return MTAR_ESUCCESS;
}

const struct mtar_ops filesystem_ops = {
    .read = mtar_storage_file_read,
    .write = mtar_storage_file_write,
    .seek = mtar_storage_file_seek,
    .close = mtar_storage_file_close,
};

/* Compressed stream backend, read-only */

typedef struct {
    CompressType type;
    union {
        CompressConfigHeatshrink heatshrink;
        CompressConfigGzip gzip;
    } config;
    File* stream;
    CompressStreamDecoder* decoder;
} CompressedStream;

/* HSDS 'heatshrink data stream' header magic */
static const uint32_t HEATSHRINK_MAGIC = 0x53445348;

typedef struct {
    uint32_t magic;
    uint8_t version;
    uint8_t window_sz2;
    uint8_t lookahead_sz2;
} FURI_PACKED HeatshrinkStreamHeader;
_Static_assert(sizeof(HeatshrinkStreamHeader) == 7, "Invalid HeatshrinkStreamHeader size");

static int mtar_compressed_file_close(void* stream) {
    CompressedStream* compressed_stream = stream;
    if(compressed_stream) {
        if(compressed_stream->decoder) {
            compress_stream_decoder_free(compressed_stream->decoder);
        }
        storage_file_close(compressed_stream->stream);
        free(compressed_stream);
    }
    return MTAR_ESUCCESS;
}

static int mtar_compressed_file_read(void* stream, void* data, unsigned size) {
    CompressedStream* compressed_stream = stream;
    bool read_success = compress_stream_decoder_read(compressed_stream->decoder, data, size);
    return read_success ? (int)size : MTAR_EREADFAIL;
}

static int mtar_compressed_file_seek(void* stream, unsigned offset) {
    CompressedStream* compressed_stream = stream;
    bool success = false;
    if(offset == 0 && compress_stream_decoder_tell(compressed_stream->decoder) != 0) {
        uint32_t rewind_offset =
            compressed_stream->type == CompressTypeHeatshrink ? sizeof(HeatshrinkStreamHeader) : 0;
        success = storage_file_seek(compressed_stream->stream, rewind_offset, true) &&
                  compress_stream_decoder_rewind(compressed_stream->decoder);
    } else {
        success = compress_stream_decoder_seek(compressed_stream->decoder, offset);
    }
    return success ? MTAR_ESUCCESS : MTAR_ESEEKFAIL;
}

const struct mtar_ops compressed_ops = {
    .read = mtar_compressed_file_read,
    .write = NULL, // not supported
    .seek = mtar_compressed_file_seek,
    .close = mtar_compressed_file_close,
};

//////////////////////////////////////////////////////////////////////////

TarArchive* tar_archive_alloc(Storage* storage) {
    furi_check(storage);
    TarArchive* archive = malloc(sizeof(TarArchive));
    archive->storage = storage;
    archive->stream = storage_file_alloc(archive->storage);
    archive->unpack_cb = NULL;
    return archive;
}

static int32_t file_read_cb(void* context, uint8_t* buffer, size_t buffer_size) {
    File* file = context;
    return storage_file_read(file, buffer, buffer_size);
}

bool tar_archive_open(TarArchive* archive, const char* path, TarOpenMode mode) {
    furi_check(archive);
    FS_AccessMode access_mode;
    FS_OpenMode open_mode;
    bool compressed = false;
    int mtar_access = 0;

    switch(mode) {
    case TarOpenModeRead:
        mtar_access = MTAR_READ;
        access_mode = FSAM_READ;
        open_mode = FSOM_OPEN_EXISTING;
        break;
    case TarOpenModeWrite:
        mtar_access = MTAR_WRITE;
        access_mode = FSAM_WRITE;
        open_mode = FSOM_CREATE_ALWAYS;
        break;
    case TarOpenModeReadHeatshrink:
    case TarOpenModeReadGzip:
        mtar_access = MTAR_READ;
        access_mode = FSAM_READ;
        open_mode = FSOM_OPEN_EXISTING;
        compressed = true;
        break;
    default:
        return false;
    }

    File* stream = archive->stream;
    if(!storage_file_open(stream, path, access_mode, open_mode)) {
        return false;
    }

    if(!compressed) {
        mtar_init(&archive->tar, mtar_access, &filesystem_ops, stream);
        return true;
    }

    CompressedStream* compressed_stream = malloc(sizeof(CompressedStream));
    compressed_stream->stream = stream;

    if(mode == TarOpenModeReadHeatshrink) {
        /* Read and validate stream header */
        HeatshrinkStreamHeader header;
        if(storage_file_read(stream, &header, sizeof(HeatshrinkStreamHeader)) !=
               sizeof(HeatshrinkStreamHeader) ||
           header.magic != HEATSHRINK_MAGIC) {
            storage_file_close(stream);
            free(compressed_stream);
            return false;
        }

        compressed_stream->type = CompressTypeHeatshrink;
        compressed_stream->config.heatshrink.window_sz2 = header.window_sz2;
        compressed_stream->config.heatshrink.lookahead_sz2 = header.lookahead_sz2;
        compressed_stream->config.heatshrink.input_buffer_sz = FILE_BLOCK_SIZE;

    } else if(mode == TarOpenModeReadGzip) {
        compressed_stream->type = CompressTypeGzip;
        compressed_stream->config.gzip.dict_sz = 32 * 1024;
        compressed_stream->config.gzip.input_buffer_sz = FILE_BLOCK_SIZE;
    }

    compressed_stream->decoder = compress_stream_decoder_alloc(
        compressed_stream->type, &compressed_stream->config, file_read_cb, stream);
    if(compressed_stream->decoder == NULL) {
        storage_file_close(stream);
        free(compressed_stream);
        return false;
    }

    mtar_init(&archive->tar, mtar_access, &compressed_ops, compressed_stream);

    return true;
}

void tar_archive_free(TarArchive* archive) {
    furi_check(archive);
    if(mtar_is_open(&archive->tar)) {
        mtar_close(&archive->tar);
    }
    storage_file_free(archive->stream);
    free(archive);
}

void tar_archive_set_file_callback(TarArchive* archive, tar_unpack_file_cb callback, void* context) {
    furi_check(archive);
    archive->unpack_cb = callback;
    archive->unpack_cb_context = context;
}

void tar_archive_set_read_callback(TarArchive* archive, tar_unpack_read_cb callback, void* context) {
    furi_check(archive);
    archive->read_cb = callback;
    archive->read_cb_context = context;
}

static int tar_archive_entry_counter(mtar_t* tar, const mtar_header_t* header, void* param) {
    UNUSED(tar);
    UNUSED(header);
    furi_assert(param);
    int32_t* counter = param;
    (*counter)++;
    return 0;
}

int32_t tar_archive_get_entries_count(TarArchive* archive) {
    furi_check(archive);
    int32_t counter = 0;
    if(mtar_foreach(&archive->tar, tar_archive_entry_counter, &counter) != MTAR_ESUCCESS) {
        counter = -1;
    }
    return counter;
}

bool tar_archive_get_read_progress(TarArchive* archive, int32_t* processed, int32_t* total) {
    furi_check(archive);
    if(mtar_access_mode(&archive->tar) != MTAR_READ) {
        return false;
    }

    if(processed) {
        *processed = storage_file_tell(archive->stream);
    }
    if(total) {
        *total = storage_file_size(archive->stream);
    }
    return true;
}

bool tar_archive_dir_add_element(TarArchive* archive, const char* dirpath) {
    furi_check(archive);
    return mtar_write_dir_header(&archive->tar, dirpath) == MTAR_ESUCCESS;
}

bool tar_archive_finalize(TarArchive* archive) {
    furi_check(archive);
    return mtar_finalize(&archive->tar) == MTAR_ESUCCESS;
}

bool tar_archive_store_data(
    TarArchive* archive,
    const char* path,
    const uint8_t* data,
    const int32_t data_len) {
    furi_check(archive);

    return tar_archive_file_add_header(archive, path, data_len) &&
           tar_archive_file_add_data_block(archive, data, data_len) &&
           tar_archive_file_finalize(archive);
}

bool tar_archive_file_add_header(TarArchive* archive, const char* path, const int32_t data_len) {
    furi_check(archive);

    return mtar_write_file_header(&archive->tar, path, data_len) == MTAR_ESUCCESS;
}

bool tar_archive_file_add_data_block(
    TarArchive* archive,
    const uint8_t* data_block,
    const int32_t block_len) {
    furi_check(archive);

    return mtar_write_data(&archive->tar, data_block, block_len) == block_len;
}

bool tar_archive_file_finalize(TarArchive* archive) {
    furi_check(archive);
    return mtar_end_data(&archive->tar) == MTAR_ESUCCESS;
}

typedef struct {
    TarArchive* archive;
    const char* work_dir;
    Storage_name_converter converter;
} TarArchiveDirectoryOpParams;

static bool archive_extract_current_file(TarArchive* archive, const char* dst_path) {
    mtar_t* tar = &archive->tar;
    File* out_file = storage_file_alloc(archive->storage);
    uint8_t* readbuf = malloc(FILE_BLOCK_SIZE);

    bool success = true;
    uint8_t n_tries = FILE_OPEN_NTRIES;
    do {
        while(n_tries-- > 0) {
            if(storage_file_open(out_file, dst_path, FSAM_WRITE, FSOM_CREATE_ALWAYS)) {
                break;
            }
            FURI_LOG_W(TAG, "Failed to open '%s', reties: %d", dst_path, n_tries);
            storage_file_close(out_file);
            furi_delay_ms(FILE_OPEN_RETRY_DELAY);
        }

        if(!storage_file_is_open(out_file)) {
            success = false;
            break;
        }

        while(!mtar_eof_data(tar)) {
            int32_t readcnt = mtar_read_data(tar, readbuf, FILE_BLOCK_SIZE);
            if(!readcnt || !storage_file_write(out_file, readbuf, readcnt)) {
                success = false;
                break;
            }

            if(archive->read_cb) {
                archive->read_cb(
                    storage_file_tell(archive->stream),
                    storage_file_size(archive->stream),
                    archive->read_cb_context);
            }
        }
    } while(false);
    storage_file_free(out_file);
    free(readbuf);

    return success;
}

static int archive_extract_foreach_cb(mtar_t* tar, const mtar_header_t* header, void* param) {
    UNUSED(tar);
    TarArchiveDirectoryOpParams* op_params = param;
    TarArchive* archive = op_params->archive;

    bool skip_entry = false;
    if(archive->unpack_cb) {
        skip_entry = !archive->unpack_cb(
            header->name, header->type == MTAR_TDIR, archive->unpack_cb_context);
    }

    if(skip_entry) {
        FURI_LOG_W(TAG, "filter: skipping entry \"%s\"", header->name);
        return 0;
    }

    FuriString* full_extracted_fname;
    if(header->type == MTAR_TDIR) {
        // Skip "/" entry since concat would leave it dangling, also want caller to mkdir destination
        if(strcmp(header->name, "/") == 0) {
            return 0;
        }

        full_extracted_fname = furi_string_alloc();
        path_concat(op_params->work_dir, header->name, full_extracted_fname);

        bool create_res =
            storage_simply_mkdir(archive->storage, furi_string_get_cstr(full_extracted_fname));
        furi_string_free(full_extracted_fname);
        return create_res ? 0 : -1;
    }

    if(header->type != MTAR_TREG) {
        FURI_LOG_W(TAG, "not extracting unsupported type \"%s\"", header->name);
        return 0;
    }

    FURI_LOG_D(TAG, "Extracting %u bytes to '%s'", header->size, header->name);

    FuriString* converted_fname = furi_string_alloc_set(header->name);
    if(op_params->converter) {
        op_params->converter(converted_fname);
    }

    full_extracted_fname = furi_string_alloc();
    path_concat(op_params->work_dir, furi_string_get_cstr(converted_fname), full_extracted_fname);

    bool success =
        archive_extract_current_file(archive, furi_string_get_cstr(full_extracted_fname));

    furi_string_free(converted_fname);
    furi_string_free(full_extracted_fname);
    return success ? 0 : MTAR_EFAILURE;
}

bool tar_archive_unpack_to(
    TarArchive* archive,
    const char* destination,
    Storage_name_converter converter) {
    furi_check(archive);
    TarArchiveDirectoryOpParams param = {
        .archive = archive,
        .work_dir = destination,
        .converter = converter,
    };

    FURI_LOG_I(TAG, "Restoring '%s'", destination);

    return mtar_foreach(&archive->tar, archive_extract_foreach_cb, &param) == MTAR_ESUCCESS;
}

bool tar_archive_add_file(
    TarArchive* archive,
    const char* fs_file_path,
    const char* archive_fname,
    const int32_t file_size) {
    furi_check(archive);
    uint8_t* file_buffer = malloc(FILE_BLOCK_SIZE);
    bool success = false;
    File* src_file = storage_file_alloc(archive->storage);
    uint8_t n_tries = FILE_OPEN_NTRIES;
    do {
        while(n_tries-- > 0) {
            if(storage_file_open(src_file, fs_file_path, FSAM_READ, FSOM_OPEN_EXISTING)) {
                break;
            }
            FURI_LOG_W(TAG, "Failed to open '%s', reties: %d", fs_file_path, n_tries);
            storage_file_close(src_file);
            furi_delay_ms(FILE_OPEN_RETRY_DELAY);
        }

        if(!storage_file_is_open(src_file) ||
           !tar_archive_file_add_header(archive, archive_fname, file_size)) {
            break;
        }

        success = true; // if file is empty, that's not an error
        uint16_t bytes_read = 0;
        while((bytes_read = storage_file_read(src_file, file_buffer, FILE_BLOCK_SIZE))) {
            success = tar_archive_file_add_data_block(archive, file_buffer, bytes_read);
            if(!success) {
                break;
            }
        }

        success = success && tar_archive_file_finalize(archive);
    } while(false);

    storage_file_free(src_file);
    free(file_buffer);
    return success;
}

bool tar_archive_add_dir(TarArchive* archive, const char* fs_full_path, const char* path_prefix) {
    furi_check(archive);
    furi_check(path_prefix);

    File* directory = storage_file_alloc(archive->storage);
    FileInfo file_info;

    FURI_LOG_I(TAG, "Backing up '%s', '%s'", fs_full_path, path_prefix);
    char* name = malloc(MAX_NAME_LEN);
    bool success = false;

    do {
        if(!storage_dir_open(directory, fs_full_path)) {
            break;
        }

        while(true) {
            if(!storage_dir_read(directory, &file_info, name, MAX_NAME_LEN)) {
                success = true; /* empty dir / no more files */
                break;
            }

            FuriString* element_name = furi_string_alloc();
            FuriString* element_fs_abs_path = furi_string_alloc();

            path_concat(fs_full_path, name, element_fs_abs_path);
            if(strlen(path_prefix)) {
                path_concat(path_prefix, name, element_name);
            } else {
                furi_string_set(element_name, name);
            }

            if(file_info_is_dir(&file_info)) {
                success =
                    tar_archive_dir_add_element(archive, furi_string_get_cstr(element_name)) &&
                    tar_archive_add_dir(
                        archive,
                        furi_string_get_cstr(element_fs_abs_path),
                        furi_string_get_cstr(element_name));
            } else {
                success = tar_archive_add_file(
                    archive,
                    furi_string_get_cstr(element_fs_abs_path),
                    furi_string_get_cstr(element_name),
                    file_info.size);
            }
            furi_string_free(element_name);
            furi_string_free(element_fs_abs_path);

            if(!success) {
                break;
            }
        }
    } while(false);

    free(name);
    storage_file_free(directory);
    return success;
}

bool tar_archive_unpack_file(
    TarArchive* archive,
    const char* archive_fname,
    const char* destination) {
    furi_check(archive);
    furi_check(archive_fname);
    furi_check(destination);
    if(mtar_find(&archive->tar, archive_fname) != MTAR_ESUCCESS) {
        return false;
    }
    return archive_extract_current_file(archive, destination);
}<|MERGE_RESOLUTION|>--- conflicted
+++ resolved
@@ -7,14 +7,9 @@
 #include <toolbox/compress.h>
 
 #define TAG "TarArch"
-<<<<<<< HEAD
-#define MAX_NAME_LEN 254
+
+#define MAX_NAME_LEN    254
 #define FILE_BLOCK_SIZE (10 * 1024)
-=======
-
-#define MAX_NAME_LEN    255
-#define FILE_BLOCK_SIZE 512
->>>>>>> ffa3996a
 
 #define FILE_OPEN_NTRIES      10
 #define FILE_OPEN_RETRY_DELAY 25
