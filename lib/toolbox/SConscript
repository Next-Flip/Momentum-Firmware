from fbt.version import get_fast_git_version_id


Import("env")

env.Append(
    CPPPATH=[
        "#/lib/toolbox",
    ],
    SDK_HEADERS=[
        File("api_lock.h"),
<<<<<<< HEAD
        File("value_index.h"),
=======
        File("compress.h"),
>>>>>>> a39ef50f
        File("manchester_decoder.h"),
        File("manchester_encoder.h"),
        File("path.h"),
        File("random_name.h"),
        File("sha256.h"),
        File("crc32_calc.h"),
        File("dir_walk.h"),
        File("md5.h"),
        File("args.h"),
        File("saved_struct.h"),
        File("version.h"),
        File("float_tools.h"),
        File("tar/tar_archive.h"),
        File("stream/stream.h"),
        File("stream/file_stream.h"),
        File("stream/string_stream.h"),
        File("stream/buffered_file_stream.h"),
        File("protocols/protocol_dict.h"),
        File("pretty_format.h"),
        File("hex.h"),
    ],
)


libenv = env.Clone(tools=["fbt_version"], FW_LIB_NAME="toolbox")
libenv.ApplyLibFlags()


# Git Version management
version_depends = []
version_id_data = get_fast_git_version_id()
if version_id_data:
    version_depends = Value(version_id_data)

# Only invoke version generator if preliminary check target (version_depends) has changed
build_version = libenv.VersionBuilder(
    Dir("."),
    version_depends,
)

fw_version_json = libenv.InstallAs(
    "${BUILD_DIR}/${FIRMWARE_BUILD_CFG}.json", "version.json"
)
Alias("version_json", fw_version_json)
env.Append(FW_VERSION_JSON=fw_version_json)

# Default(fw_version_json)


if not version_depends:
    libenv.Precious(build_version)
    libenv.AlwaysBuild(build_version)

sources = libenv.GlobRecursive("*.c")

libenv.Append(CPPPATH=[libenv.Dir(".")])

lib = libenv.StaticLibrary("${FW_LIB_NAME}", sources)
libenv.Install("${LIB_DIST_DIR}", lib)
Return("lib")<|MERGE_RESOLUTION|>--- conflicted
+++ resolved
@@ -9,11 +9,8 @@
     ],
     SDK_HEADERS=[
         File("api_lock.h"),
-<<<<<<< HEAD
         File("value_index.h"),
-=======
         File("compress.h"),
->>>>>>> a39ef50f
         File("manchester_decoder.h"),
         File("manchester_encoder.h"),
         File("path.h"),
