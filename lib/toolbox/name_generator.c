--- conflicted
+++ resolved
@@ -77,19 +77,13 @@
     }
 }
 
-<<<<<<< HEAD
 void name_generator_make_random_prefixed(
     char* name,
     size_t max_name_size,
     const char* prefix,
     bool prefix_after) {
-    furi_assert(name);
-    furi_assert(max_name_size);
-=======
-void name_generator_make_random(char* name, size_t max_name_size) {
     furi_check(name);
     furi_check(max_name_size);
->>>>>>> bcde0aef
 
     uint8_t name_generator_left_i = rand() % COUNT_OF(name_generator_left);
     uint8_t name_generator_right_i = rand() % COUNT_OF(name_generator_right);
@@ -118,7 +112,6 @@
     if(islower((int)name[0])) name[0] = name[0] - 0x20;
 }
 
-<<<<<<< HEAD
 void name_generator_make_random(char* name, size_t max_name_size) {
     name_generator_make_random_prefixed(
         name, max_name_size, NULL, momentum_settings.file_naming_prefix_after);
@@ -130,15 +123,9 @@
     const char* prefix,
     DateTime* custom_time,
     bool prefix_after) {
-    furi_assert(name);
-    furi_assert(max_name_size);
-    furi_assert(prefix);
-=======
-void name_generator_make_detailed(char* name, size_t max_name_size, const char* prefix) {
     furi_check(name);
     furi_check(max_name_size);
     furi_check(prefix);
->>>>>>> bcde0aef
 
     DateTime dateTime;
     if(custom_time) {
