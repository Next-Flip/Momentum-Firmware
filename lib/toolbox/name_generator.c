--- conflicted
+++ resolved
@@ -9,25 +9,9 @@
 #include <momentum/momentum.h>
 
 const char* const name_generator_left[] = {
-<<<<<<< HEAD
-    "super",
-    "big",
-    "little",
-    "liquid",
-    "qq",
-    "cheeky",
-    "thick",
-    "sneaky",
-    "quick",
-    "quantum",
-    "kurwa",
-    "feral",
-    "smart",
-    "yappy",
-    "ultra",
-    "whois",
-    "random",
-    "looshite",
+    "super",  "big",   "little", "liquid",  "qq",       "cheeky", "thick",
+    "sneaky", "silly", "quick",  "quantum", "kurwa",    "feral",  "smart",
+    "yappy",  "ultra", "whois",  "random",  "looshite",
 };
 
 const char* const name_generator_right[] = {
@@ -47,19 +31,9 @@
     "pp",
     "zalaz",
     "breeky",
+    "bunker"
     "pingwin",
     "kot",
-=======
-    "super",  "big",   "little", "liquid", "unknown", "cheeky",  "tricky",
-    "sneaky", "silly", "oh_my",  "quick",  "oh_no",   "quantum", "kurwa",
-    "great",  "smart", "mini",   "ultra",  "small",   "random",  "strange",
-};
-
-const char* const name_generator_right[] = {
-    "maslina",  "sus",  "anomalija", "artefact", "bobr",   "chomik",  "sidorovich",
-    "stalker",  "kit",  "habar",     "jezyk",    "borov",  "juzyk",   "konserva",
-    "aptechka", "door", "zalaz",     "breeky",   "bunker", "pingwin", "kot",
->>>>>>> 139cc3c9
 };
 
 void name_generator_make_auto_datetime(
@@ -67,19 +41,12 @@
     size_t max_name_size,
     const char* prefix,
     DateTime* custom_time) {
-<<<<<<< HEAD
     if(!furi_hal_rtc_is_flag_set(FuriHalRtcFlagRandomFilename)) {
         name_generator_make_detailed_datetime(
             name, max_name_size, prefix, custom_time, momentum_settings.file_naming_prefix_after);
     } else {
         name_generator_make_random_prefixed(
             name, max_name_size, prefix, momentum_settings.file_naming_prefix_after);
-=======
-    if(furi_hal_rtc_is_flag_set(FuriHalRtcFlagDetailedFilename)) {
-        name_generator_make_detailed_datetime(name, max_name_size, prefix, custom_time);
-    } else {
-        name_generator_make_random_prefixed(name, max_name_size, prefix);
->>>>>>> 139cc3c9
     }
 }
 
@@ -88,20 +55,14 @@
 }
 
 void name_generator_make_auto_basic(char* name, size_t max_name_size, const char* prefix) {
-<<<<<<< HEAD
     if(!furi_hal_rtc_is_flag_set(FuriHalRtcFlagRandomFilename)) {
         name_generator_make_detailed_datetime(
             name, max_name_size, prefix, NULL, momentum_settings.file_naming_prefix_after);
-=======
-    if(furi_hal_rtc_is_flag_set(FuriHalRtcFlagDetailedFilename)) {
-        name_generator_make_detailed_datetime(name, max_name_size, prefix, NULL);
->>>>>>> 139cc3c9
     } else {
         name_generator_make_random(name, max_name_size);
     }
 }
 
-<<<<<<< HEAD
 void name_generator_make_random_prefixed(
     char* name,
     size_t max_name_size,
@@ -109,16 +70,10 @@
     bool prefix_after) {
     furi_check(name);
     furi_check(max_name_size);
-=======
-void name_generator_make_random_prefixed(char* name, size_t max_name_size, const char* prefix) {
-    furi_assert(name);
-    furi_assert(max_name_size);
->>>>>>> 139cc3c9
 
     uint8_t name_generator_left_i = rand() % COUNT_OF(name_generator_left);
     uint8_t name_generator_right_i = rand() % COUNT_OF(name_generator_right);
 
-<<<<<<< HEAD
     if(prefix_after) {
         snprintf(
             name,
@@ -138,46 +93,25 @@
             name_generator_left[name_generator_left_i],
             name_generator_right[name_generator_right_i]);
     }
-=======
-    snprintf(
-        name,
-        max_name_size,
-        "%s%s%s_%s",
-        prefix ? prefix : "",
-        prefix ? "_" : "",
-        name_generator_left[name_generator_left_i],
-        name_generator_right[name_generator_right_i]);
->>>>>>> 139cc3c9
 
     // Set first symbol to upper case
     if(islower((int)name[0])) name[0] = name[0] - 0x20;
 }
 
 void name_generator_make_random(char* name, size_t max_name_size) {
-<<<<<<< HEAD
     name_generator_make_random_prefixed(
         name, max_name_size, NULL, momentum_settings.file_naming_prefix_after);
-=======
-    name_generator_make_random_prefixed(name, max_name_size, NULL);
->>>>>>> 139cc3c9
 }
 
 void name_generator_make_detailed_datetime(
     char* name,
     size_t max_name_size,
     const char* prefix,
-<<<<<<< HEAD
     DateTime* custom_time,
     bool prefix_after) {
     furi_check(name);
     furi_check(max_name_size);
     furi_check(prefix);
-=======
-    DateTime* custom_time) {
-    furi_assert(name);
-    furi_assert(max_name_size);
-    furi_assert(prefix);
->>>>>>> 139cc3c9
 
     DateTime dateTime;
     if(custom_time) {
@@ -186,7 +120,6 @@
         furi_hal_rtc_get_datetime(&dateTime);
     }
 
-<<<<<<< HEAD
     if(prefix_after) {
         snprintf(
             name,
@@ -212,29 +145,12 @@
             dateTime.minute,
             dateTime.second);
     }
-=======
-    snprintf(
-        name,
-        max_name_size,
-        "%s-%.4d_%.2d_%.2d-%.2d_%.2d_%.2d",
-        prefix ? prefix : "S",
-        dateTime.year,
-        dateTime.month,
-        dateTime.day,
-        dateTime.hour,
-        dateTime.minute,
-        dateTime.second);
->>>>>>> 139cc3c9
 
     // Set first symbol to upper case
     if(islower((int)name[0])) name[0] = name[0] - 0x20;
 }
 
 void name_generator_make_detailed(char* name, size_t max_name_size, const char* prefix) {
-<<<<<<< HEAD
     name_generator_make_detailed_datetime(
         name, max_name_size, prefix, NULL, momentum_settings.file_naming_prefix_after);
-=======
-    name_generator_make_detailed_datetime(name, max_name_size, prefix, NULL);
->>>>>>> 139cc3c9
 }