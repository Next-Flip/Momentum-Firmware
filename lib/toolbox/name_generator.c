#include "name_generator.h"

#include <stdio.h>
#include <stdint.h>
#include <furi_hal_rtc.h>
#include <stdlib.h>
#include <stdbool.h>
#include <furi.h>
#include <momentum/momentum.h>

const char* const name_generator_left[] = {
    "super",
    "big",
    "little",
    "liquid",
    "unknown",
    "thin",
    "thick",
    "great",
    "my",
    "mini",
    "ultra",
    "haupt",
    "small",
    "random",
    "strange",
};

const char* const name_generator_right[] = {
    "maslina",
    "sus",
    "anomalija",
    "artefact",
    "monolit",
    "burer",
    "sidorovich",
    "habar",
    "radar",
    "borov",
    "pda",
    "konserva",
    "aptechka",
    "door",
    "thing",
    "stuff",
};

void name_generator_make_auto_datetime(
    char* name,
    size_t max_name_size,
    const char* prefix,
    DateTime* custom_time) {
    if(!furi_hal_rtc_is_flag_set(FuriHalRtcFlagRandomFilename)) {
        name_generator_make_detailed_datetime(
            name, max_name_size, prefix, custom_time, momentum_settings.file_naming_prefix_after);
    } else {
        name_generator_make_random_prefixed(
            name, max_name_size, prefix, momentum_settings.file_naming_prefix_after);
    }
}

void name_generator_make_auto(char* name, size_t max_name_size, const char* prefix) {
    name_generator_make_auto_datetime(name, max_name_size, prefix, NULL);
}

<<<<<<< HEAD
void name_generator_make_random_prefixed(
    char* name,
    size_t max_name_size,
    const char* prefix,
    bool prefix_after) {
=======
void name_generator_make_auto_basic(char* name, size_t max_name_size, const char* prefix) {
    if(furi_hal_rtc_is_flag_set(FuriHalRtcFlagDetailedFilename)) {
        name_generator_make_detailed_datetime(name, max_name_size, prefix, NULL);
    } else {
        name_generator_make_random(name, max_name_size);
    }
}

void name_generator_make_random_prefixed(char* name, size_t max_name_size, const char* prefix) {
>>>>>>> ce67472d
    furi_assert(name);
    furi_assert(max_name_size);

    uint8_t name_generator_left_i = rand() % COUNT_OF(name_generator_left);
    uint8_t name_generator_right_i = rand() % COUNT_OF(name_generator_right);

    if(prefix_after) {
        snprintf(
            name,
            max_name_size,
            "%s-%s%s%s",
            name_generator_left[name_generator_left_i],
            name_generator_right[name_generator_right_i],
            prefix ? "_" : "",
            prefix ? prefix : "");
    } else {
        snprintf(
            name,
            max_name_size,
            "%s%s%s-%s",
            prefix ? prefix : "",
            prefix ? "_" : "",
            name_generator_left[name_generator_left_i],
            name_generator_right[name_generator_right_i]);
    }

    // Set first symbol to upper case
    if(islower((int)name[0])) name[0] = name[0] - 0x20;
}

void name_generator_make_random(char* name, size_t max_name_size) {
    name_generator_make_random_prefixed(
        name, max_name_size, NULL, momentum_settings.file_naming_prefix_after);
}

void name_generator_make_detailed_datetime(
    char* name,
    size_t max_name_size,
    const char* prefix,
    DateTime* custom_time,
    bool prefix_after) {
    furi_assert(name);
    furi_assert(max_name_size);
    furi_assert(prefix);

    DateTime dateTime;
    if(custom_time) {
        dateTime = *custom_time;
    } else {
        furi_hal_rtc_get_datetime(&dateTime);
    }

    if(prefix_after) {
        snprintf(
            name,
            max_name_size,
            "%.4d-%.2d-%.2d_%.2d,%.2d,%.2d_%s",
            dateTime.year,
            dateTime.month,
            dateTime.day,
            dateTime.hour,
            dateTime.minute,
            dateTime.second,
            prefix);
    } else {
        snprintf(
            name,
            max_name_size,
            "%s_%.4d-%.2d-%.2d_%.2d,%.2d,%.2d",
            prefix,
            dateTime.year,
            dateTime.month,
            dateTime.day,
            dateTime.hour,
            dateTime.minute,
            dateTime.second);
    }

    // Set first symbol to upper case
    if(islower((int)name[0])) name[0] = name[0] - 0x20;
}

void name_generator_make_detailed(char* name, size_t max_name_size, const char* prefix) {
    name_generator_make_detailed_datetime(
        name, max_name_size, prefix, NULL, momentum_settings.file_naming_prefix_after);
}<|MERGE_RESOLUTION|>--- conflicted
+++ resolved
@@ -63,23 +63,20 @@
     name_generator_make_auto_datetime(name, max_name_size, prefix, NULL);
 }
 
-<<<<<<< HEAD
+void name_generator_make_auto_basic(char* name, size_t max_name_size, const char* prefix) {
+    if(!furi_hal_rtc_is_flag_set(FuriHalRtcFlagRandomFilename)) {
+        name_generator_make_detailed_datetime(
+            name, max_name_size, prefix, NULL, momentum_settings.file_naming_prefix_after);
+    } else {
+        name_generator_make_random(name, max_name_size);
+    }
+}
+
 void name_generator_make_random_prefixed(
     char* name,
     size_t max_name_size,
     const char* prefix,
     bool prefix_after) {
-=======
-void name_generator_make_auto_basic(char* name, size_t max_name_size, const char* prefix) {
-    if(furi_hal_rtc_is_flag_set(FuriHalRtcFlagDetailedFilename)) {
-        name_generator_make_detailed_datetime(name, max_name_size, prefix, NULL);
-    } else {
-        name_generator_make_random(name, max_name_size);
-    }
-}
-
-void name_generator_make_random_prefixed(char* name, size_t max_name_size, const char* prefix) {
->>>>>>> ce67472d
     furi_assert(name);
     furi_assert(max_name_size);
 
