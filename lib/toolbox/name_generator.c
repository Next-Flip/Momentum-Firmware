--- conflicted
+++ resolved
@@ -49,21 +49,13 @@
     char* name,
     size_t max_name_size,
     const char* prefix,
-<<<<<<< HEAD
-    FuriHalRtcDateTime* custom_time) {
+    DateTime* custom_time) {
     if(!furi_hal_rtc_is_flag_set(FuriHalRtcFlagRandomFilename)) {
         name_generator_make_detailed_datetime(
             name, max_name_size, prefix, custom_time, xtreme_settings.file_naming_prefix_after);
     } else {
         name_generator_make_random_prefixed(
             name, max_name_size, prefix, xtreme_settings.file_naming_prefix_after);
-=======
-    DateTime* custom_time) {
-    if(furi_hal_rtc_is_flag_set(FuriHalRtcFlagDetailedFilename)) {
-        name_generator_make_detailed_datetime(name, max_name_size, prefix, custom_time);
-    } else {
-        name_generator_make_random_prefixed(name, max_name_size, prefix);
->>>>>>> 33cf554f
     }
 }
 
@@ -71,22 +63,17 @@
     name_generator_make_auto_datetime(name, max_name_size, prefix, NULL);
 }
 
-<<<<<<< HEAD
 void name_generator_make_random_prefixed(
     char* name,
     size_t max_name_size,
     const char* prefix,
     bool prefix_after) {
-=======
-void name_generator_make_random_prefixed(char* name, size_t max_name_size, const char* prefix) {
->>>>>>> 33cf554f
     furi_assert(name);
     furi_assert(max_name_size);
 
     uint8_t name_generator_left_i = rand() % COUNT_OF(name_generator_left);
     uint8_t name_generator_right_i = rand() % COUNT_OF(name_generator_right);
 
-<<<<<<< HEAD
     if(prefix_after) {
         snprintf(
             name,
@@ -106,55 +93,32 @@
             name_generator_left[name_generator_left_i],
             name_generator_right[name_generator_right_i]);
     }
-=======
-    snprintf(
-        name,
-        max_name_size,
-        "%s%s%s_%s",
-        prefix ? prefix : "",
-        prefix ? "_" : "",
-        name_generator_left[name_generator_left_i],
-        name_generator_right[name_generator_right_i]);
->>>>>>> 33cf554f
 
     // Set first symbol to upper case
     if(islower((int)name[0])) name[0] = name[0] - 0x20;
 }
 
 void name_generator_make_random(char* name, size_t max_name_size) {
-<<<<<<< HEAD
     name_generator_make_random_prefixed(
         name, max_name_size, NULL, xtreme_settings.file_naming_prefix_after);
-=======
-    name_generator_make_random_prefixed(name, max_name_size, NULL);
->>>>>>> 33cf554f
 }
 
 void name_generator_make_detailed_datetime(
     char* name,
     size_t max_name_size,
     const char* prefix,
-<<<<<<< HEAD
-    FuriHalRtcDateTime* custom_time,
+    DateTime* custom_time,
     bool prefix_after) {
-=======
-    DateTime* custom_time) {
->>>>>>> 33cf554f
     furi_assert(name);
     furi_assert(max_name_size);
     furi_assert(prefix);
 
-<<<<<<< HEAD
-    FuriHalRtcDateTime dateTime;
-=======
     DateTime dateTime;
->>>>>>> 33cf554f
     if(custom_time) {
         dateTime = *custom_time;
     } else {
         furi_hal_rtc_get_datetime(&dateTime);
     }
-<<<<<<< HEAD
 
     if(prefix_after) {
         snprintf(
@@ -189,25 +153,4 @@
 void name_generator_make_detailed(char* name, size_t max_name_size, const char* prefix) {
     name_generator_make_detailed_datetime(
         name, max_name_size, prefix, NULL, xtreme_settings.file_naming_prefix_after);
-=======
-
-    snprintf(
-        name,
-        max_name_size,
-        "%s-%.4d_%.2d_%.2d-%.2d_%.2d_%.2d",
-        prefix ? prefix : "S",
-        dateTime.year,
-        dateTime.month,
-        dateTime.day,
-        dateTime.hour,
-        dateTime.minute,
-        dateTime.second);
-
-    // Set first symbol to upper case
-    if(islower((int)name[0])) name[0] = name[0] - 0x20;
-}
-
-void name_generator_make_detailed(char* name, size_t max_name_size, const char* prefix) {
-    name_generator_make_detailed_datetime(name, max_name_size, prefix, NULL);
->>>>>>> 33cf554f
 }