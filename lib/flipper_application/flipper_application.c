--- conflicted
+++ resolved
@@ -339,16 +339,12 @@
     Storage* storage,
     uint8_t** icon_ptr,
     FuriString* item_name) {
-<<<<<<< HEAD
-    bool load_success = true;
-=======
     furi_check(path);
     furi_check(storage);
     furi_check(icon_ptr);
     furi_check(item_name);
 
-    FlipperApplication* app = flipper_application_alloc(storage, firmware_api_interface);
->>>>>>> bcde0aef
+    bool load_success = true;
 
     StorageData* storage_data;
     if(storage_get_data(storage, path, &storage_data) == FSE_OK &&
