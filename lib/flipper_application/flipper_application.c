#include "flipper_application.h"
#include "elf/elf_file.h"
#include <notification/notification_messages.h>
#include "application_assets.h"
#include <loader/firmware_api/firmware_api.h>
#include <storage/storage_processing.h>

#include <m-list.h>

#define TAG "Fap"

struct FlipperApplication {
    ELFDebugInfo state;
    FlipperApplicationManifest manifest;
    ELFFile* elf;
    FuriThread* thread;
    void* ep_thread_args;
};

/********************** Debugger access to loader state **********************/

LIST_DEF(FlipperApplicationList, const FlipperApplication*, M_POD_OPLIST); // NOLINT

FlipperApplicationList_t flipper_application_loaded_app_list = {0};
static bool flipper_application_loaded_app_list_initialized = false;

static void flipper_application_list_add_app(const FlipperApplication* app) {
    furi_check(app);

    if(!flipper_application_loaded_app_list_initialized) {
        FlipperApplicationList_init(flipper_application_loaded_app_list);
        flipper_application_loaded_app_list_initialized = true;
    }
    FlipperApplicationList_push_back(flipper_application_loaded_app_list, app);
}

static void flipper_application_list_remove_app(const FlipperApplication* app) {
    furi_check(flipper_application_loaded_app_list_initialized);
    furi_check(app);

    FlipperApplicationList_it_t it;
    for(FlipperApplicationList_it(it, flipper_application_loaded_app_list);
        !FlipperApplicationList_end_p(it);
        FlipperApplicationList_next(it)) {
        if(*FlipperApplicationList_ref(it) == app) {
            FlipperApplicationList_remove(flipper_application_loaded_app_list, it);
            break;
        }
    }
}

/*****************************************************************************/

FlipperApplication*
    flipper_application_alloc(Storage* storage, const ElfApiInterface* api_interface) {
    furi_check(storage);
    furi_check(api_interface);

    FlipperApplication* app = malloc(sizeof(FlipperApplication));
    app->elf = elf_file_alloc(storage, api_interface);
    app->thread = NULL;
    app->ep_thread_args = NULL;

    return app;
}

bool flipper_application_is_plugin(FlipperApplication* app) {
    furi_check(app);
    return app->manifest.stack_size == 0;
}

void flipper_application_free(FlipperApplication* app) {
    furi_check(app);

    if(app->thread) {
        furi_thread_join(app->thread);
        furi_thread_free(app->thread);
    }

    if(app->state.entry) {
        flipper_application_list_remove_app(app);
    }

    elf_file_clear_debug_info(&app->state);

    if(elf_file_is_init_complete(app->elf)) {
        elf_file_call_fini(app->elf);
    }

    elf_file_free(app->elf);

    if(app->ep_thread_args) {
        free(app->ep_thread_args);
        app->ep_thread_args = NULL;
    }

    free(app);
}

static FlipperApplicationPreloadStatus
    flipper_application_validate_manifest(FlipperApplication* app) {
    if(!flipper_application_manifest_is_valid(&app->manifest)) {
        return FlipperApplicationPreloadStatusInvalidManifest;
    }

    if(!flipper_application_manifest_is_target_compatible(&app->manifest)) {
        return FlipperApplicationPreloadStatusTargetMismatch;
    }

    if(!flipper_application_manifest_is_too_old(
           &app->manifest, elf_file_get_api_interface(app->elf))) {
        return FlipperApplicationPreloadStatusApiTooOld;
    }

    if(!flipper_application_manifest_is_too_new(
           &app->manifest, elf_file_get_api_interface(app->elf))) {
        return FlipperApplicationPreloadStatusApiTooNew;
    }

    return FlipperApplicationPreloadStatusSuccess;
}

static bool flipper_application_process_manifest_section(
    File* file,
    size_t offset,
    size_t size,
    void* context) {
    FlipperApplicationManifest* manifest = context;

    if(size < sizeof(FlipperApplicationManifest)) {
        return false;
    }

    if(manifest == NULL) {
        return true;
    }

    return storage_file_seek(file, offset, true) &&
           storage_file_read(file, manifest, size) == size;
}

// we can't use const char* as context because we will lose the const qualifier
typedef struct {
    const char* path;
} FlipperApplicationPreloadAssetsContext;

static bool flipper_application_process_assets_section(
    File* file,
    size_t offset,
    size_t size,
    void* context) {
    FlipperApplicationPreloadAssetsContext* preload_context = context;
    return flipper_application_assets_load(file, preload_context->path, offset, size);
}

static FlipperApplicationPreloadStatus
    flipper_application_load(FlipperApplication* app, const char* path, bool load_full) {
    if(!elf_file_open(app->elf, path)) {
        return FlipperApplicationPreloadStatusInvalidFile;
    }

    // if we are loading full file
    if(load_full) {
        // load section table
        ElfLoadSectionTableResult load_result = elf_file_load_section_table(app->elf);
        if(load_result == ElfLoadSectionTableResultError) {
            return FlipperApplicationPreloadStatusInvalidFile;
        } else if(load_result == ElfLoadSectionTableResultNoMemory) {
            return FlipperApplicationPreloadStatusNotEnoughMemory;
        }

        // load assets section
        FlipperApplicationPreloadAssetsContext preload_context = {.path = path};
        if(elf_process_section(
               app->elf,
               ".fapassets",
               flipper_application_process_assets_section,
               &preload_context) == ElfProcessSectionResultCannotProcess) {
            return FlipperApplicationPreloadStatusInvalidFile;
        }
    }

    // load manifest section
    if(elf_process_section(
           app->elf, ".fapmeta", flipper_application_process_manifest_section, &app->manifest) !=
       ElfProcessSectionResultSuccess) {
        return FlipperApplicationPreloadStatusInvalidFile;
    }

    return flipper_application_validate_manifest(app);
}

/* Parse headers, load manifest */
FlipperApplicationPreloadStatus
    flipper_application_preload_manifest(FlipperApplication* app, const char* path) {
    furi_check(app);
    furi_check(path);

    return flipper_application_load(app, path, false);
}

/* Parse headers, load full file */
FlipperApplicationPreloadStatus
    flipper_application_preload(FlipperApplication* app, const char* path) {
    furi_check(app);
    furi_check(path);

    return flipper_application_load(app, path, true);
}

const FlipperApplicationManifest* flipper_application_get_manifest(FlipperApplication* app) {
    furi_check(app);
    return &app->manifest;
}

FlipperApplicationLoadStatus flipper_application_map_to_memory(FlipperApplication* app) {
    furi_check(app);

    ELFFileLoadStatus status = elf_file_load_sections(app->elf);

    switch(status) {
    case ELFFileLoadStatusSuccess:
        elf_file_init_debug_info(app->elf, &app->state);
        flipper_application_list_add_app(app);
        return FlipperApplicationLoadStatusSuccess;
    case ELFFileLoadStatusMissingImports:
        return FlipperApplicationLoadStatusMissingImports;
    default:
        return FlipperApplicationLoadStatusUnspecifiedError;
    }
}

static int32_t flipper_application_thread(void* context) {
    furi_check(context);
    FlipperApplication* app = (FlipperApplication*)context;

    elf_file_call_init(app->elf);

    FlipperApplicationEntryPoint entry_point = elf_file_get_entry_point(app->elf);
    int32_t ret_code = entry_point(app->ep_thread_args);

    elf_file_call_fini(app->elf);

    // wait until all notifications from RAM are completed
    NotificationApp* notifications = furi_record_open(RECORD_NOTIFICATION);
    const NotificationSequence sequence_empty = {
        NULL,
    };
    notification_message_block(notifications, &sequence_empty);
    furi_record_close(RECORD_NOTIFICATION);

    return ret_code;
}

FuriThread* flipper_application_alloc_thread(FlipperApplication* app, const char* args) {
    furi_check(app);
    furi_check(app->thread == NULL);
    furi_check(!flipper_application_is_plugin(app));

    if(app->ep_thread_args) {
        free(app->ep_thread_args);
    }

    if(args) {
        app->ep_thread_args = strdup(args);
    } else {
        app->ep_thread_args = NULL;
    }

    const FlipperApplicationManifest* manifest = flipper_application_get_manifest(app);
    app->thread = furi_thread_alloc_ex(
        manifest->name, manifest->stack_size, flipper_application_thread, app);

    return app->thread;
}

<<<<<<< HEAD
static const char* preload_status_strings[] = {
    [FlipperApplicationPreloadStatusSuccess] = "Success",
    [FlipperApplicationPreloadStatusUnspecifiedError] = "Unknown error",
    [FlipperApplicationPreloadStatusInvalidFile] = "Invalid file",
    [FlipperApplicationPreloadStatusInvalidManifest] = "Invalid file manifest",
    [FlipperApplicationPreloadStatusApiTooOld] =
        "Update Application to use with this Firmware (ApiTooOld)",
    [FlipperApplicationPreloadStatusApiTooNew] =
        "Update Firmware to use with this Application (ApiTooNew)",
    [FlipperApplicationPreloadStatusTargetMismatch] = "Hardware target mismatch",
};

static const char* load_status_strings[] = {
    [FlipperApplicationLoadStatusSuccess] = "Success",
    [FlipperApplicationLoadStatusUnspecifiedError] = "Unknown error",
    [FlipperApplicationLoadStatusNoFreeMemory] = "Out of memory",
    [FlipperApplicationLoadStatusMissingImports] =
        "Update Application/Firmware to use this (MissingImports)",
};

=======
>>>>>>> d8ef0991
const char* flipper_application_preload_status_to_string(FlipperApplicationPreloadStatus status) {
    switch(status) {
    case FlipperApplicationPreloadStatusSuccess:
        return "Success";
    case FlipperApplicationPreloadStatusInvalidFile:
        return "Invalid file";
    case FlipperApplicationPreloadStatusNotEnoughMemory:
        return "Not enough memory";
    case FlipperApplicationPreloadStatusInvalidManifest:
        return "Invalid file manifest";
    case FlipperApplicationPreloadStatusApiTooOld:
        return "Update Application to use with this Firmware (ApiTooOld)";
    case FlipperApplicationPreloadStatusApiTooNew:
        return "Update Firmware to use with this Application (ApiTooNew)";
    case FlipperApplicationPreloadStatusTargetMismatch:
        return "Hardware target mismatch";
    }

    return "Unknown error";
}

const char* flipper_application_load_status_to_string(FlipperApplicationLoadStatus status) {
    switch(status) {
    case FlipperApplicationLoadStatusSuccess:
        return "Success";
    case FlipperApplicationLoadStatusUnspecifiedError:
        return "Unknown error";
    case FlipperApplicationLoadStatusMissingImports:
        return "Update Firmware to use with this Application (MissingImports)";
    }

    return "Unknown error";
}

const FlipperAppPluginDescriptor*
    flipper_application_plugin_get_descriptor(FlipperApplication* app) {
    furi_check(app);

    if(!flipper_application_is_plugin(app)) {
        return NULL;
    }

    if(!elf_file_is_init_complete(app->elf)) {
        elf_file_call_init(app->elf);
    }

    typedef const FlipperAppPluginDescriptor* (*get_lib_descriptor_t)(void);
    get_lib_descriptor_t lib_ep = elf_file_get_entry_point(app->elf);
    furi_check(lib_ep);

    const FlipperAppPluginDescriptor* lib_descriptor = lib_ep();

    FURI_LOG_D(
        TAG,
        "Library for %s, API v. %lu loaded",
        lib_descriptor->appid,
        lib_descriptor->ep_api_version);

    return lib_descriptor;
}

bool flipper_application_load_name_and_icon(
    FuriString* path,
    Storage* storage,
    uint8_t** icon_ptr,
    FuriString* item_name) {
    furi_check(path);
    furi_check(storage);
    furi_check(icon_ptr);
    furi_check(item_name);

    bool load_success = true;

    StorageData* storage_data;
    if(storage_get_data(storage, path, &storage_data) == FSE_OK &&
       storage_path_already_open(path, storage_data)) {
        load_success = false;
    }

    if(load_success) {
        load_success = false;

        FlipperApplication* app = flipper_application_alloc(storage, firmware_api_interface);

        FlipperApplicationPreloadStatus preload_res =
            flipper_application_preload_manifest(app, furi_string_get_cstr(path));

        if(preload_res == FlipperApplicationPreloadStatusSuccess ||
           preload_res == FlipperApplicationPreloadStatusApiTooOld ||
           preload_res == FlipperApplicationPreloadStatusApiTooNew) {
            const FlipperApplicationManifest* manifest = flipper_application_get_manifest(app);
            if(manifest->has_icon) {
                memcpy(*icon_ptr, manifest->icon, FAP_MANIFEST_MAX_ICON_SIZE);
            }
            furi_string_set(item_name, manifest->name);
            load_success = true;
        } else {
            FURI_LOG_E(TAG, "Failed to preload %s", furi_string_get_cstr(path));
            load_success = false;
        }

        flipper_application_free(app);
    }

    if(!load_success) {
        size_t offset = furi_string_search_rchar(path, '/');
        if(offset != FURI_STRING_FAILURE) {
            furi_string_set_n(item_name, path, offset + 1, furi_string_size(path) - offset - 1);
        } else {
            furi_string_set(item_name, path);
        }
    }

    return load_success;
}<|MERGE_RESOLUTION|>--- conflicted
+++ resolved
@@ -274,29 +274,6 @@
     return app->thread;
 }
 
-<<<<<<< HEAD
-static const char* preload_status_strings[] = {
-    [FlipperApplicationPreloadStatusSuccess] = "Success",
-    [FlipperApplicationPreloadStatusUnspecifiedError] = "Unknown error",
-    [FlipperApplicationPreloadStatusInvalidFile] = "Invalid file",
-    [FlipperApplicationPreloadStatusInvalidManifest] = "Invalid file manifest",
-    [FlipperApplicationPreloadStatusApiTooOld] =
-        "Update Application to use with this Firmware (ApiTooOld)",
-    [FlipperApplicationPreloadStatusApiTooNew] =
-        "Update Firmware to use with this Application (ApiTooNew)",
-    [FlipperApplicationPreloadStatusTargetMismatch] = "Hardware target mismatch",
-};
-
-static const char* load_status_strings[] = {
-    [FlipperApplicationLoadStatusSuccess] = "Success",
-    [FlipperApplicationLoadStatusUnspecifiedError] = "Unknown error",
-    [FlipperApplicationLoadStatusNoFreeMemory] = "Out of memory",
-    [FlipperApplicationLoadStatusMissingImports] =
-        "Update Application/Firmware to use this (MissingImports)",
-};
-
-=======
->>>>>>> d8ef0991
 const char* flipper_application_preload_status_to_string(FlipperApplicationPreloadStatus status) {
     switch(status) {
     case FlipperApplicationPreloadStatusSuccess:
