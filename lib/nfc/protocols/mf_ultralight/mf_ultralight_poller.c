#include "mf_ultralight_poller_i.h"

#include <nfc/protocols/nfc_poller_base.h>

#include <furi.h>
#include <furi_hal.h>

#define TAG "MfUltralightPoller"

typedef NfcCommand (*MfUltralightPollerReadHandler)(MfUltralightPoller* instance);

static bool mf_ultralight_poller_ntag_i2c_addr_lin_to_tag_ntag_i2c_1k(
    uint16_t lin_addr,
    uint8_t* sector,
    uint8_t* tag,
    uint8_t* pages_left) {
    bool tag_calculated = false;
    // 0 - 226: sector 0
    // 227 - 228: config registers
    // 229 - 230: session registers

    if(lin_addr > 230) {
        *pages_left = 0;
    } else if(lin_addr >= 229) {
        *sector = 3;
        *pages_left = 2 - (lin_addr - 229);
        *tag = lin_addr - 229 + 248;
        tag_calculated = true;
    } else if(lin_addr >= 227) {
        *sector = 0;
        *pages_left = 2 - (lin_addr - 227);
        *tag = lin_addr - 227 + 232;
        tag_calculated = true;
    } else {
        *sector = 0;
        *pages_left = 227 - lin_addr;
        *tag = lin_addr;
        tag_calculated = true;
    }

    return tag_calculated;
}

static bool mf_ultralight_poller_ntag_i2c_addr_lin_to_tag_ntag_i2c_2k(
    uint16_t lin_addr,
    uint8_t* sector,
    uint8_t* tag,
    uint8_t* pages_left) {
    bool tag_calculated = false;
    // 0 - 255: sector 0
    // 256 - 480: sector 1
    // 481 - 482: config registers
    // 483 - 484: session registers

    if(lin_addr > 484) {
        *pages_left = 0;
    } else if(lin_addr >= 483) {
        *sector = 3;
        *pages_left = 2 - (lin_addr - 483);
        *tag = lin_addr - 483 + 248;
        tag_calculated = true;
    } else if(lin_addr >= 481) {
        *sector = 1;
        *pages_left = 2 - (lin_addr - 481);
        *tag = lin_addr - 481 + 232;
        tag_calculated = true;
    } else if(lin_addr >= 256) {
        *sector = 1;
        *pages_left = 225 - (lin_addr - 256);
        *tag = lin_addr - 256;
        tag_calculated = true;
    } else {
        *sector = 0;
        *pages_left = 256 - lin_addr;
        *tag = lin_addr;
        tag_calculated = true;
    }

    return tag_calculated;
}

static bool mf_ultralight_poller_ntag_i2c_addr_lin_to_tag_ntag_i2c_plus_1k(
    uint16_t lin_addr,
    uint8_t* sector,
    uint8_t* tag,
    uint8_t* pages_left) {
    bool tag_calculated = false;
    // 0 - 233: sector 0 + registers
    // 234 - 235: session registers

    if(lin_addr > 235) {
        *pages_left = 0;
    } else if(lin_addr >= 234) {
        *sector = 0;
        *pages_left = 2 - (lin_addr - 234);
        *tag = lin_addr - 234 + 236;
        tag_calculated = true;
    } else {
        *sector = 0;
        *pages_left = 234 - lin_addr;
        *tag = lin_addr;
        tag_calculated = true;
    }

    return tag_calculated;
}

static bool mf_ultralight_poller_ntag_i2c_addr_lin_to_tag_ntag_i2c_plus_2k(
    uint16_t lin_addr,
    uint8_t* sector,
    uint8_t* tag,
    uint8_t* pages_left) {
    bool tag_calculated = false;
    // 0 - 233: sector 0 + registers
    // 234 - 235: session registers
    // 236 - 491: sector 1

    if(lin_addr > 491) {
        *pages_left = 0;
    } else if(lin_addr >= 236) {
        *sector = 1;
        *pages_left = 256 - (lin_addr - 236);
        *tag = lin_addr - 236;
        tag_calculated = true;
    } else if(lin_addr >= 234) {
        *sector = 0;
        *pages_left = 2 - (lin_addr - 234);
        *tag = lin_addr - 234 + 236;
        tag_calculated = true;
    } else {
        *sector = 0;
        *pages_left = 234 - lin_addr;
        *tag = lin_addr;
        tag_calculated = true;
    }

    return tag_calculated;
}

bool mf_ultralight_poller_ntag_i2c_addr_lin_to_tag(
    MfUltralightPoller* instance,
    uint16_t lin_addr,
    uint8_t* sector,
    uint8_t* tag,
    uint8_t* pages_left) {
    furi_assert(instance);
    furi_assert(sector);
    furi_assert(tag);
    furi_assert(pages_left);

    bool tag_calculated = false;

    if(instance->data->type == MfUltralightTypeNTAGI2C1K) {
        tag_calculated = mf_ultralight_poller_ntag_i2c_addr_lin_to_tag_ntag_i2c_1k(
            lin_addr, sector, tag, pages_left);
    } else if(instance->data->type == MfUltralightTypeNTAGI2C2K) {
        tag_calculated = mf_ultralight_poller_ntag_i2c_addr_lin_to_tag_ntag_i2c_2k(
            lin_addr, sector, tag, pages_left);
    } else if(instance->data->type == MfUltralightTypeNTAGI2CPlus1K) {
        tag_calculated = mf_ultralight_poller_ntag_i2c_addr_lin_to_tag_ntag_i2c_plus_1k(
            lin_addr, sector, tag, pages_left);
    } else if(instance->data->type == MfUltralightTypeNTAGI2CPlus2K) {
        tag_calculated = mf_ultralight_poller_ntag_i2c_addr_lin_to_tag_ntag_i2c_plus_2k(
            lin_addr, sector, tag, pages_left);
    }

    return tag_calculated;
}

MfUltralightPoller* mf_ultralight_poller_alloc(Iso14443_3aPoller* iso14443_3a_poller) {
    furi_assert(iso14443_3a_poller);

    MfUltralightPoller* instance = malloc(sizeof(MfUltralightPoller));
    instance->iso14443_3a_poller = iso14443_3a_poller;
    instance->tx_buffer = bit_buffer_alloc(MF_ULTRALIGHT_MAX_BUFF_SIZE);
    instance->rx_buffer = bit_buffer_alloc(MF_ULTRALIGHT_MAX_BUFF_SIZE);
    instance->data = mf_ultralight_alloc();

    instance->mfu_event.data = &instance->mfu_event_data;

    instance->general_event.protocol = NfcProtocolMfUltralight;
    instance->general_event.event_data = &instance->mfu_event;
    instance->general_event.instance = instance;
    mbedtls_des3_init(&instance->des_context);
    return instance;
}

void mf_ultralight_poller_free(MfUltralightPoller* instance) {
    furi_assert(instance);
    furi_assert(instance->data);
    furi_assert(instance->tx_buffer);
    furi_assert(instance->rx_buffer);

    bit_buffer_free(instance->tx_buffer);
    bit_buffer_free(instance->rx_buffer);
    mf_ultralight_free(instance->data);
    mbedtls_des3_free(&instance->des_context);
    free(instance);
}

static void mf_ultralight_poller_set_callback(
    MfUltralightPoller* instance,
    NfcGenericCallback callback,
    void* context) {
    furi_assert(instance);
    furi_assert(callback);

    instance->callback = callback;
    instance->context = context;
}

const MfUltralightData* mf_ultralight_poller_get_data(MfUltralightPoller* instance) {
    furi_assert(instance);

    return instance->data;
}

static NfcCommand mf_ultralight_poller_handler_idle(MfUltralightPoller* instance) {
    bit_buffer_reset(instance->tx_buffer);
    bit_buffer_reset(instance->rx_buffer);
    iso14443_3a_copy(
        instance->data->iso14443_3a_data,
        iso14443_3a_poller_get_data(instance->iso14443_3a_poller));
    instance->counters_read = 0;
    instance->counters_total = 3;
    instance->tearing_flag_read = 0;
    instance->tearing_flag_total = 3;
    instance->pages_read = 0;
    instance->state = MfUltralightPollerStateRequestMode;
    instance->current_page = 0;
    return NfcCommandContinue;
}

static NfcCommand mf_ultralight_poller_handler_request_mode(MfUltralightPoller* instance) {
    NfcCommand command = NfcCommandContinue;

    instance->mfu_event.type = MfUltralightPollerEventTypeRequestMode;
    instance->mfu_event.data->poller_mode = MfUltralightPollerModeRead;

    command = instance->callback(instance->general_event, instance->context);
    instance->mode = instance->mfu_event.data->poller_mode;

    instance->state = MfUltralightPollerStateReadVersion;
    return command;
}

static NfcCommand mf_ultralight_poller_handler_read_version(MfUltralightPoller* instance) {
    instance->error = mf_ultralight_poller_read_version(instance, &instance->data->version);
    if(instance->error == MfUltralightErrorNone) {
        FURI_LOG_D(TAG, "Read version success");
        instance->data->type = mf_ultralight_get_type_by_version(&instance->data->version);
        instance->state = MfUltralightPollerStateGetFeatureSet;
    } else {
        FURI_LOG_D(TAG, "Didn't response. Check Ultralight C");
        iso14443_3a_poller_halt(instance->iso14443_3a_poller);
        instance->state = MfUltralightPollerStateDetectMfulC;
    }

    return NfcCommandContinue;
}

static NfcCommand mf_ultralight_poller_handler_check_ultralight_c(MfUltralightPoller* instance) {
    instance->error = mf_ultralight_poller_authentication_test(instance);
    if(instance->error == MfUltralightErrorNone) {
        FURI_LOG_D(TAG, "Ultralight C detected");
        instance->data->type = MfUltralightTypeMfulC;
        instance->state = MfUltralightPollerStateGetFeatureSet;
    } else {
        FURI_LOG_D(TAG, "Didn't response. Check NTAG 203");
        instance->state = MfUltralightPollerStateDetectNtag203;
    }
    iso14443_3a_poller_halt(instance->iso14443_3a_poller);
    return NfcCommandContinue;
}

static NfcCommand mf_ultralight_poller_handler_check_ntag_203(MfUltralightPoller* instance) {
    MfUltralightPollerState next_state = MfUltralightPollerStateGetFeatureSet;
    MfUltralightPageReadCommandData data = {};
    instance->error = mf_ultralight_poller_read_page(instance, 41, &data);
    if(instance->error == MfUltralightErrorNone) {
        FURI_LOG_D(TAG, "NTAG203 detected");
        instance->data->type = MfUltralightTypeNTAG203;
    } else {
        FURI_LOG_D(TAG, "Original Ultralight detected");
        iso14443_3a_poller_halt(instance->iso14443_3a_poller);
        instance->data->type = MfUltralightTypeOrigin;
    }
    instance->state = next_state;

    return NfcCommandContinue;
}

static NfcCommand mf_ultralight_poller_handler_get_feature_set(MfUltralightPoller* instance) {
    instance->feature_set = mf_ultralight_get_feature_support_set(instance->data->type);
    instance->pages_total = mf_ultralight_get_pages_total(instance->data->type);
    instance->data->pages_total = instance->pages_total;
    FURI_LOG_D(
        TAG,
        "%s detected. Total pages: %d",
        mf_ultralight_get_device_name(instance->data, NfcDeviceNameTypeFull),
        instance->pages_total);

    instance->state = MfUltralightPollerStateReadSignature;
    return NfcCommandContinue;
}

static NfcCommand mf_ultralight_poller_handler_read_signature(MfUltralightPoller* instance) {
    MfUltralightPollerState next_state = MfUltralightPollerStateAuth;
    if(mf_ultralight_support_feature(
           instance->feature_set, MfUltralightFeatureSupportReadSignature)) {
        FURI_LOG_D(TAG, "Reading signature");
        instance->error =
            mf_ultralight_poller_read_signature(instance, &instance->data->signature);
        if(instance->error != MfUltralightErrorNone) {
            FURI_LOG_D(TAG, "Read signature failed");
            next_state = MfUltralightPollerStateReadFailed;
        }
    } else {
        FURI_LOG_D(TAG, "Skip reading signature");
        if(mf_ultralight_support_feature(
               instance->feature_set, MfUltralightFeatureSupportAuthenticate)) {
            next_state = MfUltralightPollerStateAuthMfulC;
        }
    }
    instance->state = next_state;

    return NfcCommandContinue;
}

static NfcCommand mf_ultralight_poller_handler_read_counters(MfUltralightPoller* instance) {
    do {
        if(!mf_ultralight_support_feature(
               instance->feature_set, MfUltralightFeatureSupportReadCounter) ||
           !mf_ultralight_is_counter_configured(instance->data)) {
            FURI_LOG_D(TAG, "Skip reading counters");
            instance->state = MfUltralightPollerStateReadTearingFlags;
            break;
        }

        MfUltralightConfigPages* config = NULL;
        mf_ultralight_get_config_page(instance->data, &config);

        if(config->access.nfc_cnt_pwd_prot && !instance->auth_context.auth_success) {
            FURI_LOG_D(TAG, "Counter reading is protected with password");
            instance->state = MfUltralightPollerStateReadTearingFlags;
            break;
        }

        if(instance->counters_read == instance->counters_total) {
            instance->state = MfUltralightPollerStateReadTearingFlags;
            break;
        }

        if(mf_ultralight_support_feature(
               instance->feature_set, MfUltralightFeatureSupportSingleCounter)) {
            instance->counters_read = 2;
        }

        FURI_LOG_D(TAG, "Reading counter %d", instance->counters_read);
        instance->error = mf_ultralight_poller_read_counter(
            instance, instance->counters_read, &instance->data->counter[instance->counters_read]);
        if(instance->error != MfUltralightErrorNone) {
            FURI_LOG_D(TAG, "Failed to read %d counter", instance->counters_read);
            instance->state = MfUltralightPollerStateReadTearingFlags;
        } else {
            instance->counters_read++;
        }

    } while(false);

    return NfcCommandContinue;
}

static NfcCommand mf_ultralight_poller_handler_read_tearing_flags(MfUltralightPoller* instance) {
    NfcCommand command = NfcCommandContinue;

    if(mf_ultralight_support_feature(
           instance->feature_set,
           MfUltralightFeatureSupportCheckTearingFlag | MfUltralightFeatureSupportSingleCounter)) {
        if(instance->tearing_flag_read == instance->tearing_flag_total) {
            instance->state = MfUltralightPollerStateTryDefaultPass;
            command = NfcCommandReset;
        } else {
            bool single_counter = mf_ultralight_support_feature(
                instance->feature_set, MfUltralightFeatureSupportSingleCounter);
            if(single_counter) instance->tearing_flag_read = 2;

            FURI_LOG_D(TAG, "Reading tearing flag %d", instance->tearing_flag_read);
            instance->error = mf_ultralight_poller_read_tearing_flag(
                instance,
                instance->tearing_flag_read,
                &instance->data->tearing_flag[instance->tearing_flag_read]);
            if((instance->error == MfUltralightErrorProtocol) && single_counter) {
                instance->tearing_flag_read++;
            } else if(instance->error != MfUltralightErrorNone) {
                FURI_LOG_D(TAG, "Reading tearing flag %d failed", instance->tearing_flag_read);
                instance->state = MfUltralightPollerStateTryDefaultPass;
                command = NfcCommandReset;
            } else {
                instance->tearing_flag_read++;
            }
        }
    } else {
        FURI_LOG_D(TAG, "Skip reading tearing flags");
        instance->state = MfUltralightPollerStateTryDefaultPass;
        command = NfcCommandReset;
    }

    return command;
}

static NfcCommand mf_ultralight_poller_handler_auth(MfUltralightPoller* instance) {
    NfcCommand command = NfcCommandContinue;
    if(mf_ultralight_support_feature(
           instance->feature_set, MfUltralightFeatureSupportPasswordAuth)) {
        instance->mfu_event.type = MfUltralightPollerEventTypeAuthRequest;

        command = instance->callback(instance->general_event, instance->context);
        if(!instance->mfu_event.data->auth_context.skip_auth) {
            instance->auth_context.password = instance->mfu_event.data->auth_context.password;
            uint32_t pass = bit_lib_bytes_to_num_be(
                instance->auth_context.password.data, sizeof(MfUltralightAuthPassword));
            FURI_LOG_D(TAG, "Trying to authenticate with password %08lX", pass);
            instance->error = mf_ultralight_poller_auth_pwd(instance, &instance->auth_context);
            if(instance->error == MfUltralightErrorNone) {
                FURI_LOG_D(TAG, "Auth success");
                instance->auth_context.auth_success = true;
                instance->mfu_event.data->auth_context = instance->auth_context;
                instance->mfu_event.type = MfUltralightPollerEventTypeAuthSuccess;
                command = instance->callback(instance->general_event, instance->context);
            } else {
                FURI_LOG_D(TAG, "Auth failed");
                instance->auth_context.auth_success = false;
                instance->mfu_event.type = MfUltralightPollerEventTypeAuthFailed;
                command = instance->callback(instance->general_event, instance->context);
                iso14443_3a_poller_halt(instance->iso14443_3a_poller);
            }
        }
    }
    instance->state = MfUltralightPollerStateReadPages;

    return command;
}

static NfcCommand mf_ultralight_poller_handler_auth_ultralight_c(MfUltralightPoller* instance) {
    NfcCommand command = NfcCommandContinue;
    FURI_LOG_D(TAG, "MfulC auth");
    if(mf_ultralight_support_feature(
           instance->feature_set, MfUltralightFeatureSupportAuthenticate)) {
        instance->mfu_event.type = MfUltralightPollerEventTypeAuthRequest;

        command = instance->callback(instance->general_event, instance->context);
        if(!instance->mfu_event.data->auth_context.skip_auth) {
            FURI_LOG_D(TAG, "Trying to authenticate with 3des key");
            instance->auth_context.tdes_key = instance->mfu_event.data->auth_context.tdes_key;
            do {
                uint8_t output[MF_ULTRALIGHT_C_AUTH_DATA_SIZE];
                uint8_t RndA[MF_ULTRALIGHT_C_AUTH_RND_BLOCK_SIZE] = {0};
                furi_hal_random_fill_buf(RndA, sizeof(RndA));
                instance->error = mf_ultralight_poller_authenticate_start(instance, RndA, output);
                if(instance->error != MfUltralightErrorNone) break;

                uint8_t decoded_shifted_RndA[MF_ULTRALIGHT_C_AUTH_RND_BLOCK_SIZE] = {0};
                const uint8_t* RndB = output + MF_ULTRALIGHT_C_AUTH_RND_B_BLOCK_OFFSET;
                instance->error = mf_ultralight_poller_authenticate_end(
                    instance, RndB, output, decoded_shifted_RndA);
                if(instance->error != MfUltralightErrorNone) break;

                mf_ultralight_3des_shift_data(RndA);
                instance->auth_context.auth_success =
                    (memcmp(RndA, decoded_shifted_RndA, sizeof(decoded_shifted_RndA)) == 0);

                if(instance->auth_context.auth_success) {
                    FURI_LOG_D(TAG, "Auth success");
                }
            } while(false);

            if(instance->error != MfUltralightErrorNone || !instance->auth_context.auth_success) {
                FURI_LOG_D(TAG, "Auth failed");
                iso14443_3a_poller_halt(instance->iso14443_3a_poller);
            }
        }
    }
    instance->state = MfUltralightPollerStateReadPages;

    return command;
}

static NfcCommand mf_ultralight_poller_handler_read_pages(MfUltralightPoller* instance) {
    MfUltralightPageReadCommandData data = {};
    uint16_t start_page = instance->pages_read;
    if(MF_ULTRALIGHT_IS_NTAG_I2C(instance->data->type)) {
        uint8_t tag = 0;
        uint8_t sector = 0;
        uint8_t pages_left = 0;
        if(mf_ultralight_poller_ntag_i2c_addr_lin_to_tag(
               instance, start_page, &sector, &tag, &pages_left)) {
            instance->error =
                mf_ultralight_poller_read_page_from_sector(instance, sector, tag, &data);
        } else {
            FURI_LOG_D(TAG, "Failed to calculate sector and tag from %d page", start_page);
            instance->error = MfUltralightErrorProtocol;
        }
    } else {
        instance->error = mf_ultralight_poller_read_page(instance, start_page, &data);
    }

    if(instance->error == MfUltralightErrorNone) {
<<<<<<< HEAD
        if(start_page < instance->pages_total) {
            FURI_LOG_D(TAG, "Read page %d success", start_page);
            instance->data->page[start_page] = data.page[start_page];
            instance->pages_read++;
            instance->data->pages_read = instance->pages_read;
        }

=======
		if (start_page < instance->pages_total) {
			FURI_LOG_D(TAG, "Read page %d success", start_page);
			instance->data->page[start_page] = data.page[0];
			instance->pages_read++;
			instance->data->pages_read = instance->pages_read;
		}
		
>>>>>>> f305f6ef
        if(instance->pages_read == instance->pages_total) {
            instance->state = MfUltralightPollerStateReadCounters;
        }
    } else {
        if(instance->data->type == MfUltralightTypeMfulC &&
           !mf_ultralight_3des_key_valid(instance->data)) {
            instance->state = MfUltralightPollerStateCheckMfulCAuthStatus;
        } else {
            FURI_LOG_D(TAG, "Read page %d failed", instance->pages_read);
            if(instance->pages_read) {
                instance->state = MfUltralightPollerStateReadCounters;
            } else {
                instance->state = MfUltralightPollerStateReadFailed;
            }
        }
    }

    return NfcCommandContinue;
}

static NfcCommand mf_ultralight_poller_handler_try_default_pass(MfUltralightPoller* instance) {
    do {
        if(!mf_ultralight_support_feature(
               instance->feature_set, MfUltralightFeatureSupportPasswordAuth))
            break;

        MfUltralightConfigPages* config = NULL;
        mf_ultralight_get_config_page(instance->data, &config);
        if(instance->auth_context.auth_success) {
            config->password = instance->auth_context.password;
            config->pack = instance->auth_context.pack;
        } else if(config->access.authlim == 0) {
            FURI_LOG_D(TAG, "No limits in authentication. Trying default password");
            bit_lib_num_to_bytes_be(
                MF_ULTRALIGHT_DEFAULT_PASSWORD,
                sizeof(MfUltralightAuthPassword),
                instance->auth_context.password.data);
            instance->error = mf_ultralight_poller_auth_pwd(instance, &instance->auth_context);
            if(instance->error == MfUltralightErrorNone) {
                FURI_LOG_D(TAG, "Default password detected");
                bit_lib_num_to_bytes_be(
                    MF_ULTRALIGHT_DEFAULT_PASSWORD,
                    sizeof(MfUltralightAuthPassword),
                    config->password.data);
                config->pack = instance->auth_context.pack;
                instance->auth_context.auth_success = true;
            }
        }

        if(instance->pages_read != instance->pages_total) {
            // Probably password protected, fix AUTH0 and PROT so before AUTH0
            // can be written and since AUTH0 won't be readable, like on the
            // original card
            config->auth0 = instance->pages_read;
            config->access.prot = true;
        } else if(!instance->auth_context.auth_success) {
            instance->pages_read -= 2;
            instance->data->pages_read -= 2;
        }
    } while(false);

    instance->state = MfUltralightPollerStateReadSuccess;
    return NfcCommandContinue;
}

static NfcCommand
    mf_ultralight_poller_handler_check_mfuc_auth_status(MfUltralightPoller* instance) {
    instance->state = MfUltralightPollerStateReadSuccess;

    do {
        if(!mf_ultralight_support_feature(
               instance->feature_set, MfUltralightFeatureSupportAuthenticate))
            break;

        if(!instance->auth_context.auth_success) {
            FURI_LOG_D(TAG, "Skip 3des key populating");
            break;
        }

        memcpy(
            &instance->data->page[44],
            instance->auth_context.tdes_key.data,
            MF_ULTRALIGHT_C_AUTH_DES_KEY_SIZE);
        instance->data->pages_read = instance->pages_total;
        instance->pages_read = instance->pages_total;
    } while(false);

    return NfcCommandContinue;
}

static NfcCommand mf_ultralight_poller_handler_read_fail(MfUltralightPoller* instance) {
    FURI_LOG_D(TAG, "Read Failed");
    iso14443_3a_poller_halt(instance->iso14443_3a_poller);
    instance->mfu_event.type = MfUltralightPollerEventTypeReadFailed;
    instance->mfu_event.data->error = instance->error;
    NfcCommand command = instance->callback(instance->general_event, instance->context);
    instance->state = MfUltralightPollerStateIdle;
    return command;
}

static NfcCommand mf_ultralight_poller_handler_read_success(MfUltralightPoller* instance) {
    FURI_LOG_D(TAG, "Read success");
    instance->mfu_event.type = MfUltralightPollerEventTypeReadSuccess;
    NfcCommand command = instance->callback(instance->general_event, instance->context);

    if(instance->mode == MfUltralightPollerModeRead) {
        iso14443_3a_poller_halt(instance->iso14443_3a_poller);
        instance->state = MfUltralightPollerStateIdle;
    } else {
        instance->state = MfUltralightPollerStateRequestWriteData;
    }

    return command;
}

static NfcCommand mf_ultralight_poller_handler_request_write_data(MfUltralightPoller* instance) {
    FURI_LOG_D(TAG, "Check writing capability");
    NfcCommand command = NfcCommandContinue;
    MfUltralightPollerState next_state = MfUltralightPollerStateWritePages;
    instance->current_page = 4;

    instance->mfu_event.type = MfUltralightPollerEventTypeRequestWriteData;
    instance->callback(instance->general_event, instance->context);

    const MfUltralightData* write_data = instance->mfu_event.data->write_data;
    const MfUltralightData* tag_data = instance->data;
    uint32_t features = mf_ultralight_get_feature_support_set(tag_data->type);

    bool check_passed = false;
    do {
        if(write_data->type != tag_data->type) {
            FURI_LOG_D(TAG, "Incorrect tag type");
            instance->mfu_event.type = MfUltralightPollerEventTypeCardMismatch;
            break;
        }

        if(mf_ultralight_support_feature(features, MfUltralightFeatureSupportPasswordAuth)) {
            if(!instance->auth_context.auth_success) {
                FURI_LOG_D(TAG, "Unknown password");
                instance->mfu_event.type = MfUltralightPollerEventTypeCardLocked;
                break;
            }
        }

        const MfUltralightPage staticlock_page = tag_data->page[2];
        if(staticlock_page.data[2] != 0 || staticlock_page.data[3] != 0) {
            FURI_LOG_D(TAG, "Static lock bits are set");
            instance->mfu_event.type = MfUltralightPollerEventTypeCardLocked;
            break;
        }

        if(mf_ultralight_support_feature(features, MfUltralightFeatureSupportDynamicLock)) {
            uint8_t dynlock_num = mf_ultralight_get_config_page_num(tag_data->type) - 1;
            const MfUltralightPage dynlock_page = tag_data->page[dynlock_num];
            if(dynlock_page.data[0] != 0 || dynlock_page.data[1] != 0) {
                FURI_LOG_D(TAG, "Dynamic lock bits are set");
                instance->mfu_event.type = MfUltralightPollerEventTypeCardLocked;
                break;
            }
        }

        check_passed = true;
    } while(false);

    if(!check_passed) {
        iso14443_3a_poller_halt(instance->iso14443_3a_poller);
        command = instance->callback(instance->general_event, instance->context);
        next_state = MfUltralightPollerStateWriteFail;
    }

    instance->state = next_state;
    return command;
}

static NfcCommand mf_ultralight_poller_handler_write_pages(MfUltralightPoller* instance) {
    NfcCommand command = NfcCommandContinue;

    do {
        const MfUltralightData* write_data = instance->mfu_event.data->write_data;
        uint8_t end_page = mf_ultralight_get_write_end_page(write_data->type);
        if(instance->current_page == end_page) {
            instance->state = MfUltralightPollerStateWriteSuccess;
            break;
        }
        FURI_LOG_D(TAG, "Writing page %d", instance->current_page);
        MfUltralightError error = mf_ultralight_poller_write_page(
            instance, instance->current_page, &write_data->page[instance->current_page]);
        if(error != MfUltralightErrorNone) {
            instance->state = MfUltralightPollerStateWriteFail;
            instance->error = error;
            break;
        }
        instance->current_page++;
    } while(false);

    return command;
}

static NfcCommand mf_ultralight_poller_handler_write_fail(MfUltralightPoller* instance) {
    FURI_LOG_D(TAG, "Write failed");
    iso14443_3a_poller_halt(instance->iso14443_3a_poller);
    instance->mfu_event.data->error = instance->error;
    instance->mfu_event.type = MfUltralightPollerEventTypeWriteFail;
    NfcCommand command = instance->callback(instance->general_event, instance->context);
    return command;
}

static NfcCommand mf_ultralight_poller_handler_write_success(MfUltralightPoller* instance) {
    FURI_LOG_D(TAG, "Write success");
    iso14443_3a_poller_halt(instance->iso14443_3a_poller);
    instance->mfu_event.type = MfUltralightPollerEventTypeWriteSuccess;
    NfcCommand command = instance->callback(instance->general_event, instance->context);
    return command;
}

static const MfUltralightPollerReadHandler
    mf_ultralight_poller_read_handler[MfUltralightPollerStateNum] = {
        [MfUltralightPollerStateIdle] = mf_ultralight_poller_handler_idle,
        [MfUltralightPollerStateRequestMode] = mf_ultralight_poller_handler_request_mode,
        [MfUltralightPollerStateReadVersion] = mf_ultralight_poller_handler_read_version,
        [MfUltralightPollerStateDetectMfulC] = mf_ultralight_poller_handler_check_ultralight_c,
        [MfUltralightPollerStateDetectNtag203] = mf_ultralight_poller_handler_check_ntag_203,
        [MfUltralightPollerStateGetFeatureSet] = mf_ultralight_poller_handler_get_feature_set,
        [MfUltralightPollerStateReadSignature] = mf_ultralight_poller_handler_read_signature,
        [MfUltralightPollerStateReadCounters] = mf_ultralight_poller_handler_read_counters,
        [MfUltralightPollerStateReadTearingFlags] =
            mf_ultralight_poller_handler_read_tearing_flags,
        [MfUltralightPollerStateAuth] = mf_ultralight_poller_handler_auth,
        [MfUltralightPollerStateTryDefaultPass] = mf_ultralight_poller_handler_try_default_pass,
        [MfUltralightPollerStateCheckMfulCAuthStatus] =
            mf_ultralight_poller_handler_check_mfuc_auth_status,
        [MfUltralightPollerStateAuthMfulC] = mf_ultralight_poller_handler_auth_ultralight_c,
        [MfUltralightPollerStateReadPages] = mf_ultralight_poller_handler_read_pages,
        [MfUltralightPollerStateReadFailed] = mf_ultralight_poller_handler_read_fail,
        [MfUltralightPollerStateReadSuccess] = mf_ultralight_poller_handler_read_success,
        [MfUltralightPollerStateRequestWriteData] =
            mf_ultralight_poller_handler_request_write_data,
        [MfUltralightPollerStateWritePages] = mf_ultralight_poller_handler_write_pages,
        [MfUltralightPollerStateWriteFail] = mf_ultralight_poller_handler_write_fail,
        [MfUltralightPollerStateWriteSuccess] = mf_ultralight_poller_handler_write_success,

};

static NfcCommand mf_ultralight_poller_run(NfcGenericEvent event, void* context) {
    furi_assert(context);
    furi_assert(event.event_data);
    furi_assert(event.protocol == NfcProtocolIso14443_3a);

    MfUltralightPoller* instance = context;
    furi_assert(instance->callback);

    const Iso14443_3aPollerEvent* iso14443_3a_event = event.event_data;

    NfcCommand command = NfcCommandContinue;

    if(iso14443_3a_event->type == Iso14443_3aPollerEventTypeReady) {
        command = mf_ultralight_poller_read_handler[instance->state](instance);
    } else if(iso14443_3a_event->type == Iso14443_3aPollerEventTypeError) {
        instance->mfu_event.type = MfUltralightPollerEventTypeReadFailed;
        command = instance->callback(instance->general_event, instance->context);
    }

    return command;
}

static bool mf_ultralight_poller_detect(NfcGenericEvent event, void* context) {
    furi_assert(context);
    furi_assert(event.event_data);
    furi_assert(event.protocol == NfcProtocolIso14443_3a);

    bool protocol_detected = false;
    MfUltralightPoller* instance = context;
    const Iso14443_3aPollerEvent* iso14443_3a_event = event.event_data;

    if(iso14443_3a_event->type == Iso14443_3aPollerEventTypeReady) {
        MfUltralightPageReadCommandData read_page_cmd_data = {};
        MfUltralightError error = mf_ultralight_poller_read_page(instance, 0, &read_page_cmd_data);
        protocol_detected = (error == MfUltralightErrorNone);
        iso14443_3a_poller_halt(instance->iso14443_3a_poller);
    }

    return protocol_detected;
}

const NfcPollerBase mf_ultralight_poller = {
    .alloc = (NfcPollerAlloc)mf_ultralight_poller_alloc,
    .free = (NfcPollerFree)mf_ultralight_poller_free,
    .set_callback = (NfcPollerSetCallback)mf_ultralight_poller_set_callback,
    .run = (NfcPollerRun)mf_ultralight_poller_run,
    .detect = (NfcPollerDetect)mf_ultralight_poller_detect,
    .get_data = (NfcPollerGetData)mf_ultralight_poller_get_data,
};<|MERGE_RESOLUTION|>--- conflicted
+++ resolved
@@ -506,23 +506,13 @@
     }
 
     if(instance->error == MfUltralightErrorNone) {
-<<<<<<< HEAD
         if(start_page < instance->pages_total) {
             FURI_LOG_D(TAG, "Read page %d success", start_page);
-            instance->data->page[start_page] = data.page[start_page];
+            instance->data->page[start_page] = data.page[0];
             instance->pages_read++;
             instance->data->pages_read = instance->pages_read;
         }
 
-=======
-		if (start_page < instance->pages_total) {
-			FURI_LOG_D(TAG, "Read page %d success", start_page);
-			instance->data->page[start_page] = data.page[0];
-			instance->pages_read++;
-			instance->data->pages_read = instance->pages_read;
-		}
-		
->>>>>>> f305f6ef
         if(instance->pages_read == instance->pages_total) {
             instance->state = MfUltralightPollerStateReadCounters;
         }
