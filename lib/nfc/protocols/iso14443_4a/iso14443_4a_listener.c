--- conflicted
+++ resolved
@@ -91,10 +91,6 @@
         if(instance->callback) {
             command = instance->callback(instance->generic_event, instance->context);
         }
-<<<<<<< HEAD
-        command = NfcCommandContinue;
-=======
->>>>>>> fbc3b494
     }
 
     return command;
