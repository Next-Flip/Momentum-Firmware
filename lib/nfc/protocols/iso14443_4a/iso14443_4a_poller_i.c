#include "iso14443_4a_poller_i.h"

#include <furi.h>

#include "iso14443_4a_i.h"

#define TAG "Iso14443_4aPoller"

<<<<<<< HEAD
#define ISO14443_4A_FSDI_256 (0x8U)
#define ISO14443_4A_SEND_BLOCK_MAX_ATTEMPTS (20)
#define ISO14443_4A_FWT_MAX (4096UL << 14)
=======
#define ISO14443_4A_FSDI_256  (0x8U)
#define ISO14443_4A_FWT_MAX   (4096UL << 14)
>>>>>>> ffa3996a
#define ISO14443_4A_WTXM_MASK (0x3FU)
#define ISO14443_4A_WTXM_MAX  (0x3BU)
#define ISO14443_4A_SWTX      (0xF2U)

Iso14443_4aError iso14443_4a_poller_halt(Iso14443_4aPoller* instance) {
    furi_check(instance);

    iso14443_3a_poller_halt(instance->iso14443_3a_poller);
    instance->poller_state = Iso14443_4aPollerStateIdle;

    return Iso14443_4aErrorNone;
}

Iso14443_4aError
    iso14443_4a_poller_read_ats(Iso14443_4aPoller* instance, Iso14443_4aAtsData* data) {
    furi_check(instance);
    furi_check(data);

    bit_buffer_reset(instance->tx_buffer);
    bit_buffer_append_byte(instance->tx_buffer, ISO14443_4A_CMD_READ_ATS);
    bit_buffer_append_byte(instance->tx_buffer, ISO14443_4A_FSDI_256 << 4);

    Iso14443_4aError error = Iso14443_4aErrorNone;

    do {
        const Iso14443_3aError iso14443_3a_error = iso14443_3a_poller_send_standard_frame(
            instance->iso14443_3a_poller,
            instance->tx_buffer,
            instance->rx_buffer,
            ISO14443_4A_POLLER_ATS_FWT_FC);

        if(iso14443_3a_error != Iso14443_3aErrorNone) {
            FURI_LOG_E(TAG, "ATS request failed");
            error = iso14443_4a_process_error(iso14443_3a_error);
            break;

        } else if(!iso14443_4a_ats_parse(data, instance->rx_buffer)) {
            FURI_LOG_E(TAG, "Failed to parse ATS response");
            error = Iso14443_4aErrorProtocol;
            break;
        }

    } while(false);

    return error;
}

Iso14443_4aError iso14443_4a_poller_send_block(
    Iso14443_4aPoller* instance,
    const BitBuffer* tx_buffer,
    BitBuffer* rx_buffer) {
    furi_check(instance);
    furi_check(tx_buffer);
    furi_check(rx_buffer);

    bit_buffer_reset(instance->tx_buffer);
    iso14443_4_layer_encode_block(instance->iso14443_4_layer, tx_buffer, instance->tx_buffer);

    Iso14443_4aError error = Iso14443_4aErrorNone;

    do {
        Iso14443_3aError iso14443_3a_error = iso14443_3a_poller_send_standard_frame(
            instance->iso14443_3a_poller,
            instance->tx_buffer,
            instance->rx_buffer,
            iso14443_4a_get_fwt_fc_max(instance->data));

        if(iso14443_3a_error != Iso14443_3aErrorNone) {
            error = iso14443_4a_process_error(iso14443_3a_error);
            break;
        }

        if(bit_buffer_starts_with_byte(instance->rx_buffer, ISO14443_4A_SWTX)) {
            do {
                uint8_t wtxm = bit_buffer_get_byte(instance->rx_buffer, 1) & ISO14443_4A_WTXM_MASK;
                if(wtxm > ISO14443_4A_WTXM_MAX) {
                    return Iso14443_4aErrorProtocol;
                }

                bit_buffer_reset(instance->tx_buffer);
                bit_buffer_copy_left(instance->tx_buffer, instance->rx_buffer, 1);
                bit_buffer_append_byte(instance->tx_buffer, wtxm);

                iso14443_3a_error = iso14443_3a_poller_send_standard_frame(
                    instance->iso14443_3a_poller,
                    instance->tx_buffer,
                    instance->rx_buffer,
                    MAX(iso14443_4a_get_fwt_fc_max(instance->data) * wtxm, ISO14443_4A_FWT_MAX));

                if(iso14443_3a_error != Iso14443_3aErrorNone) {
                    error = iso14443_4a_process_error(iso14443_3a_error);
                    return error;
                }

            } while(bit_buffer_starts_with_byte(instance->rx_buffer, ISO14443_4A_SWTX));
        }

        if(!iso14443_4_layer_decode_block(
               instance->iso14443_4_layer, rx_buffer, instance->rx_buffer)) {
            error = Iso14443_4aErrorProtocol;
            break;
        }
    } while(false);

    return error;
}

Iso14443_4aError iso14443_4a_poller_send_block_pwt_ext(
    Iso14443_4aPoller* instance,
    const BitBuffer* tx_buffer,
    BitBuffer* rx_buffer) {
    furi_assert(instance);

    uint8_t attempts_left = ISO14443_4A_SEND_BLOCK_MAX_ATTEMPTS;
    bit_buffer_reset(instance->tx_buffer);
    iso14443_4_layer_encode_block(instance->iso14443_4_layer, tx_buffer, instance->tx_buffer);

    Iso14443_4aError error = Iso14443_4aErrorNone;

    do {
        bit_buffer_reset(instance->rx_buffer);
        Iso14443_3aError iso14443_3a_error = iso14443_3a_poller_send_standard_frame(
            instance->iso14443_3a_poller,
            instance->tx_buffer,
            instance->rx_buffer,
            iso14443_4a_get_fwt_fc_max(instance->data));

        if(iso14443_3a_error != Iso14443_3aErrorNone) {
            FURI_LOG_T(
                TAG, "Attempt: %u", ISO14443_4A_SEND_BLOCK_MAX_ATTEMPTS + 1 - attempts_left);
            FURI_LOG_RAW_T("RAW RX(%d):", bit_buffer_get_size_bytes(instance->rx_buffer));
            for(size_t x = 0; x < bit_buffer_get_size_bytes(instance->rx_buffer); x++) {
                FURI_LOG_RAW_T("%02X ", bit_buffer_get_byte(instance->rx_buffer, x));
            }
            FURI_LOG_RAW_T("\r\n");

            error = iso14443_4a_process_error(iso14443_3a_error);
            break;

        } else {
            error = iso14443_4_layer_decode_block_pwt_ext(
                instance->iso14443_4_layer, rx_buffer, instance->rx_buffer);
            if(error == Iso14443_4aErrorSendExtra) {
                if(--attempts_left == 0) break;
                // Send response for Control message
                if(bit_buffer_get_size_bytes(rx_buffer))
                    bit_buffer_copy(instance->tx_buffer, rx_buffer);
                continue;
            }
            break;
        }
    } while(true);

    return error;
}<|MERGE_RESOLUTION|>--- conflicted
+++ resolved
@@ -6,17 +6,12 @@
 
 #define TAG "Iso14443_4aPoller"
 
-<<<<<<< HEAD
-#define ISO14443_4A_FSDI_256 (0x8U)
+#define ISO14443_4A_FSDI_256                (0x8U)
 #define ISO14443_4A_SEND_BLOCK_MAX_ATTEMPTS (20)
-#define ISO14443_4A_FWT_MAX (4096UL << 14)
-=======
-#define ISO14443_4A_FSDI_256  (0x8U)
-#define ISO14443_4A_FWT_MAX   (4096UL << 14)
->>>>>>> ffa3996a
-#define ISO14443_4A_WTXM_MASK (0x3FU)
-#define ISO14443_4A_WTXM_MAX  (0x3BU)
-#define ISO14443_4A_SWTX      (0xF2U)
+#define ISO14443_4A_FWT_MAX                 (4096UL << 14)
+#define ISO14443_4A_WTXM_MASK               (0x3FU)
+#define ISO14443_4A_WTXM_MAX                (0x3BU)
+#define ISO14443_4A_SWTX                    (0xF2U)
 
 Iso14443_4aError iso14443_4a_poller_halt(Iso14443_4aPoller* instance) {
     furi_check(instance);
