#include "iso14443_4a_poller_i.h"

#include <furi.h>

#include "iso14443_4a_i.h"

#define TAG "Iso14443_4aPoller"

#define ISO14443_4A_FSDI_256                (0x8U)
#define ISO14443_4A_SEND_BLOCK_MAX_ATTEMPTS (20)
#define ISO14443_4A_FWT_MAX                 (4096UL << 14)
#define ISO14443_4A_WTXM_MASK               (0x3FU)
#define ISO14443_4A_WTXM_MAX                (0x3BU)
#define ISO14443_4A_SWTX                    (0xF2U)

Iso14443_4aError iso14443_4a_poller_halt(Iso14443_4aPoller* instance) {
    furi_check(instance);

    iso14443_3a_poller_halt(instance->iso14443_3a_poller);
    instance->poller_state = Iso14443_4aPollerStateIdle;

    return Iso14443_4aErrorNone;
}

Iso14443_4aError
    iso14443_4a_poller_read_ats(Iso14443_4aPoller* instance, Iso14443_4aAtsData* data) {
    furi_check(instance);
    furi_check(data);

    bit_buffer_reset(instance->tx_buffer);
    bit_buffer_append_byte(instance->tx_buffer, ISO14443_4A_CMD_READ_ATS);
    bit_buffer_append_byte(instance->tx_buffer, ISO14443_4A_FSDI_256 << 4);

    Iso14443_4aError error = Iso14443_4aErrorNone;

    do {
        const Iso14443_3aError iso14443_3a_error = iso14443_3a_poller_send_standard_frame(
            instance->iso14443_3a_poller,
            instance->tx_buffer,
            instance->rx_buffer,
            ISO14443_4A_POLLER_ATS_FWT_FC);

        if(iso14443_3a_error != Iso14443_3aErrorNone) {
            FURI_LOG_E(TAG, "ATS request failed");
            error = iso14443_4a_process_error(iso14443_3a_error);
            break;

        } else if(!iso14443_4a_ats_parse(data, instance->rx_buffer)) {
            FURI_LOG_E(TAG, "Failed to parse ATS response");
            error = Iso14443_4aErrorProtocol;
            break;
        }

    } while(false);

    return error;
}

Iso14443_4aError iso14443_4a_poller_send_block(
    Iso14443_4aPoller* instance,
    const BitBuffer* tx_buffer,
    BitBuffer* rx_buffer) {
    furi_check(instance);
    furi_check(tx_buffer);
    furi_check(rx_buffer);

    bit_buffer_reset(instance->tx_buffer);
    iso14443_4_layer_encode_block(instance->iso14443_4_layer, tx_buffer, instance->tx_buffer);

    Iso14443_4aError error = Iso14443_4aErrorNone;

    do {
        Iso14443_3aError iso14443_3a_error = iso14443_3a_poller_send_standard_frame(
            instance->iso14443_3a_poller,
            instance->tx_buffer,
            instance->rx_buffer,
            iso14443_4a_get_fwt_fc_max(instance->data));

        if(iso14443_3a_error != Iso14443_3aErrorNone) {
            error = iso14443_4a_process_error(iso14443_3a_error);
            break;
        }

        if(bit_buffer_starts_with_byte(instance->rx_buffer, ISO14443_4A_SWTX)) {
            do {
                uint8_t wtxm = bit_buffer_get_byte(instance->rx_buffer, 1) & ISO14443_4A_WTXM_MASK;
                if(wtxm > ISO14443_4A_WTXM_MAX) {
                    return Iso14443_4aErrorProtocol;
                }

                bit_buffer_reset(instance->tx_buffer);
                bit_buffer_copy_left(instance->tx_buffer, instance->rx_buffer, 1);
                bit_buffer_append_byte(instance->tx_buffer, wtxm);

                iso14443_3a_error = iso14443_3a_poller_send_standard_frame(
                    instance->iso14443_3a_poller,
                    instance->tx_buffer,
                    instance->rx_buffer,
                    MAX(iso14443_4a_get_fwt_fc_max(instance->data) * wtxm, ISO14443_4A_FWT_MAX));

                if(iso14443_3a_error != Iso14443_3aErrorNone) {
                    error = iso14443_4a_process_error(iso14443_3a_error);
                    return error;
                }

            } while(bit_buffer_starts_with_byte(instance->rx_buffer, ISO14443_4A_SWTX));
        }

        if(!iso14443_4_layer_decode_block(
               instance->iso14443_4_layer, rx_buffer, instance->rx_buffer)) {
            error = Iso14443_4aErrorProtocol;
            break;
        }
    } while(false);

    return error;
}

<<<<<<< HEAD
Iso14443_4aError iso14443_4a_poller_send_block_pwt_ext(
    Iso14443_4aPoller* instance,
    const BitBuffer* tx_buffer,
    BitBuffer* rx_buffer) {
    furi_assert(instance);

    uint8_t attempts_left = ISO14443_4A_SEND_BLOCK_MAX_ATTEMPTS;
    bit_buffer_reset(instance->tx_buffer);
    iso14443_4_layer_encode_block(instance->iso14443_4_layer, tx_buffer, instance->tx_buffer);

    Iso14443_4aError error = Iso14443_4aErrorNone;

    do {
        bit_buffer_reset(instance->rx_buffer);
        Iso14443_3aError iso14443_3a_error = iso14443_3a_poller_send_standard_frame(
            instance->iso14443_3a_poller,
            instance->tx_buffer,
            instance->rx_buffer,
            iso14443_4a_get_fwt_fc_max(instance->data));

        if(iso14443_3a_error != Iso14443_3aErrorNone) {
            FURI_LOG_T(
                TAG, "Attempt: %u", ISO14443_4A_SEND_BLOCK_MAX_ATTEMPTS + 1 - attempts_left);
            FURI_LOG_RAW_T("RAW RX(%d):", bit_buffer_get_size_bytes(instance->rx_buffer));
            for(size_t x = 0; x < bit_buffer_get_size_bytes(instance->rx_buffer); x++) {
                FURI_LOG_RAW_T("%02X ", bit_buffer_get_byte(instance->rx_buffer, x));
            }
            FURI_LOG_RAW_T("\r\n");

            error = iso14443_4a_process_error(iso14443_3a_error);
            break;

        } else {
            error = iso14443_4_layer_decode_block_pwt_ext(
                instance->iso14443_4_layer, rx_buffer, instance->rx_buffer);
            if(error == Iso14443_4aErrorSendExtra) {
                if(--attempts_left == 0) break;
                // Send response for Control message
                if(bit_buffer_get_size_bytes(rx_buffer))
                    bit_buffer_copy(instance->tx_buffer, rx_buffer);
                continue;
            }
            break;
        }
    } while(true);

=======
Iso14443_4aError iso14443_4a_poller_send_chain_block(
    Iso14443_4aPoller* instance,
    const BitBuffer* tx_buffer,
    BitBuffer* rx_buffer) {
    iso14443_4_layer_set_i_block(instance->iso14443_4_layer, true, false);
    Iso14443_4aError error = iso14443_4a_poller_send_block(instance, tx_buffer, rx_buffer);
    return error;
}

Iso14443_4aError iso14443_4a_poller_send_receive_ready_block(
    Iso14443_4aPoller* instance,
    bool acknowledged,
    const BitBuffer* tx_buffer,
    BitBuffer* rx_buffer) {
    bool CID_present = bit_buffer_get_size_bytes(tx_buffer) != 0;
    iso14443_4_layer_set_r_block(instance->iso14443_4_layer, acknowledged, CID_present);
    Iso14443_4aError error = iso14443_4a_poller_send_block(instance, tx_buffer, rx_buffer);
    return error;
}

Iso14443_4aError iso14443_4a_poller_send_supervisory_block(
    Iso14443_4aPoller* instance,
    bool deselect,
    const BitBuffer* tx_buffer,
    BitBuffer* rx_buffer) {
    bool CID_present = bit_buffer_get_size_bytes(tx_buffer) != 0;
    iso14443_4_layer_set_s_block(instance->iso14443_4_layer, deselect, CID_present);
    Iso14443_4aError error = iso14443_4a_poller_send_block(instance, tx_buffer, rx_buffer);
>>>>>>> 180d1f04
    return error;
}<|MERGE_RESOLUTION|>--- conflicted
+++ resolved
@@ -116,7 +116,6 @@
     return error;
 }
 
-<<<<<<< HEAD
 Iso14443_4aError iso14443_4a_poller_send_block_pwt_ext(
     Iso14443_4aPoller* instance,
     const BitBuffer* tx_buffer,
@@ -163,7 +162,9 @@
         }
     } while(true);
 
-=======
+    return error;
+}
+
 Iso14443_4aError iso14443_4a_poller_send_chain_block(
     Iso14443_4aPoller* instance,
     const BitBuffer* tx_buffer,
@@ -192,6 +193,5 @@
     bool CID_present = bit_buffer_get_size_bytes(tx_buffer) != 0;
     iso14443_4_layer_set_s_block(instance->iso14443_4_layer, deselect, CID_present);
     Iso14443_4aError error = iso14443_4a_poller_send_block(instance, tx_buffer, rx_buffer);
->>>>>>> 180d1f04
     return error;
 }