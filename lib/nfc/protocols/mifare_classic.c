#include "mifare_classic.h"
#include "nfca.h"
#include "nfc_util.h"
#include <furi_hal_rtc.h>

// Algorithm from https://github.com/RfidResearchGroup/proxmark3.git

#define TAG "MfClassic"

#define MF_CLASSIC_AUTH_KEY_A_CMD (0x60U)
#define MF_CLASSIC_AUTH_KEY_B_CMD (0x61U)
#define MF_CLASSIC_READ_BLOCK_CMD (0x30)
#define MF_CLASSIC_WRITE_BLOCK_CMD (0xA0)

const char* mf_classic_get_type_str(MfClassicType type) {
    if(type == MfClassicTypeMini) {
        return "MIFARE Mini 0.3K";
    } else if(type == MfClassicType1k) {
        return "MIFARE Classic 1K";
    } else if(type == MfClassicType4k) {
        return "MIFARE Classic 4K";
    } else {
        return "Unknown";
    }
}

static uint8_t mf_classic_get_first_block_num_of_sector(uint8_t sector) {
    furi_assert(sector < 40);
    if(sector < 32) {
        return sector * 4;
    } else {
        return 32 * 4 + (sector - 32) * 16;
    }
}

uint8_t mf_classic_get_sector_trailer_block_num_by_sector(uint8_t sector) {
    furi_assert(sector < 40);
    if(sector < 32) {
        return sector * 4 + 3;
    } else {
        return 32 * 4 + (sector - 32) * 16 + 15;
    }
}

uint8_t mf_classic_get_sector_by_block(uint8_t block) {
    if(block < 128) {
        return (block | 0x03) / 4;
    } else {
        return 32 + ((block | 0xf) - 32 * 4) / 16;
    }
}

static uint8_t mf_classic_get_blocks_num_in_sector(uint8_t sector) {
    furi_assert(sector < 40);
    return sector < 32 ? 4 : 16;
}

uint8_t mf_classic_get_sector_trailer_num_by_block(uint8_t block) {
    if(block < 128) {
        return block | 0x03;
    } else {
        return block | 0x0f;
    }
}

bool mf_classic_is_sector_trailer(uint8_t block) {
    return block == mf_classic_get_sector_trailer_num_by_block(block);
}

MfClassicSectorTrailer*
    mf_classic_get_sector_trailer_by_sector(MfClassicData* data, uint8_t sector) {
    furi_assert(data);
    uint8_t sec_tr_block_num = mf_classic_get_sector_trailer_block_num_by_sector(sector);
    return (MfClassicSectorTrailer*)data->block[sec_tr_block_num].value;
}

uint8_t mf_classic_get_total_sectors_num(MfClassicType type) {
    if(type == MfClassicTypeMini) {
        return MF_MINI_TOTAL_SECTORS_NUM;
    } else if(type == MfClassicType1k) {
        return MF_CLASSIC_1K_TOTAL_SECTORS_NUM;
    } else if(type == MfClassicType4k) {
        return MF_CLASSIC_4K_TOTAL_SECTORS_NUM;
    } else {
        return 0;
    }
}

uint16_t mf_classic_get_total_block_num(MfClassicType type) {
    if(type == MfClassicTypeMini) {
        return 20;
    } else if(type == MfClassicType1k) {
        return 64;
    } else if(type == MfClassicType4k) {
        return 256;
    } else {
        return 0;
    }
}

bool mf_classic_is_block_read(MfClassicData* data, uint8_t block_num) {
    furi_assert(data);

    return (FURI_BIT(data->block_read_mask[block_num / 32], block_num % 32) == 1);
}

void mf_classic_set_block_read(MfClassicData* data, uint8_t block_num, MfClassicBlock* block_data) {
    furi_assert(data);

    if(mf_classic_is_sector_trailer(block_num)) {
        memcpy(&data->block[block_num].value[6], &block_data->value[6], 4);
    } else {
        memcpy(data->block[block_num].value, block_data->value, MF_CLASSIC_BLOCK_SIZE);
    }
    FURI_BIT_SET(data->block_read_mask[block_num / 32], block_num % 32);
}

bool mf_classic_is_sector_data_read(MfClassicData* data, uint8_t sector_num) {
    furi_assert(data);

    uint8_t first_block = mf_classic_get_first_block_num_of_sector(sector_num);
    uint8_t total_blocks = mf_classic_get_blocks_num_in_sector(sector_num);
    bool data_read = true;
    for(size_t i = first_block; i < first_block + total_blocks; i++) {
        data_read &= mf_classic_is_block_read(data, i);
    }

    return data_read;
}

void mf_classic_set_sector_data_not_read(MfClassicData* data) {
    furi_assert(data);
    memset(data->block_read_mask, 0, sizeof(data->block_read_mask));
}

bool mf_classic_is_key_found(MfClassicData* data, uint8_t sector_num, MfClassicKey key_type) {
    furi_assert(data);

    bool key_found = false;
    if(key_type == MfClassicKeyA) {
        key_found = (FURI_BIT(data->key_a_mask, sector_num) == 1);
    } else if(key_type == MfClassicKeyB) {
        key_found = (FURI_BIT(data->key_b_mask, sector_num) == 1);
    }

    return key_found;
}

void mf_classic_set_key_found(
    MfClassicData* data,
    uint8_t sector_num,
    MfClassicKey key_type,
    uint64_t key) {
    furi_assert(data);

    uint8_t key_arr[6] = {};
    MfClassicSectorTrailer* sec_trailer =
        mf_classic_get_sector_trailer_by_sector(data, sector_num);
    nfc_util_num2bytes(key, 6, key_arr);
    if(key_type == MfClassicKeyA) {
        memcpy(sec_trailer->key_a, key_arr, sizeof(sec_trailer->key_a));
        FURI_BIT_SET(data->key_a_mask, sector_num);
    } else if(key_type == MfClassicKeyB) {
        memcpy(sec_trailer->key_b, key_arr, sizeof(sec_trailer->key_b));
        FURI_BIT_SET(data->key_b_mask, sector_num);
    }
}

void mf_classic_set_key_not_found(MfClassicData* data, uint8_t sector_num, MfClassicKey key_type) {
    furi_assert(data);

    if(key_type == MfClassicKeyA) {
        FURI_BIT_CLEAR(data->key_a_mask, sector_num);
    } else if(key_type == MfClassicKeyB) {
        FURI_BIT_CLEAR(data->key_b_mask, sector_num);
    }
}

bool mf_classic_is_sector_read(MfClassicData* data, uint8_t sector_num) {
    furi_assert(data);

    bool sector_read = false;
    do {
        if(!mf_classic_is_key_found(data, sector_num, MfClassicKeyA)) break;
        if(!mf_classic_is_key_found(data, sector_num, MfClassicKeyB)) break;
        uint8_t start_block = mf_classic_get_first_block_num_of_sector(sector_num);
        uint8_t total_blocks = mf_classic_get_blocks_num_in_sector(sector_num);
        uint8_t block_read = true;
        for(size_t i = start_block; i < start_block + total_blocks; i++) {
            block_read = mf_classic_is_block_read(data, i);
            if(!block_read) break;
        }
        sector_read = block_read;
    } while(false);

    return sector_read;
}

void mf_classic_get_read_sectors_and_keys(
    MfClassicData* data,
    uint8_t* sectors_read,
    uint8_t* keys_found) {
    furi_assert(data);
    furi_assert(sectors_read);
    furi_assert(keys_found);

    *sectors_read = 0;
    *keys_found = 0;
    uint8_t sectors_total = mf_classic_get_total_sectors_num(data->type);
    for(size_t i = 0; i < sectors_total; i++) {
        if(mf_classic_is_key_found(data, i, MfClassicKeyA)) {
            *keys_found += 1;
        }
        if(mf_classic_is_key_found(data, i, MfClassicKeyB)) {
            *keys_found += 1;
        }
        uint8_t first_block = mf_classic_get_first_block_num_of_sector(i);
        uint8_t total_blocks_in_sec = mf_classic_get_blocks_num_in_sector(i);
        bool blocks_read = true;
        for(size_t i = first_block; i < first_block + total_blocks_in_sec; i++) {
            blocks_read = mf_classic_is_block_read(data, i);
            if(!blocks_read) break;
        }
        if(blocks_read) {
            *sectors_read += 1;
        }
    }
}

bool mf_classic_is_card_read(MfClassicData* data) {
    furi_assert(data);

    uint8_t sectors_total = mf_classic_get_total_sectors_num(data->type);
    uint8_t sectors_read = 0;
    uint8_t keys_found = 0;
    mf_classic_get_read_sectors_and_keys(data, &sectors_read, &keys_found);
    bool card_read = (sectors_read == sectors_total) && (keys_found == sectors_total * 2);

    return card_read;
}

bool mf_classic_is_allowed_access_sector_trailer(
    MfClassicData* data,
    uint8_t block_num,
    MfClassicKey key,
    MfClassicAction action) {
    uint8_t* sector_trailer = data->block[block_num].value;
    uint8_t AC = ((sector_trailer[7] >> 5) & 0x04) | ((sector_trailer[8] >> 2) & 0x02) |
                 ((sector_trailer[8] >> 7) & 0x01);
    switch(action) {
    case MfClassicActionKeyARead: {
        return false;
    }
    case MfClassicActionKeyAWrite:
    case MfClassicActionKeyBWrite: {
        return (
            (key == MfClassicKeyA && (AC == 0x00 || AC == 0x01)) ||
            (key == MfClassicKeyB && (AC == 0x04 || AC == 0x03)));
    }
    case MfClassicActionKeyBRead: {
        return (key == MfClassicKeyA && (AC == 0x00 || AC == 0x02 || AC == 0x01));
    }
    case MfClassicActionACRead: {
        return (
            (key == MfClassicKeyA) ||
            (key == MfClassicKeyB && !(AC == 0x00 || AC == 0x02 || AC == 0x01)));
    }
    case MfClassicActionACWrite: {
        return (
            (key == MfClassicKeyA && (AC == 0x01)) ||
            (key == MfClassicKeyB && (AC == 0x03 || AC == 0x05)));
    }
    default:
        return false;
    }
    return true;
}

bool mf_classic_is_allowed_access_data_block(
    MfClassicData* data,
    uint8_t block_num,
    MfClassicKey key,
    MfClassicAction action) {
    uint8_t* sector_trailer =
        data->block[mf_classic_get_sector_trailer_num_by_block(block_num)].value;

    uint8_t sector_block;
    if(block_num <= 128) {
        sector_block = block_num & 0x03;
    } else {
        sector_block = (block_num & 0x0f) / 5;
    }

    uint8_t AC;
    switch(sector_block) {
    case 0x00: {
        AC = ((sector_trailer[7] >> 2) & 0x04) | ((sector_trailer[8] << 1) & 0x02) |
             ((sector_trailer[8] >> 4) & 0x01);
        break;
    }
    case 0x01: {
        AC = ((sector_trailer[7] >> 3) & 0x04) | ((sector_trailer[8] >> 0) & 0x02) |
             ((sector_trailer[8] >> 5) & 0x01);
        break;
    }
    case 0x02: {
        AC = ((sector_trailer[7] >> 4) & 0x04) | ((sector_trailer[8] >> 1) & 0x02) |
             ((sector_trailer[8] >> 6) & 0x01);
        break;
    }
    default:
        return false;
    }

    switch(action) {
    case MfClassicActionDataRead: {
        return (
            (key == MfClassicKeyA && !(AC == 0x03 || AC == 0x05 || AC == 0x07)) ||
            (key == MfClassicKeyB && !(AC == 0x07)));
    }
    case MfClassicActionDataWrite: {
        return (
            (key == MfClassicKeyA && (AC == 0x00)) ||
            (key == MfClassicKeyB && (AC == 0x00 || AC == 0x04 || AC == 0x06 || AC == 0x03)));
    }
    case MfClassicActionDataInc: {
        return (
            (key == MfClassicKeyA && (AC == 0x00)) ||
            (key == MfClassicKeyB && (AC == 0x00 || AC == 0x06)));
    }
    case MfClassicActionDataDec: {
        return (
            (key == MfClassicKeyA && (AC == 0x00 || AC == 0x06 || AC == 0x01)) ||
            (key == MfClassicKeyB && (AC == 0x00 || AC == 0x06 || AC == 0x01)));
    }
    default:
        return false;
    }

    return false;
}

static bool mf_classic_is_allowed_access(
    MfClassicEmulator* emulator,
    uint8_t block_num,
    MfClassicKey key,
    MfClassicAction action) {
    if(mf_classic_is_sector_trailer(block_num)) {
        return mf_classic_is_allowed_access_sector_trailer(
            &emulator->data, block_num, key, action);
    } else {
        return mf_classic_is_allowed_access_data_block(&emulator->data, block_num, key, action);
    }
}

bool mf_classic_check_card_type(FuriHalNfcADevData* data) {
    uint8_t ATQA0 = data->atqa[0];
    uint8_t ATQA1 = data->atqa[1];
    uint8_t SAK = data->sak;
    if((ATQA0 == 0x44 || ATQA0 == 0x04) && (SAK == 0x08 || SAK == 0x88 || SAK == 0x09)) {
        return true;
    } else if((ATQA0 == 0x01) && (ATQA1 == 0x0F) && (SAK == 0x01)) {
        //skylanders support
        return true;
    } else if((ATQA0 == 0x42 || ATQA0 == 0x02) && (SAK == 0x18)) {
        return true;
    } else {
        return false;
    }
}

<<<<<<< HEAD
MfClassicType mf_classic_get_classic_type(FuriHalNfcADevData* data) {
    uint8_t ATQA0 = data->atqa[0];
    uint8_t ATQA1 = data->atqa[1];
    uint8_t SAK = data->sak;
    if((ATQA0 == 0x44 || ATQA0 == 0x04) && (SAK == 0x08 || SAK == 0x88 || SAK == 0x09)) {
        return MfClassicType1k;
=======
MfClassicType mf_classic_get_classic_type(uint8_t ATQA0, uint8_t ATQA1, uint8_t SAK) {
    UNUSED(ATQA1);
    if((ATQA0 == 0x44 || ATQA0 == 0x04)) {
        if((SAK == 0x08 || SAK == 0x88)) {
            return MfClassicType1k;
        } else if(SAK == 0x09) {
            return MfClassicTypeMini;
        }
>>>>>>> 52680fd1
    } else if((ATQA0 == 0x01) && (ATQA1 == 0x0F) && (SAK == 0x01)) {
        //skylanders support
        return MfClassicType1k;
    } else if((ATQA0 == 0x42 || ATQA0 == 0x02) && (SAK == 0x18)) {
        return MfClassicType4k;
    }
    return MfClassicType1k;
}

void mf_classic_reader_add_sector(
    MfClassicReader* reader,
    uint8_t sector,
    uint64_t key_a,
    uint64_t key_b) {
    furi_assert(reader);
    furi_assert(sector < MF_CLASSIC_SECTORS_MAX);
    furi_assert((key_a != MF_CLASSIC_NO_KEY) || (key_b != MF_CLASSIC_NO_KEY));

    if(reader->sectors_to_read < MF_CLASSIC_SECTORS_MAX) {
        reader->sector_reader[reader->sectors_to_read].key_a = key_a;
        reader->sector_reader[reader->sectors_to_read].key_b = key_b;
        reader->sector_reader[reader->sectors_to_read].sector_num = sector;
        reader->sectors_to_read++;
    }
}

void mf_classic_auth_init_context(MfClassicAuthContext* auth_ctx, uint8_t sector) {
    furi_assert(auth_ctx);
    auth_ctx->sector = sector;
    auth_ctx->key_a = MF_CLASSIC_NO_KEY;
    auth_ctx->key_b = MF_CLASSIC_NO_KEY;
}

static bool mf_classic_auth(
    FuriHalNfcTxRxContext* tx_rx,
    uint32_t block,
    uint64_t key,
    MfClassicKey key_type,
    Crypto1* crypto,
    bool skip_activate,
    uint32_t cuid) {
    bool auth_success = false;
    memset(tx_rx->tx_data, 0, sizeof(tx_rx->tx_data));
    memset(tx_rx->tx_parity, 0, sizeof(tx_rx->tx_parity));
    tx_rx->tx_rx_type = FuriHalNfcTxRxTypeDefault;

    do {
        if(!skip_activate && !furi_hal_nfc_activate_nfca(200, &cuid)) break;
        if(key_type == MfClassicKeyA) {
            tx_rx->tx_data[0] = MF_CLASSIC_AUTH_KEY_A_CMD;
        } else {
            tx_rx->tx_data[0] = MF_CLASSIC_AUTH_KEY_B_CMD;
        }
        tx_rx->tx_data[1] = block;
        tx_rx->tx_rx_type = FuriHalNfcTxRxTypeRxNoCrc;
        tx_rx->tx_bits = 2 * 8;
        if(!furi_hal_nfc_tx_rx(tx_rx, 6)) break;

        uint32_t nt = (uint32_t)nfc_util_bytes2num(tx_rx->rx_data, 4);
        crypto1_init(crypto, key);
        crypto1_word(crypto, nt ^ cuid, 0);
        uint8_t nr[4] = {};
        nfc_util_num2bytes(prng_successor(DWT->CYCCNT, 32), 4, nr);
        for(uint8_t i = 0; i < 4; i++) {
            tx_rx->tx_data[i] = crypto1_byte(crypto, nr[i], 0) ^ nr[i];
            tx_rx->tx_parity[0] |=
                (((crypto1_filter(crypto->odd) ^ nfc_util_odd_parity8(nr[i])) & 0x01) << (7 - i));
        }
        nt = prng_successor(nt, 32);
        for(uint8_t i = 4; i < 8; i++) {
            nt = prng_successor(nt, 8);
            tx_rx->tx_data[i] = crypto1_byte(crypto, 0x00, 0) ^ (nt & 0xff);
            tx_rx->tx_parity[0] |=
                (((crypto1_filter(crypto->odd) ^ nfc_util_odd_parity8(nt & 0xff)) & 0x01)
                 << (7 - i));
        }
        tx_rx->tx_rx_type = FuriHalNfcTxRxTypeRaw;
        tx_rx->tx_bits = 8 * 8;
        if(!furi_hal_nfc_tx_rx(tx_rx, 6)) break;
        if(tx_rx->rx_bits == 32) {
            crypto1_word(crypto, 0, 0);
            auth_success = true;
        }
    } while(false);

    return auth_success;
}

bool mf_classic_authenticate(
    FuriHalNfcTxRxContext* tx_rx,
    uint8_t block_num,
    uint64_t key,
    MfClassicKey key_type) {
    furi_assert(tx_rx);

    Crypto1 crypto = {};
    bool key_found = mf_classic_auth(tx_rx, block_num, key, key_type, &crypto, false, 0);
    furi_hal_nfc_sleep();
    return key_found;
}

bool mf_classic_authenticate_skip_activate(
    FuriHalNfcTxRxContext* tx_rx,
    uint8_t block_num,
    uint64_t key,
    MfClassicKey key_type,
    bool skip_activate,
    uint32_t cuid) {
    furi_assert(tx_rx);

    Crypto1 crypto = {};
    bool key_found =
        mf_classic_auth(tx_rx, block_num, key, key_type, &crypto, skip_activate, cuid);
    furi_hal_nfc_sleep();
    return key_found;
}

bool mf_classic_auth_attempt(
    FuriHalNfcTxRxContext* tx_rx,
    MfClassicAuthContext* auth_ctx,
    uint64_t key) {
    furi_assert(tx_rx);
    furi_assert(auth_ctx);
    bool found_key = false;
    bool need_halt = (auth_ctx->key_a == MF_CLASSIC_NO_KEY) &&
                     (auth_ctx->key_b == MF_CLASSIC_NO_KEY);

    Crypto1 crypto;
    if(auth_ctx->key_a == MF_CLASSIC_NO_KEY) {
        // Try AUTH with key A
        if(mf_classic_auth(
               tx_rx,
               mf_classic_get_first_block_num_of_sector(auth_ctx->sector),
               key,
               MfClassicKeyA,
               &crypto,
               false,
               0)) {
            auth_ctx->key_a = key;
            found_key = true;
        }
    }

    if(need_halt) {
        furi_hal_nfc_sleep();
    }

    if(auth_ctx->key_b == MF_CLASSIC_NO_KEY) {
        // Try AUTH with key B
        if(mf_classic_auth(
               tx_rx,
               mf_classic_get_first_block_num_of_sector(auth_ctx->sector),
               key,
               MfClassicKeyB,
               &crypto,
               false,
               0)) {
            auth_ctx->key_b = key;
            found_key = true;
        }
    }

    return found_key;
}

bool mf_classic_read_block(
    FuriHalNfcTxRxContext* tx_rx,
    Crypto1* crypto,
    uint8_t block_num,
    MfClassicBlock* block) {
    furi_assert(tx_rx);
    furi_assert(crypto);
    furi_assert(block);

    bool read_block_success = false;
    uint8_t plain_cmd[4] = {MF_CLASSIC_READ_BLOCK_CMD, block_num, 0x00, 0x00};
    nfca_append_crc16(plain_cmd, 2);

    crypto1_encrypt(crypto, NULL, plain_cmd, 4 * 8, tx_rx->tx_data, tx_rx->tx_parity);
    tx_rx->tx_bits = 4 * 9;
    tx_rx->tx_rx_type = FuriHalNfcTxRxTypeRaw;

    if(furi_hal_nfc_tx_rx(tx_rx, 50)) {
        if(tx_rx->rx_bits == 8 * (MF_CLASSIC_BLOCK_SIZE + 2)) {
            uint8_t block_received[MF_CLASSIC_BLOCK_SIZE + 2];
            crypto1_decrypt(crypto, tx_rx->rx_data, tx_rx->rx_bits, block_received);
            uint16_t crc_calc = nfca_get_crc16(block_received, MF_CLASSIC_BLOCK_SIZE);
            uint16_t crc_received = (block_received[MF_CLASSIC_BLOCK_SIZE + 1] << 8) |
                                    block_received[MF_CLASSIC_BLOCK_SIZE];
            if(crc_received != crc_calc) {
                FURI_LOG_E(
                    TAG,
                    "Incorrect CRC while reading block %d. Expected %04X, Received %04X",
                    block_num,
                    crc_received,
                    crc_calc);
            } else {
                memcpy(block->value, block_received, MF_CLASSIC_BLOCK_SIZE);
                read_block_success = true;
            }
        }
    }
    return read_block_success;
}

void mf_classic_read_sector(FuriHalNfcTxRxContext* tx_rx, MfClassicData* data, uint8_t sec_num) {
    furi_assert(tx_rx);
    furi_assert(data);

    furi_hal_nfc_sleep();
    bool key_a_found = mf_classic_is_key_found(data, sec_num, MfClassicKeyA);
    bool key_b_found = mf_classic_is_key_found(data, sec_num, MfClassicKeyB);
    uint8_t start_block = mf_classic_get_first_block_num_of_sector(sec_num);
    uint8_t total_blocks = mf_classic_get_blocks_num_in_sector(sec_num);
    MfClassicBlock block_tmp = {};
    uint64_t key = 0;
    MfClassicSectorTrailer* sec_tr = mf_classic_get_sector_trailer_by_sector(data, sec_num);
    Crypto1 crypto = {};

    uint8_t blocks_read = 0;
    do {
        if(!key_a_found) break;
        FURI_LOG_D(TAG, "Try to read blocks with key A");
        key = nfc_util_bytes2num(sec_tr->key_a, sizeof(sec_tr->key_a));
        if(!mf_classic_auth(tx_rx, start_block, key, MfClassicKeyA, &crypto, false, 0)) break;
        for(size_t i = start_block; i < start_block + total_blocks; i++) {
            if(!mf_classic_is_block_read(data, i)) {
                if(mf_classic_read_block(tx_rx, &crypto, i, &block_tmp)) {
                    mf_classic_set_block_read(data, i, &block_tmp);
                    blocks_read++;
                } else if(i > start_block) {
                    // Try to re-auth to read block in case prevous block was protected from read
                    furi_hal_nfc_sleep();
                    if(!mf_classic_auth(tx_rx, i, key, MfClassicKeyA, &crypto, false, 0)) break;
                    if(mf_classic_read_block(tx_rx, &crypto, i, &block_tmp)) {
                        mf_classic_set_block_read(data, i, &block_tmp);
                        blocks_read++;
                    }
                }
            } else {
                blocks_read++;
            }
        }
        FURI_LOG_D(TAG, "Read %d blocks out of %d", blocks_read, total_blocks);
    } while(false);
    do {
        if(blocks_read == total_blocks) break;
        if(!key_b_found) break;
        FURI_LOG_D(TAG, "Try to read blocks with key B");
        key = nfc_util_bytes2num(sec_tr->key_b, sizeof(sec_tr->key_b));
        if(!mf_classic_auth(tx_rx, start_block, key, MfClassicKeyB, &crypto, false, 0)) break;
        for(size_t i = start_block; i < start_block + total_blocks; i++) {
            if(!mf_classic_is_block_read(data, i)) {
                if(mf_classic_read_block(tx_rx, &crypto, i, &block_tmp)) {
                    mf_classic_set_block_read(data, i, &block_tmp);
                    blocks_read++;
                } else if(i > start_block) {
                    // Try to re-auth to read block in case prevous block was protected from read
                    furi_hal_nfc_sleep();
                    if(!mf_classic_auth(tx_rx, i, key, MfClassicKeyB, &crypto, false, 0)) break;
                    if(mf_classic_read_block(tx_rx, &crypto, i, &block_tmp)) {
                        mf_classic_set_block_read(data, i, &block_tmp);
                        blocks_read++;
                    }
                }
            } else {
                blocks_read++;
            }
        }
        FURI_LOG_D(TAG, "Read %d blocks out of %d", blocks_read, total_blocks);
    } while(false);
}

static bool mf_classic_read_sector_with_reader(
    FuriHalNfcTxRxContext* tx_rx,
    Crypto1* crypto,
    MfClassicSectorReader* sector_reader,
    MfClassicSector* sector) {
    furi_assert(tx_rx);
    furi_assert(sector_reader);
    furi_assert(sector);

    uint64_t key;
    MfClassicKey key_type;
    uint8_t first_block;
    bool sector_read = false;

    furi_hal_nfc_sleep();
    do {
        // Activate card
        first_block = mf_classic_get_first_block_num_of_sector(sector_reader->sector_num);
        if(sector_reader->key_a != MF_CLASSIC_NO_KEY) {
            key = sector_reader->key_a;
            key_type = MfClassicKeyA;
        } else if(sector_reader->key_b != MF_CLASSIC_NO_KEY) {
            key = sector_reader->key_b;
            key_type = MfClassicKeyB;
        } else {
            break;
        }

        // Auth to first block in sector
        if(!mf_classic_auth(tx_rx, first_block, key, key_type, crypto, false, 0)) {
            // Set key to MF_CLASSIC_NO_KEY to prevent further attempts
            if(key_type == MfClassicKeyA) {
                sector_reader->key_a = MF_CLASSIC_NO_KEY;
            } else {
                sector_reader->key_b = MF_CLASSIC_NO_KEY;
            }
            break;
        }
        sector->total_blocks = mf_classic_get_blocks_num_in_sector(sector_reader->sector_num);

        // Read blocks
        for(uint8_t i = 0; i < sector->total_blocks; i++) {
            if(mf_classic_read_block(tx_rx, crypto, first_block + i, &sector->block[i])) continue;
            if(i == 0) continue;
            // Try to auth to read next block in case previous is locked
            furi_hal_nfc_sleep();
            if(!mf_classic_auth(tx_rx, first_block + i, key, key_type, crypto, false, 0)) continue;
            mf_classic_read_block(tx_rx, crypto, first_block + i, &sector->block[i]);
        }
        // Save sector keys in last block
        if(sector_reader->key_a != MF_CLASSIC_NO_KEY) {
            nfc_util_num2bytes(
                sector_reader->key_a, 6, &sector->block[sector->total_blocks - 1].value[0]);
        }
        if(sector_reader->key_b != MF_CLASSIC_NO_KEY) {
            nfc_util_num2bytes(
                sector_reader->key_b, 6, &sector->block[sector->total_blocks - 1].value[10]);
        }

        sector_read = true;
    } while(false);

    return sector_read;
}

uint8_t mf_classic_read_card(
    FuriHalNfcTxRxContext* tx_rx,
    MfClassicReader* reader,
    MfClassicData* data) {
    furi_assert(tx_rx);
    furi_assert(reader);
    furi_assert(data);

    uint8_t sectors_read = 0;
    data->type = reader->type;
    data->key_a_mask = 0;
    data->key_b_mask = 0;
    MfClassicSector temp_sector = {};
    for(uint8_t i = 0; i < reader->sectors_to_read; i++) {
        if(mf_classic_read_sector_with_reader(
               tx_rx, &reader->crypto, &reader->sector_reader[i], &temp_sector)) {
            uint8_t first_block =
                mf_classic_get_first_block_num_of_sector(reader->sector_reader[i].sector_num);
            for(uint8_t j = 0; j < temp_sector.total_blocks; j++) {
                mf_classic_set_block_read(data, first_block + j, &temp_sector.block[j]);
            }
            if(reader->sector_reader[i].key_a != MF_CLASSIC_NO_KEY) {
                mf_classic_set_key_found(
                    data,
                    reader->sector_reader[i].sector_num,
                    MfClassicKeyA,
                    reader->sector_reader[i].key_a);
            }
            if(reader->sector_reader[i].key_b != MF_CLASSIC_NO_KEY) {
                mf_classic_set_key_found(
                    data,
                    reader->sector_reader[i].sector_num,
                    MfClassicKeyB,
                    reader->sector_reader[i].key_b);
            }
            sectors_read++;
        }
    }

    return sectors_read;
}

uint8_t mf_classic_update_card(FuriHalNfcTxRxContext* tx_rx, MfClassicData* data) {
    furi_assert(tx_rx);
    furi_assert(data);

    uint8_t total_sectors = mf_classic_get_total_sectors_num(data->type);

    for(size_t i = 0; i < total_sectors; i++) {
        mf_classic_read_sector(tx_rx, data, i);
    }
    uint8_t sectors_read = 0;
    uint8_t keys_found = 0;
    mf_classic_get_read_sectors_and_keys(data, &sectors_read, &keys_found);
    FURI_LOG_D(TAG, "Read %d sectors and %d keys", sectors_read, keys_found);

    return sectors_read;
}

bool mf_classic_emulator(MfClassicEmulator* emulator, FuriHalNfcTxRxContext* tx_rx) {
    furi_assert(emulator);
    furi_assert(tx_rx);
    bool command_processed = false;
    bool is_encrypted = false;
    uint8_t plain_data[MF_CLASSIC_MAX_DATA_SIZE];
    MfClassicKey access_key = MfClassicKeyA;

    // Read command
    while(!command_processed) { //-V654
        if(!is_encrypted) {
            crypto1_reset(&emulator->crypto);
            memcpy(plain_data, tx_rx->rx_data, tx_rx->rx_bits / 8);
        } else {
            if(!furi_hal_nfc_tx_rx(tx_rx, 300)) {
                FURI_LOG_D(
                    TAG,
                    "Error in tx rx. Tx :%d bits, Rx: %d bits",
                    tx_rx->tx_bits,
                    tx_rx->rx_bits);
                break;
            }
            crypto1_decrypt(&emulator->crypto, tx_rx->rx_data, tx_rx->rx_bits, plain_data);
        }

        if(plain_data[0] == 0x50 && plain_data[1] == 0x00) {
            FURI_LOG_T(TAG, "Halt received");
            furi_hal_nfc_listen_sleep();
            command_processed = true;
            break;
        } else if(plain_data[0] == 0x60 || plain_data[0] == 0x61) {
            uint8_t block = plain_data[1];
            uint64_t key = 0;
            uint8_t sector_trailer_block = mf_classic_get_sector_trailer_num_by_block(block);
            MfClassicSectorTrailer* sector_trailer =
                (MfClassicSectorTrailer*)emulator->data.block[sector_trailer_block].value;
            if(plain_data[0] == 0x60) {
                key = nfc_util_bytes2num(sector_trailer->key_a, 6);
                access_key = MfClassicKeyA;
            } else {
                key = nfc_util_bytes2num(sector_trailer->key_b, 6);
                access_key = MfClassicKeyB;
            }

            uint32_t nonce = prng_successor(DWT->CYCCNT, 32) ^ 0xAA;
            uint8_t nt[4];
            uint8_t nt_keystream[4];
            nfc_util_num2bytes(nonce, 4, nt);
            nfc_util_num2bytes(nonce ^ emulator->cuid, 4, nt_keystream);
            crypto1_init(&emulator->crypto, key);
            if(!is_encrypted) {
                crypto1_word(&emulator->crypto, emulator->cuid ^ nonce, 0);
                memcpy(tx_rx->tx_data, nt, sizeof(nt));
                tx_rx->tx_parity[0] = 0;
                for(size_t i = 0; i < sizeof(nt); i++) {
                    tx_rx->tx_parity[0] |= nfc_util_odd_parity8(nt[i]) << (7 - i);
                }
                tx_rx->tx_bits = sizeof(nt) * 8;
                tx_rx->tx_rx_type = FuriHalNfcTxRxTransparent;
            } else {
                crypto1_encrypt(
                    &emulator->crypto,
                    nt_keystream,
                    nt,
                    sizeof(nt) * 8,
                    tx_rx->tx_data,
                    tx_rx->tx_parity);
                tx_rx->tx_bits = sizeof(nt) * 8;
                tx_rx->tx_rx_type = FuriHalNfcTxRxTransparent;
            }
            if(!furi_hal_nfc_tx_rx(tx_rx, 500)) {
                FURI_LOG_E(TAG, "Error in NT exchange");
                command_processed = true;
                break;
            }

            if(tx_rx->rx_bits != 64) {
                FURI_LOG_W(TAG, "Incorrect nr + ar");
                command_processed = true;
                break;
            }

            uint32_t nr = nfc_util_bytes2num(tx_rx->rx_data, 4);
            uint32_t ar = nfc_util_bytes2num(&tx_rx->rx_data[4], 4);

            FURI_LOG_D(
                TAG,
                "%08lx key%c block %d nt/nr/ar: %08lx %08lx %08lx",
                emulator->cuid,
                access_key == MfClassicKeyA ? 'A' : 'B',
                sector_trailer_block,
                nonce,
                nr,
                ar);

            crypto1_word(&emulator->crypto, nr, 1);
            uint32_t cardRr = ar ^ crypto1_word(&emulator->crypto, 0, 0);
            if(cardRr != prng_successor(nonce, 64)) {
                FURI_LOG_T(TAG, "Wrong AUTH! %08lX != %08lX", cardRr, prng_successor(nonce, 64));
                // Don't send NACK, as the tag doesn't send it
                command_processed = true;
                break;
            }

            uint32_t ans = prng_successor(nonce, 96);
            uint8_t responce[4] = {};
            nfc_util_num2bytes(ans, 4, responce);
            crypto1_encrypt(
                &emulator->crypto,
                NULL,
                responce,
                sizeof(responce) * 8,
                tx_rx->tx_data,
                tx_rx->tx_parity);
            tx_rx->tx_bits = sizeof(responce) * 8;
            tx_rx->tx_rx_type = FuriHalNfcTxRxTransparent;

            is_encrypted = true;
        } else if(is_encrypted && plain_data[0] == 0x30) {
            uint8_t block = plain_data[1];
            uint8_t block_data[18] = {};
            memcpy(block_data, emulator->data.block[block].value, MF_CLASSIC_BLOCK_SIZE);
            if(mf_classic_is_sector_trailer(block)) {
                if(!mf_classic_is_allowed_access(
                       emulator, block, access_key, MfClassicActionKeyARead)) {
                    memset(block_data, 0, 6); //-V1086
                }
                if(!mf_classic_is_allowed_access(
                       emulator, block, access_key, MfClassicActionKeyBRead)) {
                    memset(&block_data[10], 0, 6);
                }
                if(!mf_classic_is_allowed_access(
                       emulator, block, access_key, MfClassicActionACRead)) {
                    memset(&block_data[6], 0, 4);
                }
            } else if(!mf_classic_is_allowed_access(
                          emulator, block, access_key, MfClassicActionDataRead)) {
                // Send NACK
                uint8_t nack = 0x04;
                crypto1_encrypt(
                    &emulator->crypto, NULL, &nack, 4, tx_rx->tx_data, tx_rx->tx_parity);
                tx_rx->tx_rx_type = FuriHalNfcTxRxTransparent;
                tx_rx->tx_bits = 4;
                furi_hal_nfc_tx_rx(tx_rx, 300);
                break;
            }
            nfca_append_crc16(block_data, 16);

            crypto1_encrypt(
                &emulator->crypto,
                NULL,
                block_data,
                sizeof(block_data) * 8,
                tx_rx->tx_data,
                tx_rx->tx_parity);
            tx_rx->tx_bits = 18 * 8;
            tx_rx->tx_rx_type = FuriHalNfcTxRxTransparent;
        } else if(is_encrypted && plain_data[0] == 0xA0) {
            uint8_t block = plain_data[1];
            if(block > mf_classic_get_total_block_num(emulator->data.type)) {
                break;
            }
            // Send ACK
            uint8_t ack = 0x0A;
            crypto1_encrypt(&emulator->crypto, NULL, &ack, 4, tx_rx->tx_data, tx_rx->tx_parity);
            tx_rx->tx_rx_type = FuriHalNfcTxRxTransparent;
            tx_rx->tx_bits = 4;

            if(!furi_hal_nfc_tx_rx(tx_rx, 300)) break;
            if(tx_rx->rx_bits != 18 * 8) break;

            crypto1_decrypt(&emulator->crypto, tx_rx->rx_data, tx_rx->rx_bits, plain_data);
            uint8_t block_data[16] = {};
            memcpy(block_data, emulator->data.block[block].value, MF_CLASSIC_BLOCK_SIZE);
            if(mf_classic_is_sector_trailer(block)) {
                if(mf_classic_is_allowed_access(
                       emulator, block, access_key, MfClassicActionKeyAWrite)) {
                    memcpy(block_data, plain_data, 6); //-V1086
                }
                if(mf_classic_is_allowed_access(
                       emulator, block, access_key, MfClassicActionKeyBWrite)) {
                    memcpy(&block_data[10], &plain_data[10], 6);
                }
                if(mf_classic_is_allowed_access(
                       emulator, block, access_key, MfClassicActionACWrite)) {
                    memcpy(&block_data[6], &plain_data[6], 4);
                }
            } else {
                if(mf_classic_is_allowed_access(
                       emulator, block, access_key, MfClassicActionDataWrite)) {
                    memcpy(block_data, plain_data, MF_CLASSIC_BLOCK_SIZE);
                }
            }
            if(memcmp(block_data, emulator->data.block[block].value, MF_CLASSIC_BLOCK_SIZE) != 0) {
                memcpy(emulator->data.block[block].value, block_data, MF_CLASSIC_BLOCK_SIZE);
                emulator->data_changed = true;
            }
            // Send ACK
            ack = 0x0A;
            crypto1_encrypt(&emulator->crypto, NULL, &ack, 4, tx_rx->tx_data, tx_rx->tx_parity);
            tx_rx->tx_rx_type = FuriHalNfcTxRxTransparent;
            tx_rx->tx_bits = 4;
        } else {
            // Unknown command
            break;
        }
    }

    if(!command_processed) {
        // Send NACK
        uint8_t nack = 0x04;
        if(is_encrypted) {
            crypto1_encrypt(&emulator->crypto, NULL, &nack, 4, tx_rx->tx_data, tx_rx->tx_parity);
        } else {
            tx_rx->tx_data[0] = nack;
        }
        tx_rx->tx_rx_type = FuriHalNfcTxRxTransparent;
        tx_rx->tx_bits = 4;
        furi_hal_nfc_tx_rx(tx_rx, 300);
    }

    return true;
}

bool mf_classic_write_block(
    FuriHalNfcTxRxContext* tx_rx,
    MfClassicBlock* src_block,
    uint8_t block_num,
    MfClassicKey key_type,
    uint64_t key) {
    furi_assert(tx_rx);
    furi_assert(src_block);

    Crypto1 crypto = {};
    uint8_t plain_data[18] = {};
    uint8_t resp = 0;
    bool write_success = false;

    do {
        furi_hal_nfc_sleep();
        if(!mf_classic_auth(tx_rx, block_num, key, key_type, &crypto, false, 0)) {
            FURI_LOG_D(TAG, "Auth fail");
            break;
        }
        // Send write command
        plain_data[0] = MF_CLASSIC_WRITE_BLOCK_CMD;
        plain_data[1] = block_num;
        nfca_append_crc16(plain_data, 2);
        crypto1_encrypt(&crypto, NULL, plain_data, 4 * 8, tx_rx->tx_data, tx_rx->tx_parity);
        tx_rx->tx_bits = 4 * 8;
        tx_rx->tx_rx_type = FuriHalNfcTxRxTypeRaw;

        if(furi_hal_nfc_tx_rx(tx_rx, 50)) {
            if(tx_rx->rx_bits == 4) {
                crypto1_decrypt(&crypto, tx_rx->rx_data, 4, &resp);
                if(resp != 0x0A) {
                    FURI_LOG_D(TAG, "NACK received on write cmd: %02X", resp);
                    break;
                }
            } else {
                FURI_LOG_D(TAG, "Not ACK received");
                break;
            }
        } else {
            FURI_LOG_D(TAG, "Failed to send write cmd");
            break;
        }

        // Send data
        memcpy(plain_data, src_block->value, MF_CLASSIC_BLOCK_SIZE);
        nfca_append_crc16(plain_data, MF_CLASSIC_BLOCK_SIZE);
        crypto1_encrypt(
            &crypto,
            NULL,
            plain_data,
            (MF_CLASSIC_BLOCK_SIZE + 2) * 8,
            tx_rx->tx_data,
            tx_rx->tx_parity);
        tx_rx->tx_bits = (MF_CLASSIC_BLOCK_SIZE + 2) * 8;
        tx_rx->tx_rx_type = FuriHalNfcTxRxTypeRaw;
        if(furi_hal_nfc_tx_rx(tx_rx, 50)) {
            if(tx_rx->rx_bits == 4) {
                crypto1_decrypt(&crypto, tx_rx->rx_data, 4, &resp);
                if(resp != 0x0A) {
                    FURI_LOG_D(TAG, "NACK received on sending data");
                    break;
                }
            } else {
                FURI_LOG_D(TAG, "Not ACK received");
                break;
            }
        } else {
            FURI_LOG_D(TAG, "Failed to send data");
            break;
        }
        write_success = true;

        // Send Halt
        plain_data[0] = 0x50;
        plain_data[1] = 0x00;
        nfca_append_crc16(plain_data, 2);
        crypto1_encrypt(&crypto, NULL, plain_data, 2 * 8, tx_rx->tx_data, tx_rx->tx_parity);
        tx_rx->tx_bits = 2 * 8;
        tx_rx->tx_rx_type = FuriHalNfcTxRxTypeRaw;
        // No response is expected
        furi_hal_nfc_tx_rx(tx_rx, 50);
    } while(false);

    return write_success;
}

bool mf_classic_write_sector(
    FuriHalNfcTxRxContext* tx_rx,
    MfClassicData* dest_data,
    MfClassicData* src_data,
    uint8_t sec_num) {
    furi_assert(tx_rx);
    furi_assert(dest_data);
    furi_assert(src_data);

    uint8_t first_block = mf_classic_get_first_block_num_of_sector(sec_num);
    uint8_t total_blocks = mf_classic_get_blocks_num_in_sector(sec_num);
    MfClassicSectorTrailer* sec_tr = mf_classic_get_sector_trailer_by_sector(dest_data, sec_num);
    bool key_a_found = mf_classic_is_key_found(dest_data, sec_num, MfClassicKeyA);
    bool key_b_found = mf_classic_is_key_found(dest_data, sec_num, MfClassicKeyB);

    bool write_success = true;
    for(size_t i = first_block; i < first_block + total_blocks; i++) {
        // Compare blocks
        if(memcmp(dest_data->block[i].value, src_data->block[i].value, MF_CLASSIC_BLOCK_SIZE) !=
           0) {
            bool key_a_write_allowed = mf_classic_is_allowed_access_data_block(
                dest_data, i, MfClassicKeyA, MfClassicActionDataWrite);
            bool key_b_write_allowed = mf_classic_is_allowed_access_data_block(
                dest_data, i, MfClassicKeyB, MfClassicActionDataWrite);

            if(key_a_found && key_a_write_allowed) {
                FURI_LOG_I(TAG, "Writing block %d with key A", i);
                uint64_t key = nfc_util_bytes2num(sec_tr->key_a, 6);
                if(!mf_classic_write_block(tx_rx, &src_data->block[i], i, MfClassicKeyA, key)) {
                    FURI_LOG_E(TAG, "Failed to write block %d", i);
                    write_success = false;
                    break;
                }
            } else if(key_b_found && key_b_write_allowed) {
                FURI_LOG_I(TAG, "Writing block %d with key A", i);
                uint64_t key = nfc_util_bytes2num(sec_tr->key_b, 6);
                if(!mf_classic_write_block(tx_rx, &src_data->block[i], i, MfClassicKeyB, key)) {
                    FURI_LOG_E(TAG, "Failed to write block %d", i);
                    write_success = false;
                    break;
                }
            } else {
                FURI_LOG_E(TAG, "Failed to find key with write access");
                write_success = false;
                break;
            }
        } else {
            FURI_LOG_D(TAG, "Blocks %d are equal", i);
        }
    }

    return write_success;
}<|MERGE_RESOLUTION|>--- conflicted
+++ resolved
@@ -369,23 +369,16 @@
     }
 }
 
-<<<<<<< HEAD
 MfClassicType mf_classic_get_classic_type(FuriHalNfcADevData* data) {
     uint8_t ATQA0 = data->atqa[0];
     uint8_t ATQA1 = data->atqa[1];
     uint8_t SAK = data->sak;
-    if((ATQA0 == 0x44 || ATQA0 == 0x04) && (SAK == 0x08 || SAK == 0x88 || SAK == 0x09)) {
-        return MfClassicType1k;
-=======
-MfClassicType mf_classic_get_classic_type(uint8_t ATQA0, uint8_t ATQA1, uint8_t SAK) {
-    UNUSED(ATQA1);
     if((ATQA0 == 0x44 || ATQA0 == 0x04)) {
         if((SAK == 0x08 || SAK == 0x88)) {
             return MfClassicType1k;
         } else if(SAK == 0x09) {
             return MfClassicTypeMini;
         }
->>>>>>> 52680fd1
     } else if((ATQA0 == 0x01) && (ATQA1 == 0x0F) && (SAK == 0x01)) {
         //skylanders support
         return MfClassicType1k;
