#include "mifare_classic.h"
#include "nfca.h"
#include "nfc_util.h"
#include <furi_hal_rtc.h>

// Algorithm from https://github.com/RfidResearchGroup/proxmark3.git

#define TAG "MfClassic"

#define MF_CLASSIC_ACK_CMD 0xAU
#define MF_CLASSIC_NACK_BUF_VALID_CMD 0x0U
#define MF_CLASSIC_NACK_BUF_INVALID_CMD 0x4U
#define MF_CLASSIC_AUTH_KEY_A_CMD 0x60U
#define MF_CLASSIC_AUTH_KEY_B_CMD 0x61U
#define MF_CLASSIC_READ_BLOCK_CMD 0x30U
#define MF_CLASSIC_WRITE_BLOCK_CMD 0xA0U
#define MF_CLASSIC_TRANSFER_CMD 0xB0U
#define MF_CLASSIC_DECREMENT_CMD 0xC0U
#define MF_CLASSIC_INCREMENT_CMD 0xC1U
#define MF_CLASSIC_RESTORE_CMD 0xC2U

const char* mf_classic_get_type_str(MfClassicType type) {
    if(type == MfClassicTypeMini) {
        return "MIFARE Mini 0.3K";
    } else if(type == MfClassicType1k) {
        return "MIFARE Classic 1K";
    } else if(type == MfClassicType4k) {
        return "MIFARE Classic 4K";
    } else {
        return "Unknown";
    }
}

static uint8_t mf_classic_get_first_block_num_of_sector(uint8_t sector) {
    furi_assert(sector < 40);
    if(sector < 32) {
        return sector * 4;
    } else {
        return 32 * 4 + (sector - 32) * 16;
    }
}

uint8_t mf_classic_get_sector_trailer_block_num_by_sector(uint8_t sector) {
    furi_assert(sector < 40);
    if(sector < 32) {
        return sector * 4 + 3;
    } else {
        return 32 * 4 + (sector - 32) * 16 + 15;
    }
}

uint8_t mf_classic_get_sector_by_block(uint8_t block) {
    if(block < 128) {
        return (block | 0x03) / 4;
    } else {
        return 32 + ((block | 0xf) - 32 * 4) / 16;
    }
}

static uint8_t mf_classic_get_blocks_num_in_sector(uint8_t sector) {
    furi_assert(sector < 40);
    return sector < 32 ? 4 : 16;
}

uint8_t mf_classic_get_sector_trailer_num_by_block(uint8_t block) {
    if(block < 128) {
        return block | 0x03;
    } else {
        return block | 0x0f;
    }
}

bool mf_classic_is_sector_trailer(uint8_t block) {
    return block == mf_classic_get_sector_trailer_num_by_block(block);
}

MfClassicSectorTrailer*
    mf_classic_get_sector_trailer_by_sector(MfClassicData* data, uint8_t sector) {
    furi_assert(data);
    uint8_t sec_tr_block_num = mf_classic_get_sector_trailer_block_num_by_sector(sector);
    return (MfClassicSectorTrailer*)data->block[sec_tr_block_num].value;
}

uint8_t mf_classic_get_total_sectors_num(MfClassicType type) {
    if(type == MfClassicTypeMini) {
        return MF_MINI_TOTAL_SECTORS_NUM;
    } else if(type == MfClassicType1k) {
        return MF_CLASSIC_1K_TOTAL_SECTORS_NUM;
    } else if(type == MfClassicType4k) {
        return MF_CLASSIC_4K_TOTAL_SECTORS_NUM;
    } else {
        return 0;
    }
}

uint16_t mf_classic_get_total_block_num(MfClassicType type) {
    if(type == MfClassicTypeMini) {
        return 20;
    } else if(type == MfClassicType1k) {
        return 64;
    } else if(type == MfClassicType4k) {
        return 256;
    } else {
        return 0;
    }
}

bool mf_classic_is_block_read(MfClassicData* data, uint8_t block_num) {
    furi_assert(data);

    return (FURI_BIT(data->block_read_mask[block_num / 32], block_num % 32) == 1);
}

void mf_classic_set_block_read(MfClassicData* data, uint8_t block_num, MfClassicBlock* block_data) {
    furi_assert(data);

    if(mf_classic_is_sector_trailer(block_num)) {
        memcpy(&data->block[block_num].value[6], &block_data->value[6], 4);
    } else {
        memcpy(data->block[block_num].value, block_data->value, MF_CLASSIC_BLOCK_SIZE);
    }
    FURI_BIT_SET(data->block_read_mask[block_num / 32], block_num % 32);
}

bool mf_classic_is_sector_data_read(MfClassicData* data, uint8_t sector_num) {
    furi_assert(data);

    uint8_t first_block = mf_classic_get_first_block_num_of_sector(sector_num);
    uint8_t total_blocks = mf_classic_get_blocks_num_in_sector(sector_num);
    bool data_read = true;
    for(size_t i = first_block; i < first_block + total_blocks; i++) {
        data_read &= mf_classic_is_block_read(data, i);
    }

    return data_read;
}

void mf_classic_set_sector_data_not_read(MfClassicData* data) {
    furi_assert(data);
    memset(data->block_read_mask, 0, sizeof(data->block_read_mask));
}

bool mf_classic_is_key_found(MfClassicData* data, uint8_t sector_num, MfClassicKey key_type) {
    furi_assert(data);

    bool key_found = false;
    if(key_type == MfClassicKeyA) {
        key_found = (FURI_BIT(data->key_a_mask, sector_num) == 1);
    } else if(key_type == MfClassicKeyB) {
        key_found = (FURI_BIT(data->key_b_mask, sector_num) == 1);
    }

    return key_found;
}

void mf_classic_set_key_found(
    MfClassicData* data,
    uint8_t sector_num,
    MfClassicKey key_type,
    uint64_t key) {
    furi_assert(data);

    uint8_t key_arr[6] = {};
    MfClassicSectorTrailer* sec_trailer =
        mf_classic_get_sector_trailer_by_sector(data, sector_num);
    nfc_util_num2bytes(key, 6, key_arr);
    if(key_type == MfClassicKeyA) {
        memcpy(sec_trailer->key_a, key_arr, sizeof(sec_trailer->key_a));
        FURI_BIT_SET(data->key_a_mask, sector_num);
    } else if(key_type == MfClassicKeyB) {
        memcpy(sec_trailer->key_b, key_arr, sizeof(sec_trailer->key_b));
        FURI_BIT_SET(data->key_b_mask, sector_num);
    }
}

void mf_classic_set_key_not_found(MfClassicData* data, uint8_t sector_num, MfClassicKey key_type) {
    furi_assert(data);

    if(key_type == MfClassicKeyA) {
        FURI_BIT_CLEAR(data->key_a_mask, sector_num);
    } else if(key_type == MfClassicKeyB) {
        FURI_BIT_CLEAR(data->key_b_mask, sector_num);
    }
}

bool mf_classic_is_sector_read(MfClassicData* data, uint8_t sector_num) {
    furi_assert(data);

    bool sector_read = false;
    do {
        if(!mf_classic_is_key_found(data, sector_num, MfClassicKeyA)) break;
        if(!mf_classic_is_key_found(data, sector_num, MfClassicKeyB)) break;
        uint8_t start_block = mf_classic_get_first_block_num_of_sector(sector_num);
        uint8_t total_blocks = mf_classic_get_blocks_num_in_sector(sector_num);
        uint8_t block_read = true;
        for(size_t i = start_block; i < start_block + total_blocks; i++) {
            block_read = mf_classic_is_block_read(data, i);
            if(!block_read) break;
        }
        sector_read = block_read;
    } while(false);

    return sector_read;
}

void mf_classic_get_read_sectors_and_keys(
    MfClassicData* data,
    uint8_t* sectors_read,
    uint8_t* keys_found) {
    furi_assert(data);
    furi_assert(sectors_read);
    furi_assert(keys_found);

    *sectors_read = 0;
    *keys_found = 0;
    uint8_t sectors_total = mf_classic_get_total_sectors_num(data->type);
    for(size_t i = 0; i < sectors_total; i++) {
        if(mf_classic_is_key_found(data, i, MfClassicKeyA)) {
            *keys_found += 1;
        }
        if(mf_classic_is_key_found(data, i, MfClassicKeyB)) {
            *keys_found += 1;
        }
        uint8_t first_block = mf_classic_get_first_block_num_of_sector(i);
        uint8_t total_blocks_in_sec = mf_classic_get_blocks_num_in_sector(i);
        bool blocks_read = true;
        for(size_t j = first_block; j < first_block + total_blocks_in_sec; j++) {
            blocks_read = mf_classic_is_block_read(data, j);
            if(!blocks_read) break;
        }
        if(blocks_read) {
            *sectors_read += 1;
        }
    }
}

bool mf_classic_is_card_read(MfClassicData* data) {
    furi_assert(data);

    uint8_t sectors_total = mf_classic_get_total_sectors_num(data->type);
    uint8_t sectors_read = 0;
    uint8_t keys_found = 0;
    mf_classic_get_read_sectors_and_keys(data, &sectors_read, &keys_found);
    bool card_read = (sectors_read == sectors_total) && (keys_found == sectors_total * 2);

    return card_read;
}

bool mf_classic_is_allowed_access_sector_trailer(
    MfClassicData* data,
    uint8_t block_num,
    MfClassicKey key,
    MfClassicAction action) {
    uint8_t* sector_trailer = data->block[block_num].value;
    uint8_t AC = ((sector_trailer[7] >> 5) & 0x04) | ((sector_trailer[8] >> 2) & 0x02) |
                 ((sector_trailer[8] >> 7) & 0x01);
    switch(action) {
    case MfClassicActionKeyARead: {
        return false;
    }
    case MfClassicActionKeyAWrite:
    case MfClassicActionKeyBWrite: {
        return (
            (key == MfClassicKeyA && (AC == 0x00 || AC == 0x01)) ||
            (key == MfClassicKeyB && (AC == 0x04 || AC == 0x03)));
    }
    case MfClassicActionKeyBRead: {
        return (key == MfClassicKeyA && (AC == 0x00 || AC == 0x02 || AC == 0x01));
    }
    case MfClassicActionACRead: {
        return (
            (key == MfClassicKeyA) ||
            (key == MfClassicKeyB && !(AC == 0x00 || AC == 0x02 || AC == 0x01)));
    }
    case MfClassicActionACWrite: {
        return (
            (key == MfClassicKeyA && (AC == 0x01)) ||
            (key == MfClassicKeyB && (AC == 0x03 || AC == 0x05)));
    }
    default:
        return false;
    }
    return true;
}

bool mf_classic_is_allowed_access_data_block(
    MfClassicData* data,
    uint8_t block_num,
    MfClassicKey key,
    MfClassicAction action) {
    uint8_t* sector_trailer =
        data->block[mf_classic_get_sector_trailer_num_by_block(block_num)].value;

    if(block_num == 0 && action == MfClassicActionDataWrite) {
        return false;
    }

    uint8_t sector_block;
    if(block_num <= 128) {
        sector_block = block_num & 0x03;
    } else {
        sector_block = (block_num & 0x0f) / 5;
    }

    uint8_t AC;
    switch(sector_block) {
    case 0x00: {
        AC = ((sector_trailer[7] >> 2) & 0x04) | ((sector_trailer[8] << 1) & 0x02) |
             ((sector_trailer[8] >> 4) & 0x01);
        break;
    }
    case 0x01: {
        AC = ((sector_trailer[7] >> 3) & 0x04) | ((sector_trailer[8] >> 0) & 0x02) |
             ((sector_trailer[8] >> 5) & 0x01);
        break;
    }
    case 0x02: {
        AC = ((sector_trailer[7] >> 4) & 0x04) | ((sector_trailer[8] >> 1) & 0x02) |
             ((sector_trailer[8] >> 6) & 0x01);
        break;
    }
    default:
        return false;
    }

    switch(action) {
    case MfClassicActionDataRead: {
        return (
            (key == MfClassicKeyA && !(AC == 0x03 || AC == 0x05 || AC == 0x07)) ||
            (key == MfClassicKeyB && !(AC == 0x07)));
    }
    case MfClassicActionDataWrite: {
        return (
            (key == MfClassicKeyA && (AC == 0x00)) ||
            (key == MfClassicKeyB && (AC == 0x00 || AC == 0x04 || AC == 0x06 || AC == 0x03)));
    }
    case MfClassicActionDataInc: {
        return (
            (key == MfClassicKeyA && (AC == 0x00)) ||
            (key == MfClassicKeyB && (AC == 0x00 || AC == 0x06)));
    }
    case MfClassicActionDataDec: {
        return (
            (key == MfClassicKeyA && (AC == 0x00 || AC == 0x06 || AC == 0x01)) ||
            (key == MfClassicKeyB && (AC == 0x00 || AC == 0x06 || AC == 0x01)));
    }
    default:
        return false;
    }

    return false;
}

static bool mf_classic_is_allowed_access(
    MfClassicEmulator* emulator,
    uint8_t block_num,
    MfClassicKey key,
    MfClassicAction action) {
    if(mf_classic_is_sector_trailer(block_num)) {
        return mf_classic_is_allowed_access_sector_trailer(
            &emulator->data, block_num, key, action);
    } else {
        return mf_classic_is_allowed_access_data_block(&emulator->data, block_num, key, action);
    }
}

<<<<<<< HEAD
bool mf_classic_check_card_type(FuriHalNfcADevData* data) {
    uint8_t ATQA0 = data->atqa[0];
    uint8_t ATQA1 = data->atqa[1];
    uint8_t SAK = data->sak;
=======
bool mf_classic_is_value_block(MfClassicData* data, uint8_t block_num) {
    // Check if key A can write, if it can, it's transport configuration, not data block
    return !mf_classic_is_allowed_access_data_block(
               data, block_num, MfClassicKeyA, MfClassicActionDataWrite) &&
           (mf_classic_is_allowed_access_data_block(
                data, block_num, MfClassicKeyB, MfClassicActionDataInc) ||
            mf_classic_is_allowed_access_data_block(
                data, block_num, MfClassicKeyB, MfClassicActionDataDec));
}

bool mf_classic_check_card_type(uint8_t ATQA0, uint8_t ATQA1, uint8_t SAK) {
    UNUSED(ATQA1);
>>>>>>> 9a14699a
    if((ATQA0 == 0x44 || ATQA0 == 0x04) && (SAK == 0x08 || SAK == 0x88 || SAK == 0x09)) {
        return true;
    } else if((ATQA0 == 0x01) && (ATQA1 == 0x0F) && (SAK == 0x01)) {
        //skylanders support
        return true;
    } else if((ATQA0 == 0x42 || ATQA0 == 0x02) && (SAK == 0x18)) {
        return true;
    } else {
        return false;
    }
}

MfClassicType mf_classic_get_classic_type(FuriHalNfcADevData* data) {
    uint8_t ATQA0 = data->atqa[0];
    uint8_t ATQA1 = data->atqa[1];
    uint8_t SAK = data->sak;
    if((ATQA0 == 0x44 || ATQA0 == 0x04)) {
        if((SAK == 0x08 || SAK == 0x88)) {
            return MfClassicType1k;
        } else if(SAK == 0x09) {
            return MfClassicTypeMini;
        }
    } else if((ATQA0 == 0x01) && (ATQA1 == 0x0F) && (SAK == 0x01)) {
        //skylanders support
        return MfClassicType1k;
    } else if((ATQA0 == 0x42 || ATQA0 == 0x02) && (SAK == 0x18)) {
        return MfClassicType4k;
    }
    return MfClassicType1k;
}

void mf_classic_reader_add_sector(
    MfClassicReader* reader,
    uint8_t sector,
    uint64_t key_a,
    uint64_t key_b) {
    furi_assert(reader);
    furi_assert(sector < MF_CLASSIC_SECTORS_MAX);
    furi_assert((key_a != MF_CLASSIC_NO_KEY) || (key_b != MF_CLASSIC_NO_KEY));

    if(reader->sectors_to_read < MF_CLASSIC_SECTORS_MAX) {
        reader->sector_reader[reader->sectors_to_read].key_a = key_a;
        reader->sector_reader[reader->sectors_to_read].key_b = key_b;
        reader->sector_reader[reader->sectors_to_read].sector_num = sector;
        reader->sectors_to_read++;
    }
}

bool mf_classic_block_to_value(const uint8_t* block, int32_t* value, uint8_t* addr) {
    uint32_t v = *(uint32_t*)&block[0];
    uint32_t v_inv = *(uint32_t*)&block[4];
    uint32_t v1 = *(uint32_t*)&block[8];

    bool val_checks =
        ((v == v1) && (v == ~v_inv) && (block[12] == (~block[13] & 0xFF)) &&
         (block[14] == (~block[15] & 0xFF)) && (block[12] == block[14]));
    if(value) {
        *value = (int32_t)v;
    }
    if(addr) {
        *addr = block[12];
    }
    return val_checks;
}

void mf_classic_value_to_block(int32_t value, uint8_t addr, uint8_t* block) {
    uint32_t v_inv = ~((uint32_t)value);

    memcpy(block, &value, 4); //-V1086
    memcpy(block + 4, &v_inv, 4); //-V1086
    memcpy(block + 8, &value, 4); //-V1086

    block[12] = addr;
    block[13] = ~addr & 0xFF;
    block[14] = addr;
    block[15] = ~addr & 0xFF;
}

void mf_classic_auth_init_context(MfClassicAuthContext* auth_ctx, uint8_t sector) {
    furi_assert(auth_ctx);
    auth_ctx->sector = sector;
    auth_ctx->key_a = MF_CLASSIC_NO_KEY;
    auth_ctx->key_b = MF_CLASSIC_NO_KEY;
}

static bool mf_classic_auth(
    FuriHalNfcTxRxContext* tx_rx,
    uint32_t block,
    uint64_t key,
    MfClassicKey key_type,
    Crypto1* crypto,
    bool skip_activate,
    uint32_t cuid) {
    bool auth_success = false;
    memset(tx_rx->tx_data, 0, sizeof(tx_rx->tx_data));
    memset(tx_rx->tx_parity, 0, sizeof(tx_rx->tx_parity));
    tx_rx->tx_rx_type = FuriHalNfcTxRxTypeDefault;

    do {
        if(!skip_activate && !furi_hal_nfc_activate_nfca(200, &cuid)) break;
        if(key_type == MfClassicKeyA) {
            tx_rx->tx_data[0] = MF_CLASSIC_AUTH_KEY_A_CMD;
        } else {
            tx_rx->tx_data[0] = MF_CLASSIC_AUTH_KEY_B_CMD;
        }
        tx_rx->tx_data[1] = block;
        tx_rx->tx_rx_type = FuriHalNfcTxRxTypeRxNoCrc;
        tx_rx->tx_bits = 2 * 8;
        if(!furi_hal_nfc_tx_rx(tx_rx, 6)) break;

        uint32_t nt = (uint32_t)nfc_util_bytes2num(tx_rx->rx_data, 4);
        crypto1_init(crypto, key);
        crypto1_word(crypto, nt ^ cuid, 0);
        uint8_t nr[4] = {};
        nfc_util_num2bytes(prng_successor(DWT->CYCCNT, 32), 4, nr);
        for(uint8_t i = 0; i < 4; i++) {
            tx_rx->tx_data[i] = crypto1_byte(crypto, nr[i], 0) ^ nr[i];
            tx_rx->tx_parity[0] |=
                (((crypto1_filter(crypto->odd) ^ nfc_util_odd_parity8(nr[i])) & 0x01) << (7 - i));
        }
        nt = prng_successor(nt, 32);
        for(uint8_t i = 4; i < 8; i++) {
            nt = prng_successor(nt, 8);
            tx_rx->tx_data[i] = crypto1_byte(crypto, 0x00, 0) ^ (nt & 0xff);
            tx_rx->tx_parity[0] |=
                (((crypto1_filter(crypto->odd) ^ nfc_util_odd_parity8(nt & 0xff)) & 0x01)
                 << (7 - i));
        }
        tx_rx->tx_rx_type = FuriHalNfcTxRxTypeRaw;
        tx_rx->tx_bits = 8 * 8;
        if(!furi_hal_nfc_tx_rx(tx_rx, 6)) break;
        if(tx_rx->rx_bits == 32) {
            crypto1_word(crypto, 0, 0);
            auth_success = true;
        }
    } while(false);

    return auth_success;
}

bool mf_classic_authenticate(
    FuriHalNfcTxRxContext* tx_rx,
    uint8_t block_num,
    uint64_t key,
    MfClassicKey key_type) {
    furi_assert(tx_rx);

    Crypto1 crypto = {};
    bool key_found = mf_classic_auth(tx_rx, block_num, key, key_type, &crypto, false, 0);
    furi_hal_nfc_sleep();
    return key_found;
}

bool mf_classic_authenticate_skip_activate(
    FuriHalNfcTxRxContext* tx_rx,
    uint8_t block_num,
    uint64_t key,
    MfClassicKey key_type,
    bool skip_activate,
    uint32_t cuid) {
    furi_assert(tx_rx);

    Crypto1 crypto = {};
    bool key_found =
        mf_classic_auth(tx_rx, block_num, key, key_type, &crypto, skip_activate, cuid);
    furi_hal_nfc_sleep();
    return key_found;
}

bool mf_classic_auth_attempt(
    FuriHalNfcTxRxContext* tx_rx,
    Crypto1* crypto,
    MfClassicAuthContext* auth_ctx,
    uint64_t key) {
    furi_assert(tx_rx);
    furi_assert(auth_ctx);
    bool found_key = false;
    bool need_halt = (auth_ctx->key_a == MF_CLASSIC_NO_KEY) &&
                     (auth_ctx->key_b == MF_CLASSIC_NO_KEY);

    if(auth_ctx->key_a == MF_CLASSIC_NO_KEY) {
        // Try AUTH with key A
        if(mf_classic_auth(
               tx_rx,
               mf_classic_get_sector_trailer_block_num_by_sector(auth_ctx->sector),
               key,
               MfClassicKeyA,
               crypto,
               false,
               0)) {
            auth_ctx->key_a = key;
            found_key = true;
        }
    }

    if(need_halt) {
        furi_hal_nfc_sleep();
    }

    if(auth_ctx->key_b == MF_CLASSIC_NO_KEY) {
        // Try AUTH with key B
        if(mf_classic_auth(
               tx_rx,
               mf_classic_get_sector_trailer_block_num_by_sector(auth_ctx->sector),
               key,
               MfClassicKeyB,
               crypto,
               false,
               0)) {
            auth_ctx->key_b = key;
            found_key = true;
        }
    }

    return found_key;
}

bool mf_classic_read_block(
    FuriHalNfcTxRxContext* tx_rx,
    Crypto1* crypto,
    uint8_t block_num,
    MfClassicBlock* block) {
    furi_assert(tx_rx);
    furi_assert(crypto);
    furi_assert(block);

    bool read_block_success = false;
    uint8_t plain_cmd[4] = {MF_CLASSIC_READ_BLOCK_CMD, block_num, 0x00, 0x00};
    nfca_append_crc16(plain_cmd, 2);

    crypto1_encrypt(
        crypto, NULL, plain_cmd, sizeof(plain_cmd) * 8, tx_rx->tx_data, tx_rx->tx_parity);
    tx_rx->tx_bits = sizeof(plain_cmd) * 8;
    tx_rx->tx_rx_type = FuriHalNfcTxRxTypeRaw;

    if(furi_hal_nfc_tx_rx(tx_rx, 50)) {
        if(tx_rx->rx_bits == 8 * (MF_CLASSIC_BLOCK_SIZE + 2)) {
            uint8_t block_received[MF_CLASSIC_BLOCK_SIZE + 2];
            crypto1_decrypt(crypto, tx_rx->rx_data, tx_rx->rx_bits, block_received);
            uint16_t crc_calc = nfca_get_crc16(block_received, MF_CLASSIC_BLOCK_SIZE);
            uint16_t crc_received = (block_received[MF_CLASSIC_BLOCK_SIZE + 1] << 8) |
                                    block_received[MF_CLASSIC_BLOCK_SIZE];
            if(crc_received != crc_calc) {
                FURI_LOG_E(
                    TAG,
                    "Incorrect CRC while reading block %d. Expected %04X, Received %04X",
                    block_num,
                    crc_received,
                    crc_calc);
            } else {
                memcpy(block->value, block_received, MF_CLASSIC_BLOCK_SIZE);
                read_block_success = true;
            }
        }
    }
    return read_block_success;
}

void mf_classic_read_sector(FuriHalNfcTxRxContext* tx_rx, MfClassicData* data, uint8_t sec_num) {
    furi_assert(tx_rx);
    furi_assert(data);

    furi_hal_nfc_sleep();
    bool key_a_found = mf_classic_is_key_found(data, sec_num, MfClassicKeyA);
    bool key_b_found = mf_classic_is_key_found(data, sec_num, MfClassicKeyB);
    uint8_t start_block = mf_classic_get_first_block_num_of_sector(sec_num);
    uint8_t total_blocks = mf_classic_get_blocks_num_in_sector(sec_num);
    MfClassicBlock block_tmp = {};
    uint64_t key = 0;
    MfClassicSectorTrailer* sec_tr = mf_classic_get_sector_trailer_by_sector(data, sec_num);
    Crypto1 crypto = {};

    uint8_t blocks_read = 0;
    do {
        if(!key_a_found) break;
        FURI_LOG_D(TAG, "Try to read blocks with key A");
        key = nfc_util_bytes2num(sec_tr->key_a, sizeof(sec_tr->key_a));
        if(!mf_classic_auth(tx_rx, start_block, key, MfClassicKeyA, &crypto, false, 0)) {
            mf_classic_set_key_not_found(data, sec_num, MfClassicKeyA);
            FURI_LOG_D(TAG, "Key %dA not found in read", sec_num);
            break;
        }

        for(size_t i = start_block; i < start_block + total_blocks; i++) {
            if(!mf_classic_is_block_read(data, i)) {
                if(mf_classic_read_block(tx_rx, &crypto, i, &block_tmp)) {
                    mf_classic_set_block_read(data, i, &block_tmp);
                    blocks_read++;
                } else if(i > start_block) {
                    // Try to re-auth to read block in case prevous block was protected from read
                    furi_hal_nfc_sleep();
                    if(!mf_classic_auth(tx_rx, i, key, MfClassicKeyA, &crypto, false, 0)) {
                        mf_classic_set_key_not_found(data, sec_num, MfClassicKeyA);
                        FURI_LOG_D(TAG, "Key %dA not found in read", sec_num);
                        break;
                    }
                    if(mf_classic_read_block(tx_rx, &crypto, i, &block_tmp)) {
                        mf_classic_set_block_read(data, i, &block_tmp);
                        blocks_read++;
                    }
                }
            } else {
                blocks_read++;
            }
        }
        FURI_LOG_D(TAG, "Read %d blocks out of %d", blocks_read, total_blocks);
    } while(false);
    do {
        if(blocks_read == total_blocks) break;
        if(!key_b_found) break;
        if(key_a_found) {
            furi_hal_nfc_sleep();
        }
        FURI_LOG_D(TAG, "Try to read blocks with key B");
        key = nfc_util_bytes2num(sec_tr->key_b, sizeof(sec_tr->key_b));
        if(!mf_classic_auth(tx_rx, start_block, key, MfClassicKeyB, &crypto, false, 0)) {
            mf_classic_set_key_not_found(data, sec_num, MfClassicKeyB);
            FURI_LOG_D(TAG, "Key %dB not found in read", sec_num);
            break;
        }

        for(size_t i = start_block; i < start_block + total_blocks; i++) {
            if(!mf_classic_is_block_read(data, i)) {
                if(mf_classic_read_block(tx_rx, &crypto, i, &block_tmp)) {
                    mf_classic_set_block_read(data, i, &block_tmp);
                    blocks_read++;
                } else if(i > start_block) {
                    // Try to re-auth to read block in case prevous block was protected from read
                    furi_hal_nfc_sleep();
                    if(!mf_classic_auth(tx_rx, i, key, MfClassicKeyB, &crypto, false, 0)) {
                        mf_classic_set_key_not_found(data, sec_num, MfClassicKeyB);
                        FURI_LOG_D(TAG, "Key %dB not found in read", sec_num);
                        break;
                    }
                    if(mf_classic_read_block(tx_rx, &crypto, i, &block_tmp)) {
                        mf_classic_set_block_read(data, i, &block_tmp);
                        blocks_read++;
                    }
                }
            } else {
                blocks_read++;
            }
        }
        FURI_LOG_D(TAG, "Read %d blocks out of %d", blocks_read, total_blocks);
    } while(false);
}

static bool mf_classic_read_sector_with_reader(
    FuriHalNfcTxRxContext* tx_rx,
    Crypto1* crypto,
    MfClassicSectorReader* sector_reader,
    MfClassicSector* sector) {
    furi_assert(tx_rx);
    furi_assert(sector_reader);
    furi_assert(sector);

    uint64_t key;
    MfClassicKey key_type;
    uint8_t first_block;
    bool sector_read = false;

    furi_hal_nfc_sleep();
    do {
        // Activate card
        first_block = mf_classic_get_first_block_num_of_sector(sector_reader->sector_num);
        if(sector_reader->key_a != MF_CLASSIC_NO_KEY) {
            key = sector_reader->key_a;
            key_type = MfClassicKeyA;
        } else if(sector_reader->key_b != MF_CLASSIC_NO_KEY) {
            key = sector_reader->key_b;
            key_type = MfClassicKeyB;
        } else {
            break;
        }

        // Auth to first block in sector
        if(!mf_classic_auth(tx_rx, first_block, key, key_type, crypto, false, 0)) {
            // Set key to MF_CLASSIC_NO_KEY to prevent further attempts
            if(key_type == MfClassicKeyA) {
                sector_reader->key_a = MF_CLASSIC_NO_KEY;
            } else {
                sector_reader->key_b = MF_CLASSIC_NO_KEY;
            }
            break;
        }
        sector->total_blocks = mf_classic_get_blocks_num_in_sector(sector_reader->sector_num);

        // Read blocks
        for(uint8_t i = 0; i < sector->total_blocks; i++) {
            if(mf_classic_read_block(tx_rx, crypto, first_block + i, &sector->block[i])) continue;
            if(i == 0) continue;
            // Try to auth to read next block in case previous is locked
            furi_hal_nfc_sleep();
            if(!mf_classic_auth(tx_rx, first_block + i, key, key_type, crypto, false, 0)) continue;
            mf_classic_read_block(tx_rx, crypto, first_block + i, &sector->block[i]);
        }
        // Save sector keys in last block
        if(sector_reader->key_a != MF_CLASSIC_NO_KEY) {
            nfc_util_num2bytes(
                sector_reader->key_a, 6, &sector->block[sector->total_blocks - 1].value[0]);
        }
        if(sector_reader->key_b != MF_CLASSIC_NO_KEY) {
            nfc_util_num2bytes(
                sector_reader->key_b, 6, &sector->block[sector->total_blocks - 1].value[10]);
        }

        sector_read = true;
    } while(false);

    return sector_read;
}

uint8_t mf_classic_read_card(
    FuriHalNfcTxRxContext* tx_rx,
    MfClassicReader* reader,
    MfClassicData* data) {
    furi_assert(tx_rx);
    furi_assert(reader);
    furi_assert(data);

    uint8_t sectors_read = 0;
    data->type = reader->type;
    data->key_a_mask = 0;
    data->key_b_mask = 0;
    MfClassicSector temp_sector = {};
    for(uint8_t i = 0; i < reader->sectors_to_read; i++) {
        if(mf_classic_read_sector_with_reader(
               tx_rx, &reader->crypto, &reader->sector_reader[i], &temp_sector)) {
            uint8_t first_block =
                mf_classic_get_first_block_num_of_sector(reader->sector_reader[i].sector_num);
            for(uint8_t j = 0; j < temp_sector.total_blocks; j++) {
                mf_classic_set_block_read(data, first_block + j, &temp_sector.block[j]);
            }
            if(reader->sector_reader[i].key_a != MF_CLASSIC_NO_KEY) {
                mf_classic_set_key_found(
                    data,
                    reader->sector_reader[i].sector_num,
                    MfClassicKeyA,
                    reader->sector_reader[i].key_a);
            }
            if(reader->sector_reader[i].key_b != MF_CLASSIC_NO_KEY) {
                mf_classic_set_key_found(
                    data,
                    reader->sector_reader[i].sector_num,
                    MfClassicKeyB,
                    reader->sector_reader[i].key_b);
            }
            sectors_read++;
        }
    }

    return sectors_read;
}

uint8_t mf_classic_update_card(FuriHalNfcTxRxContext* tx_rx, MfClassicData* data) {
    furi_assert(tx_rx);
    furi_assert(data);

    uint8_t total_sectors = mf_classic_get_total_sectors_num(data->type);

    for(size_t i = 0; i < total_sectors; i++) {
        mf_classic_read_sector(tx_rx, data, i);
    }
    uint8_t sectors_read = 0;
    uint8_t keys_found = 0;
    mf_classic_get_read_sectors_and_keys(data, &sectors_read, &keys_found);
    FURI_LOG_D(TAG, "Read %d sectors and %d keys", sectors_read, keys_found);

    return sectors_read;
}

bool mf_classic_emulator(MfClassicEmulator* emulator, FuriHalNfcTxRxContext* tx_rx) {
    furi_assert(emulator);
    furi_assert(tx_rx);
    bool command_processed = false;
    bool is_encrypted = false;
    uint8_t plain_data[MF_CLASSIC_MAX_DATA_SIZE];
    MfClassicKey access_key = MfClassicKeyA;
    // Used for decrement and increment - copy to block on transfer
    uint8_t transfer_buf[MF_CLASSIC_BLOCK_SIZE] = {};
    bool transfer_buf_valid = false;

    // Read command
    while(!command_processed) { //-V654
        if(!is_encrypted) {
            crypto1_reset(&emulator->crypto);
            memcpy(plain_data, tx_rx->rx_data, tx_rx->rx_bits / 8);
        } else {
            if(!furi_hal_nfc_tx_rx(tx_rx, 300)) {
                FURI_LOG_D(
                    TAG,
                    "Error in tx rx. Tx :%d bits, Rx: %d bits",
                    tx_rx->tx_bits,
                    tx_rx->rx_bits);
                break;
            }
            crypto1_decrypt(&emulator->crypto, tx_rx->rx_data, tx_rx->rx_bits, plain_data);
        }

        // After increment, decrement or restore the only allowed command is transfer
        uint8_t cmd = plain_data[0];
        if(transfer_buf_valid && cmd != MF_CLASSIC_TRANSFER_CMD) {
            break;
        }

        if(cmd == 0x50 && plain_data[1] == 0x00) {
            FURI_LOG_T(TAG, "Halt received");
            furi_hal_nfc_listen_sleep();
            command_processed = true;
            break;
        }
        if(cmd == MF_CLASSIC_AUTH_KEY_A_CMD || cmd == MF_CLASSIC_AUTH_KEY_B_CMD) {
            uint8_t block = plain_data[1];
            uint64_t key = 0;
            uint8_t sector_trailer_block = mf_classic_get_sector_trailer_num_by_block(block);
            MfClassicSectorTrailer* sector_trailer =
                (MfClassicSectorTrailer*)emulator->data.block[sector_trailer_block].value;
            if(cmd == MF_CLASSIC_AUTH_KEY_A_CMD) {
                key = nfc_util_bytes2num(sector_trailer->key_a, 6);
                access_key = MfClassicKeyA;
            } else {
                key = nfc_util_bytes2num(sector_trailer->key_b, 6);
                access_key = MfClassicKeyB;
            }

            uint32_t nonce = prng_successor(DWT->CYCCNT, 32) ^ 0xAA;
            uint8_t nt[4];
            uint8_t nt_keystream[4];
            nfc_util_num2bytes(nonce, 4, nt);
            nfc_util_num2bytes(nonce ^ emulator->cuid, 4, nt_keystream);
            crypto1_init(&emulator->crypto, key);
            if(!is_encrypted) {
                crypto1_word(&emulator->crypto, emulator->cuid ^ nonce, 0);
                memcpy(tx_rx->tx_data, nt, sizeof(nt));
                tx_rx->tx_parity[0] = 0;
                nfc_util_odd_parity(tx_rx->tx_data, tx_rx->tx_parity, sizeof(nt));
                tx_rx->tx_bits = sizeof(nt) * 8;
                tx_rx->tx_rx_type = FuriHalNfcTxRxTransparent;
            } else {
                crypto1_encrypt(
                    &emulator->crypto,
                    nt_keystream,
                    nt,
                    sizeof(nt) * 8,
                    tx_rx->tx_data,
                    tx_rx->tx_parity);
                tx_rx->tx_bits = sizeof(nt) * 8;
                tx_rx->tx_rx_type = FuriHalNfcTxRxTransparent;
            }
            if(!furi_hal_nfc_tx_rx(tx_rx, 500)) {
                FURI_LOG_E(TAG, "Error in NT exchange");
                command_processed = true;
                break;
            }

            if(tx_rx->rx_bits != 64) {
                FURI_LOG_W(TAG, "Incorrect nr + ar length: %d", tx_rx->rx_bits);
                command_processed = true;
                break;
            }

            uint32_t nr = nfc_util_bytes2num(tx_rx->rx_data, 4);
            uint32_t ar = nfc_util_bytes2num(&tx_rx->rx_data[4], 4);

            crypto1_word(&emulator->crypto, nr, 1);
            uint32_t cardRr = ar ^ crypto1_word(&emulator->crypto, 0, 0);
            if(cardRr != prng_successor(nonce, 64)) {
                FURI_LOG_T(TAG, "Wrong AUTH! %08lX != %08lX", cardRr, prng_successor(nonce, 64));
                // Don't send NACK, as the tag doesn't send it
                command_processed = true;
                break;
            }

            uint32_t ans = prng_successor(nonce, 96);
            uint8_t response[4] = {};
            nfc_util_num2bytes(ans, 4, response);
            crypto1_encrypt(
                &emulator->crypto,
                NULL,
                response,
                sizeof(response) * 8,
                tx_rx->tx_data,
                tx_rx->tx_parity);
            tx_rx->tx_bits = sizeof(response) * 8;
            tx_rx->tx_rx_type = FuriHalNfcTxRxTransparent;

            is_encrypted = true;
            continue;
        }

        if(!is_encrypted) {
            FURI_LOG_T(TAG, "Invalid command before auth session established: %02X", cmd);
            break;
        }

        if(cmd == MF_CLASSIC_READ_BLOCK_CMD) {
            uint8_t block = plain_data[1];
            uint8_t block_data[MF_CLASSIC_BLOCK_SIZE + 2] = {};
            memcpy(block_data, emulator->data.block[block].value, MF_CLASSIC_BLOCK_SIZE);
            if(mf_classic_is_sector_trailer(block)) {
                if(!mf_classic_is_allowed_access(
                       emulator, block, access_key, MfClassicActionKeyARead)) {
                    memset(block_data, 0, 6); //-V1086
                }
                if(!mf_classic_is_allowed_access(
                       emulator, block, access_key, MfClassicActionKeyBRead)) {
                    memset(&block_data[10], 0, 6);
                }
                if(!mf_classic_is_allowed_access(
                       emulator, block, access_key, MfClassicActionACRead)) {
                    memset(&block_data[6], 0, 4);
                }
            } else if(!mf_classic_is_allowed_access(
                          emulator, block, access_key, MfClassicActionDataRead)) {
                // Send NACK
                uint8_t nack = 0x04;
                crypto1_encrypt(
                    &emulator->crypto, NULL, &nack, 4, tx_rx->tx_data, tx_rx->tx_parity);
                tx_rx->tx_rx_type = FuriHalNfcTxRxTransparent;
                tx_rx->tx_bits = 4;
                furi_hal_nfc_tx_rx(tx_rx, 300);
                break;
            }
            nfca_append_crc16(block_data, 16);

            crypto1_encrypt(
                &emulator->crypto,
                NULL,
                block_data,
                sizeof(block_data) * 8,
                tx_rx->tx_data,
                tx_rx->tx_parity);
            tx_rx->tx_bits = (MF_CLASSIC_BLOCK_SIZE + 2) * 8;
            tx_rx->tx_rx_type = FuriHalNfcTxRxTransparent;
        } else if(cmd == MF_CLASSIC_WRITE_BLOCK_CMD) {
            uint8_t block = plain_data[1];
            if(block > mf_classic_get_total_block_num(emulator->data.type)) {
                break;
            }
            // Send ACK
            uint8_t ack = MF_CLASSIC_ACK_CMD;
            crypto1_encrypt(&emulator->crypto, NULL, &ack, 4, tx_rx->tx_data, tx_rx->tx_parity);
            tx_rx->tx_rx_type = FuriHalNfcTxRxTransparent;
            tx_rx->tx_bits = 4;

            if(!furi_hal_nfc_tx_rx(tx_rx, 300)) break;
            if(tx_rx->rx_bits != (MF_CLASSIC_BLOCK_SIZE + 2) * 8) break;

            crypto1_decrypt(&emulator->crypto, tx_rx->rx_data, tx_rx->rx_bits, plain_data);
            uint8_t block_data[MF_CLASSIC_BLOCK_SIZE] = {};
            memcpy(block_data, emulator->data.block[block].value, MF_CLASSIC_BLOCK_SIZE);
            if(mf_classic_is_sector_trailer(block)) {
                if(mf_classic_is_allowed_access(
                       emulator, block, access_key, MfClassicActionKeyAWrite)) {
                    memcpy(block_data, plain_data, 6); //-V1086
                }
                if(mf_classic_is_allowed_access(
                       emulator, block, access_key, MfClassicActionKeyBWrite)) {
                    memcpy(&block_data[10], &plain_data[10], 6);
                }
                if(mf_classic_is_allowed_access(
                       emulator, block, access_key, MfClassicActionACWrite)) {
                    memcpy(&block_data[6], &plain_data[6], 4);
                }
            } else {
                if(mf_classic_is_allowed_access(
                       emulator, block, access_key, MfClassicActionDataWrite)) {
                    memcpy(block_data, plain_data, MF_CLASSIC_BLOCK_SIZE);
                } else {
                    break;
                }
            }
            if(memcmp(block_data, emulator->data.block[block].value, MF_CLASSIC_BLOCK_SIZE) != 0) {
                memcpy(emulator->data.block[block].value, block_data, MF_CLASSIC_BLOCK_SIZE);
                emulator->data_changed = true;
            }
            // Send ACK
            ack = MF_CLASSIC_ACK_CMD;
            crypto1_encrypt(&emulator->crypto, NULL, &ack, 4, tx_rx->tx_data, tx_rx->tx_parity);
            tx_rx->tx_rx_type = FuriHalNfcTxRxTransparent;
            tx_rx->tx_bits = 4;
        } else if(
            cmd == MF_CLASSIC_DECREMENT_CMD || cmd == MF_CLASSIC_INCREMENT_CMD ||
            cmd == MF_CLASSIC_RESTORE_CMD) {
            uint8_t block = plain_data[1];

            if(block > mf_classic_get_total_block_num(emulator->data.type)) {
                break;
            }

            MfClassicAction action = MfClassicActionDataDec;
            if(cmd == MF_CLASSIC_INCREMENT_CMD) {
                action = MfClassicActionDataInc;
            }
            if(!mf_classic_is_allowed_access(emulator, block, access_key, action)) {
                break;
            }

            int32_t prev_value;
            uint8_t addr;
            if(!mf_classic_block_to_value(emulator->data.block[block].value, &prev_value, &addr)) {
                break;
            }

            // Send ACK
            uint8_t ack = MF_CLASSIC_ACK_CMD;
            crypto1_encrypt(&emulator->crypto, NULL, &ack, 4, tx_rx->tx_data, tx_rx->tx_parity);
            tx_rx->tx_rx_type = FuriHalNfcTxRxTransparent;
            tx_rx->tx_bits = 4;

            if(!furi_hal_nfc_tx_rx(tx_rx, 300)) break;
            if(tx_rx->rx_bits != (sizeof(int32_t) + 2) * 8) break;

            crypto1_decrypt(&emulator->crypto, tx_rx->rx_data, tx_rx->rx_bits, plain_data);
            int32_t value = *(int32_t*)&plain_data[0];
            if(value < 0) {
                value = -value;
            }
            if(cmd == MF_CLASSIC_DECREMENT_CMD) {
                value = -value;
            } else if(cmd == MF_CLASSIC_RESTORE_CMD) {
                value = 0;
            }

            mf_classic_value_to_block(prev_value + value, addr, transfer_buf);
            transfer_buf_valid = true;
            // Commands do not ACK
            tx_rx->tx_bits = 0;
        } else if(cmd == MF_CLASSIC_TRANSFER_CMD) {
            uint8_t block = plain_data[1];
            if(!mf_classic_is_allowed_access(emulator, block, access_key, MfClassicActionDataDec)) {
                break;
            }
            if(memcmp(transfer_buf, emulator->data.block[block].value, MF_CLASSIC_BLOCK_SIZE) !=
               0) {
                memcpy(emulator->data.block[block].value, transfer_buf, MF_CLASSIC_BLOCK_SIZE);
                emulator->data_changed = true;
            }
            transfer_buf_valid = false;

            uint8_t ack = MF_CLASSIC_ACK_CMD;
            crypto1_encrypt(&emulator->crypto, NULL, &ack, 4, tx_rx->tx_data, tx_rx->tx_parity);
            tx_rx->tx_rx_type = FuriHalNfcTxRxTransparent;
            tx_rx->tx_bits = 4;
        } else {
            FURI_LOG_T(TAG, "Unknown command: %02X", cmd);
            break;
        }
    }

    if(!command_processed) {
        // Send NACK
        uint8_t nack = transfer_buf_valid ? MF_CLASSIC_NACK_BUF_VALID_CMD :
                                            MF_CLASSIC_NACK_BUF_INVALID_CMD;
        if(is_encrypted) {
            crypto1_encrypt(&emulator->crypto, NULL, &nack, 4, tx_rx->tx_data, tx_rx->tx_parity);
        } else {
            tx_rx->tx_data[0] = nack;
        }
        tx_rx->tx_rx_type = FuriHalNfcTxRxTransparent;
        tx_rx->tx_bits = 4;
        furi_hal_nfc_tx_rx(tx_rx, 300);
    }

    return true;
}

void mf_classic_halt(FuriHalNfcTxRxContext* tx_rx, Crypto1* crypto) {
    furi_assert(tx_rx);

    uint8_t plain_data[4] = {0x50, 0x00, 0x00, 0x00};

    nfca_append_crc16(plain_data, 2);
    if(crypto) {
        crypto1_encrypt(
            crypto, NULL, plain_data, sizeof(plain_data) * 8, tx_rx->tx_data, tx_rx->tx_parity);
    } else {
        memcpy(tx_rx->tx_data, plain_data, sizeof(plain_data));
        nfc_util_odd_parity(tx_rx->tx_data, tx_rx->tx_parity, sizeof(plain_data));
    }

    tx_rx->tx_bits = sizeof(plain_data) * 8;
    tx_rx->tx_rx_type = FuriHalNfcTxRxTypeRaw;
    furi_hal_nfc_tx_rx(tx_rx, 50);
}

bool mf_classic_write_block(
    FuriHalNfcTxRxContext* tx_rx,
    Crypto1* crypto,
    uint8_t block_num,
    MfClassicBlock* src_block) {
    furi_assert(tx_rx);
    furi_assert(crypto);
    furi_assert(src_block);

    bool write_success = false;
    uint8_t plain_data[MF_CLASSIC_BLOCK_SIZE + 2] = {};
    uint8_t resp;

    do {
        // Send write command
        plain_data[0] = MF_CLASSIC_WRITE_BLOCK_CMD;
        plain_data[1] = block_num;
        nfca_append_crc16(plain_data, 2);
        crypto1_encrypt(crypto, NULL, plain_data, 4 * 8, tx_rx->tx_data, tx_rx->tx_parity);
        tx_rx->tx_bits = 4 * 8;
        tx_rx->tx_rx_type = FuriHalNfcTxRxTypeRaw;

        if(furi_hal_nfc_tx_rx(tx_rx, 50)) {
            if(tx_rx->rx_bits == 4) {
                crypto1_decrypt(crypto, tx_rx->rx_data, 4, &resp);
                if(resp != 0x0A) {
                    FURI_LOG_D(TAG, "NACK received on write cmd: %02X", resp);
                    break;
                }
            } else {
                FURI_LOG_D(TAG, "Not ACK received");
                break;
            }
        } else {
            FURI_LOG_D(TAG, "Failed to send write cmd");
            break;
        }

        // Send data
        memcpy(plain_data, src_block->value, MF_CLASSIC_BLOCK_SIZE);
        nfca_append_crc16(plain_data, MF_CLASSIC_BLOCK_SIZE);
        crypto1_encrypt(
            crypto,
            NULL,
            plain_data,
            (MF_CLASSIC_BLOCK_SIZE + 2) * 8,
            tx_rx->tx_data,
            tx_rx->tx_parity);
        tx_rx->tx_bits = (MF_CLASSIC_BLOCK_SIZE + 2) * 8;
        tx_rx->tx_rx_type = FuriHalNfcTxRxTypeRaw;
        if(furi_hal_nfc_tx_rx(tx_rx, 50)) {
            if(tx_rx->rx_bits == 4) {
                crypto1_decrypt(crypto, tx_rx->rx_data, 4, &resp);
                if(resp != MF_CLASSIC_ACK_CMD) {
                    FURI_LOG_D(TAG, "NACK received on sending data");
                    break;
                }
            } else {
                FURI_LOG_D(TAG, "Not ACK received");
                break;
            }
        } else {
            FURI_LOG_D(TAG, "Failed to send data");
            break;
        }

        write_success = true;
    } while(false);

    return write_success;
}

bool mf_classic_auth_write_block(
    FuriHalNfcTxRxContext* tx_rx,
    MfClassicBlock* src_block,
    uint8_t block_num,
    MfClassicKey key_type,
    uint64_t key) {
    furi_assert(tx_rx);
    furi_assert(src_block);

    Crypto1 crypto = {};
    bool write_success = false;

    do {
        furi_hal_nfc_sleep();
        if(!mf_classic_auth(tx_rx, block_num, key, key_type, &crypto, false, 0)) {
            FURI_LOG_D(TAG, "Auth fail");
            break;
        }

        if(!mf_classic_write_block(tx_rx, &crypto, block_num, src_block)) {
            FURI_LOG_D(TAG, "Write fail");
            break;
        }
        write_success = true;

        mf_classic_halt(tx_rx, &crypto);
    } while(false);

    return write_success;
}

bool mf_classic_transfer(FuriHalNfcTxRxContext* tx_rx, Crypto1* crypto, uint8_t block_num) {
    furi_assert(tx_rx);
    furi_assert(crypto);

    // Send transfer command
    uint8_t plain_data[4] = {MF_CLASSIC_TRANSFER_CMD, block_num, 0, 0};
    uint8_t resp = 0;
    bool transfer_success = false;

    nfca_append_crc16(plain_data, 2);
    crypto1_encrypt(
        crypto, NULL, plain_data, sizeof(plain_data) * 8, tx_rx->tx_data, tx_rx->tx_parity);
    tx_rx->tx_bits = sizeof(plain_data) * 8;
    tx_rx->tx_rx_type = FuriHalNfcTxRxTypeRaw;

    do {
        if(furi_hal_nfc_tx_rx(tx_rx, 50)) {
            if(tx_rx->rx_bits == 4) {
                crypto1_decrypt(crypto, tx_rx->rx_data, 4, &resp);
                if(resp != 0x0A) {
                    FURI_LOG_D(TAG, "NACK received on transfer cmd: %02X", resp);
                    break;
                }
            } else {
                FURI_LOG_D(TAG, "Not ACK received");
                break;
            }
        } else {
            FURI_LOG_D(TAG, "Failed to send transfer cmd");
            break;
        }

        transfer_success = true;
    } while(false);

    return transfer_success;
}

bool mf_classic_value_cmd(
    FuriHalNfcTxRxContext* tx_rx,
    Crypto1* crypto,
    uint8_t block_num,
    uint8_t cmd,
    int32_t d_value) {
    furi_assert(tx_rx);
    furi_assert(crypto);
    furi_assert(
        cmd == MF_CLASSIC_INCREMENT_CMD || cmd == MF_CLASSIC_DECREMENT_CMD ||
        cmd == MF_CLASSIC_RESTORE_CMD);
    furi_assert(d_value >= 0);

    uint8_t plain_data[sizeof(d_value) + 2] = {};
    uint8_t resp = 0;
    bool success = false;

    do {
        // Send cmd
        plain_data[0] = cmd;
        plain_data[1] = block_num;
        nfca_append_crc16(plain_data, 2);
        crypto1_encrypt(crypto, NULL, plain_data, 4 * 8, tx_rx->tx_data, tx_rx->tx_parity);
        tx_rx->tx_bits = 4 * 8;
        tx_rx->tx_rx_type = FuriHalNfcTxRxTypeRaw;

        if(furi_hal_nfc_tx_rx(tx_rx, 50)) {
            if(tx_rx->rx_bits == 4) {
                crypto1_decrypt(crypto, tx_rx->rx_data, 4, &resp);
                if(resp != 0x0A) {
                    FURI_LOG_D(TAG, "NACK received on write cmd: %02X", resp);
                    break;
                }
            } else {
                FURI_LOG_D(TAG, "Not ACK received");
                break;
            }
        } else {
            FURI_LOG_D(TAG, "Failed to send write cmd");
            break;
        }

        // Send data
        memcpy(plain_data, &d_value, sizeof(d_value));
        nfca_append_crc16(plain_data, sizeof(d_value));
        crypto1_encrypt(
            crypto, NULL, plain_data, (sizeof(d_value) + 2) * 8, tx_rx->tx_data, tx_rx->tx_parity);
        tx_rx->tx_bits = (sizeof(d_value) + 2) * 8;
        tx_rx->tx_rx_type = FuriHalNfcTxRxTypeRaw;
        // inc, dec, restore do not ACK, but they do NACK
        if(furi_hal_nfc_tx_rx(tx_rx, 50)) {
            if(tx_rx->rx_bits == 4) {
                crypto1_decrypt(crypto, tx_rx->rx_data, 4, &resp);
                if(resp != 0x0A) {
                    FURI_LOG_D(TAG, "NACK received on transfer cmd: %02X", resp);
                    break;
                }
            } else {
                FURI_LOG_D(TAG, "Not NACK received");
                break;
            }
        }

        success = true;

    } while(false);

    return success;
}

bool mf_classic_value_cmd_full(
    FuriHalNfcTxRxContext* tx_rx,
    MfClassicBlock* src_block,
    uint8_t block_num,
    MfClassicKey key_type,
    uint64_t key,
    int32_t d_value) {
    furi_assert(tx_rx);
    furi_assert(src_block);

    Crypto1 crypto = {};
    uint8_t cmd;
    bool success = false;

    if(d_value > 0) {
        cmd = MF_CLASSIC_INCREMENT_CMD;
    } else if(d_value < 0) {
        cmd = MF_CLASSIC_DECREMENT_CMD;
        d_value = -d_value;
    } else {
        cmd = MF_CLASSIC_RESTORE_CMD;
    }

    do {
        furi_hal_nfc_sleep();
        if(!mf_classic_auth(tx_rx, block_num, key, key_type, &crypto, false, 0)) {
            FURI_LOG_D(TAG, "Value cmd auth fail");
            break;
        }
        if(!mf_classic_value_cmd(tx_rx, &crypto, block_num, cmd, d_value)) {
            FURI_LOG_D(TAG, "Value cmd inc/dec/res fail");
            break;
        }

        if(!mf_classic_transfer(tx_rx, &crypto, block_num)) {
            FURI_LOG_D(TAG, "Value cmd transfer fail");
            break;
        }

        success = true;

        // Send Halt
        mf_classic_halt(tx_rx, &crypto);
    } while(false);

    return success;
}

bool mf_classic_write_sector(
    FuriHalNfcTxRxContext* tx_rx,
    MfClassicData* dest_data,
    MfClassicData* src_data,
    uint8_t sec_num) {
    furi_assert(tx_rx);
    furi_assert(dest_data);
    furi_assert(src_data);

    uint8_t first_block = mf_classic_get_first_block_num_of_sector(sec_num);
    uint8_t total_blocks = mf_classic_get_blocks_num_in_sector(sec_num);
    MfClassicSectorTrailer* sec_tr = mf_classic_get_sector_trailer_by_sector(dest_data, sec_num);
    bool key_a_found = mf_classic_is_key_found(dest_data, sec_num, MfClassicKeyA);
    bool key_b_found = mf_classic_is_key_found(dest_data, sec_num, MfClassicKeyB);

    bool write_success = true;
    for(size_t i = first_block; i < first_block + total_blocks; i++) {
        // Compare blocks
        if(memcmp(dest_data->block[i].value, src_data->block[i].value, MF_CLASSIC_BLOCK_SIZE) !=
           0) {
            if(mf_classic_is_value_block(dest_data, i)) {
                bool key_a_inc_allowed = mf_classic_is_allowed_access_data_block(
                    dest_data, i, MfClassicKeyA, MfClassicActionDataInc);
                bool key_b_inc_allowed = mf_classic_is_allowed_access_data_block(
                    dest_data, i, MfClassicKeyB, MfClassicActionDataInc);
                bool key_a_dec_allowed = mf_classic_is_allowed_access_data_block(
                    dest_data, i, MfClassicKeyA, MfClassicActionDataDec);
                bool key_b_dec_allowed = mf_classic_is_allowed_access_data_block(
                    dest_data, i, MfClassicKeyB, MfClassicActionDataDec);

                int32_t src_value, dst_value;

                mf_classic_block_to_value(src_data->block[i].value, &src_value, NULL);
                mf_classic_block_to_value(dest_data->block[i].value, &dst_value, NULL);

                int32_t diff = src_value - dst_value;

                if(diff > 0) {
                    if(key_a_found && key_a_inc_allowed) {
                        FURI_LOG_I(TAG, "Incrementing block %d with key A by %ld", i, diff);
                        uint64_t key = nfc_util_bytes2num(sec_tr->key_a, 6);
                        if(!mf_classic_value_cmd_full(
                               tx_rx, &src_data->block[i], i, MfClassicKeyA, key, diff)) {
                            FURI_LOG_E(TAG, "Failed to increment block %d", i);
                            write_success = false;
                            break;
                        }
                    } else if(key_b_found && key_b_inc_allowed) {
                        FURI_LOG_I(TAG, "Incrementing block %d with key B by %ld", i, diff);
                        uint64_t key = nfc_util_bytes2num(sec_tr->key_b, 6);
                        if(!mf_classic_value_cmd_full(
                               tx_rx, &src_data->block[i], i, MfClassicKeyB, key, diff)) {
                            FURI_LOG_E(TAG, "Failed to increment block %d", i);
                            write_success = false;
                            break;
                        }
                    } else {
                        FURI_LOG_E(TAG, "Failed to increment block %d", i);
                    }
                } else if(diff < 0) {
                    if(key_a_found && key_a_dec_allowed) {
                        FURI_LOG_I(TAG, "Decrementing block %d with key A by %ld", i, -diff);
                        uint64_t key = nfc_util_bytes2num(sec_tr->key_a, 6);
                        if(!mf_classic_value_cmd_full(
                               tx_rx, &src_data->block[i], i, MfClassicKeyA, key, diff)) {
                            FURI_LOG_E(TAG, "Failed to decrement block %d", i);
                            write_success = false;
                            break;
                        }
                    } else if(key_b_found && key_b_dec_allowed) {
                        FURI_LOG_I(TAG, "Decrementing block %d with key B by %ld", i, diff);
                        uint64_t key = nfc_util_bytes2num(sec_tr->key_b, 6);
                        if(!mf_classic_value_cmd_full(
                               tx_rx, &src_data->block[i], i, MfClassicKeyB, key, diff)) {
                            FURI_LOG_E(TAG, "Failed to decrement block %d", i);
                            write_success = false;
                            break;
                        }
                    } else {
                        FURI_LOG_E(TAG, "Failed to decrement block %d", i);
                    }
                } else {
                    FURI_LOG_E(TAG, "Value block %d address changed, cannot write it", i);
                }
            } else {
                bool key_a_write_allowed = mf_classic_is_allowed_access_data_block(
                    dest_data, i, MfClassicKeyA, MfClassicActionDataWrite);
                bool key_b_write_allowed = mf_classic_is_allowed_access_data_block(
                    dest_data, i, MfClassicKeyB, MfClassicActionDataWrite);

                if(key_a_found && key_a_write_allowed) {
                    FURI_LOG_I(TAG, "Writing block %d with key A", i);
                    uint64_t key = nfc_util_bytes2num(sec_tr->key_a, 6);
                    if(!mf_classic_auth_write_block(
                           tx_rx, &src_data->block[i], i, MfClassicKeyA, key)) {
                        FURI_LOG_E(TAG, "Failed to write block %d", i);
                        write_success = false;
                        break;
                    }
                } else if(key_b_found && key_b_write_allowed) {
                    FURI_LOG_I(TAG, "Writing block %d with key A", i);
                    uint64_t key = nfc_util_bytes2num(sec_tr->key_b, 6);
                    if(!mf_classic_auth_write_block(
                           tx_rx, &src_data->block[i], i, MfClassicKeyB, key)) {
                        FURI_LOG_E(TAG, "Failed to write block %d", i);
                        write_success = false;
                        break;
                    }
                } else {
                    FURI_LOG_E(TAG, "Failed to find key with write access");
                    write_success = false;
                    break;
                }
            }
        } else {
            FURI_LOG_D(TAG, "Blocks %d are equal", i);
        }
    }

    return write_success;
}<|MERGE_RESOLUTION|>--- conflicted
+++ resolved
@@ -364,12 +364,6 @@
     }
 }
 
-<<<<<<< HEAD
-bool mf_classic_check_card_type(FuriHalNfcADevData* data) {
-    uint8_t ATQA0 = data->atqa[0];
-    uint8_t ATQA1 = data->atqa[1];
-    uint8_t SAK = data->sak;
-=======
 bool mf_classic_is_value_block(MfClassicData* data, uint8_t block_num) {
     // Check if key A can write, if it can, it's transport configuration, not data block
     return !mf_classic_is_allowed_access_data_block(
@@ -380,9 +374,10 @@
                 data, block_num, MfClassicKeyB, MfClassicActionDataDec));
 }
 
-bool mf_classic_check_card_type(uint8_t ATQA0, uint8_t ATQA1, uint8_t SAK) {
-    UNUSED(ATQA1);
->>>>>>> 9a14699a
+bool mf_classic_check_card_type(FuriHalNfcADevData* data) {
+    uint8_t ATQA0 = data->atqa[0];
+    uint8_t ATQA1 = data->atqa[1];
+    uint8_t SAK = data->sak;
     if((ATQA0 == 0x44 || ATQA0 == 0x04) && (SAK == 0x08 || SAK == 0x88 || SAK == 0x09)) {
         return true;
     } else if((ATQA0 == 0x01) && (ATQA1 == 0x0F) && (SAK == 0x01)) {
