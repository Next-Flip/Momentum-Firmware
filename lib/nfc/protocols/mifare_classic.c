--- conflicted
+++ resolved
@@ -651,15 +651,12 @@
         if(!key_a_found) break;
         FURI_LOG_D(TAG, "Try to read blocks with key A");
         key = nfc_util_bytes2num(sec_tr->key_a, sizeof(sec_tr->key_a));
-<<<<<<< HEAD
-=======
         if(!mf_classic_auth(tx_rx, start_block, key, MfClassicKeyA, &crypto, false, 0)) {
             mf_classic_set_key_not_found(data, sec_num, MfClassicKeyA);
             FURI_LOG_D(TAG, "Key %dA not found in read", sec_num);
             break;
         }
 
->>>>>>> 9941457c
         for(size_t i = start_block; i < start_block + total_blocks; i++) {
             if(!mf_classic_is_block_read(data, i)) {
                 if(!mf_classic_auth(tx_rx, i, key, MfClassicKeyA, &crypto, false, 0)) continue;
