--- conflicted
+++ resolved
@@ -20,12 +20,7 @@
     {{{0xa3, 0x16, 0x67, 0xa8, 0xce, 0xc1}}, MfClassicBackdoorAuth1}, // Fudan, Infineon, NXP
     {{{0x51, 0x8b, 0x33, 0x54, 0xe7, 0x60}}, MfClassicBackdoorAuth2}, // Fudan
 };
-<<<<<<< HEAD
-const size_t mf_classic_backdoor_keys_count =
-    sizeof(mf_classic_backdoor_keys) / sizeof(mf_classic_backdoor_keys[0]);
-=======
 const size_t mf_classic_backdoor_keys_count = COUNT_OF(mf_classic_backdoor_keys);
->>>>>>> 2c70dd51
 const uint16_t valid_sums[] =
     {0, 32, 56, 64, 80, 96, 104, 112, 120, 128, 136, 144, 152, 160, 176, 192, 200, 224, 256};
 
