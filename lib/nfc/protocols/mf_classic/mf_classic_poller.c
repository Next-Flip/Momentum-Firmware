--- conflicted
+++ resolved
@@ -6,17 +6,10 @@
 
 #define TAG "MfClassicPoller"
 
-<<<<<<< HEAD
-// TODO: Reflect status in NFC app
-// TODO: Buffer writes for Hardnested, set state to Log when finished and sum property matches
-// TODO: Test not resetting the tag during Hardnested (single initial auth, repeated failed nested)
-// TODO: Load dictionaries specific to a CUID to not clutter the user dictionary
-=======
 // TODO: Reflect status in NFC app (second text line, progress bar)
 // TODO: Buffer writes for Hardnested, set state to Log when finished and sum property matches
 // TODO: Load dictionaries specific to a CUID to not clutter the user dictionary
 // TODO: Fix rare nested_target_key 64 bug
->>>>>>> d8864a49
 
 #define MF_CLASSIC_MAX_BUFF_SIZE (64)
 
@@ -587,12 +580,8 @@
     // Attempt backdoor authentication
     MfClassicError error = mf_classic_poller_auth(
         instance, 0, &dict_attack_ctx->current_key, MfClassicKeyTypeA, NULL, true);
-<<<<<<< HEAD
-    if((next_key_index == 0) && (error == MfClassicErrorProtocol)) {
-=======
     if((next_key_index == 0) &&
        (error == MfClassicErrorProtocol || error == MfClassicErrorTimeout)) {
->>>>>>> d8864a49
         FURI_LOG_E(TAG, "No backdoor identified");
         dict_attack_ctx->backdoor = MfClassicBackdoorNone;
         instance->state = MfClassicPollerStateRequestKey;
@@ -869,16 +858,10 @@
                 instance->mfc_event.type = MfClassicPollerEventTypeKeyAttackStop;
                 command = instance->callback(instance->general_event, instance->context);
                 // Nested entrypoint
-<<<<<<< HEAD
-                // TODO: Ensure nested attack isn't run if tag is fully read
-                if(dict_attack_ctx->nested_phase == MfClassicNestedPhaseNone ||
-                   dict_attack_ctx->nested_phase != MfClassicNestedPhaseFinished) {
-=======
                 bool nested_active = dict_attack_ctx->nested_phase != MfClassicNestedPhaseNone;
                 if((nested_active &&
                     (dict_attack_ctx->nested_phase != MfClassicNestedPhaseFinished)) ||
                    (!(nested_active) && !(mf_classic_is_card_read(instance->data)))) {
->>>>>>> d8864a49
                     instance->state = MfClassicPollerStateNestedController;
                     break;
                 }
@@ -1169,20 +1152,13 @@
         command = NfcCommandReset;
         uint8_t target_block =
             mf_classic_get_first_block_num_of_sector(dict_attack_ctx->nested_target_key / 4);
-<<<<<<< HEAD
-=======
         MfClassicKeyType target_key_type =
             ((dict_attack_ctx->nested_target_key % 4) < 2) ? MfClassicKeyTypeA : MfClassicKeyTypeB;
->>>>>>> d8864a49
         error = mf_classic_poller_auth_nested(
             instance,
             target_block,
             &dict_attack_ctx->nested_known_key,
-<<<<<<< HEAD
-            dict_attack_ctx->nested_known_key_type,
-=======
             target_key_type,
->>>>>>> d8864a49
             &auth_ctx,
             use_backdoor,
             false);
@@ -1257,10 +1233,6 @@
         bool found = false;
         uint32_t decrypted_nt_enc = decrypt_nt_enc(
             cuid, nt_enc_temp_arr[collection_cycle], dict_attack_ctx->nested_known_key);
-<<<<<<< HEAD
-        // TODO: Make sure we're not off-by-one here
-=======
->>>>>>> d8864a49
         for(int i = 0; i < 65535; i++) {
             uint32_t nth_successor = prng_successor(nt_prev, i);
             if(nth_successor != decrypted_nt_enc) {
@@ -1316,11 +1288,7 @@
 NfcCommand mf_classic_poller_handler_nested_collect_nt_enc(MfClassicPoller* instance) {
     // TODO: Handle when nonce is not collected (retry counter? Do not increment nested_target_key)
     // TODO: Look into using MfClassicNt more
-<<<<<<< HEAD
-    NfcCommand command = NfcCommandReset;
-=======
-    NfcCommand command = NfcCommandContinue;
->>>>>>> d8864a49
+    NfcCommand command = NfcCommandContinue;
     MfClassicPollerDictAttackContext* dict_attack_ctx = &instance->mode_ctx.dict_attack_ctx;
 
     do {
@@ -1338,20 +1306,12 @@
             (is_weak && !(dict_attack_ctx->static_encrypted)) ?
                 ((dict_attack_ctx->attempt_count + 2) + nonce_pair_index) :
                 1;
-<<<<<<< HEAD
-        MfClassicKeyType target_key_type = ((dict_attack_ctx->nested_target_key & 0x03) < 2) ?
-                                               MfClassicKeyTypeA :
-                                               MfClassicKeyTypeB;
-        // TODO: mf_classic_get_sector_trailer_num_by_sector or mf_classic_get_sector_trailer_num_by_block? Match calibrated?
-        uint8_t target_block = (4 * (dict_attack_ctx->nested_target_key / 4)) + 3;
-=======
         uint8_t target_sector = dict_attack_ctx->nested_target_key / (is_weak ? 4 : 2);
         MfClassicKeyType target_key_type =
             (dict_attack_ctx->nested_target_key % (is_weak ? 4 : 2) < (is_weak ? 2 : 1)) ?
                 MfClassicKeyTypeA :
                 MfClassicKeyTypeB;
         uint8_t target_block = mf_classic_get_sector_trailer_num_by_sector(target_sector);
->>>>>>> d8864a49
         uint32_t nt_enc_temp_arr[nt_enc_per_collection];
         uint8_t nt_enc_collected = 0;
         uint8_t parity = 0;
@@ -1552,15 +1512,9 @@
 }
 
 NfcCommand mf_classic_poller_handler_nested_dict_attack(MfClassicPoller* instance) {
-<<<<<<< HEAD
-    // TODO: Handle when nonce is not collected (retry counter? Do not increment nested_dict_target_key)
-    // TODO: Look into using MfClassicNt more
-    NfcCommand command = NfcCommandReset;
-=======
     // TODO: Handle when nonce is not collected (retry counter? Do not increment nested_target_key)
     // TODO: Look into using MfClassicNt more
     NfcCommand command = NfcCommandContinue;
->>>>>>> d8864a49
     MfClassicPollerDictAttackContext* dict_attack_ctx = &instance->mode_ctx.dict_attack_ctx;
 
     do {
@@ -1580,14 +1534,8 @@
              ((!is_weak) && ((dict_attack_ctx->nested_target_key % 16) < 8))) ?
                 MfClassicKeyTypeA :
                 MfClassicKeyTypeB;
-<<<<<<< HEAD
-        // TODO: mf_classic_get_sector_trailer_num_by_sector or mf_classic_get_sector_trailer_num_by_block?
-        uint8_t target_block = (is_weak) ? (4 * (dict_attack_ctx->nested_target_key / 2)) + 3 :
-                                           (4 * (dict_attack_ctx->nested_target_key / 16)) + 3;
-=======
         uint8_t target_sector = dict_attack_ctx->nested_target_key / (is_weak ? 2 : 16);
         uint8_t target_block = mf_classic_get_sector_trailer_num_by_sector(target_sector);
->>>>>>> d8864a49
         uint8_t parity = 0;
 
         if(((is_weak) && (dict_attack_ctx->nested_nonce.count == 0)) ||
@@ -1723,13 +1671,6 @@
         bool params_write_success = true;
         for(size_t i = 0; i < nonce_pair_count; i++) {
             MfClassicNestedNonce* nonce = &dict_attack_ctx->nested_nonce.nonces[i];
-<<<<<<< HEAD
-            furi_string_printf(
-                temp_str,
-                "Sec %d key %c cuid %08lx",
-                (nonce->key_idx / 4),
-                ((nonce->key_idx & 0x03) < 2) ? 'A' : 'B',
-=======
             // TODO: Avoid repeating logic here
             uint8_t nonce_sector = nonce->key_idx / (weak_prng ? 4 : 2);
             MfClassicKeyType nonce_key_type =
@@ -1740,7 +1681,6 @@
                 "Sec %d key %c cuid %08lx",
                 nonce_sector,
                 (nonce_key_type == MfClassicKeyTypeA) ? 'A' : 'B',
->>>>>>> d8864a49
                 nonce->cuid);
             for(uint8_t nt_idx = 0; nt_idx < ((weak_prng && (!(static_encrypted))) ? 2 : 1);
                 nt_idx++) {
@@ -1830,12 +1770,7 @@
 }
 
 NfcCommand mf_classic_poller_handler_nested_controller(MfClassicPoller* instance) {
-<<<<<<< HEAD
-    // Iterate through keys
-    //NfcCommand command = NfcCommandContinue;
-=======
     // This function guides the nested attack through its phases, and iterates over the target keys
->>>>>>> d8864a49
     NfcCommand command = mf_classic_poller_handle_data_update(instance);
     MfClassicPollerDictAttackContext* dict_attack_ctx = &instance->mode_ctx.dict_attack_ctx;
     bool initial_dict_attack_iter = false;
@@ -1865,10 +1800,7 @@
             initial_dict_attack_iter = true;
         }
     }
-<<<<<<< HEAD
-=======
     // Identify PRNG type
->>>>>>> d8864a49
     if(dict_attack_ctx->nested_phase == MfClassicNestedPhaseAnalyzePRNG) {
         if(dict_attack_ctx->nested_nonce.count < MF_CLASSIC_NESTED_ANALYZE_NT_COUNT) {
             instance->state = MfClassicPollerStateNestedCollectNt;
@@ -1956,17 +1888,11 @@
         if(dict_attack_ctx->nested_target_key == dict_target_key_max) {
             if(dict_attack_ctx->mf_classic_system_dict) {
                 keys_dict_free(dict_attack_ctx->mf_classic_system_dict);
-<<<<<<< HEAD
-            }
-            if(dict_attack_ctx->mf_classic_user_dict) {
-                keys_dict_free(dict_attack_ctx->mf_classic_user_dict);
-=======
                 dict_attack_ctx->mf_classic_system_dict = NULL;
             }
             if(dict_attack_ctx->mf_classic_user_dict) {
                 keys_dict_free(dict_attack_ctx->mf_classic_user_dict);
                 dict_attack_ctx->mf_classic_user_dict = NULL;
->>>>>>> d8864a49
             }
             dict_attack_ctx->nested_target_key = 0;
             if(mf_classic_is_card_read(instance->data)) {
@@ -1976,13 +1902,10 @@
                 instance->state = MfClassicPollerStateSuccess;
                 return command;
             }
-<<<<<<< HEAD
-=======
             if(dict_attack_ctx->backdoor == MfClassicBackdoorAuth3) {
                 // Skip initial calibration for static encrypted backdoored tags
                 dict_attack_ctx->calibrated = true;
             }
->>>>>>> d8864a49
             dict_attack_ctx->nested_phase = MfClassicNestedPhaseCalibrate;
             instance->state = MfClassicPollerStateNestedController;
             return command;
@@ -2006,30 +1929,13 @@
     }
     // Calibration
     bool initial_collect_nt_enc_iter = false;
-<<<<<<< HEAD
-=======
     bool recalibrated = false;
->>>>>>> d8864a49
     if(!(dict_attack_ctx->calibrated)) {
         if(dict_attack_ctx->prng_type == MfClassicPrngTypeWeak) {
             instance->state = MfClassicPollerStateNestedCalibrate;
             return command;
         }
         initial_collect_nt_enc_iter = true;
-<<<<<<< HEAD
-        dict_attack_ctx->auth_passed = true;
-        dict_attack_ctx->calibrated = true;
-        dict_attack_ctx->current_key_checked = false;
-        dict_attack_ctx->nested_phase = MfClassicNestedPhaseCollectNtEnc;
-    } else if(dict_attack_ctx->nested_phase == MfClassicNestedPhaseCalibrate) {
-        initial_collect_nt_enc_iter = true;
-        dict_attack_ctx->auth_passed = true;
-        dict_attack_ctx->current_key_checked = false;
-        dict_attack_ctx->nested_phase = MfClassicNestedPhaseCollectNtEnc;
-    }
-    // Collect and log nonces
-    // TODO: Calibrates too frequently for static encrypted backdoored tags
-=======
         dict_attack_ctx->calibrated = true;
         dict_attack_ctx->nested_phase = MfClassicNestedPhaseCollectNtEnc;
     } else if(dict_attack_ctx->nested_phase == MfClassicNestedPhaseCalibrate) {
@@ -2040,7 +1946,6 @@
         dict_attack_ctx->nested_phase = MfClassicNestedPhaseCollectNtEnc;
     }
     // Collect and log nonces
->>>>>>> d8864a49
     if(dict_attack_ctx->nested_phase == MfClassicNestedPhaseCollectNtEnc) {
         if(((is_weak) && (dict_attack_ctx->nested_nonce.count == 2)) ||
            ((is_weak) && (dict_attack_ctx->backdoor == MfClassicBackdoorAuth3) &&
@@ -2074,12 +1979,6 @@
                 memset(dict_attack_ctx->nt_enc_msb, 0, sizeof(dict_attack_ctx->nt_enc_msb));
                 return command;
             }
-<<<<<<< HEAD
-            if(!(dict_attack_ctx->auth_passed)) {
-                dict_attack_ctx->attempt_count++;
-            } else {
-                if(is_weak && !(initial_collect_nt_enc_iter)) {
-=======
             if(initial_collect_nt_enc_iter) {
                 dict_attack_ctx->current_key_checked = false;
             }
@@ -2087,7 +1986,6 @@
                 dict_attack_ctx->attempt_count++;
             } else {
                 if(is_weak && !(initial_collect_nt_enc_iter) && !(recalibrated)) {
->>>>>>> d8864a49
                     if(!(dict_attack_ctx->static_encrypted)) {
                         dict_attack_ctx->nested_target_key++;
                     } else {
@@ -2096,42 +1994,23 @@
                     if(dict_attack_ctx->nested_target_key % 2 == 0) {
                         dict_attack_ctx->current_key_checked = false;
                     }
-<<<<<<< HEAD
-                    if((dict_attack_ctx->backdoor == MfClassicBackdoorAuth3) &&
-                       (dict_attack_ctx->nested_target_key % 4 == 0) &&
-                       (dict_attack_ctx->nested_target_key < nonce_collect_key_max)) {
-                        dict_attack_ctx->calibrated = false;
-                    }
-=======
->>>>>>> d8864a49
                 }
                 dict_attack_ctx->attempt_count = 0;
             }
             dict_attack_ctx->auth_passed = true;
             if(!(dict_attack_ctx->current_key_checked)) {
-<<<<<<< HEAD
-                // Check if the nested target key is a known key
-                if(mf_classic_nested_is_target_key_found(instance, false)) {
-                    // Continue to next key
-                    if(!(is_weak)) {
-=======
                 dict_attack_ctx->current_key_checked = true;
 
                 // Check if the nested target key is a known key
                 if(mf_classic_nested_is_target_key_found(instance, false)) {
                     // Continue to next key
                     if(!(dict_attack_ctx->static_encrypted)) {
->>>>>>> d8864a49
                         dict_attack_ctx->nested_target_key++;
                         dict_attack_ctx->current_key_checked = false;
                     }
                     instance->state = MfClassicPollerStateNestedController;
                     return command;
                 }
-<<<<<<< HEAD
-                dict_attack_ctx->current_key_checked = true;
-            }
-=======
 
                 // If it is not a known key, we'll need to calibrate for static encrypted backdoored tags
                 if((dict_attack_ctx->backdoor == MfClassicBackdoorAuth3) &&
@@ -2145,7 +2024,6 @@
             }
 
             // If we have tried to collect this nonce too many times, skip
->>>>>>> d8864a49
             if((is_weak && (dict_attack_ctx->attempt_count >= MF_CLASSIC_NESTED_RETRY_MAXIMUM)) ||
                (!(is_weak) &&
                 (dict_attack_ctx->attempt_count >= MF_CLASSIC_NESTED_HARD_RETRY_MAXIMUM))) {
@@ -2167,11 +2045,8 @@
                 }
                 dict_attack_ctx->attempt_count = 0;
             }
-<<<<<<< HEAD
-=======
 
             // Collect a nonce
->>>>>>> d8864a49
             dict_attack_ctx->auth_passed = false;
             instance->state = MfClassicPollerStateNestedCollectNtEnc;
             return command;
