#include "mf_classic_poller_i.h"

#include <nfc/protocols/nfc_poller_base.h>

#include <furi.h>

#define TAG "MfClassicPoller"

// TODO: Reflect status in NFC app
// TODO: Buffer writes for Hardnested, set state to Log when finished and sum property matches
// TODO: Test not resetting the tag during Hardnested (single initial auth, repeated failed nested)
// TODO: Load dictionaries specific to a CUID to not clutter the user dictionary

#define MF_CLASSIC_MAX_BUFF_SIZE (64)

<<<<<<< HEAD
const MfClassicKey auth1_backdoor_key = {.data = {0xa3, 0x16, 0x67, 0xa8, 0xce, 0xc1}};
const MfClassicKey auth2_backdoor_key = {.data = {0xa3, 0x96, 0xef, 0xa4, 0xe2, 0x4f}};
=======
// Ordered by frequency, labeled chronologically
const MfClassicBackdoorKeyPair mf_classic_backdoor_keys[] = {
    {{{0xa3, 0x96, 0xef, 0xa4, 0xe2, 0x4f}}, MfClassicBackdoorAuth3}, // Fudan (static encrypted)
    {{{0xa3, 0x16, 0x67, 0xa8, 0xce, 0xc1}}, MfClassicBackdoorAuth1}, // Fudan, Infineon, NXP
    {{{0x51, 0x8b, 0x33, 0x54, 0xe7, 0x60}}, MfClassicBackdoorAuth2}, // Fudan
};
const size_t mf_classic_backdoor_keys_count =
    sizeof(mf_classic_backdoor_keys) / sizeof(mf_classic_backdoor_keys[0]);
>>>>>>> c43806b5
const uint16_t valid_sums[] =
    {0, 32, 56, 64, 80, 96, 104, 112, 120, 128, 136, 144, 152, 160, 176, 192, 200, 224, 256};

typedef NfcCommand (*MfClassicPollerReadHandler)(MfClassicPoller* instance);

MfClassicPoller* mf_classic_poller_alloc(Iso14443_3aPoller* iso14443_3a_poller) {
    furi_assert(iso14443_3a_poller);

    MfClassicPoller* instance = malloc(sizeof(MfClassicPoller));
    instance->iso14443_3a_poller = iso14443_3a_poller;
    instance->data = mf_classic_alloc();
    instance->crypto = crypto1_alloc();
    instance->tx_plain_buffer = bit_buffer_alloc(MF_CLASSIC_MAX_BUFF_SIZE);
    instance->tx_encrypted_buffer = bit_buffer_alloc(MF_CLASSIC_MAX_BUFF_SIZE);
    instance->rx_plain_buffer = bit_buffer_alloc(MF_CLASSIC_MAX_BUFF_SIZE);
    instance->rx_encrypted_buffer = bit_buffer_alloc(MF_CLASSIC_MAX_BUFF_SIZE);
    instance->current_type_check = MfClassicType4k;
    instance->card_state = MfClassicCardStateLost;

    instance->mfc_event.data = &instance->mfc_event_data;

    instance->general_event.protocol = NfcProtocolMfClassic;
    instance->general_event.event_data = &instance->mfc_event;
    instance->general_event.instance = instance;

    return instance;
}

void mf_classic_poller_free(MfClassicPoller* instance) {
    furi_assert(instance);
    furi_assert(instance->data);
    furi_assert(instance->crypto);
    furi_assert(instance->tx_plain_buffer);
    furi_assert(instance->rx_plain_buffer);
    furi_assert(instance->tx_encrypted_buffer);
    furi_assert(instance->rx_encrypted_buffer);

    mf_classic_free(instance->data);
    crypto1_free(instance->crypto);
    bit_buffer_free(instance->tx_plain_buffer);
    bit_buffer_free(instance->rx_plain_buffer);
    bit_buffer_free(instance->tx_encrypted_buffer);
    bit_buffer_free(instance->rx_encrypted_buffer);

    free(instance);
}

static NfcCommand mf_classic_poller_handle_data_update(MfClassicPoller* instance) {
    MfClassicPollerEventDataUpdate* data_update = &instance->mfc_event_data.data_update;

    mf_classic_get_read_sectors_and_keys(
        instance->data, &data_update->sectors_read, &data_update->keys_found);
    data_update->current_sector = instance->mode_ctx.dict_attack_ctx.current_sector;
    data_update->nested_phase = instance->mode_ctx.dict_attack_ctx.nested_phase;
    data_update->prng_type = instance->mode_ctx.dict_attack_ctx.prng_type;
    data_update->backdoor = instance->mode_ctx.dict_attack_ctx.backdoor;
    instance->mfc_event.type = MfClassicPollerEventTypeDataUpdate;
    return instance->callback(instance->general_event, instance->context);
}

static void mf_classic_poller_check_key_b_is_readable(
    MfClassicPoller* instance,
    uint8_t block_num,
    MfClassicBlock* data) {
    do {
        if(!mf_classic_is_sector_trailer(block_num)) break;
        if(!mf_classic_is_allowed_access(
               instance->data, block_num, MfClassicKeyTypeA, MfClassicActionKeyBRead))
            break;

        MfClassicSectorTrailer* sec_tr = (MfClassicSectorTrailer*)data;
        uint64_t key_b = bit_lib_bytes_to_num_be(sec_tr->key_b.data, sizeof(MfClassicKey));
        uint8_t sector_num = mf_classic_get_sector_by_block(block_num);
        mf_classic_set_key_found(instance->data, sector_num, MfClassicKeyTypeB, key_b);
    } while(false);
}

NfcCommand mf_classic_poller_handler_detect_type(MfClassicPoller* instance) {
    NfcCommand command = NfcCommandReset;

    if(instance->current_type_check == MfClassicType4k) {
        iso14443_3a_copy(
            instance->data->iso14443_3a_data,
            iso14443_3a_poller_get_data(instance->iso14443_3a_poller));
        MfClassicError error =
            mf_classic_poller_get_nt(instance, 254, MfClassicKeyTypeA, NULL, false);
        if(error == MfClassicErrorNone) {
            instance->data->type = MfClassicType4k;
            instance->state = MfClassicPollerStateStart;
            instance->current_type_check = MfClassicType4k;
            FURI_LOG_D(TAG, "4K detected");
        } else {
            instance->current_type_check = MfClassicType1k;
        }
    } else if(instance->current_type_check == MfClassicType1k) {
        MfClassicError error =
            mf_classic_poller_get_nt(instance, 62, MfClassicKeyTypeA, NULL, false);
        if(error == MfClassicErrorNone) {
            instance->data->type = MfClassicType1k;
            FURI_LOG_D(TAG, "1K detected");
        } else {
            instance->data->type = MfClassicTypeMini;
            FURI_LOG_D(TAG, "Mini detected");
        }
        instance->current_type_check = MfClassicType4k;
        instance->state = MfClassicPollerStateStart;
    }

    return command;
}

NfcCommand mf_classic_poller_handler_start(MfClassicPoller* instance) {
    NfcCommand command = NfcCommandContinue;

    instance->sectors_total = mf_classic_get_total_sectors_num(instance->data->type);
    memset(&instance->mode_ctx, 0, sizeof(MfClassicPollerModeContext));

    instance->mfc_event.type = MfClassicPollerEventTypeRequestMode;
    command = instance->callback(instance->general_event, instance->context);

    if(instance->mfc_event_data.poller_mode.mode == MfClassicPollerModeDictAttack) {
        mf_classic_copy(instance->data, instance->mfc_event_data.poller_mode.data);
        instance->state = MfClassicPollerStateAnalyzeBackdoor;
    } else if(instance->mfc_event_data.poller_mode.mode == MfClassicPollerModeRead) {
        instance->state = MfClassicPollerStateRequestReadSector;
    } else if(instance->mfc_event_data.poller_mode.mode == MfClassicPollerModeWrite) {
        instance->state = MfClassicPollerStateRequestSectorTrailer;
    } else {
        furi_crash("Invalid mode selected");
    }

    return command;
}

NfcCommand mf_classic_poller_handler_request_sector_trailer(MfClassicPoller* instance) {
    NfcCommand command = NfcCommandContinue;
    MfClassicPollerWriteContext* write_ctx = &instance->mode_ctx.write_ctx;

    if(write_ctx->current_sector == instance->sectors_total) {
        instance->state = MfClassicPollerStateSuccess;
    } else {
        instance->mfc_event.type = MfClassicPollerEventTypeRequestSectorTrailer;
        instance->mfc_event_data.sec_tr_data.sector_num = write_ctx->current_sector;
        command = instance->callback(instance->general_event, instance->context);
        if(instance->mfc_event_data.sec_tr_data.sector_trailer_provided) {
            instance->state = MfClassicPollerStateCheckWriteConditions;
            memcpy(
                &write_ctx->sec_tr,
                &instance->mfc_event_data.sec_tr_data.sector_trailer,
                sizeof(MfClassicSectorTrailer));
            write_ctx->current_block =
                MAX(1, mf_classic_get_first_block_num_of_sector(write_ctx->current_sector));

        } else {
            write_ctx->current_sector++;
        }
    }

    return command;
}

NfcCommand mf_classic_handler_check_write_conditions(MfClassicPoller* instance) {
    NfcCommand command = NfcCommandContinue;

    MfClassicPollerWriteContext* write_ctx = &instance->mode_ctx.write_ctx;
    MfClassicSectorTrailer* sec_tr = &write_ctx->sec_tr;

    do {
        // Check last block in sector to write
        uint8_t sec_tr_block_num =
            mf_classic_get_sector_trailer_num_by_sector(write_ctx->current_sector);
        if(write_ctx->current_block == sec_tr_block_num) {
            write_ctx->current_sector++;
            instance->state = MfClassicPollerStateRequestSectorTrailer;
            break;
        }

        // Check write and read access
        if(mf_classic_is_allowed_access_data_block(
               sec_tr, write_ctx->current_block, MfClassicKeyTypeA, MfClassicActionDataWrite)) {
            write_ctx->key_type_write = MfClassicKeyTypeA;
        } else if(mf_classic_is_allowed_access_data_block(
                      sec_tr,
                      write_ctx->current_block,
                      MfClassicKeyTypeB,
                      MfClassicActionDataWrite)) {
            write_ctx->key_type_write = MfClassicKeyTypeB;
        } else if(mf_classic_is_value_block(sec_tr, write_ctx->current_block)) {
            write_ctx->is_value_block = true;
        } else {
            FURI_LOG_D(TAG, "Not allowed to write block %d", write_ctx->current_block);
            write_ctx->current_block++;
            break;
        }

        if(mf_classic_is_allowed_access_data_block(
               sec_tr,
               write_ctx->current_block,
               write_ctx->key_type_write,
               MfClassicActionDataRead)) {
            write_ctx->key_type_read = write_ctx->key_type_write;
        } else {
            write_ctx->key_type_read = write_ctx->key_type_write == MfClassicKeyTypeA ?
                                           MfClassicKeyTypeB :
                                           MfClassicKeyTypeA;
            if(!mf_classic_is_allowed_access_data_block(
                   sec_tr,
                   write_ctx->current_block,
                   write_ctx->key_type_read,
                   MfClassicActionDataRead)) {
                FURI_LOG_D(TAG, "Not allowed to read block %d", write_ctx->current_block);
                write_ctx->current_block++;
                break;
            }
        }

        write_ctx->need_halt_before_write =
            (write_ctx->key_type_read != write_ctx->key_type_write);
        instance->state = MfClassicPollerStateReadBlock;
    } while(false);

    return command;
}

NfcCommand mf_classic_poller_handler_read_block(MfClassicPoller* instance) {
    NfcCommand command = NfcCommandContinue;
    MfClassicPollerWriteContext* write_ctx = &instance->mode_ctx.write_ctx;

    MfClassicKey* auth_key = write_ctx->key_type_read == MfClassicKeyTypeA ?
                                 &write_ctx->sec_tr.key_a :
                                 &write_ctx->sec_tr.key_b;
    MfClassicError error = MfClassicErrorNone;

    do {
        // Authenticate to sector
        error = mf_classic_poller_auth(
            instance, write_ctx->current_block, auth_key, write_ctx->key_type_read, NULL, false);
        if(error != MfClassicErrorNone) {
            FURI_LOG_D(TAG, "Failed to auth to block %d", write_ctx->current_block);
            instance->state = MfClassicPollerStateFail;
            break;
        }

        // Read block from tag
        error = mf_classic_poller_read_block(
            instance, write_ctx->current_block, &write_ctx->tag_block);
        if(error != MfClassicErrorNone) {
            FURI_LOG_D(TAG, "Failed to read block %d", write_ctx->current_block);
            instance->state = MfClassicPollerStateFail;
            break;
        }

        if(write_ctx->is_value_block) {
            mf_classic_poller_halt(instance);
            instance->state = MfClassicPollerStateWriteValueBlock;
        } else {
            if(write_ctx->need_halt_before_write) {
                mf_classic_poller_halt(instance);
            }
            instance->state = MfClassicPollerStateWriteBlock;
        }
    } while(false);

    return command;
}

NfcCommand mf_classic_poller_handler_write_block(MfClassicPoller* instance) {
    NfcCommand command = NfcCommandContinue;

    MfClassicPollerWriteContext* write_ctx = &instance->mode_ctx.write_ctx;
    MfClassicKey* auth_key = write_ctx->key_type_write == MfClassicKeyTypeA ?
                                 &write_ctx->sec_tr.key_a :
                                 &write_ctx->sec_tr.key_b;
    MfClassicError error = MfClassicErrorNone;

    do {
        // Request block to write
        instance->mfc_event.type = MfClassicPollerEventTypeRequestWriteBlock;
        instance->mfc_event_data.write_block_data.block_num = write_ctx->current_block;
        command = instance->callback(instance->general_event, instance->context);
        if(!instance->mfc_event_data.write_block_data.write_block_provided) break;

        // Compare tag and saved block
        if(memcmp(
               write_ctx->tag_block.data,
               instance->mfc_event_data.write_block_data.write_block.data,
               sizeof(MfClassicBlock)) == 0) {
            FURI_LOG_D(TAG, "Block %d is equal. Skip writing", write_ctx->current_block);
            break;
        }

        // Reauth if necessary
        if(write_ctx->need_halt_before_write) {
            error = mf_classic_poller_auth(
                instance,
                write_ctx->current_block,
                auth_key,
                write_ctx->key_type_write,
                NULL,
                false);
            if(error != MfClassicErrorNone) {
                FURI_LOG_D(
                    TAG, "Failed to auth to block %d for writing", write_ctx->current_block);
                instance->state = MfClassicPollerStateFail;
                break;
            }
        }

        // Write block
        error = mf_classic_poller_write_block(
            instance,
            write_ctx->current_block,
            &instance->mfc_event_data.write_block_data.write_block);
        if(error != MfClassicErrorNone) {
            FURI_LOG_D(TAG, "Failed to write block %d", write_ctx->current_block);
            instance->state = MfClassicPollerStateFail;
            break;
        }

    } while(false);

    mf_classic_poller_halt(instance);
    write_ctx->current_block++;
    instance->state = MfClassicPollerStateCheckWriteConditions;

    return command;
}

NfcCommand mf_classic_poller_handler_write_value_block(MfClassicPoller* instance) {
    NfcCommand command = NfcCommandContinue;
    MfClassicPollerWriteContext* write_ctx = &instance->mode_ctx.write_ctx;

    do {
        // Request block to write
        instance->mfc_event.type = MfClassicPollerEventTypeRequestWriteBlock;
        instance->mfc_event_data.write_block_data.block_num = write_ctx->current_block;
        command = instance->callback(instance->general_event, instance->context);
        if(!instance->mfc_event_data.write_block_data.write_block_provided) break;

        // Compare tag and saved block
        if(memcmp(
               write_ctx->tag_block.data,
               instance->mfc_event_data.write_block_data.write_block.data,
               sizeof(MfClassicBlock)) == 0) {
            FURI_LOG_D(TAG, "Block %d is equal. Skip writing", write_ctx->current_block);
            break;
        }

        bool key_a_inc_allowed = mf_classic_is_allowed_access_data_block(
            &write_ctx->sec_tr,
            write_ctx->current_block,
            MfClassicKeyTypeA,
            MfClassicActionDataInc);
        bool key_b_inc_allowed = mf_classic_is_allowed_access_data_block(
            &write_ctx->sec_tr,
            write_ctx->current_block,
            MfClassicKeyTypeB,
            MfClassicActionDataInc);
        bool key_a_dec_allowed = mf_classic_is_allowed_access_data_block(
            &write_ctx->sec_tr,
            write_ctx->current_block,
            MfClassicKeyTypeA,
            MfClassicActionDataDec);
        bool key_b_dec_allowed = mf_classic_is_allowed_access_data_block(
            &write_ctx->sec_tr,
            write_ctx->current_block,
            MfClassicKeyTypeB,
            MfClassicActionDataDec);

        int32_t source_value = 0;
        int32_t target_value = 0;
        if(!mf_classic_block_to_value(
               &instance->mfc_event_data.write_block_data.write_block, &source_value, NULL))
            break;
        if(!mf_classic_block_to_value(&write_ctx->tag_block, &target_value, NULL)) break;

        MfClassicKeyType auth_key_type = MfClassicKeyTypeA;
        MfClassicValueCommand value_cmd = MfClassicValueCommandIncrement;
        int32_t diff = source_value - target_value;
        if(diff > 0) {
            if(key_a_inc_allowed) {
                auth_key_type = MfClassicKeyTypeA;
                value_cmd = MfClassicValueCommandIncrement;
            } else if(key_b_inc_allowed) {
                auth_key_type = MfClassicKeyTypeB;
                value_cmd = MfClassicValueCommandIncrement;
            } else {
                FURI_LOG_D(TAG, "Unable to increment value block");
                break;
            }
        } else {
            if(key_a_dec_allowed) {
                auth_key_type = MfClassicKeyTypeA;
                value_cmd = MfClassicValueCommandDecrement;
                diff *= -1;
            } else if(key_b_dec_allowed) {
                auth_key_type = MfClassicKeyTypeB;
                value_cmd = MfClassicValueCommandDecrement;
                diff *= -1;
            } else {
                FURI_LOG_D(TAG, "Unable to decrement value block");
                break;
            }
        }

        MfClassicKey* key = (auth_key_type == MfClassicKeyTypeA) ? &write_ctx->sec_tr.key_a :
                                                                   &write_ctx->sec_tr.key_b;

        MfClassicError error = mf_classic_poller_auth(
            instance, write_ctx->current_block, key, auth_key_type, NULL, false);
        if(error != MfClassicErrorNone) break;

        error = mf_classic_poller_value_cmd(instance, write_ctx->current_block, value_cmd, diff);
        if(error != MfClassicErrorNone) break;

        error = mf_classic_poller_value_transfer(instance, write_ctx->current_block);
        if(error != MfClassicErrorNone) break;

    } while(false);

    mf_classic_poller_halt(instance);
    write_ctx->is_value_block = false;
    write_ctx->current_block++;
    instance->state = MfClassicPollerStateCheckWriteConditions;

    return command;
}

NfcCommand mf_classic_poller_handler_request_read_sector(MfClassicPoller* instance) {
    NfcCommand command = NfcCommandContinue;

    MfClassicPollerReadContext* sec_read_ctx = &instance->mode_ctx.read_ctx;
    MfClassicPollerEventDataReadSectorRequest* sec_read =
        &instance->mfc_event_data.read_sector_request_data;
    instance->mfc_event.type = MfClassicPollerEventTypeRequestReadSector;
    command = instance->callback(instance->general_event, instance->context);

    if(!sec_read->key_provided) {
        instance->state = MfClassicPollerStateSuccess;
    } else {
        sec_read_ctx->current_sector = sec_read->sector_num;
        sec_read_ctx->key = sec_read->key;
        sec_read_ctx->key_type = sec_read->key_type;
        sec_read_ctx->current_block =
            mf_classic_get_first_block_num_of_sector(sec_read->sector_num);
        sec_read_ctx->auth_passed = false;
        instance->state = MfClassicPollerStateReadSectorBlocks;
    }

    return command;
}

NfcCommand mf_classic_poller_handler_request_read_sector_blocks(MfClassicPoller* instance) {
    NfcCommand command = NfcCommandContinue;

    MfClassicPollerReadContext* sec_read_ctx = &instance->mode_ctx.read_ctx;

    do {
        MfClassicError error = MfClassicErrorNone;

        if(!sec_read_ctx->auth_passed) {
            uint64_t key = bit_lib_bytes_to_num_be(sec_read_ctx->key.data, sizeof(MfClassicKey));
            FURI_LOG_D(
                TAG,
                "Auth to block %d with key %c: %06llx",
                sec_read_ctx->current_block,
                sec_read_ctx->key_type == MfClassicKeyTypeA ? 'A' : 'B',
                key);
            error = mf_classic_poller_auth(
                instance,
                sec_read_ctx->current_block,
                &sec_read_ctx->key,
                sec_read_ctx->key_type,
                NULL,
                false);
            if(error != MfClassicErrorNone) break;

            sec_read_ctx->auth_passed = true;
            if(!mf_classic_is_key_found(
                   instance->data, sec_read_ctx->current_sector, sec_read_ctx->key_type)) {
                mf_classic_set_key_found(
                    instance->data, sec_read_ctx->current_sector, sec_read_ctx->key_type, key);
            }
        }
        if(mf_classic_is_block_read(instance->data, sec_read_ctx->current_block)) break;

        FURI_LOG_D(TAG, "Reading block %d", sec_read_ctx->current_block);
        MfClassicBlock read_block = {};
        error = mf_classic_poller_read_block(instance, sec_read_ctx->current_block, &read_block);
        if(error == MfClassicErrorNone) {
            mf_classic_set_block_read(instance->data, sec_read_ctx->current_block, &read_block);
            if(sec_read_ctx->key_type == MfClassicKeyTypeA) {
                mf_classic_poller_check_key_b_is_readable(
                    instance, sec_read_ctx->current_block, &read_block);
            }
        } else {
            mf_classic_poller_halt(instance);
            sec_read_ctx->auth_passed = false;
        }
    } while(false);

    uint8_t sec_tr_num = mf_classic_get_sector_trailer_num_by_sector(sec_read_ctx->current_sector);
    sec_read_ctx->current_block++;
    if(sec_read_ctx->current_block > sec_tr_num) {
        mf_classic_poller_halt(instance);
        instance->state = MfClassicPollerStateRequestReadSector;
    }

    return command;
}

NfcCommand mf_classic_poller_handler_analyze_backdoor(MfClassicPoller* instance) {
    NfcCommand command = NfcCommandReset;
    MfClassicPollerDictAttackContext* dict_attack_ctx = &instance->mode_ctx.dict_attack_ctx;
<<<<<<< HEAD
    bool current_key_is_auth1 =
        memcmp(dict_attack_ctx->current_key.data, auth1_backdoor_key.data, sizeof(MfClassicKey)) ==
        0;
    bool current_key_is_auth2 =
        memcmp(dict_attack_ctx->current_key.data, auth2_backdoor_key.data, sizeof(MfClassicKey)) ==
        0;

    if(!current_key_is_auth1) {
        dict_attack_ctx->current_key = auth2_backdoor_key;
    } else if(current_key_is_auth2) {
        dict_attack_ctx->current_key = auth1_backdoor_key;
    }

    // Attempt backdoor authentication
    MfClassicError error = mf_classic_poller_auth(
        instance, 0, &dict_attack_ctx->current_key, MfClassicKeyTypeA, NULL, true);
    bool backdoor_found = (error == MfClassicErrorNone) ? true : false;

    if(backdoor_found) {
        FURI_LOG_E(TAG, "Backdoor identified");
        if(!current_key_is_auth1) {
            dict_attack_ctx->backdoor = MfClassicBackdoorAuth2;
        } else {
            dict_attack_ctx->backdoor = MfClassicBackdoorAuth1;
        }
        instance->state = MfClassicPollerStateBackdoorReadSector;
    } else if(current_key_is_auth2) {
        dict_attack_ctx->backdoor = MfClassicBackdoorNone;
        instance->state = MfClassicPollerStateRequestKey;
    }
=======

    size_t current_key_index =
        mf_classic_backdoor_keys_count - 1; // Default to the last valid index

    // Find the current key in the backdoor_keys array
    for(size_t i = 0; i < mf_classic_backdoor_keys_count; i++) {
        if(memcmp(
               dict_attack_ctx->current_key.data,
               mf_classic_backdoor_keys[i].key.data,
               sizeof(MfClassicKey)) == 0) {
            current_key_index = i;
            break;
        }
    }

    // Choose the next key to try
    size_t next_key_index = (current_key_index + 1) % mf_classic_backdoor_keys_count;
    uint8_t backdoor_version = mf_classic_backdoor_keys[next_key_index].type - 1;

    FURI_LOG_E(TAG, "Trying backdoor v%d", backdoor_version);
    dict_attack_ctx->current_key = mf_classic_backdoor_keys[next_key_index].key;

    // Attempt backdoor authentication
    MfClassicError error = mf_classic_poller_auth(
        instance, 0, &dict_attack_ctx->current_key, MfClassicKeyTypeA, NULL, true);
    if((next_key_index == 0) && (error == MfClassicErrorProtocol)) {
        FURI_LOG_E(TAG, "No backdoor identified");
        dict_attack_ctx->backdoor = MfClassicBackdoorNone;
        instance->state = MfClassicPollerStateRequestKey;
    } else if(error == MfClassicErrorNone) {
        FURI_LOG_E(TAG, "Backdoor identified: v%d", backdoor_version);
        dict_attack_ctx->backdoor = mf_classic_backdoor_keys[next_key_index].type;
        instance->state = MfClassicPollerStateBackdoorReadSector;
    } else if(
        (error == MfClassicErrorAuth) &&
        (next_key_index == (mf_classic_backdoor_keys_count - 1))) {
        // We've tried all backdoor keys, this is a unique key and an important research finding
        furi_crash("New backdoor: please report!");
    }

>>>>>>> c43806b5
    return command;
}

NfcCommand mf_classic_poller_handler_backdoor_read_sector(MfClassicPoller* instance) {
    NfcCommand command = NfcCommandContinue;
    MfClassicPollerDictAttackContext* dict_attack_ctx = &instance->mode_ctx.dict_attack_ctx;
    MfClassicError error = MfClassicErrorNone;
    MfClassicBlock block = {};

    uint8_t current_sector = mf_classic_get_sector_by_block(dict_attack_ctx->current_block);
    uint8_t blocks_in_sector = mf_classic_get_blocks_num_in_sector(current_sector);
    uint8_t first_block_in_sector = mf_classic_get_first_block_num_of_sector(current_sector);

    do {
        if(dict_attack_ctx->current_block >= instance->sectors_total * 4) {
            // We've read all blocks, reset current_block and move to next state
            dict_attack_ctx->current_block = 0;
            instance->state = MfClassicPollerStateNestedController;
            break;
        }

        // Authenticate with the backdoor key
        error = mf_classic_poller_auth(
            instance,
            first_block_in_sector, // Authenticate to the first block of the sector
            &(dict_attack_ctx->current_key),
            MfClassicKeyTypeA,
            NULL,
            true);

        if(error != MfClassicErrorNone) {
            FURI_LOG_E(
                TAG, "Failed to authenticate with backdoor key for sector %d", current_sector);
            break;
        }

        // Read all blocks in the sector
        for(uint8_t block_in_sector = 0; block_in_sector < blocks_in_sector; block_in_sector++) {
            uint8_t block_to_read = first_block_in_sector + block_in_sector;

            error = mf_classic_poller_read_block(instance, block_to_read, &block);

            if(error != MfClassicErrorNone) {
                FURI_LOG_E(TAG, "Failed to read block %d", block_to_read);
                break;
            }

            // Set the block as read in the data structure
            mf_classic_set_block_read(instance->data, block_to_read, &block);
        }

        if(error != MfClassicErrorNone) {
            break;
        }

        // Move to the next sector
        current_sector++;
        dict_attack_ctx->current_block = mf_classic_get_first_block_num_of_sector(current_sector);

        // Update blocks_in_sector and first_block_in_sector for the next sector
        if(current_sector < instance->sectors_total) {
            blocks_in_sector = mf_classic_get_blocks_num_in_sector(current_sector);
            first_block_in_sector = mf_classic_get_first_block_num_of_sector(current_sector);
        }

        // Halt the card after each sector to reset the authentication state
        mf_classic_poller_halt(instance);

        // Send an event to the app that a sector has been read
        command = mf_classic_poller_handle_data_update(instance);

    } while(false);

    return command;
}

NfcCommand mf_classic_poller_handler_request_key(MfClassicPoller* instance) {
    NfcCommand command = NfcCommandContinue;
    MfClassicPollerDictAttackContext* dict_attack_ctx = &instance->mode_ctx.dict_attack_ctx;

    instance->mfc_event.type = MfClassicPollerEventTypeRequestKey;
    command = instance->callback(instance->general_event, instance->context);
    if(instance->mfc_event_data.key_request_data.key_provided) {
        dict_attack_ctx->current_key = instance->mfc_event_data.key_request_data.key;
        instance->state = MfClassicPollerStateAuthKeyA;
    } else {
        instance->state = MfClassicPollerStateNextSector;
    }

    return command;
}

NfcCommand mf_classic_poller_handler_auth_a(MfClassicPoller* instance) {
    NfcCommand command = NfcCommandContinue;
    MfClassicPollerDictAttackContext* dict_attack_ctx = &instance->mode_ctx.dict_attack_ctx;

    if(mf_classic_is_key_found(
           instance->data, dict_attack_ctx->current_sector, MfClassicKeyTypeA)) {
        instance->state = MfClassicPollerStateAuthKeyB;
    } else {
        uint8_t block = mf_classic_get_first_block_num_of_sector(dict_attack_ctx->current_sector);
        uint64_t key =
            bit_lib_bytes_to_num_be(dict_attack_ctx->current_key.data, sizeof(MfClassicKey));
        FURI_LOG_D(TAG, "Auth to block %d with key A: %06llx", block, key);

        MfClassicError error = mf_classic_poller_auth(
            instance, block, &dict_attack_ctx->current_key, MfClassicKeyTypeA, NULL, false);
        if(error == MfClassicErrorNone) {
            FURI_LOG_I(TAG, "Key A found");
            mf_classic_set_key_found(
                instance->data, dict_attack_ctx->current_sector, MfClassicKeyTypeA, key);

            command = mf_classic_poller_handle_data_update(instance);
            dict_attack_ctx->current_key_type = MfClassicKeyTypeA;
            dict_attack_ctx->current_block = block;
            dict_attack_ctx->auth_passed = true;
            instance->state = MfClassicPollerStateReadSector;
        } else {
            mf_classic_poller_halt(instance);
            instance->state = MfClassicPollerStateAuthKeyB;
        }
    }

    return command;
}

NfcCommand mf_classic_poller_handler_auth_b(MfClassicPoller* instance) {
    NfcCommand command = NfcCommandContinue;
    MfClassicPollerDictAttackContext* dict_attack_ctx = &instance->mode_ctx.dict_attack_ctx;

    if(mf_classic_is_key_found(
           instance->data, dict_attack_ctx->current_sector, MfClassicKeyTypeB)) {
        if(mf_classic_is_key_found(
               instance->data, dict_attack_ctx->current_sector, MfClassicKeyTypeA)) {
            instance->state = MfClassicPollerStateNextSector;
        } else {
            instance->state = MfClassicPollerStateRequestKey;
        }
    } else {
        uint8_t block = mf_classic_get_first_block_num_of_sector(dict_attack_ctx->current_sector);
        uint64_t key =
            bit_lib_bytes_to_num_be(dict_attack_ctx->current_key.data, sizeof(MfClassicKey));
        FURI_LOG_D(TAG, "Auth to block %d with key B: %06llx", block, key);

        MfClassicError error = mf_classic_poller_auth(
            instance, block, &dict_attack_ctx->current_key, MfClassicKeyTypeB, NULL, false);
        if(error == MfClassicErrorNone) {
            FURI_LOG_I(TAG, "Key B found");
            mf_classic_set_key_found(
                instance->data, dict_attack_ctx->current_sector, MfClassicKeyTypeB, key);

            command = mf_classic_poller_handle_data_update(instance);
            dict_attack_ctx->current_key_type = MfClassicKeyTypeB;
            dict_attack_ctx->current_block = block;

            dict_attack_ctx->auth_passed = true;
            instance->state = MfClassicPollerStateReadSector;
        } else {
            mf_classic_poller_halt(instance);
            instance->state = MfClassicPollerStateRequestKey;
        }
    }

    return command;
}

NfcCommand mf_classic_poller_handler_next_sector(MfClassicPoller* instance) {
    NfcCommand command = NfcCommandContinue;
    MfClassicPollerDictAttackContext* dict_attack_ctx = &instance->mode_ctx.dict_attack_ctx;

    dict_attack_ctx->current_sector++;
    if(dict_attack_ctx->current_sector == instance->sectors_total) {
        instance->state = MfClassicPollerStateSuccess;
    } else {
        instance->mfc_event.type = MfClassicPollerEventTypeNextSector;
        instance->mfc_event_data.next_sector_data.current_sector = dict_attack_ctx->current_sector;
        command = instance->callback(instance->general_event, instance->context);
        instance->state = MfClassicPollerStateRequestKey;
    }

    return command;
}

NfcCommand mf_classic_poller_handler_read_sector(MfClassicPoller* instance) {
    NfcCommand command = NfcCommandContinue;
    MfClassicPollerDictAttackContext* dict_attack_ctx = &instance->mode_ctx.dict_attack_ctx;

    MfClassicError error = MfClassicErrorNone;
    uint8_t block_num = dict_attack_ctx->current_block;
    MfClassicBlock block = {};

    do {
        if(mf_classic_is_block_read(instance->data, block_num)) break;

        if(!dict_attack_ctx->auth_passed) {
            error = mf_classic_poller_auth(
                instance,
                block_num,
                &dict_attack_ctx->current_key,
                dict_attack_ctx->current_key_type,
                NULL,
                false);
            if(error != MfClassicErrorNone) {
                instance->state = MfClassicPollerStateNextSector;
                FURI_LOG_W(TAG, "Failed to re-auth. Go to next sector");
                break;
            }
        }

        FURI_LOG_D(TAG, "Reading block %d", block_num);
        error = mf_classic_poller_read_block(instance, block_num, &block);

        if(error != MfClassicErrorNone) {
            mf_classic_poller_halt(instance);
            dict_attack_ctx->auth_passed = false;
            FURI_LOG_D(TAG, "Failed to read block %d", block_num);
        } else {
            mf_classic_set_block_read(instance->data, block_num, &block);
            if(dict_attack_ctx->current_key_type == MfClassicKeyTypeA) {
                mf_classic_poller_check_key_b_is_readable(instance, block_num, &block);
            }
        }
    } while(false);

    uint8_t sec_tr_block_num =
        mf_classic_get_sector_trailer_num_by_sector(dict_attack_ctx->current_sector);
    dict_attack_ctx->current_block++;
    if(dict_attack_ctx->current_block > sec_tr_block_num) {
        mf_classic_poller_handle_data_update(instance);

        mf_classic_poller_halt(instance);
        dict_attack_ctx->auth_passed = false;

        if(dict_attack_ctx->current_sector == instance->sectors_total) {
            instance->state = MfClassicPollerStateNextSector;
        } else {
            dict_attack_ctx->reuse_key_sector = dict_attack_ctx->current_sector;
            instance->mfc_event.type = MfClassicPollerEventTypeKeyAttackStart;
            instance->mfc_event_data.key_attack_data.current_sector =
                dict_attack_ctx->reuse_key_sector;
            command = instance->callback(instance->general_event, instance->context);
            instance->state = MfClassicPollerStateKeyReuseStart;
        }
    }

    return command;
}

NfcCommand mf_classic_poller_handler_key_reuse_start(MfClassicPoller* instance) {
    NfcCommand command = NfcCommandContinue;
    MfClassicPollerDictAttackContext* dict_attack_ctx = &instance->mode_ctx.dict_attack_ctx;

    do {
        if(dict_attack_ctx->current_key_type == MfClassicKeyTypeA) {
            dict_attack_ctx->current_key_type = MfClassicKeyTypeB;
            instance->state = MfClassicPollerStateKeyReuseAuthKeyB;
        } else {
            dict_attack_ctx->reuse_key_sector++;
            if(dict_attack_ctx->reuse_key_sector == instance->sectors_total) {
                instance->mfc_event.type = MfClassicPollerEventTypeKeyAttackStop;
                command = instance->callback(instance->general_event, instance->context);
                // Nested entrypoint
                // TODO: Ensure nested attack isn't run if tag is fully read
                if(dict_attack_ctx->nested_phase == MfClassicNestedPhaseNone ||
                   dict_attack_ctx->nested_phase != MfClassicNestedPhaseFinished) {
                    instance->state = MfClassicPollerStateNestedController;
                    break;
                }
                instance->state = MfClassicPollerStateRequestKey;
            } else {
                instance->mfc_event.type = MfClassicPollerEventTypeKeyAttackStart;
                instance->mfc_event_data.key_attack_data.current_sector =
                    dict_attack_ctx->reuse_key_sector;
                command = instance->callback(instance->general_event, instance->context);

                dict_attack_ctx->current_key_type = MfClassicKeyTypeA;
                instance->state = MfClassicPollerStateKeyReuseAuthKeyA;
            }
        }
    } while(false);

    return command;
}

NfcCommand mf_classic_poller_handler_key_reuse_start_no_offset(MfClassicPoller* instance) {
    NfcCommand command = NfcCommandContinue;
    MfClassicPollerDictAttackContext* dict_attack_ctx = &instance->mode_ctx.dict_attack_ctx;

    instance->mfc_event.type = MfClassicPollerEventTypeKeyAttackStart;
    instance->mfc_event_data.key_attack_data.current_sector = dict_attack_ctx->reuse_key_sector;
    command = instance->callback(instance->general_event, instance->context);
    if(dict_attack_ctx->current_key_type == MfClassicKeyTypeA) {
        instance->state = MfClassicPollerStateKeyReuseAuthKeyA;
    } else {
        instance->state = MfClassicPollerStateKeyReuseAuthKeyB;
    }

    return command;
}

NfcCommand mf_classic_poller_handler_key_reuse_auth_key_a(MfClassicPoller* instance) {
    NfcCommand command = NfcCommandContinue;
    MfClassicPollerDictAttackContext* dict_attack_ctx = &instance->mode_ctx.dict_attack_ctx;

    if(mf_classic_is_key_found(
           instance->data, dict_attack_ctx->reuse_key_sector, MfClassicKeyTypeA)) {
        instance->state = MfClassicPollerStateKeyReuseStart;
    } else {
        uint8_t block =
            mf_classic_get_first_block_num_of_sector(dict_attack_ctx->reuse_key_sector);
        uint64_t key =
            bit_lib_bytes_to_num_be(dict_attack_ctx->current_key.data, sizeof(MfClassicKey));
        FURI_LOG_D(TAG, "Key attack auth to block %d with key A: %06llx", block, key);

        MfClassicError error = mf_classic_poller_auth(
            instance, block, &dict_attack_ctx->current_key, MfClassicKeyTypeA, NULL, false);
        if(error == MfClassicErrorNone) {
            FURI_LOG_I(TAG, "Key A found");
            mf_classic_set_key_found(
                instance->data, dict_attack_ctx->reuse_key_sector, MfClassicKeyTypeA, key);

            command = mf_classic_poller_handle_data_update(instance);
            dict_attack_ctx->current_key_type = MfClassicKeyTypeA;
            dict_attack_ctx->current_block = block;
            dict_attack_ctx->auth_passed = true;
            instance->state = MfClassicPollerStateKeyReuseReadSector;
        } else {
            mf_classic_poller_halt(instance);
            dict_attack_ctx->auth_passed = false;
            instance->state = MfClassicPollerStateKeyReuseStart;
        }
    }

    return command;
}

NfcCommand mf_classic_poller_handler_key_reuse_auth_key_b(MfClassicPoller* instance) {
    NfcCommand command = NfcCommandContinue;
    MfClassicPollerDictAttackContext* dict_attack_ctx = &instance->mode_ctx.dict_attack_ctx;

    if(mf_classic_is_key_found(
           instance->data, dict_attack_ctx->reuse_key_sector, MfClassicKeyTypeB)) {
        instance->state = MfClassicPollerStateKeyReuseStart;
    } else {
        uint8_t block =
            mf_classic_get_first_block_num_of_sector(dict_attack_ctx->reuse_key_sector);
        uint64_t key =
            bit_lib_bytes_to_num_be(dict_attack_ctx->current_key.data, sizeof(MfClassicKey));
        FURI_LOG_D(TAG, "Key attack auth to block %d with key B: %06llx", block, key);

        MfClassicError error = mf_classic_poller_auth(
            instance, block, &dict_attack_ctx->current_key, MfClassicKeyTypeB, NULL, false);
        if(error == MfClassicErrorNone) {
            FURI_LOG_I(TAG, "Key B found");
            mf_classic_set_key_found(
                instance->data, dict_attack_ctx->reuse_key_sector, MfClassicKeyTypeB, key);

            command = mf_classic_poller_handle_data_update(instance);
            dict_attack_ctx->current_key_type = MfClassicKeyTypeB;
            dict_attack_ctx->current_block = block;

            dict_attack_ctx->auth_passed = true;
            instance->state = MfClassicPollerStateKeyReuseReadSector;
        } else {
            mf_classic_poller_halt(instance);
            dict_attack_ctx->auth_passed = false;
            instance->state = MfClassicPollerStateKeyReuseStart;
        }
    }

    return command;
}

NfcCommand mf_classic_poller_handler_key_reuse_read_sector(MfClassicPoller* instance) {
    NfcCommand command = NfcCommandContinue;
    MfClassicPollerDictAttackContext* dict_attack_ctx = &instance->mode_ctx.dict_attack_ctx;

    MfClassicError error = MfClassicErrorNone;
    uint8_t block_num = dict_attack_ctx->current_block;
    MfClassicBlock block = {};

    do {
        if(mf_classic_is_block_read(instance->data, block_num)) break;

        if(!dict_attack_ctx->auth_passed) {
            error = mf_classic_poller_auth(
                instance,
                block_num,
                &dict_attack_ctx->current_key,
                dict_attack_ctx->current_key_type,
                NULL,
                false);
            if(error != MfClassicErrorNone) {
                instance->state = MfClassicPollerStateKeyReuseStart;
                break;
            }
        }

        FURI_LOG_D(TAG, "Reading block %d", block_num);
        error = mf_classic_poller_read_block(instance, block_num, &block);

        if(error != MfClassicErrorNone) {
            mf_classic_poller_halt(instance);
            dict_attack_ctx->auth_passed = false;
            FURI_LOG_D(TAG, "Failed to read block %d", block_num);
        } else {
            mf_classic_set_block_read(instance->data, block_num, &block);
            if(dict_attack_ctx->current_key_type == MfClassicKeyTypeA) {
                mf_classic_poller_check_key_b_is_readable(instance, block_num, &block);
            }
        }
    } while(false);

    uint16_t sec_tr_block_num =
        mf_classic_get_sector_trailer_num_by_sector(dict_attack_ctx->reuse_key_sector);
    dict_attack_ctx->current_block++;
    if(dict_attack_ctx->current_block > sec_tr_block_num) {
        mf_classic_poller_halt(instance);
        dict_attack_ctx->auth_passed = false;

        mf_classic_poller_handle_data_update(instance);
        instance->state = MfClassicPollerStateKeyReuseStart;
    }

    return command;
}

// Helper function to add a nonce to the array
static bool add_nested_nonce(
    MfClassicNestedNonceArray* array,
    uint32_t cuid,
    uint16_t key_idx,
    uint32_t nt,
    uint32_t nt_enc,
    uint8_t par,
    uint16_t dist) {
    MfClassicNestedNonce* new_nonces;
    if(array->count == 0) {
        new_nonces = malloc(sizeof(MfClassicNestedNonce));
    } else {
        new_nonces = realloc(array->nonces, (array->count + 1) * sizeof(MfClassicNestedNonce));
    }
    if(new_nonces == NULL) return false;

    array->nonces = new_nonces;
    array->nonces[array->count].cuid = cuid;
    array->nonces[array->count].key_idx = key_idx;
    array->nonces[array->count].nt = nt;
    array->nonces[array->count].nt_enc = nt_enc;
    array->nonces[array->count].par = par;
    array->nonces[array->count].dist = dist;
    array->count++;
    return true;
}

NfcCommand mf_classic_poller_handler_nested_analyze_prng(MfClassicPoller* instance) {
    NfcCommand command = NfcCommandContinue;
    MfClassicPollerDictAttackContext* dict_attack_ctx = &instance->mode_ctx.dict_attack_ctx;
    uint8_t hard_nt_count = 0;

    for(uint8_t i = 0; i < dict_attack_ctx->nested_nonce.count; i++) {
        MfClassicNestedNonce* nonce = &dict_attack_ctx->nested_nonce.nonces[i];
        if(!is_weak_prng_nonce(nonce->nt)) hard_nt_count++;
    }

    if(hard_nt_count >= MF_CLASSIC_NESTED_NT_HARD_MINIMUM) {
        dict_attack_ctx->prng_type = MfClassicPrngTypeHard;
        // FIXME: E -> D
        FURI_LOG_E(TAG, "Detected Hard PRNG");
    } else {
        dict_attack_ctx->prng_type = MfClassicPrngTypeWeak;
        // FIXME: E -> D
        FURI_LOG_E(TAG, "Detected Weak PRNG");
    }

    instance->state = MfClassicPollerStateNestedController;
    return command;
}

NfcCommand mf_classic_poller_handler_nested_collect_nt(MfClassicPoller* instance) {
    NfcCommand command = NfcCommandReset;
    MfClassicPollerDictAttackContext* dict_attack_ctx = &instance->mode_ctx.dict_attack_ctx;

    MfClassicNt nt = {};
    MfClassicError error = mf_classic_poller_get_nt(instance, 0, MfClassicKeyTypeA, &nt, false);

    if(error != MfClassicErrorNone) {
        dict_attack_ctx->prng_type = MfClassicPrngTypeNoTag;
        // FIXME: E -> D
        FURI_LOG_E(TAG, "Failed to collect nt");
    } else {
        // FIXME: E -> D
        FURI_LOG_E(TAG, "nt: %02x%02x%02x%02x", nt.data[0], nt.data[1], nt.data[2], nt.data[3]);
        uint32_t nt_data = bit_lib_bytes_to_num_be(nt.data, sizeof(MfClassicNt));
        if(!add_nested_nonce(
               &dict_attack_ctx->nested_nonce,
               iso14443_3a_get_cuid(instance->data->iso14443_3a_data),
               0,
               nt_data,
               0,
               0,
               0)) {
            dict_attack_ctx->prng_type = MfClassicPrngTypeNoTag;
        }
    }

    instance->state = MfClassicPollerStateNestedController;
    return command;
}

NfcCommand mf_classic_poller_handler_nested_calibrate(MfClassicPoller* instance) {
<<<<<<< HEAD
=======
    // TODO: Discard outliers (e.g. greater than 3 standard deviations)
>>>>>>> c43806b5
    NfcCommand command = NfcCommandContinue;
    MfClassicPollerDictAttackContext* dict_attack_ctx = &instance->mode_ctx.dict_attack_ctx;
    uint32_t nt_enc_temp_arr[MF_CLASSIC_NESTED_CALIBRATION_COUNT];

    dict_attack_ctx->d_min = UINT16_MAX;
    dict_attack_ctx->d_max = 0;
    uint8_t block =
        mf_classic_get_first_block_num_of_sector(dict_attack_ctx->nested_known_key_sector);
    uint32_t cuid = iso14443_3a_get_cuid(instance->data->iso14443_3a_data);

    MfClassicAuthContext auth_ctx = {};
    MfClassicError error;

    uint32_t nt_prev = 0;
    uint32_t nt_enc_prev = 0;
    uint32_t same_nt_enc_cnt = 0;
    uint8_t nt_enc_collected = 0;
    bool use_backdoor = (dict_attack_ctx->backdoor != MfClassicBackdoorNone);

    // Step 1: Perform full authentication once
    error = mf_classic_poller_auth(
        instance,
        block,
        &dict_attack_ctx->nested_known_key,
        dict_attack_ctx->nested_known_key_type,
        &auth_ctx,
        use_backdoor);

    if(error != MfClassicErrorNone) {
        FURI_LOG_E(TAG, "Failed to perform full authentication");
        instance->state = MfClassicPollerStateNestedCalibrate;
        return command;
    }

    FURI_LOG_E(TAG, "Full authentication successful");

    nt_prev = bit_lib_bytes_to_num_be(auth_ctx.nt.data, sizeof(MfClassicNt));

    if((dict_attack_ctx->static_encrypted) &&
<<<<<<< HEAD
       (dict_attack_ctx->backdoor == MfClassicBackdoorAuth2)) {
=======
       (dict_attack_ctx->backdoor == MfClassicBackdoorAuth3)) {
>>>>>>> c43806b5
        command = NfcCommandReset;
        uint8_t target_block =
            mf_classic_get_first_block_num_of_sector(dict_attack_ctx->nested_target_key / 4);
        error = mf_classic_poller_auth_nested(
            instance,
            target_block,
            &dict_attack_ctx->nested_known_key,
            dict_attack_ctx->nested_known_key_type,
            &auth_ctx,
            use_backdoor,
            false);

        if(error != MfClassicErrorNone) {
            FURI_LOG_E(TAG, "Failed to perform nested authentication for static encrypted tag");
            instance->state = MfClassicPollerStateNestedCalibrate;
            return command;
        }

        uint32_t nt_enc = bit_lib_bytes_to_num_be(auth_ctx.nt.data, sizeof(MfClassicNt));
        // Store the decrypted static encrypted nonce
        dict_attack_ctx->static_encrypted_nonce =
            decrypt_nt_enc(cuid, nt_enc, dict_attack_ctx->nested_known_key);

        dict_attack_ctx->calibrated = true;

        FURI_LOG_E(TAG, "Static encrypted tag calibrated. Decrypted nonce: %08lx", nt_enc);

        instance->state = MfClassicPollerStateNestedController;
        return command;
    }

    // Original calibration logic for non-static encrypted tags
    // Step 2: Perform nested authentication multiple times
    for(uint8_t collection_cycle = 0; collection_cycle < MF_CLASSIC_NESTED_CALIBRATION_COUNT;
        collection_cycle++) {
        error = mf_classic_poller_auth_nested(
            instance,
            block,
            &dict_attack_ctx->nested_known_key,
            dict_attack_ctx->nested_known_key_type,
            &auth_ctx,
            use_backdoor,
            false);

        if(error != MfClassicErrorNone) {
            FURI_LOG_E(TAG, "Failed to perform nested authentication %u", collection_cycle);
            continue;
        }

        nt_enc_temp_arr[collection_cycle] =
            bit_lib_bytes_to_num_be(auth_ctx.nt.data, sizeof(MfClassicNt));
        nt_enc_collected++;
    }

    for(int i = 0; i < nt_enc_collected; i++) {
        if(nt_enc_temp_arr[i] == nt_enc_prev) {
            same_nt_enc_cnt++;
            if(same_nt_enc_cnt > 3) {
                dict_attack_ctx->static_encrypted = true;
                break;
            }
        } else {
            same_nt_enc_cnt = 0;
            nt_enc_prev = nt_enc_temp_arr[i];
        }
    }

    if(dict_attack_ctx->static_encrypted) {
        FURI_LOG_E(TAG, "Static encrypted nonce detected");
        dict_attack_ctx->calibrated = true;
        instance->state = MfClassicPollerStateNestedController;
        return command;
    }

    // Find the distance between each nonce
    FURI_LOG_E(TAG, "Calculating distance between nonces");
    uint64_t known_key = bit_lib_bytes_to_num_be(dict_attack_ctx->nested_known_key.data, 6);
    for(uint32_t collection_cycle = 0; collection_cycle < MF_CLASSIC_NESTED_CALIBRATION_COUNT;
        collection_cycle++) {
        bool found = false;
        uint32_t decrypted_nt_enc = decrypt_nt_enc(
            cuid, nt_enc_temp_arr[collection_cycle], dict_attack_ctx->nested_known_key);
        // TODO: Make sure we're not off-by-one here
        for(int i = 0; i < 65535; i++) {
            uint32_t nth_successor = prng_successor(nt_prev, i);
            if(nth_successor != decrypted_nt_enc) {
                continue;
            }
            if(collection_cycle > 0) {
                FURI_LOG_E(TAG, "nt_enc (plain) %08lx", nth_successor);
                FURI_LOG_E(TAG, "dist from nt prev: %i", i);
                if(i < dict_attack_ctx->d_min) dict_attack_ctx->d_min = i;
                if(i > dict_attack_ctx->d_max) dict_attack_ctx->d_max = i;
            }
            nt_prev = nth_successor;
            found = true;
            break;
        }
        if(!found) {
            FURI_LOG_E(
                TAG,
                "Failed to find distance for nt_enc %08lx",
                nt_enc_temp_arr[collection_cycle]);
            FURI_LOG_E(
                TAG, "using key %06llx and uid %08lx, nt_prev is %08lx", known_key, cuid, nt_prev);
        }
    }

    // Some breathing room, doesn't account for overflows or static nested (FIXME)
    dict_attack_ctx->d_min -= 3;
    dict_attack_ctx->d_max += 3;

    furi_assert(dict_attack_ctx->d_min <= dict_attack_ctx->d_max);
    dict_attack_ctx->calibrated = true;
    instance->state = MfClassicPollerStateNestedController;

    mf_classic_poller_halt(instance);
    FURI_LOG_E(
        TAG,
        "Calibration completed: min=%u max=%u static=%s",
        dict_attack_ctx->d_min,
        dict_attack_ctx->d_max,
        (dict_attack_ctx->d_min == dict_attack_ctx->d_max) ? "true" : "false");

    return command;
}

static inline void set_byte_found(uint8_t* found, uint8_t byte) {
    SET_PACKED_BIT(found, byte);
}

static inline bool is_byte_found(uint8_t* found, uint8_t byte) {
    return GET_PACKED_BIT(found, byte) != 0;
}

NfcCommand mf_classic_poller_handler_nested_collect_nt_enc(MfClassicPoller* instance) {
    // TODO: Handle when nonce is not collected (retry counter? Do not increment nested_target_key)
    // TODO: Look into using MfClassicNt more
    NfcCommand command = NfcCommandReset;
    MfClassicPollerDictAttackContext* dict_attack_ctx = &instance->mode_ctx.dict_attack_ctx;

    do {
        uint8_t block =
            mf_classic_get_first_block_num_of_sector(dict_attack_ctx->nested_known_key_sector);
        uint32_t cuid = iso14443_3a_get_cuid(instance->data->iso14443_3a_data);

        MfClassicAuthContext auth_ctx = {};
        MfClassicError error;

<<<<<<< HEAD
        bool use_backdoor_for_initial_auth = (dict_attack_ctx->backdoor != MfClassicBackdoorNone);
=======
        bool use_backdoor = (dict_attack_ctx->backdoor != MfClassicBackdoorNone);
>>>>>>> c43806b5
        bool is_weak = dict_attack_ctx->prng_type == MfClassicPrngTypeWeak;
        uint8_t nonce_pair_index = is_weak ? (dict_attack_ctx->nested_target_key % 2) : 0;
        uint8_t nt_enc_per_collection =
            (is_weak && !(dict_attack_ctx->static_encrypted)) ?
                ((dict_attack_ctx->attempt_count + 2) + nonce_pair_index) :
                1;
        MfClassicKeyType target_key_type = ((dict_attack_ctx->nested_target_key & 0x03) < 2) ?
                                               MfClassicKeyTypeA :
                                               MfClassicKeyTypeB;
        // TODO: mf_classic_get_sector_trailer_num_by_sector or mf_classic_get_sector_trailer_num_by_block? Match calibrated?
        uint8_t target_block = (4 * (dict_attack_ctx->nested_target_key / 4)) + 3;
        uint32_t nt_enc_temp_arr[nt_enc_per_collection];
        uint8_t nt_enc_collected = 0;
        uint8_t parity = 0;

        // Step 1: Perform full authentication once
        error = mf_classic_poller_auth(
            instance,
            block,
            &dict_attack_ctx->nested_known_key,
            dict_attack_ctx->nested_known_key_type,
            &auth_ctx,
<<<<<<< HEAD
            use_backdoor_for_initial_auth);
=======
            use_backdoor);
>>>>>>> c43806b5

        if(error != MfClassicErrorNone) {
            FURI_LOG_E(TAG, "Failed to perform full authentication");
            break;
        }

        FURI_LOG_E(TAG, "Full authentication successful");

        // Step 2: Perform nested authentication a variable number of times to get nt_enc at a different PRNG offset
        // eg. Collect most commonly observed nonce from 3 auths to known sector and 4th to target, then separately the
        //     most commonly observed nonce from 4 auths to known sector and 5th to target. This gets us a nonce pair,
        //     at a known distance (confirmed by parity bits) telling us the nt_enc plain.
        for(uint8_t collection_cycle = 0; collection_cycle < (nt_enc_per_collection - 1);
            collection_cycle++) {
            // This loop must match the calibrated loop
            error = mf_classic_poller_auth_nested(
                instance,
                block,
                &dict_attack_ctx->nested_known_key,
                dict_attack_ctx->nested_known_key_type,
                &auth_ctx,
<<<<<<< HEAD
                false,
=======
                use_backdoor,
>>>>>>> c43806b5
                false);

            if(error != MfClassicErrorNone) {
                FURI_LOG_E(TAG, "Failed to perform nested authentication %u", collection_cycle);
                break;
            }

            nt_enc_temp_arr[collection_cycle] =
                bit_lib_bytes_to_num_be(auth_ctx.nt.data, sizeof(MfClassicNt));
            nt_enc_collected++;
        }
        error = mf_classic_poller_auth_nested(
            instance,
            target_block,
            &dict_attack_ctx->nested_known_key,
            target_key_type,
            &auth_ctx,
            false,
            true);

        if(nt_enc_collected != (nt_enc_per_collection - 1)) {
            FURI_LOG_E(TAG, "Failed to collect sufficient nt_enc values");
            break;
        }

        uint32_t nt_enc = bit_lib_bytes_to_num_be(auth_ctx.nt.data, sizeof(MfClassicNt));
        // Collect parity bits
        const uint8_t* parity_data = bit_buffer_get_parity(instance->rx_plain_buffer);
        for(int i = 0; i < 4; i++) {
            parity = (parity << 1) | (((parity_data[0] >> i) & 0x01) ^ 0x01);
        }

        uint32_t nt_prev = 0, decrypted_nt_prev = 0, found_nt = 0;
        uint16_t dist = 0;
        if(is_weak && !(dict_attack_ctx->static_encrypted)) {
            // Decrypt the previous nonce
            nt_prev = nt_enc_temp_arr[nt_enc_collected - 1];
            decrypted_nt_prev = decrypt_nt_enc(cuid, nt_prev, dict_attack_ctx->nested_known_key);

            // Find matching nt_enc plain at expected distance
            found_nt = 0;
            uint8_t found_nt_cnt = 0;
            uint16_t current_dist = dict_attack_ctx->d_min;
            while(current_dist <= dict_attack_ctx->d_max) {
                uint32_t nth_successor = prng_successor(decrypted_nt_prev, current_dist);
                if(nonce_matches_encrypted_parity_bits(
                       nth_successor, nth_successor ^ nt_enc, parity)) {
                    found_nt_cnt++;
                    if(found_nt_cnt > 1) {
                        FURI_LOG_E(TAG, "Ambiguous nonce, dismissing collection attempt");
                        break;
                    }
                    found_nt = nth_successor;
                }
                current_dist++;
            }
            if(found_nt_cnt != 1) {
                break;
            }
        } else if(dict_attack_ctx->static_encrypted) {
<<<<<<< HEAD
            if(dict_attack_ctx->backdoor == MfClassicBackdoorAuth2) {
=======
            if(dict_attack_ctx->backdoor == MfClassicBackdoorAuth3) {
>>>>>>> c43806b5
                found_nt = dict_attack_ctx->static_encrypted_nonce;
            } else {
                dist = UINT16_MAX;
            }
        } else {
            // Hardnested
            if(!is_byte_found(dict_attack_ctx->nt_enc_msb, (nt_enc >> 24) & 0xFF)) {
                set_byte_found(dict_attack_ctx->nt_enc_msb, (nt_enc >> 24) & 0xFF);
                // Add unique parity to sum
                dict_attack_ctx->msb_par_sum += nfc_util_even_parity32(parity & 0x08);
            }
            parity ^= 0x0F;
        }

        // Add the nonce to the array
        if(add_nested_nonce(
               &dict_attack_ctx->nested_nonce,
               cuid,
               dict_attack_ctx->nested_target_key,
               found_nt,
               nt_enc,
               parity,
               dist)) {
            dict_attack_ctx->auth_passed = true;
        } else {
            FURI_LOG_E(TAG, "Failed to add nested nonce to array. OOM?");
        }

        FURI_LOG_E(
            TAG,
            "Target: %u (nonce pair %u, key type %s, block %u)",
            dict_attack_ctx->nested_target_key,
            nonce_pair_index,
            (target_key_type == MfClassicKeyTypeA) ? "A" : "B",
            target_block);
        FURI_LOG_E(TAG, "cuid: %08lx", cuid);
        FURI_LOG_E(TAG, "nt_enc: %08lx", nt_enc);
        FURI_LOG_E(
            TAG,
            "parity: %u%u%u%u",
            ((parity >> 3) & 1),
            ((parity >> 2) & 1),
            ((parity >> 1) & 1),
            (parity & 1));
        FURI_LOG_E(TAG, "nt_enc prev: %08lx", nt_prev);
        FURI_LOG_E(TAG, "nt_enc prev decrypted: %08lx", decrypted_nt_prev);
    } while(false);

    instance->state = MfClassicPollerStateNestedController;

    mf_classic_poller_halt(instance);
    return command;
}

static MfClassicKey* search_dicts_for_nonce_key(
    MfClassicPollerDictAttackContext* dict_attack_ctx,
    MfClassicNestedNonceArray* nonce_array,
    KeysDict* system_dict,
    KeysDict* user_dict,
    bool is_weak) {
    MfClassicKey stack_key;
    KeysDict* dicts[] = {user_dict, system_dict};
    bool is_resumed = dict_attack_ctx->nested_phase == MfClassicNestedPhaseDictAttackResume;
    bool found_resume_point = false;

    for(int i = 0; i < 2; i++) {
        if(!dicts[i]) continue;
        keys_dict_rewind(dicts[i]);
        while(keys_dict_get_next_key(dicts[i], stack_key.data, sizeof(MfClassicKey))) {
            if(is_resumed && !found_resume_point) {
                found_resume_point =
                    (memcmp(
                         dict_attack_ctx->current_key.data,
                         stack_key.data,
                         sizeof(MfClassicKey)) == 0);
                continue;
            }
            bool full_match = true;
            for(uint8_t j = 0; j < nonce_array->count; j++) {
                // Verify nonce matches encrypted parity bits for all nonces
                uint32_t nt_enc_plain = decrypt_nt_enc(
                    nonce_array->nonces[j].cuid, nonce_array->nonces[j].nt_enc, stack_key);
                if(is_weak) {
                    full_match &= is_weak_prng_nonce(nt_enc_plain);
                    if(!full_match) break;
                }
                full_match &= nonce_matches_encrypted_parity_bits(
                    nt_enc_plain,
                    nt_enc_plain ^ nonce_array->nonces[j].nt_enc,
                    nonce_array->nonces[j].par);
                if(!full_match) break;
            }
            if(full_match) {
                MfClassicKey* new_candidate = malloc(sizeof(MfClassicKey));
                if(new_candidate == NULL) return NULL; // malloc failed
                memcpy(new_candidate, &stack_key, sizeof(MfClassicKey));
                return new_candidate;
            }
        }
    }

    return NULL;
}

NfcCommand mf_classic_poller_handler_nested_dict_attack(MfClassicPoller* instance) {
    // TODO: Handle when nonce is not collected (retry counter? Do not increment nested_dict_target_key)
    // TODO: Look into using MfClassicNt more
    NfcCommand command = NfcCommandReset;
    MfClassicPollerDictAttackContext* dict_attack_ctx = &instance->mode_ctx.dict_attack_ctx;

    do {
        uint8_t block =
            mf_classic_get_first_block_num_of_sector(dict_attack_ctx->nested_known_key_sector);
        uint32_t cuid = iso14443_3a_get_cuid(instance->data->iso14443_3a_data);

        MfClassicAuthContext auth_ctx = {};
        MfClassicError error;

        bool use_backdoor_for_initial_auth = (dict_attack_ctx->backdoor != MfClassicBackdoorNone);
        bool is_weak = dict_attack_ctx->prng_type == MfClassicPrngTypeWeak;
        bool is_last_iter_for_hard_key =
            ((!is_weak) && ((dict_attack_ctx->nested_target_key % 8) == 7));
        MfClassicKeyType target_key_type =
            (((is_weak) && ((dict_attack_ctx->nested_target_key % 2) == 0)) ||
             ((!is_weak) && ((dict_attack_ctx->nested_target_key % 16) < 8))) ?
                MfClassicKeyTypeA :
                MfClassicKeyTypeB;
        // TODO: mf_classic_get_sector_trailer_num_by_sector or mf_classic_get_sector_trailer_num_by_block?
        uint8_t target_block = (is_weak) ? (4 * (dict_attack_ctx->nested_target_key / 2)) + 3 :
                                           (4 * (dict_attack_ctx->nested_target_key / 16)) + 3;
        uint8_t parity = 0;

        if(((is_weak) && (dict_attack_ctx->nested_nonce.count == 0)) ||
           ((!is_weak) && (dict_attack_ctx->nested_nonce.count < 8))) {
            // Step 1: Perform full authentication once
            error = mf_classic_poller_auth(
                instance,
                block,
                &dict_attack_ctx->nested_known_key,
                dict_attack_ctx->nested_known_key_type,
                &auth_ctx,
                use_backdoor_for_initial_auth);

            if(error != MfClassicErrorNone) {
                FURI_LOG_E(TAG, "Failed to perform full authentication");
                dict_attack_ctx->auth_passed = false;
                break;
            }

            FURI_LOG_E(TAG, "Full authentication successful");

            // Step 2: Collect nested nt and parity
            error = mf_classic_poller_auth_nested(
                instance,
                target_block,
                &dict_attack_ctx->nested_known_key,
                target_key_type,
                &auth_ctx,
                false,
                true);

            if(error != MfClassicErrorNone) {
                FURI_LOG_E(TAG, "Failed to perform nested authentication");
                dict_attack_ctx->auth_passed = false;
                break;
            }

            uint32_t nt_enc = bit_lib_bytes_to_num_be(auth_ctx.nt.data, sizeof(MfClassicNt));
            // Collect parity bits
            const uint8_t* parity_data = bit_buffer_get_parity(instance->rx_plain_buffer);
            for(int i = 0; i < 4; i++) {
                parity = (parity << 1) | (((parity_data[0] >> i) & 0x01) ^ 0x01);
            }

            bool success = add_nested_nonce(
                &dict_attack_ctx->nested_nonce,
                cuid,
                dict_attack_ctx->nested_target_key,
                0,
                nt_enc,
                parity,
                0);
            if(!success) {
                FURI_LOG_E(TAG, "Failed to add nested nonce to array. OOM?");
                dict_attack_ctx->auth_passed = false;
                break;
            }

            dict_attack_ctx->auth_passed = true;
        }
        // If we have sufficient nonces, search the dictionaries for the key
        if((is_weak && (dict_attack_ctx->nested_nonce.count == 1)) ||
           (is_last_iter_for_hard_key && (dict_attack_ctx->nested_nonce.count == 8))) {
            // Identify key candidates
            MfClassicKey* key_candidate = search_dicts_for_nonce_key(
                dict_attack_ctx,
                &dict_attack_ctx->nested_nonce,
                dict_attack_ctx->mf_classic_system_dict,
                dict_attack_ctx->mf_classic_user_dict,
                is_weak);
            if(key_candidate != NULL) {
                FURI_LOG_E(
                    TAG,
                    "Found key candidate %06llx",
                    bit_lib_bytes_to_num_be(key_candidate->data, sizeof(MfClassicKey)));
                dict_attack_ctx->current_key = *key_candidate;
                dict_attack_ctx->reuse_key_sector = (target_block / 4);
                dict_attack_ctx->current_key_type = target_key_type;
                free(key_candidate);
                break;
            } else {
                free(dict_attack_ctx->nested_nonce.nonces);
                dict_attack_ctx->nested_nonce.nonces = NULL;
                dict_attack_ctx->nested_nonce.count = 0;
            }
        }

        FURI_LOG_E(
            TAG,
            "Target: %u (key type %s, block %u) cuid: %08lx",
            dict_attack_ctx->nested_target_key,
            (target_key_type == MfClassicKeyTypeA) ? "A" : "B",
            target_block,
            cuid);
    } while(false);

    instance->state = MfClassicPollerStateNestedController;

    mf_classic_poller_halt(instance);
    return command;
}

NfcCommand mf_classic_poller_handler_nested_log(MfClassicPoller* instance) {
    furi_assert(instance->mode_ctx.dict_attack_ctx.nested_nonce.count > 0);
    furi_assert(instance->mode_ctx.dict_attack_ctx.nested_nonce.nonces);

    NfcCommand command = NfcCommandContinue;
    bool params_saved = false;
    MfClassicPollerDictAttackContext* dict_attack_ctx = &instance->mode_ctx.dict_attack_ctx;
    Storage* storage = furi_record_open(RECORD_STORAGE);
    Stream* stream = buffered_file_stream_alloc(storage);
    FuriString* temp_str = furi_string_alloc();
    bool weak_prng = dict_attack_ctx->prng_type == MfClassicPrngTypeWeak;
    bool static_encrypted = dict_attack_ctx->static_encrypted;

    do {
        if(weak_prng && (!(static_encrypted)) && (dict_attack_ctx->nested_nonce.count != 2)) {
            FURI_LOG_E(
                TAG,
                "MfClassicPollerStateNestedLog expected 2 nonces, received %u",
                dict_attack_ctx->nested_nonce.count);
            break;
        }

        uint32_t nonce_pair_count = dict_attack_ctx->prng_type == MfClassicPrngTypeWeak ?
                                        1 :
                                        dict_attack_ctx->nested_nonce.count;

        if(!buffered_file_stream_open(
               stream, MF_CLASSIC_NESTED_LOGS_FILE_PATH, FSAM_WRITE, FSOM_OPEN_APPEND))
            break;

        bool params_write_success = true;
        for(size_t i = 0; i < nonce_pair_count; i++) {
            MfClassicNestedNonce* nonce = &dict_attack_ctx->nested_nonce.nonces[i];
            furi_string_printf(
                temp_str,
                "Sec %d key %c cuid %08lx",
                (nonce->key_idx / 4),
                ((nonce->key_idx & 0x03) < 2) ? 'A' : 'B',
                nonce->cuid);
            for(uint8_t nt_idx = 0; nt_idx < ((weak_prng && (!(static_encrypted))) ? 2 : 1);
                nt_idx++) {
                if(nt_idx == 1) {
                    nonce = &dict_attack_ctx->nested_nonce.nonces[i + 1];
                }
                furi_string_cat_printf(
                    temp_str,
                    " nt%u %08lx ks%u %08lx par%u ",
                    nt_idx,
                    nonce->nt,
                    nt_idx,
                    nonce->nt_enc ^ nonce->nt,
                    nt_idx);
                for(uint8_t pb = 0; pb < 4; pb++) {
                    furi_string_cat_printf(temp_str, "%u", (nonce->par >> (3 - pb)) & 1);
                }
            }
            if(dict_attack_ctx->prng_type == MfClassicPrngTypeWeak) {
                furi_string_cat_printf(temp_str, " dist %u\n", nonce->dist);
            } else {
                furi_string_cat_printf(temp_str, "\n");
            }
            if(!stream_write_string(stream, temp_str)) {
                params_write_success = false;
                break;
            }
        }
        if(!params_write_success) break;

        params_saved = true;
    } while(false);

    furi_assert(params_saved);
    free(dict_attack_ctx->nested_nonce.nonces);
    dict_attack_ctx->nested_nonce.nonces = NULL;
    dict_attack_ctx->nested_nonce.count = 0;
    furi_string_free(temp_str);
    buffered_file_stream_close(stream);
    stream_free(stream);
    furi_record_close(RECORD_STORAGE);
    instance->state = MfClassicPollerStateNestedController;
    return command;
}

bool mf_classic_nested_is_target_key_found(MfClassicPoller* instance, bool is_dict_attack) {
    MfClassicPollerDictAttackContext* dict_attack_ctx = &instance->mode_ctx.dict_attack_ctx;
    bool is_weak = dict_attack_ctx->prng_type == MfClassicPrngTypeWeak;
    uint8_t nested_target_key = dict_attack_ctx->nested_target_key;

    MfClassicKeyType target_key_type;
    uint8_t target_sector;

    if(is_dict_attack) {
        target_key_type = (((is_weak) && ((nested_target_key % 2) == 0)) ||
                           ((!is_weak) && ((nested_target_key % 16) < 8))) ?
                              MfClassicKeyTypeA :
                              MfClassicKeyTypeB;
        target_sector = is_weak ? (nested_target_key / 2) : (nested_target_key / 16);
    } else {
        target_key_type = (((is_weak) && ((nested_target_key % 4) < 2)) ||
                           ((!is_weak) && ((nested_target_key % 2) == 0))) ?
                              MfClassicKeyTypeA :
                              MfClassicKeyTypeB;
        target_sector = is_weak ? (nested_target_key / 4) : (nested_target_key / 2);
    }

    return mf_classic_is_key_found(instance->data, target_sector, target_key_type);
}

bool found_all_nt_enc_msb(const MfClassicPollerDictAttackContext* dict_attack_ctx) {
    for(int i = 0; i < 32; i++) {
        if(dict_attack_ctx->nt_enc_msb[i] != 0xFF) {
            return false;
        }
    }
    return true;
}

bool is_valid_sum(uint16_t sum) {
    for(size_t i = 0; i < 19; i++) {
        if(sum == valid_sums[i]) {
            return true;
        }
    }
    return false;
}

NfcCommand mf_classic_poller_handler_nested_controller(MfClassicPoller* instance) {
    // Iterate through keys
    //NfcCommand command = NfcCommandContinue;
    NfcCommand command = mf_classic_poller_handle_data_update(instance);
    MfClassicPollerDictAttackContext* dict_attack_ctx = &instance->mode_ctx.dict_attack_ctx;
    bool initial_dict_attack_iter = false;
    if(dict_attack_ctx->nested_phase == MfClassicNestedPhaseNone) {
        dict_attack_ctx->auth_passed = true;
        dict_attack_ctx->nested_known_key = dict_attack_ctx->current_key;
        bool backdoor_present = (dict_attack_ctx->backdoor != MfClassicBackdoorNone);
        if(!(backdoor_present)) {
            for(uint8_t sector = 0; sector < instance->sectors_total; sector++) {
                for(uint8_t key_type = 0; key_type < 2; key_type++) {
                    if(mf_classic_is_key_found(instance->data, sector, key_type)) {
                        dict_attack_ctx->nested_known_key_sector = sector;
                        dict_attack_ctx->nested_known_key_type = key_type;
                        break;
                    }
                }
            }
            dict_attack_ctx->nested_phase = MfClassicNestedPhaseAnalyzePRNG;
        } else {
            dict_attack_ctx->nested_known_key_sector = 0;
            dict_attack_ctx->nested_known_key_type = MfClassicKeyTypeA;
            dict_attack_ctx->prng_type = MfClassicPrngTypeWeak;
<<<<<<< HEAD
            if(dict_attack_ctx->backdoor == MfClassicBackdoorAuth2) {
=======
            if(dict_attack_ctx->backdoor == MfClassicBackdoorAuth3) {
>>>>>>> c43806b5
                dict_attack_ctx->static_encrypted = true;
            }
            dict_attack_ctx->nested_phase = MfClassicNestedPhaseDictAttack;
            initial_dict_attack_iter = true;
        }
    }
    if(dict_attack_ctx->nested_phase == MfClassicNestedPhaseAnalyzePRNG) {
        if(dict_attack_ctx->nested_nonce.count < MF_CLASSIC_NESTED_ANALYZE_NT_COUNT) {
            instance->state = MfClassicPollerStateNestedCollectNt;
            return command;
        } else if(
            (dict_attack_ctx->nested_nonce.count == MF_CLASSIC_NESTED_ANALYZE_NT_COUNT) &&
            (dict_attack_ctx->prng_type == MfClassicPrngTypeUnknown)) {
            instance->state = MfClassicPollerStateNestedAnalyzePRNG;
            return command;
        } else if(dict_attack_ctx->prng_type == MfClassicPrngTypeNoTag) {
            FURI_LOG_E(TAG, "No tag detected");
            // Free nonce array
            if(dict_attack_ctx->nested_nonce.nonces) {
                free(dict_attack_ctx->nested_nonce.nonces);
                dict_attack_ctx->nested_nonce.nonces = NULL;
                dict_attack_ctx->nested_nonce.count = 0;
            }
            instance->state = MfClassicPollerStateFail;
            return command;
        }
        if(dict_attack_ctx->nested_nonce.nonces) {
            // Free nonce array
            free(dict_attack_ctx->nested_nonce.nonces);
            dict_attack_ctx->nested_nonce.nonces = NULL;
            dict_attack_ctx->nested_nonce.count = 0;
        }
        dict_attack_ctx->nested_phase = MfClassicNestedPhaseDictAttack;
        initial_dict_attack_iter = true;
    }
    // Accelerated nested dictionary attack
    bool is_weak = dict_attack_ctx->prng_type == MfClassicPrngTypeWeak;
    uint16_t dict_target_key_max = (dict_attack_ctx->prng_type == MfClassicPrngTypeWeak) ?
                                       (instance->sectors_total * 2) :
                                       (instance->sectors_total * 16);
    if(dict_attack_ctx->nested_phase == MfClassicNestedPhaseDictAttackResume) {
        if(!(mf_classic_nested_is_target_key_found(instance, true))) {
            instance->state = MfClassicPollerStateNestedDictAttack;
            return command;
        } else {
            dict_attack_ctx->auth_passed = true;
            furi_assert(dict_attack_ctx->nested_nonce.nonces);
            free(dict_attack_ctx->nested_nonce.nonces);
            dict_attack_ctx->nested_nonce.nonces = NULL;
            dict_attack_ctx->nested_nonce.count = 0;
            dict_attack_ctx->nested_phase = MfClassicNestedPhaseDictAttack;
        }
    }
    if((dict_attack_ctx->nested_phase == MfClassicNestedPhaseDictAttack) &&
       (dict_attack_ctx->nested_target_key < dict_target_key_max)) {
        bool is_last_iter_for_hard_key =
            ((!is_weak) && ((dict_attack_ctx->nested_target_key % 8) == 7));
        if(initial_dict_attack_iter) {
            // Initialize dictionaries
            // Note: System dict should always exist
            dict_attack_ctx->mf_classic_system_dict =
                keys_dict_check_presence(MF_CLASSIC_NESTED_SYSTEM_DICT_PATH) ?
                    keys_dict_alloc(
                        MF_CLASSIC_NESTED_SYSTEM_DICT_PATH,
                        KeysDictModeOpenExisting,
                        sizeof(MfClassicKey)) :
                    NULL;

            dict_attack_ctx->mf_classic_user_dict =
                keys_dict_check_presence(MF_CLASSIC_NESTED_USER_DICT_PATH) ?
                    keys_dict_alloc(
                        MF_CLASSIC_NESTED_USER_DICT_PATH,
                        KeysDictModeOpenExisting,
                        sizeof(MfClassicKey)) :
                    NULL;
        }
        if((is_weak || is_last_iter_for_hard_key) && dict_attack_ctx->nested_nonce.count > 0) {
            // Key reuse
            dict_attack_ctx->nested_phase = MfClassicNestedPhaseDictAttackResume;
            dict_attack_ctx->auth_passed = false;
            instance->state = MfClassicPollerStateKeyReuseStartNoOffset;
            return command;
        }
        if(!(dict_attack_ctx->auth_passed)) {
            dict_attack_ctx->attempt_count++;
        } else if(dict_attack_ctx->auth_passed && !(initial_dict_attack_iter)) {
            dict_attack_ctx->nested_target_key++;
            dict_attack_ctx->attempt_count = 0;
        }
        dict_attack_ctx->auth_passed = true;
        if(dict_attack_ctx->nested_target_key == dict_target_key_max) {
            if(dict_attack_ctx->mf_classic_system_dict) {
                keys_dict_free(dict_attack_ctx->mf_classic_system_dict);
            }
            if(dict_attack_ctx->mf_classic_user_dict) {
                keys_dict_free(dict_attack_ctx->mf_classic_user_dict);
            }
            dict_attack_ctx->nested_target_key = 0;
            if(mf_classic_is_card_read(instance->data)) {
                // All keys have been collected
                FURI_LOG_E(TAG, "All keys collected and sectors read");
                dict_attack_ctx->nested_phase = MfClassicNestedPhaseFinished;
                instance->state = MfClassicPollerStateSuccess;
                return command;
            }
            dict_attack_ctx->nested_phase = MfClassicNestedPhaseCalibrate;
            instance->state = MfClassicPollerStateNestedController;
            return command;
        }
        if(dict_attack_ctx->attempt_count == 0) {
            // Check if the nested target key is a known key
            if(mf_classic_nested_is_target_key_found(instance, true)) {
                // Continue to next key
                instance->state = MfClassicPollerStateNestedController;
                return command;
            }
        }
        if(dict_attack_ctx->attempt_count >= 3) {
            // Unpredictable, skip
            FURI_LOG_E(TAG, "Failed to collect nonce, skipping key");
            dict_attack_ctx->nested_target_key++;
            dict_attack_ctx->attempt_count = 0;
        }
        instance->state = MfClassicPollerStateNestedDictAttack;
        return command;
    }
    // Calibration
    bool initial_collect_nt_enc_iter = false;
    if(!(dict_attack_ctx->calibrated)) {
        if(dict_attack_ctx->prng_type == MfClassicPrngTypeWeak) {
            instance->state = MfClassicPollerStateNestedCalibrate;
            return command;
        }
        initial_collect_nt_enc_iter = true;
        dict_attack_ctx->auth_passed = true;
        dict_attack_ctx->calibrated = true;
        dict_attack_ctx->current_key_checked = false;
        dict_attack_ctx->nested_phase = MfClassicNestedPhaseCollectNtEnc;
    } else if(dict_attack_ctx->nested_phase == MfClassicNestedPhaseCalibrate) {
        initial_collect_nt_enc_iter = true;
        dict_attack_ctx->auth_passed = true;
        dict_attack_ctx->current_key_checked = false;
        dict_attack_ctx->nested_phase = MfClassicNestedPhaseCollectNtEnc;
    }
    // Collect and log nonces
    // TODO: Calibrates too frequently for static encrypted backdoored tags
    if(dict_attack_ctx->nested_phase == MfClassicNestedPhaseCollectNtEnc) {
        if(((is_weak) && (dict_attack_ctx->nested_nonce.count == 2)) ||
<<<<<<< HEAD
           ((is_weak) && (dict_attack_ctx->backdoor == MfClassicBackdoorAuth2) &&
=======
           ((is_weak) && (dict_attack_ctx->backdoor == MfClassicBackdoorAuth3) &&
>>>>>>> c43806b5
            (dict_attack_ctx->nested_nonce.count == 1)) ||
           ((!(is_weak)) && (dict_attack_ctx->nested_nonce.count > 0))) {
            instance->state = MfClassicPollerStateNestedLog;
            return command;
        }
        uint16_t nonce_collect_key_max;
        if(dict_attack_ctx->prng_type == MfClassicPrngTypeWeak) {
            nonce_collect_key_max = dict_attack_ctx->static_encrypted ?
                                        ((instance->sectors_total * 4) - 2) :
                                        (instance->sectors_total * 4);
        } else {
            nonce_collect_key_max = instance->sectors_total * 2;
        }
        // Target all remaining sectors, key A and B
        if(dict_attack_ctx->nested_target_key < nonce_collect_key_max) {
            if((!(is_weak)) && found_all_nt_enc_msb(dict_attack_ctx)) {
                if(is_valid_sum(dict_attack_ctx->msb_par_sum)) {
                    // All Hardnested nonces collected
                    dict_attack_ctx->nested_target_key++;
                    dict_attack_ctx->current_key_checked = false;
                    instance->state = MfClassicPollerStateNestedController;
                } else {
                    // Nonces do not match an expected sum
                    dict_attack_ctx->attempt_count++;
                    instance->state = MfClassicPollerStateNestedCollectNtEnc;
                }
                dict_attack_ctx->msb_par_sum = 0;
                memset(dict_attack_ctx->nt_enc_msb, 0, sizeof(dict_attack_ctx->nt_enc_msb));
                return command;
            }
            if(!(dict_attack_ctx->auth_passed)) {
                dict_attack_ctx->attempt_count++;
            } else {
                if(is_weak && !(initial_collect_nt_enc_iter)) {
                    if(!(dict_attack_ctx->static_encrypted)) {
                        dict_attack_ctx->nested_target_key++;
                    } else {
                        dict_attack_ctx->nested_target_key += 2;
                    }
                    if(dict_attack_ctx->nested_target_key % 2 == 0) {
                        dict_attack_ctx->current_key_checked = false;
                    }
<<<<<<< HEAD
                    if((dict_attack_ctx->backdoor == MfClassicBackdoorAuth2) &&
=======
                    if((dict_attack_ctx->backdoor == MfClassicBackdoorAuth3) &&
>>>>>>> c43806b5
                       (dict_attack_ctx->nested_target_key % 4 == 0) &&
                       (dict_attack_ctx->nested_target_key < nonce_collect_key_max)) {
                        dict_attack_ctx->calibrated = false;
                    }
                }
                dict_attack_ctx->attempt_count = 0;
            }
            dict_attack_ctx->auth_passed = true;
            if(!(dict_attack_ctx->current_key_checked)) {
                // Check if the nested target key is a known key
                if(mf_classic_nested_is_target_key_found(instance, false)) {
                    // Continue to next key
                    if(!(is_weak)) {
                        dict_attack_ctx->nested_target_key++;
                        dict_attack_ctx->current_key_checked = false;
                    }
                    instance->state = MfClassicPollerStateNestedController;
                    return command;
                }
                dict_attack_ctx->current_key_checked = true;
            }
            if((is_weak && (dict_attack_ctx->attempt_count >= MF_CLASSIC_NESTED_RETRY_MAXIMUM)) ||
               (!(is_weak) &&
                (dict_attack_ctx->attempt_count >= MF_CLASSIC_NESTED_HARD_RETRY_MAXIMUM))) {
                // Unpredictable, skip
                FURI_LOG_E(TAG, "Failed to collect nonce, skipping key");
                if(dict_attack_ctx->nested_nonce.nonces) {
                    free(dict_attack_ctx->nested_nonce.nonces);
                    dict_attack_ctx->nested_nonce.nonces = NULL;
                    dict_attack_ctx->nested_nonce.count = 0;
                }
                if(is_weak) {
                    dict_attack_ctx->nested_target_key += 2;
                    dict_attack_ctx->current_key_checked = false;
                } else {
                    dict_attack_ctx->msb_par_sum = 0;
                    memset(dict_attack_ctx->nt_enc_msb, 0, sizeof(dict_attack_ctx->nt_enc_msb));
                    dict_attack_ctx->nested_target_key++;
                    dict_attack_ctx->current_key_checked = false;
                }
                dict_attack_ctx->attempt_count = 0;
            }
            dict_attack_ctx->auth_passed = false;
            instance->state = MfClassicPollerStateNestedCollectNtEnc;
            return command;
        }
    }
    dict_attack_ctx->nested_phase = MfClassicNestedPhaseFinished;
    instance->state = MfClassicPollerStateSuccess;
    return command;
}

NfcCommand mf_classic_poller_handler_success(MfClassicPoller* instance) {
    NfcCommand command = NfcCommandContinue;
    instance->mfc_event.type = MfClassicPollerEventTypeSuccess;
    command = instance->callback(instance->general_event, instance->context);

    return command;
}

NfcCommand mf_classic_poller_handler_fail(MfClassicPoller* instance) {
    NfcCommand command = NfcCommandContinue;
    instance->mfc_event.type = MfClassicPollerEventTypeFail;
    command = instance->callback(instance->general_event, instance->context);
    instance->state = MfClassicPollerStateDetectType;

    return command;
}

static const MfClassicPollerReadHandler
    mf_classic_poller_dict_attack_handler[MfClassicPollerStateNum] = {
        [MfClassicPollerStateDetectType] = mf_classic_poller_handler_detect_type,
        [MfClassicPollerStateStart] = mf_classic_poller_handler_start,
        [MfClassicPollerStateRequestSectorTrailer] =
            mf_classic_poller_handler_request_sector_trailer,
        [MfClassicPollerStateCheckWriteConditions] = mf_classic_handler_check_write_conditions,
        [MfClassicPollerStateReadBlock] = mf_classic_poller_handler_read_block,
        [MfClassicPollerStateWriteBlock] = mf_classic_poller_handler_write_block,
        [MfClassicPollerStateWriteValueBlock] = mf_classic_poller_handler_write_value_block,
        [MfClassicPollerStateNextSector] = mf_classic_poller_handler_next_sector,
        [MfClassicPollerStateAnalyzeBackdoor] = mf_classic_poller_handler_analyze_backdoor,
        [MfClassicPollerStateBackdoorReadSector] = mf_classic_poller_handler_backdoor_read_sector,
        [MfClassicPollerStateRequestKey] = mf_classic_poller_handler_request_key,
        [MfClassicPollerStateRequestReadSector] = mf_classic_poller_handler_request_read_sector,
        [MfClassicPollerStateReadSectorBlocks] =
            mf_classic_poller_handler_request_read_sector_blocks,
        [MfClassicPollerStateAuthKeyA] = mf_classic_poller_handler_auth_a,
        [MfClassicPollerStateAuthKeyB] = mf_classic_poller_handler_auth_b,
        [MfClassicPollerStateReadSector] = mf_classic_poller_handler_read_sector,
        [MfClassicPollerStateKeyReuseStart] = mf_classic_poller_handler_key_reuse_start,
        [MfClassicPollerStateKeyReuseStartNoOffset] =
            mf_classic_poller_handler_key_reuse_start_no_offset,
        [MfClassicPollerStateKeyReuseAuthKeyA] = mf_classic_poller_handler_key_reuse_auth_key_a,
        [MfClassicPollerStateKeyReuseAuthKeyB] = mf_classic_poller_handler_key_reuse_auth_key_b,
        [MfClassicPollerStateKeyReuseReadSector] = mf_classic_poller_handler_key_reuse_read_sector,
        [MfClassicPollerStateNestedAnalyzePRNG] = mf_classic_poller_handler_nested_analyze_prng,
        [MfClassicPollerStateNestedCalibrate] = mf_classic_poller_handler_nested_calibrate,
        [MfClassicPollerStateNestedCollectNt] = mf_classic_poller_handler_nested_collect_nt,
        [MfClassicPollerStateNestedController] = mf_classic_poller_handler_nested_controller,
        [MfClassicPollerStateNestedCollectNtEnc] = mf_classic_poller_handler_nested_collect_nt_enc,
        [MfClassicPollerStateNestedDictAttack] = mf_classic_poller_handler_nested_dict_attack,
        [MfClassicPollerStateNestedLog] = mf_classic_poller_handler_nested_log,
        [MfClassicPollerStateSuccess] = mf_classic_poller_handler_success,
        [MfClassicPollerStateFail] = mf_classic_poller_handler_fail,
};

NfcCommand mf_classic_poller_run(NfcGenericEvent event, void* context) {
    furi_assert(event.event_data);
    furi_assert(event.protocol == NfcProtocolIso14443_3a);
    furi_assert(context);

    MfClassicPoller* instance = context;
    Iso14443_3aPollerEvent* iso14443_3a_event = event.event_data;
    NfcCommand command = NfcCommandContinue;

    if(iso14443_3a_event->type == Iso14443_3aPollerEventTypeReady) {
        if(instance->card_state == MfClassicCardStateLost) {
            instance->card_state = MfClassicCardStateDetected;
            instance->mfc_event.type = MfClassicPollerEventTypeCardDetected;
            instance->callback(instance->general_event, instance->context);
        }
        command = mf_classic_poller_dict_attack_handler[instance->state](instance);
    } else if(iso14443_3a_event->type == Iso14443_3aPollerEventTypeError) {
        if(instance->card_state == MfClassicCardStateDetected) {
            instance->card_state = MfClassicCardStateLost;
            instance->mfc_event.type = MfClassicPollerEventTypeCardLost;
            command = instance->callback(instance->general_event, instance->context);
        }
    }

    return command;
}

bool mf_classic_poller_detect(NfcGenericEvent event, void* context) {
    furi_assert(event.event_data);
    furi_assert(event.protocol == NfcProtocolIso14443_3a);
    furi_assert(context);

    Iso14443_3aPoller* iso3_poller = event.instance;
    Iso14443_3aPollerEvent* iso14443_3a_event = event.event_data;
    bool detected = false;
    const uint8_t auth_cmd[] = {MF_CLASSIC_CMD_AUTH_KEY_A, 0};
    BitBuffer* tx_buffer = bit_buffer_alloc(COUNT_OF(auth_cmd));
    bit_buffer_copy_bytes(tx_buffer, auth_cmd, COUNT_OF(auth_cmd));
    BitBuffer* rx_buffer = bit_buffer_alloc(sizeof(MfClassicNt));

    if(iso14443_3a_event->type == Iso14443_3aPollerEventTypeReady) {
        Iso14443_3aError error = iso14443_3a_poller_send_standard_frame(
            iso3_poller, tx_buffer, rx_buffer, MF_CLASSIC_FWT_FC);
        if(error == Iso14443_3aErrorWrongCrc) {
            if(bit_buffer_get_size_bytes(rx_buffer) == sizeof(MfClassicNt)) {
                detected = true;
            }
        }
    }

    bit_buffer_free(tx_buffer);
    bit_buffer_free(rx_buffer);

    return detected;
}

void mf_classic_poller_set_callback(
    MfClassicPoller* instance,
    NfcGenericCallback callback,
    void* context) {
    furi_assert(instance);
    furi_assert(callback);

    instance->callback = callback;
    instance->context = context;
}

const MfClassicData* mf_classic_poller_get_data(const MfClassicPoller* instance) {
    furi_assert(instance);
    furi_assert(instance->data);

    return instance->data;
}

const NfcPollerBase mf_classic_poller = {
    .alloc = (NfcPollerAlloc)mf_classic_poller_alloc,
    .free = (NfcPollerFree)mf_classic_poller_free,
    .set_callback = (NfcPollerSetCallback)mf_classic_poller_set_callback,
    .run = (NfcPollerRun)mf_classic_poller_run,
    .detect = (NfcPollerDetect)mf_classic_poller_detect,
    .get_data = (NfcPollerGetData)mf_classic_poller_get_data,
};<|MERGE_RESOLUTION|>--- conflicted
+++ resolved
@@ -13,10 +13,6 @@
 
 #define MF_CLASSIC_MAX_BUFF_SIZE (64)
 
-<<<<<<< HEAD
-const MfClassicKey auth1_backdoor_key = {.data = {0xa3, 0x16, 0x67, 0xa8, 0xce, 0xc1}};
-const MfClassicKey auth2_backdoor_key = {.data = {0xa3, 0x96, 0xef, 0xa4, 0xe2, 0x4f}};
-=======
 // Ordered by frequency, labeled chronologically
 const MfClassicBackdoorKeyPair mf_classic_backdoor_keys[] = {
     {{{0xa3, 0x96, 0xef, 0xa4, 0xe2, 0x4f}}, MfClassicBackdoorAuth3}, // Fudan (static encrypted)
@@ -25,7 +21,6 @@
 };
 const size_t mf_classic_backdoor_keys_count =
     sizeof(mf_classic_backdoor_keys) / sizeof(mf_classic_backdoor_keys[0]);
->>>>>>> c43806b5
 const uint16_t valid_sums[] =
     {0, 32, 56, 64, 80, 96, 104, 112, 120, 128, 136, 144, 152, 160, 176, 192, 200, 224, 256};
 
@@ -540,38 +535,6 @@
 NfcCommand mf_classic_poller_handler_analyze_backdoor(MfClassicPoller* instance) {
     NfcCommand command = NfcCommandReset;
     MfClassicPollerDictAttackContext* dict_attack_ctx = &instance->mode_ctx.dict_attack_ctx;
-<<<<<<< HEAD
-    bool current_key_is_auth1 =
-        memcmp(dict_attack_ctx->current_key.data, auth1_backdoor_key.data, sizeof(MfClassicKey)) ==
-        0;
-    bool current_key_is_auth2 =
-        memcmp(dict_attack_ctx->current_key.data, auth2_backdoor_key.data, sizeof(MfClassicKey)) ==
-        0;
-
-    if(!current_key_is_auth1) {
-        dict_attack_ctx->current_key = auth2_backdoor_key;
-    } else if(current_key_is_auth2) {
-        dict_attack_ctx->current_key = auth1_backdoor_key;
-    }
-
-    // Attempt backdoor authentication
-    MfClassicError error = mf_classic_poller_auth(
-        instance, 0, &dict_attack_ctx->current_key, MfClassicKeyTypeA, NULL, true);
-    bool backdoor_found = (error == MfClassicErrorNone) ? true : false;
-
-    if(backdoor_found) {
-        FURI_LOG_E(TAG, "Backdoor identified");
-        if(!current_key_is_auth1) {
-            dict_attack_ctx->backdoor = MfClassicBackdoorAuth2;
-        } else {
-            dict_attack_ctx->backdoor = MfClassicBackdoorAuth1;
-        }
-        instance->state = MfClassicPollerStateBackdoorReadSector;
-    } else if(current_key_is_auth2) {
-        dict_attack_ctx->backdoor = MfClassicBackdoorNone;
-        instance->state = MfClassicPollerStateRequestKey;
-    }
-=======
 
     size_t current_key_index =
         mf_classic_backdoor_keys_count - 1; // Default to the last valid index
@@ -612,7 +575,6 @@
         furi_crash("New backdoor: please report!");
     }
 
->>>>>>> c43806b5
     return command;
 }
 
@@ -1124,10 +1086,7 @@
 }
 
 NfcCommand mf_classic_poller_handler_nested_calibrate(MfClassicPoller* instance) {
-<<<<<<< HEAD
-=======
     // TODO: Discard outliers (e.g. greater than 3 standard deviations)
->>>>>>> c43806b5
     NfcCommand command = NfcCommandContinue;
     MfClassicPollerDictAttackContext* dict_attack_ctx = &instance->mode_ctx.dict_attack_ctx;
     uint32_t nt_enc_temp_arr[MF_CLASSIC_NESTED_CALIBRATION_COUNT];
@@ -1167,11 +1126,7 @@
     nt_prev = bit_lib_bytes_to_num_be(auth_ctx.nt.data, sizeof(MfClassicNt));
 
     if((dict_attack_ctx->static_encrypted) &&
-<<<<<<< HEAD
-       (dict_attack_ctx->backdoor == MfClassicBackdoorAuth2)) {
-=======
        (dict_attack_ctx->backdoor == MfClassicBackdoorAuth3)) {
->>>>>>> c43806b5
         command = NfcCommandReset;
         uint8_t target_block =
             mf_classic_get_first_block_num_of_sector(dict_attack_ctx->nested_target_key / 4);
@@ -1321,11 +1276,7 @@
         MfClassicAuthContext auth_ctx = {};
         MfClassicError error;
 
-<<<<<<< HEAD
-        bool use_backdoor_for_initial_auth = (dict_attack_ctx->backdoor != MfClassicBackdoorNone);
-=======
         bool use_backdoor = (dict_attack_ctx->backdoor != MfClassicBackdoorNone);
->>>>>>> c43806b5
         bool is_weak = dict_attack_ctx->prng_type == MfClassicPrngTypeWeak;
         uint8_t nonce_pair_index = is_weak ? (dict_attack_ctx->nested_target_key % 2) : 0;
         uint8_t nt_enc_per_collection =
@@ -1348,11 +1299,7 @@
             &dict_attack_ctx->nested_known_key,
             dict_attack_ctx->nested_known_key_type,
             &auth_ctx,
-<<<<<<< HEAD
-            use_backdoor_for_initial_auth);
-=======
             use_backdoor);
->>>>>>> c43806b5
 
         if(error != MfClassicErrorNone) {
             FURI_LOG_E(TAG, "Failed to perform full authentication");
@@ -1374,11 +1321,7 @@
                 &dict_attack_ctx->nested_known_key,
                 dict_attack_ctx->nested_known_key_type,
                 &auth_ctx,
-<<<<<<< HEAD
-                false,
-=======
                 use_backdoor,
->>>>>>> c43806b5
                 false);
 
             if(error != MfClassicErrorNone) {
@@ -1439,11 +1382,7 @@
                 break;
             }
         } else if(dict_attack_ctx->static_encrypted) {
-<<<<<<< HEAD
-            if(dict_attack_ctx->backdoor == MfClassicBackdoorAuth2) {
-=======
             if(dict_attack_ctx->backdoor == MfClassicBackdoorAuth3) {
->>>>>>> c43806b5
                 found_nt = dict_attack_ctx->static_encrypted_nonce;
             } else {
                 dist = UINT16_MAX;
@@ -1827,11 +1766,7 @@
             dict_attack_ctx->nested_known_key_sector = 0;
             dict_attack_ctx->nested_known_key_type = MfClassicKeyTypeA;
             dict_attack_ctx->prng_type = MfClassicPrngTypeWeak;
-<<<<<<< HEAD
-            if(dict_attack_ctx->backdoor == MfClassicBackdoorAuth2) {
-=======
             if(dict_attack_ctx->backdoor == MfClassicBackdoorAuth3) {
->>>>>>> c43806b5
                 dict_attack_ctx->static_encrypted = true;
             }
             dict_attack_ctx->nested_phase = MfClassicNestedPhaseDictAttack;
@@ -1980,11 +1915,7 @@
     // TODO: Calibrates too frequently for static encrypted backdoored tags
     if(dict_attack_ctx->nested_phase == MfClassicNestedPhaseCollectNtEnc) {
         if(((is_weak) && (dict_attack_ctx->nested_nonce.count == 2)) ||
-<<<<<<< HEAD
-           ((is_weak) && (dict_attack_ctx->backdoor == MfClassicBackdoorAuth2) &&
-=======
            ((is_weak) && (dict_attack_ctx->backdoor == MfClassicBackdoorAuth3) &&
->>>>>>> c43806b5
             (dict_attack_ctx->nested_nonce.count == 1)) ||
            ((!(is_weak)) && (dict_attack_ctx->nested_nonce.count > 0))) {
             instance->state = MfClassicPollerStateNestedLog;
@@ -2027,11 +1958,7 @@
                     if(dict_attack_ctx->nested_target_key % 2 == 0) {
                         dict_attack_ctx->current_key_checked = false;
                     }
-<<<<<<< HEAD
-                    if((dict_attack_ctx->backdoor == MfClassicBackdoorAuth2) &&
-=======
                     if((dict_attack_ctx->backdoor == MfClassicBackdoorAuth3) &&
->>>>>>> c43806b5
                        (dict_attack_ctx->nested_target_key % 4 == 0) &&
                        (dict_attack_ctx->nested_target_key < nonce_collect_key_max)) {
                         dict_attack_ctx->calibrated = false;
