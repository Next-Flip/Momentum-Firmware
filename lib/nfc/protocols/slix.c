--- conflicted
+++ resolved
@@ -6,11 +6,6 @@
 #include <furi.h>
 #include "furi_hal_nfc.h"
 
-<<<<<<< HEAD
-bool slix_check_card_type(FuriHalNfcDevData* nfc_data) {
-    if((nfc_data->uid[0] == 0xE0) && (nfc_data->uid[1] == 0x04) && (nfc_data->uid[2] == 0x01) &&
-       (((nfc_data->uid[3] >> 4) & 3) == 2)) {
-=======
 uint8_t slix_get_ti(FuriHalNfcDevData* nfc_data) {
     return (nfc_data->uid[3] >> 3) & 3;
 }
@@ -21,22 +16,16 @@
         && (nfc_data->uid[1] == 0x04) 
         && (nfc_data->uid[2] == 0x01)
         && slix_get_ti(nfc_data) == 2) {
->>>>>>> 67f8f5a0
         return true;
     }
     return false;
 }
 
 bool slix2_check_card_type(FuriHalNfcDevData* nfc_data) {
-<<<<<<< HEAD
-    if((nfc_data->uid[0] == 0xE0) && (nfc_data->uid[1] == 0x04) && (nfc_data->uid[2] == 0x01) &&
-       (((nfc_data->uid[3] >> 4) & 3) == 1)) {
-=======
     if((nfc_data->uid[0] == 0xE0) 
         && (nfc_data->uid[1] == 0x04) 
         && (nfc_data->uid[2] == 0x01)
         && slix_get_ti(nfc_data) == 1) {
->>>>>>> 67f8f5a0
         return true;
     }
     return false;
