--- conflicted
+++ resolved
@@ -44,11 +44,7 @@
         }
     }
 
-<<<<<<< HEAD
-    if(ret != ERR_NONE || received != 8) {
-=======
     if(ret != ERR_NONE || received != 8) { //-V560
->>>>>>> b51f0b2c
         FURI_LOG_D(TAG, "Failed: %d, %d", ret, received);
         return ret;
     }
@@ -103,11 +99,7 @@
         }
     }
 
-<<<<<<< HEAD
-    if(ret != ERR_NONE || received != 33) {
-=======
     if(ret != ERR_NONE || received != 33) { //-V560
->>>>>>> b51f0b2c
         FURI_LOG_D(TAG, "Failed: %d, %d", ret, received);
         return ret;
     }
@@ -657,11 +649,7 @@
                         ctr_new = (ctr_old & 0xFFFF0000) | ((ctr_old + 1) & 0xFFFF);
 
                         /* protection flag set? */
-<<<<<<< HEAD
-                        if(ctr_old & 0x01000000) {
-=======
                         if(ctr_old & 0x01000000) { //-V1051
->>>>>>> b51f0b2c
                             allowed = nfcv_data->sub_data.slix.flags &
                                       NfcVSlixDataFlagsValidKeyRead;
                         }
@@ -671,14 +659,10 @@
                     }
 
                     if(allowed) {
-<<<<<<< HEAD
-                        memcpy(&nfcv_data->data[nfcv_data->block_size * block_num], &ctr_new, 4);
-=======
                         memcpy( //-V1086
                             &nfcv_data->data[nfcv_data->block_size * block_num],
                             &ctr_new,
                             4);
->>>>>>> b51f0b2c
                     } else {
                         /* incorrect read or write password */
                         ctx->response_buffer[0] = NFCV_RES_FLAG_ERROR;
