#include "nfc_worker_i.h"
#include <furi_hal.h>

#include <platform.h>
#include "parsers/nfc_supported_card.h"

#define TAG "NfcWorker"

/***************************** NFC Worker API *******************************/

NfcWorker* nfc_worker_alloc() {
    NfcWorker* nfc_worker = malloc(sizeof(NfcWorker));

    // Worker thread attributes
    nfc_worker->thread = furi_thread_alloc_ex("NfcWorker", 8192, nfc_worker_task, nfc_worker);

    nfc_worker->callback = NULL;
    nfc_worker->context = NULL;
    nfc_worker->storage = furi_record_open(RECORD_STORAGE);

    // Initialize rfal
    while(furi_hal_nfc_is_busy()) {
        furi_delay_ms(10);
    }
    nfc_worker_change_state(nfc_worker, NfcWorkerStateReady);

    nfc_worker->reader_analyzer = reader_analyzer_alloc(nfc_worker->storage);

    return nfc_worker;
}

void nfc_worker_free(NfcWorker* nfc_worker) {
    furi_assert(nfc_worker);

    furi_thread_free(nfc_worker->thread);

    furi_record_close(RECORD_STORAGE);

    reader_analyzer_free(nfc_worker->reader_analyzer);

    free(nfc_worker);
}

NfcWorkerState nfc_worker_get_state(NfcWorker* nfc_worker) {
    return nfc_worker->state;
}

void nfc_worker_start(
    NfcWorker* nfc_worker,
    NfcWorkerState state,
    NfcDeviceData* dev_data,
    NfcWorkerCallback callback,
    void* context) {
    furi_assert(nfc_worker);
    furi_assert(dev_data);
    while(furi_hal_nfc_is_busy()) {
        furi_delay_ms(10);
    }
    furi_hal_nfc_deinit();
    furi_hal_nfc_init();

    nfc_worker->callback = callback;
    nfc_worker->context = context;
    nfc_worker->dev_data = dev_data;
    nfc_worker_change_state(nfc_worker, state);
    furi_thread_start(nfc_worker->thread);
}

void nfc_worker_stop(NfcWorker* nfc_worker) {
    furi_assert(nfc_worker);
    furi_assert(nfc_worker->thread);
    if(furi_thread_get_state(nfc_worker->thread) != FuriThreadStateStopped) {
        furi_hal_nfc_stop();
        nfc_worker_change_state(nfc_worker, NfcWorkerStateStop);
        furi_thread_join(nfc_worker->thread);
    }
}

void nfc_worker_change_state(NfcWorker* nfc_worker, NfcWorkerState state) {
    nfc_worker->state = state;
}

/***************************** NFC Worker Thread *******************************/

int32_t nfc_worker_task(void* context) {
    NfcWorker* nfc_worker = context;

    furi_hal_nfc_exit_sleep();

    if(nfc_worker->state == NfcWorkerStateRead) {
        if(nfc_worker->dev_data->read_mode == NfcReadModeAuto) {
            nfc_worker_read(nfc_worker);
        } else {
            nfc_worker_read_type(nfc_worker);
        }
    } else if(nfc_worker->state == NfcWorkerStateUidEmulate) {
        nfc_worker_emulate_uid(nfc_worker);
    }
#if FURI_DEBUG
    else if(nfc_worker->state == NfcWorkerStateEmulateApdu) {
        nfc_worker_emulate_apdu(nfc_worker);
    }
#endif
    else if(nfc_worker->state == NfcWorkerStateMfUltralightEmulate) {
        nfc_worker_emulate_mf_ultralight(nfc_worker);
    } else if(nfc_worker->state == NfcWorkerStateMfClassicEmulate) {
        nfc_worker_emulate_mf_classic(nfc_worker);
    } else if(nfc_worker->state == NfcWorkerStateMfClassicWrite) {
        nfc_worker_write_mf_classic(nfc_worker);
    } else if(nfc_worker->state == NfcWorkerStateMfClassicUpdate) {
        nfc_worker_update_mf_classic(nfc_worker);
    } else if(nfc_worker->state == NfcWorkerStateReadMfUltralightReadAuth) {
        nfc_worker_mf_ultralight_read_auth(nfc_worker);
    } else if(nfc_worker->state == NfcWorkerStateMfClassicDictAttack) {
        nfc_worker_mf_classic_dict_attack(nfc_worker);
    } else if(nfc_worker->state == NfcWorkerStateAnalyzeReader) {
        nfc_worker_analyze_reader(nfc_worker);
    } else if(nfc_worker->state == NfcWorkerStateNfcVEmulate) {
        nfc_worker_nfcv_emulate(nfc_worker);
    } else if(nfc_worker->state == NfcWorkerStateNfcVSniff) {
        nfc_worker_nfcv_sniff(nfc_worker);
    } else if(nfc_worker->state == NfcWorkerStateNfcVUnlock) {
        nfc_worker_nfcv_unlock(nfc_worker);
    } else if(nfc_worker->state == NfcWorkerStateNfcVUnlockAndSave) {
        nfc_worker_nfcv_unlock(nfc_worker);
    }
    furi_hal_nfc_sleep();
    nfc_worker_change_state(nfc_worker, NfcWorkerStateReady);

    return 0;
}

static bool nfc_worker_read_nfcv(NfcWorker* nfc_worker, FuriHalNfcTxRxContext* tx_rx) {
    bool read_success = false;
    NfcVReader reader = {};

    FuriHalNfcDevData* nfc_data = &nfc_worker->dev_data->nfc_data;
    NfcVData* nfcv_data = &nfc_worker->dev_data->nfcv_data;

    furi_hal_nfc_sleep();

    if(furi_hal_rtc_is_flag_set(FuriHalRtcFlagDebug)) {
        reader_analyzer_prepare_tx_rx(nfc_worker->reader_analyzer, tx_rx, false);
        reader_analyzer_start(nfc_worker->reader_analyzer, ReaderAnalyzerModeDebugLog);
    }

    do {
        if(!furi_hal_nfc_detect(&nfc_worker->dev_data->nfc_data, 200)) break;
        if(!nfcv_read_card(&reader, nfc_data, nfcv_data)) break;

        read_success = true;
    } while(false);

    if(furi_hal_rtc_is_flag_set(FuriHalRtcFlagDebug)) {
        reader_analyzer_stop(nfc_worker->reader_analyzer);
    }

    return read_success;
}

void nfc_worker_nfcv_emulate(NfcWorker* nfc_worker) {
    FuriHalNfcTxRxContext tx_rx = {};
    FuriHalNfcDevData* nfc_data = &nfc_worker->dev_data->nfc_data;
    NfcVData* nfcv_data = &nfc_worker->dev_data->nfcv_data;

    if(furi_hal_rtc_is_flag_set(FuriHalRtcFlagDebug)) {
        reader_analyzer_prepare_tx_rx(nfc_worker->reader_analyzer, &tx_rx, true);
        reader_analyzer_start(nfc_worker->reader_analyzer, ReaderAnalyzerModeDebugLog);
    }

    nfcv_emu_init(nfc_data, nfcv_data);
    while(nfc_worker->state == NfcWorkerStateNfcVEmulate) {
        if(nfcv_emu_loop(&tx_rx, nfc_data, nfcv_data, 100)) {
            if(nfc_worker->callback) {
                nfc_worker->callback(NfcWorkerEventNfcVCommandExecuted, nfc_worker->context);
                if(nfcv_data->modified) {
                    nfc_worker->callback(NfcWorkerEventNfcVContentChanged, nfc_worker->context);
                    nfcv_data->modified = false;
                }
            }
        }
    }
    nfcv_emu_deinit(nfcv_data);

    if(furi_hal_rtc_is_flag_set(FuriHalRtcFlagDebug)) {
        reader_analyzer_stop(nfc_worker->reader_analyzer);
    }
}

void nfc_worker_nfcv_sniff(NfcWorker* nfc_worker) {
    FuriHalNfcTxRxContext tx_rx = {};
    FuriHalNfcDevData* nfc_data = &nfc_worker->dev_data->nfc_data;
    NfcVData* nfcv_data = &nfc_worker->dev_data->nfcv_data;

    if(furi_hal_rtc_is_flag_set(FuriHalRtcFlagDebug)) {
        reader_analyzer_prepare_tx_rx(nfc_worker->reader_analyzer, &tx_rx, true);
        reader_analyzer_start(nfc_worker->reader_analyzer, ReaderAnalyzerModeDebugLog);
    }

    nfcv_data->sub_type = NfcVTypeSniff;
    nfcv_emu_init(nfc_data, nfcv_data);

    while(nfc_worker->state == NfcWorkerStateNfcVSniff) {
        if(nfcv_emu_loop(&tx_rx, nfc_data, nfcv_data, 100)) {
            if(nfc_worker->callback) {
                nfc_worker->callback(NfcWorkerEventNfcVCommandExecuted, nfc_worker->context);
            }
        }
    }
    nfcv_emu_deinit(nfcv_data);

    if(furi_hal_rtc_is_flag_set(FuriHalRtcFlagDebug)) {
        reader_analyzer_stop(nfc_worker->reader_analyzer);
    }
}

void nfc_worker_nfcv_unlock(NfcWorker* nfc_worker) {
    furi_assert(nfc_worker);
    furi_assert(nfc_worker->callback);

    NfcVData* nfcv_data = &nfc_worker->dev_data->nfcv_data;
    FuriHalNfcTxRxContext tx_rx = {};
    uint8_t* key_data = nfcv_data->sub_data.slix.key_privacy;
    uint32_t key = 0;

    if(furi_hal_rtc_is_flag_set(FuriHalRtcFlagDebug)) {
        reader_analyzer_prepare_tx_rx(nfc_worker->reader_analyzer, &tx_rx, true);
        reader_analyzer_start(nfc_worker->reader_analyzer, ReaderAnalyzerModeDebugLog);
    }

    furi_hal_nfc_sleep();

    while((nfc_worker->state == NfcWorkerStateNfcVUnlock) ||
          (nfc_worker->state == NfcWorkerStateNfcVUnlockAndSave)) {
        furi_hal_nfc_exit_sleep();
        furi_hal_nfc_ll_txrx_on();
        furi_hal_nfc_ll_poll();
        if(furi_hal_nfc_ll_set_mode(
               FuriHalNfcModePollNfcv, FuriHalNfcBitrate26p48, FuriHalNfcBitrate26p48) !=
           FuriHalNfcReturnOk) {
            break;
        }

        furi_hal_nfc_ll_set_fdt_listen(FURI_HAL_NFC_LL_FDT_LISTEN_NFCV_POLLER);
        furi_hal_nfc_ll_set_fdt_poll(FURI_HAL_NFC_LL_FDT_POLL_NFCV_POLLER);
        furi_hal_nfc_ll_set_error_handling(FuriHalNfcErrorHandlingNfc);
        furi_hal_nfc_ll_set_guard_time(FURI_HAL_NFC_LL_GT_NFCV);

        FURI_LOG_D(TAG, "Detect presence");
        ReturnCode ret = slix_get_random(nfcv_data);

        if(ret == ERR_NONE) {
            /* there is some chip, responding with a RAND */
            nfc_worker->dev_data->protocol = NfcDeviceProtocolNfcV;
            FURI_LOG_D(TAG, "  Chip detected. In privacy?");
            ret = nfcv_inventory(NULL);

            if(ret == ERR_NONE) {
                /* chip is also visible, so no action required, just save */
                if(nfc_worker->state == NfcWorkerStateNfcVUnlockAndSave) {
                    NfcVReader reader = {};

                    if(!nfcv_read_card(&reader, &nfc_worker->dev_data->nfc_data, nfcv_data)) {
                        FURI_LOG_D(TAG, "    => failed, wait for chip to disappear.");
                        snprintf(nfcv_data->error, sizeof(nfcv_data->error), "Read card\nfailed");
                        nfc_worker->callback(NfcWorkerEventWrongCardDetected, nfc_worker->context);
                    } else {
                        FURI_LOG_D(TAG, "    => success, wait for chip to disappear.");
                        nfc_worker->callback(NfcWorkerEventCardDetected, nfc_worker->context);
                    }
                } else {
                    FURI_LOG_D(TAG, "    => success, wait for chip to disappear.");
                    nfc_worker->callback(NfcWorkerEventCardDetected, nfc_worker->context);
                }

                while(slix_get_random(NULL) == ERR_NONE) {
                    furi_delay_ms(100);
                }

                FURI_LOG_D(TAG, "    => chip is already visible, wait for chip to disappear.\r\n");
                nfc_worker->callback(NfcWorkerEventAborted, nfc_worker->context);
                while(slix_get_random(NULL) == ERR_NONE) {
                    furi_delay_ms(100);
                }

                key_data[0] = 0;
                key_data[1] = 0;
                key_data[2] = 0;
                key_data[3] = 0;

            } else {
                /* chip is invisible, try to unlock */
                FURI_LOG_D(TAG, "    chip is invisible, unlocking");

                if(nfcv_data->auth_method == NfcVAuthMethodManual) {
                    key |= key_data[0] << 24;
                    key |= key_data[1] << 16;
                    key |= key_data[2] << 8;
                    key |= key_data[3] << 0;

                    ret = slix_unlock(nfcv_data, 4);
                } else {
                    key = 0x7FFD6E5B;
                    key_data[0] = (key >> 24) & 0xFF;
                    key_data[1] = (key >> 16) & 0xFF;
                    key_data[2] = (key >> 8) & 0xFF;
                    key_data[3] = (key >> 0) & 0xFF;
                    ret = slix_unlock(nfcv_data, 4);

                    if(ret != ERR_NONE) {
                        /* main key failed, trying second one */
                        FURI_LOG_D(TAG, "    trying second key after resetting");

                        /* reset chip */
                        furi_hal_nfc_ll_txrx_off();
                        furi_delay_ms(20);
                        furi_hal_nfc_ll_txrx_on();

                        if(slix_get_random(nfcv_data) != ERR_NONE) {
                            FURI_LOG_D(TAG, "    reset failed");
                        }

                        key = 0x0F0F0F0F;
                        key_data[0] = (key >> 24) & 0xFF;
                        key_data[1] = (key >> 16) & 0xFF;
                        key_data[2] = (key >> 8) & 0xFF;
                        key_data[3] = (key >> 0) & 0xFF;
                        ret = slix_unlock(nfcv_data, 4);
                    }
                }
                if(ret != ERR_NONE) {
                    /* unlock failed */
                    FURI_LOG_D(TAG, "    => failed, wait for chip to disappear.");
                    snprintf(
                        nfcv_data->error, sizeof(nfcv_data->error), "Passwords not\naccepted");
                    nfc_worker->callback(NfcWorkerEventWrongCardDetected, nfc_worker->context);

                    /* reset chip */
                    furi_hal_nfc_ll_txrx_off();
                    furi_delay_ms(20);
                    furi_hal_nfc_ll_txrx_on();

                    /* wait for disappearing */
                    while(slix_get_random(NULL) == ERR_NONE) {
                        furi_delay_ms(100);
                    }
                }
            }
        } else {
            nfc_worker->callback(NfcWorkerEventNoCardDetected, nfc_worker->context);
        }

        furi_hal_nfc_ll_txrx_off();
        furi_hal_nfc_sleep();
        furi_delay_ms(100);
    }

    if(furi_hal_rtc_is_flag_set(FuriHalRtcFlagDebug)) {
        reader_analyzer_stop(nfc_worker->reader_analyzer);
    }
}

static bool nfc_worker_read_mf_ultralight(NfcWorker* nfc_worker, FuriHalNfcTxRxContext* tx_rx) {
    bool read_success = false;
    MfUltralightReader reader = {};
    MfUltralightData data = {};

    if(furi_hal_rtc_is_flag_set(FuriHalRtcFlagDebug)) {
        reader_analyzer_prepare_tx_rx(nfc_worker->reader_analyzer, tx_rx, false);
        reader_analyzer_start(nfc_worker->reader_analyzer, ReaderAnalyzerModeDebugLog);
    }

    do {
        // Try to read supported card
        FURI_LOG_I(TAG, "Trying to read a supported card ...");
        for(size_t i = 0; i < NfcSupportedCardTypeEnd; i++) {
            if(nfc_supported_card[i].protocol == NfcDeviceProtocolMifareUl) {
                if(nfc_supported_card[i].verify(nfc_worker, tx_rx)) {
                    if(nfc_supported_card[i].read(nfc_worker, tx_rx)) {
                        read_success = true;
                        nfc_supported_card[i].parse(nfc_worker->dev_data);
                        break;
                    }
                } else {
                    furi_hal_nfc_sleep();
                }
            }
        }
        if(read_success) break;
        furi_hal_nfc_sleep();

        // Otherwise, try to read as usual
        if(!furi_hal_nfc_detect(&nfc_worker->dev_data->nfc_data, 200)) break;
        if(!mf_ul_read_card(tx_rx, &reader, &data)) break;
        // Copy data
        nfc_worker->dev_data->mf_ul_data = data;
        read_success = true;
    } while(false);

    if(furi_hal_rtc_is_flag_set(FuriHalRtcFlagDebug)) {
        reader_analyzer_stop(nfc_worker->reader_analyzer);
    }

    return read_success;
}

static bool nfc_worker_read_mf_classic(NfcWorker* nfc_worker, FuriHalNfcTxRxContext* tx_rx) {
    furi_assert(nfc_worker->callback);
    bool read_success = false;

    if(furi_hal_rtc_is_flag_set(FuriHalRtcFlagDebug)) {
        reader_analyzer_prepare_tx_rx(nfc_worker->reader_analyzer, tx_rx, false);
        reader_analyzer_start(nfc_worker->reader_analyzer, ReaderAnalyzerModeDebugLog);
    }

    do {
        // Try to read supported card
        FURI_LOG_I(TAG, "Trying to read a supported card ...");
        for(size_t i = 0; i < NfcSupportedCardTypeEnd; i++) {
            if(nfc_supported_card[i].protocol == NfcDeviceProtocolMifareClassic) {
                if(nfc_supported_card[i].verify(nfc_worker, tx_rx)) {
                    if(nfc_supported_card[i].read(nfc_worker, tx_rx)) {
                        read_success = true;
                        nfc_supported_card[i].parse(nfc_worker->dev_data);
                        break;
                    }
                } else {
                    furi_hal_nfc_sleep();
                }
            }
        }
        if(read_success) break;
        // Try to read card with key cache
        FURI_LOG_I(TAG, "Search for key cache ...");
        if(nfc_worker->callback(NfcWorkerEventReadMfClassicLoadKeyCache, nfc_worker->context)) {
            FURI_LOG_I(TAG, "Load keys cache success. Start reading");
            uint8_t sectors_read =
                mf_classic_update_card(tx_rx, &nfc_worker->dev_data->mf_classic_data);
            uint8_t sectors_total =
                mf_classic_get_total_sectors_num(nfc_worker->dev_data->mf_classic_data.type);
            FURI_LOG_I(TAG, "Read %d sectors out of %d total", sectors_read, sectors_total);
            read_success = mf_classic_is_card_read(&nfc_worker->dev_data->mf_classic_data);
        }
    } while(false);

    if(furi_hal_rtc_is_flag_set(FuriHalRtcFlagDebug)) {
        reader_analyzer_stop(nfc_worker->reader_analyzer);
    }
    return read_success;
}

static bool nfc_worker_read_mf_desfire(NfcWorker* nfc_worker, FuriHalNfcTxRxContext* tx_rx) {
    bool read_success = false;
    MifareDesfireData* data = &nfc_worker->dev_data->mf_df_data;

    if(furi_hal_rtc_is_flag_set(FuriHalRtcFlagDebug)) {
        reader_analyzer_prepare_tx_rx(nfc_worker->reader_analyzer, tx_rx, false);
        reader_analyzer_start(nfc_worker->reader_analyzer, ReaderAnalyzerModeDebugLog);
    }

    do {
        if(!furi_hal_nfc_detect(&nfc_worker->dev_data->nfc_data, 300)) break;
        if(!mf_df_read_card(tx_rx, data)) break;
        FURI_LOG_I(TAG, "Trying to parse a supported card ...");

        // The model for parsing DESFire is a little different to other cards;
        // we don't have parsers to provide encryption keys, so we can read the
        // data normally, and then pass the read data to a parser.
        //
        // There are fully-protected DESFire cards, but providing keys for them
        // is difficult (and unnessesary for many transit cards).
        for(size_t i = 0; i < NfcSupportedCardTypeEnd; i++) {
            if(nfc_supported_card[i].protocol == NfcDeviceProtocolMifareDesfire) {
                if(nfc_supported_card[i].parse(nfc_worker->dev_data)) break;
            }
        }
        read_success = true;
    } while(false);

    if(furi_hal_rtc_is_flag_set(FuriHalRtcFlagDebug)) {
        reader_analyzer_stop(nfc_worker->reader_analyzer);
    }

    return read_success;
}

static bool nfc_worker_read_bank_card(NfcWorker* nfc_worker, FuriHalNfcTxRxContext* tx_rx) {
    bool read_success = false;
    EmvApplication emv_app = {};
    EmvData* result = &nfc_worker->dev_data->emv_data;

    if(furi_hal_rtc_is_flag_set(FuriHalRtcFlagDebug)) {
        reader_analyzer_prepare_tx_rx(nfc_worker->reader_analyzer, tx_rx, false);
        reader_analyzer_start(nfc_worker->reader_analyzer, ReaderAnalyzerModeDebugLog);
    }

    // Bank cards require strong field to start application. If we find AID, try at least several
    // times to start EMV application
    uint8_t start_application_attempts = 0;
    while(start_application_attempts < 3) {
        if(nfc_worker->state != NfcWorkerStateRead) break;
        start_application_attempts++;
        if(!furi_hal_nfc_detect(&nfc_worker->dev_data->nfc_data, 300)) break;
        if(emv_read_bank_card(tx_rx, &emv_app)) {
            FURI_LOG_D(TAG, "Bank card number read from %d attempt", start_application_attempts);
            break;
        } else if(emv_app.aid_len && !emv_app.app_started) {
            FURI_LOG_D(
                TAG,
                "AID found but failed to start EMV app from %d attempt",
                start_application_attempts);
            furi_hal_nfc_sleep();
            continue;
        } else {
            FURI_LOG_D(TAG, "Failed to find AID");
            break;
        }
    }
    // Copy data
    if(emv_app.aid_len) {
        result->aid_len = emv_app.aid_len;
        memcpy(result->aid, emv_app.aid, result->aid_len);
        read_success = true;
    }
    if(emv_app.card_number_len) {
        result->number_len = emv_app.card_number_len;
        memcpy(result->number, emv_app.card_number, result->number_len);
    }
    if(emv_app.name_found) {
        memcpy(result->name, emv_app.name, sizeof(emv_app.name));
    }
    if(emv_app.exp_month) {
        result->exp_mon = emv_app.exp_month;
        result->exp_year = emv_app.exp_year;
    }
    if(emv_app.country_code) {
        result->country_code = emv_app.country_code;
    }
    if(emv_app.currency_code) {
        result->currency_code = emv_app.currency_code;
    }

    if(furi_hal_rtc_is_flag_set(FuriHalRtcFlagDebug)) {
        reader_analyzer_stop(nfc_worker->reader_analyzer);
    }

    return read_success;
}

static bool nfc_worker_read_nfca(NfcWorker* nfc_worker, FuriHalNfcTxRxContext* tx_rx) {
    FuriHalNfcDevData* nfc_data = &nfc_worker->dev_data->nfc_data;

    bool card_read = false;
    furi_hal_nfc_sleep();
    if(mf_ul_check_card_type(nfc_data->atqa[0], nfc_data->atqa[1], nfc_data->sak)) {
        FURI_LOG_I(TAG, "Mifare Ultralight / NTAG detected");
        nfc_worker->dev_data->protocol = NfcDeviceProtocolMifareUl;
        card_read = nfc_worker_read_mf_ultralight(nfc_worker, tx_rx);
    } else if(mf_classic_check_card_type(nfc_data->atqa[0], nfc_data->atqa[1], nfc_data->sak)) {
        FURI_LOG_I(TAG, "Mifare Classic detected");
        nfc_worker->dev_data->protocol = NfcDeviceProtocolMifareClassic;
        nfc_worker->dev_data->mf_classic_data.type =
            mf_classic_get_classic_type(nfc_data->atqa[0], nfc_data->atqa[1], nfc_data->sak);
        card_read = nfc_worker_read_mf_classic(nfc_worker, tx_rx);
    } else if(mf_df_check_card_type(nfc_data->atqa[0], nfc_data->atqa[1], nfc_data->sak)) {
        FURI_LOG_I(TAG, "Mifare DESFire detected");
        nfc_worker->dev_data->protocol = NfcDeviceProtocolMifareDesfire;
        if(!nfc_worker_read_mf_desfire(nfc_worker, tx_rx)) {
            FURI_LOG_I(TAG, "Unknown card. Save UID");
            nfc_worker->dev_data->protocol = NfcDeviceProtocolUnknown;
        }
        card_read = true;
    } else if(nfc_data->interface == FuriHalNfcInterfaceIsoDep) {
        FURI_LOG_I(TAG, "ISO14443-4 card detected");
        nfc_worker->dev_data->protocol = NfcDeviceProtocolEMV;
        if(!nfc_worker_read_bank_card(nfc_worker, tx_rx)) {
            FURI_LOG_I(TAG, "Unknown card. Save UID");
            nfc_worker->dev_data->protocol = NfcDeviceProtocolUnknown;
        }
        card_read = true;
    } else {
        nfc_worker->dev_data->protocol = NfcDeviceProtocolUnknown;
        card_read = true;
    }

    return card_read;
}

void nfc_worker_read(NfcWorker* nfc_worker) {
    furi_assert(nfc_worker);
    furi_assert(nfc_worker->callback);

    nfc_device_data_clear(nfc_worker->dev_data);
    NfcDeviceData* dev_data = nfc_worker->dev_data;
    FuriHalNfcDevData* nfc_data = &nfc_worker->dev_data->nfc_data;
    FuriHalNfcTxRxContext tx_rx = {};
    NfcWorkerEvent event = 0;
    bool card_not_detected_notified = false;

    while(nfc_worker->state == NfcWorkerStateRead) {
        if(furi_hal_nfc_detect(nfc_data, 300)) {
            // Process first found device
            nfc_worker->callback(NfcWorkerEventCardDetected, nfc_worker->context);
            card_not_detected_notified = false;
            if(nfc_data->type == FuriHalNfcTypeA) {
                if(nfc_worker_read_nfca(nfc_worker, &tx_rx)) {
                    if(dev_data->protocol == NfcDeviceProtocolMifareUl) {
                        event = NfcWorkerEventReadMfUltralight;
                        break;
                    } else if(dev_data->protocol == NfcDeviceProtocolMifareClassic) {
                        event = NfcWorkerEventReadMfClassicDone;
                        break;
                    } else if(dev_data->protocol == NfcDeviceProtocolMifareDesfire) {
                        event = NfcWorkerEventReadMfDesfire;
                        break;
                    } else if(dev_data->protocol == NfcDeviceProtocolEMV) {
                        event = NfcWorkerEventReadBankCard;
                        break;
                    } else if(dev_data->protocol == NfcDeviceProtocolUnknown) {
                        event = NfcWorkerEventReadUidNfcA;
                        break;
                    }
                } else {
                    if(dev_data->protocol == NfcDeviceProtocolMifareClassic) {
                        event = NfcWorkerEventReadMfClassicDictAttackRequired;
                        break;
                    }
                }
            } else if(nfc_data->type == FuriHalNfcTypeB) {
                event = NfcWorkerEventReadUidNfcB;
                break;
            } else if(nfc_data->type == FuriHalNfcTypeF) {
                event = NfcWorkerEventReadUidNfcF;
                break;
            } else if(nfc_data->type == FuriHalNfcTypeV) {
                FURI_LOG_I(TAG, "NfcV detected");
                nfc_worker->dev_data->protocol = NfcDeviceProtocolNfcV;
                if(nfc_worker_read_nfcv(nfc_worker, &tx_rx)) {
                    FURI_LOG_I(TAG, "nfc_worker_read_nfcv success");
                }
                event = NfcWorkerEventReadNfcV;
                break;
            }
        } else {
            if(!card_not_detected_notified) {
                nfc_worker->callback(NfcWorkerEventNoCardDetected, nfc_worker->context);
                card_not_detected_notified = true;
            }
        }
        furi_hal_nfc_sleep();
        furi_delay_ms(100);
    }
    // Notify caller and exit
    if(event > NfcWorkerEventReserved) {
        nfc_worker->callback(event, nfc_worker->context);
    }
}

void nfc_worker_read_type(NfcWorker* nfc_worker) {
    furi_assert(nfc_worker);
    furi_assert(nfc_worker->callback);

    NfcReadMode read_mode = nfc_worker->dev_data->read_mode;
    nfc_device_data_clear(nfc_worker->dev_data);
    NfcDeviceData* dev_data = nfc_worker->dev_data;
    FuriHalNfcDevData* nfc_data = &nfc_worker->dev_data->nfc_data;
    FuriHalNfcTxRxContext tx_rx = {};
    NfcWorkerEvent event = 0;
    bool card_not_detected_notified = false;

    while(nfc_worker->state == NfcWorkerStateRead) {
        if(furi_hal_nfc_detect(nfc_data, 300)) {
            FURI_LOG_D(TAG, "Card detected");
            furi_hal_nfc_sleep();
            // Process first found device
            nfc_worker->callback(NfcWorkerEventCardDetected, nfc_worker->context);
            card_not_detected_notified = false;
            if(nfc_data->type == FuriHalNfcTypeA) {
                if(read_mode == NfcReadModeMfClassic) {
                    nfc_worker->dev_data->protocol = NfcDeviceProtocolMifareClassic;
                    nfc_worker->dev_data->mf_classic_data.type = mf_classic_get_classic_type(
                        nfc_data->atqa[0], nfc_data->atqa[1], nfc_data->sak);
                    if(nfc_worker_read_mf_classic(nfc_worker, &tx_rx)) {
                        FURI_LOG_D(TAG, "Card read");
                        dev_data->protocol = NfcDeviceProtocolMifareClassic;
                        event = NfcWorkerEventReadMfClassicDone;
                        break;
                    } else {
                        FURI_LOG_D(TAG, "Card read failed");
                        dev_data->protocol = NfcDeviceProtocolMifareClassic;
                        event = NfcWorkerEventReadMfClassicDictAttackRequired;
                        break;
                    }
                } else if(read_mode == NfcReadModeMfUltralight) {
                    FURI_LOG_I(TAG, "Mifare Ultralight / NTAG");
                    nfc_worker->dev_data->protocol = NfcDeviceProtocolMifareUl;
                    if(nfc_worker_read_mf_ultralight(nfc_worker, &tx_rx)) {
                        event = NfcWorkerEventReadMfUltralight;
                        break;
                    }
                } else if(read_mode == NfcReadModeMfDesfire) {
                    nfc_worker->dev_data->protocol = NfcDeviceProtocolMifareDesfire;
                    if(nfc_worker_read_mf_desfire(nfc_worker, &tx_rx)) {
                        event = NfcWorkerEventReadMfDesfire;
                        break;
                    }
                } else if(read_mode == NfcReadModeEMV) {
                    nfc_worker->dev_data->protocol = NfcDeviceProtocolEMV;
                    if(nfc_worker_read_bank_card(nfc_worker, &tx_rx)) {
                        event = NfcWorkerEventReadBankCard;
                        break;
                    }
                } else if(read_mode == NfcReadModeNFCA) {
                    nfc_worker->dev_data->protocol = NfcDeviceProtocolUnknown;
                    event = NfcWorkerEventReadUidNfcA;
                    break;
                }
            }
        } else {
            if(!card_not_detected_notified) {
                nfc_worker->callback(NfcWorkerEventNoCardDetected, nfc_worker->context);
                card_not_detected_notified = true;
            }
        }
        furi_hal_nfc_sleep();
        furi_delay_ms(100);
    }
    // Notify caller and exit
    if(event > NfcWorkerEventReserved) {
        nfc_worker->callback(event, nfc_worker->context);
    }
}

void nfc_worker_emulate_uid(NfcWorker* nfc_worker) {
    FuriHalNfcTxRxContext tx_rx = {};
    FuriHalNfcDevData* data = &nfc_worker->dev_data->nfc_data;
    NfcReaderRequestData* reader_data = &nfc_worker->dev_data->reader_data;

    // TODO add support for RATS
    // Need to save ATS to support ISO-14443A-4 emulation

    while(nfc_worker->state == NfcWorkerStateUidEmulate) {
        if(furi_hal_nfc_listen(data->uid, data->uid_len, data->atqa, data->sak, false, 100)) {
            if(furi_hal_nfc_tx_rx(&tx_rx, 100)) {
                reader_data->size = tx_rx.rx_bits / 8;
                if(reader_data->size > 0) {
                    memcpy(reader_data->data, tx_rx.rx_data, reader_data->size);
                    if(nfc_worker->callback) {
                        nfc_worker->callback(NfcWorkerEventSuccess, nfc_worker->context);
                    }
                }
            } else {
                FURI_LOG_E(TAG, "Failed to get reader commands");
            }
        }
    }
}
#if FURI_DEBUG
void nfc_worker_emulate_apdu(NfcWorker* nfc_worker) {
    FuriHalNfcTxRxContext tx_rx = {};
    FuriHalNfcDevData params = {
        .uid = {0xCF, 0x72, 0xd4, 0x40},
        .uid_len = 4,
        .atqa = {0x00, 0x04},
        .sak = 0x20,
        .type = FuriHalNfcTypeA,
    };

    if(furi_hal_rtc_is_flag_set(FuriHalRtcFlagDebug)) {
        reader_analyzer_prepare_tx_rx(nfc_worker->reader_analyzer, &tx_rx, true);
        reader_analyzer_start(nfc_worker->reader_analyzer, ReaderAnalyzerModeDebugLog);
    }

    while(nfc_worker->state == NfcWorkerStateEmulateApdu) { //-V1044
        if(furi_hal_nfc_listen(params.uid, params.uid_len, params.atqa, params.sak, false, 300)) {
            FURI_LOG_D(TAG, "POS terminal detected");
            if(emv_card_emulation(&tx_rx)) {
                FURI_LOG_D(TAG, "EMV card emulated");
            }
        } else {
            FURI_LOG_D(TAG, "Can't find reader");
        }
        furi_hal_nfc_sleep();
        furi_delay_ms(20);
    }

    if(furi_hal_rtc_is_flag_set(FuriHalRtcFlagDebug)) {
        reader_analyzer_stop(nfc_worker->reader_analyzer);
    }
}
#endif

void nfc_worker_mf_ultralight_auth_received_callback(MfUltralightAuth auth, void* context) {
    furi_assert(context);

    NfcWorker* nfc_worker = context;
    nfc_worker->dev_data->mf_ul_auth = auth;
    if(nfc_worker->callback) {
        nfc_worker->callback(NfcWorkerEventMfUltralightPwdAuth, nfc_worker->context);
    }
}

void nfc_worker_emulate_mf_ultralight(NfcWorker* nfc_worker) {
    FuriHalNfcDevData* nfc_data = &nfc_worker->dev_data->nfc_data;
    MfUltralightEmulator emulator = {};
    mf_ul_prepare_emulation(&emulator, &nfc_worker->dev_data->mf_ul_data);

    // TODO rework with reader analyzer
    emulator.auth_received_callback = nfc_worker_mf_ultralight_auth_received_callback;
    emulator.context = nfc_worker;

    while(nfc_worker->state == NfcWorkerStateMfUltralightEmulate) {
        mf_ul_reset_emulation(&emulator, true);
        furi_hal_nfc_emulate_nfca(
            nfc_data->uid,
            nfc_data->uid_len,
            nfc_data->atqa,
            nfc_data->sak,
            mf_ul_prepare_emulation_response,
            &emulator,
            5000);
        // Check if data was modified
        if(emulator.data_changed) {
            nfc_worker->dev_data->mf_ul_data = emulator.data;
            if(nfc_worker->callback) {
                nfc_worker->callback(NfcWorkerEventSuccess, nfc_worker->context);
            }
            emulator.data_changed = false;
        }
    }
}

static bool nfc_worker_mf_get_b_key_from_sector_trailer(
    FuriHalNfcTxRxContext* tx_rx,
    uint16_t sector,
    uint64_t key,
    uint64_t* found_key) {
    // Some access conditions allow reading B key via A key

    uint8_t block = mf_classic_get_sector_trailer_block_num_by_sector(sector);

    Crypto1 crypto = {};
    MfClassicBlock block_tmp = {};
    MfClassicAuthContext auth_context = {.sector = sector, .key_a = MF_CLASSIC_NO_KEY, .key_b = 0};

    furi_hal_nfc_sleep();

    if(mf_classic_auth_attempt(tx_rx, &crypto, &auth_context, key)) {
        if(mf_classic_read_block(tx_rx, &crypto, block, &block_tmp)) {
            *found_key = nfc_util_bytes2num(&block_tmp.value[10], sizeof(uint8_t) * 6);

            return *found_key;
        }
    }

    return false;
}

static void nfc_worker_mf_classic_key_attack(
    NfcWorker* nfc_worker,
    uint64_t key,
    FuriHalNfcTxRxContext* tx_rx,
    uint16_t start_sector) {
    furi_assert(nfc_worker);
    furi_assert(nfc_worker->callback);

    bool card_found_notified = true;
    bool card_removed_notified = false;

    MfClassicData* data = &nfc_worker->dev_data->mf_classic_data;
    NfcMfClassicDictAttackData* dict_attack_data =
        &nfc_worker->dev_data->mf_classic_dict_attack_data;
    uint32_t total_sectors = mf_classic_get_total_sectors_num(data->type);

    furi_assert(start_sector < total_sectors);

    nfc_worker->callback(NfcWorkerEventKeyAttackStart, nfc_worker->context);

    // Check every sector's A and B keys with the given key
    for(size_t i = start_sector; i < total_sectors; i++) {
        nfc_worker->callback(NfcWorkerEventKeyAttackNextSector, nfc_worker->context);
        dict_attack_data->current_sector = i;
        furi_hal_nfc_sleep();
        if(furi_hal_nfc_activate_nfca(200, NULL)) {
            furi_hal_nfc_sleep();
            if(!card_found_notified) {
                nfc_worker->callback(NfcWorkerEventCardDetected, nfc_worker->context);
                card_found_notified = true;
                card_removed_notified = false;
            }
            uint8_t block_num = mf_classic_get_sector_trailer_block_num_by_sector(i);
            if(mf_classic_is_sector_read(data, i)) continue;
            if(!mf_classic_is_key_found(data, i, MfClassicKeyA)) {
                FURI_LOG_D(
                    TAG,
                    "Trying A key for sector %d, key: %04lx%08lx",
                    i,
                    (uint32_t)(key >> 32),
                    (uint32_t)key);
                if(mf_classic_authenticate(tx_rx, block_num, key, MfClassicKeyA)) {
                    mf_classic_set_key_found(data, i, MfClassicKeyA, key);
                    FURI_LOG_D(
                        TAG, "Key A found: %04lx%08lx", (uint32_t)(key >> 32), (uint32_t)key);
                    nfc_worker->callback(NfcWorkerEventFoundKeyA, nfc_worker->context);

                    uint64_t found_key;
                    if(nfc_worker_mf_get_b_key_from_sector_trailer(tx_rx, i, key, &found_key)) {
                        FURI_LOG_D(TAG, "Found B key via reading sector %d", i);
                        mf_classic_set_key_found(data, i, MfClassicKeyB, found_key);

                        if(nfc_worker->state == NfcWorkerStateMfClassicDictAttack) {
                            nfc_worker->callback(NfcWorkerEventFoundKeyB, nfc_worker->context);
                        }
                    }
                }
            }
            if(!mf_classic_is_key_found(data, i, MfClassicKeyB)) {
                FURI_LOG_D(
                    TAG,
                    "Trying B key for sector %d, key: %04lx%08lx",
                    i,
                    (uint32_t)(key >> 32),
                    (uint32_t)key);
                if(mf_classic_authenticate(tx_rx, block_num, key, MfClassicKeyB)) {
                    mf_classic_set_key_found(data, i, MfClassicKeyB, key);
                    FURI_LOG_D(
                        TAG, "Key B found: %04lx%08lx", (uint32_t)(key >> 32), (uint32_t)key);
                    nfc_worker->callback(NfcWorkerEventFoundKeyB, nfc_worker->context);
                }
            }

            if(mf_classic_is_sector_read(data, i)) continue;
            mf_classic_read_sector(tx_rx, data, i);
        } else {
            if(!card_removed_notified) {
                nfc_worker->callback(NfcWorkerEventNoCardDetected, nfc_worker->context);
                card_removed_notified = true;
                card_found_notified = false;
            }
        }
        if(nfc_worker->state != NfcWorkerStateMfClassicDictAttack) break;
    }
    nfc_worker->callback(NfcWorkerEventKeyAttackStop, nfc_worker->context);
}

void nfc_worker_mf_classic_dict_attack(NfcWorker* nfc_worker) {
    furi_assert(nfc_worker);
    furi_assert(nfc_worker->callback);

    MfClassicData* data = &nfc_worker->dev_data->mf_classic_data;
    NfcMfClassicDictAttackData* dict_attack_data =
        &nfc_worker->dev_data->mf_classic_dict_attack_data;
    uint32_t total_sectors = mf_classic_get_total_sectors_num(data->type);
    uint64_t key = 0;
    uint64_t prev_key = 0;
    FuriHalNfcTxRxContext tx_rx = {};
    bool card_found_notified = true;
    bool card_removed_notified = false;

    // Load dictionary
    MfClassicDict* dict = dict_attack_data->dict;
    if(!dict) {
        FURI_LOG_E(TAG, "Dictionary not found");
        nfc_worker->callback(NfcWorkerEventNoDictFound, nfc_worker->context);
        return;
    }

    FURI_LOG_D(
        TAG, "Start Dictionary attack, Key Count %lu", mf_classic_dict_get_total_keys(dict));
    for(size_t i = 0; i < total_sectors; i++) {
        FURI_LOG_I(TAG, "Sector %d", i);
        nfc_worker->callback(NfcWorkerEventNewSector, nfc_worker->context);
        uint8_t block_num = mf_classic_get_sector_trailer_block_num_by_sector(i);
        if(mf_classic_is_sector_read(data, i)) continue;
        bool is_key_a_found = mf_classic_is_key_found(data, i, MfClassicKeyA);
        bool is_key_b_found = mf_classic_is_key_found(data, i, MfClassicKeyB);
        uint16_t key_index = 0;
        while(mf_classic_dict_get_next_key(dict, &key)) {
            FURI_LOG_T(TAG, "Key %d", key_index);
            if(++key_index % NFC_DICT_KEY_BATCH_SIZE == 0) {
                nfc_worker->callback(NfcWorkerEventNewDictKeyBatch, nfc_worker->context);
            }
            furi_hal_nfc_sleep();
            uint32_t cuid;
            if(furi_hal_nfc_activate_nfca(200, &cuid)) {
                bool deactivated = false;
                if(!card_found_notified) {
                    nfc_worker->callback(NfcWorkerEventCardDetected, nfc_worker->context);
                    card_found_notified = true;
                    card_removed_notified = false;
                    nfc_worker_mf_classic_key_attack(nfc_worker, prev_key, &tx_rx, i);
                    deactivated = true;
                }
                FURI_LOG_D(
                    TAG,
                    "Try to auth to sector %d with key %04lx%08lx",
                    i,
                    (uint32_t)(key >> 32),
                    (uint32_t)key);
                if(!is_key_a_found) {
                    is_key_a_found = mf_classic_is_key_found(data, i, MfClassicKeyA);
                    if(mf_classic_authenticate_skip_activate(
                           &tx_rx, block_num, key, MfClassicKeyA, !deactivated, cuid)) {
                        mf_classic_set_key_found(data, i, MfClassicKeyA, key);
                        FURI_LOG_D(
                            TAG, "Key A found: %04lx%08lx", (uint32_t)(key >> 32), (uint32_t)key);
                        nfc_worker->callback(NfcWorkerEventFoundKeyA, nfc_worker->context);

                        uint64_t found_key;
                        if(nfc_worker_mf_get_b_key_from_sector_trailer(
                               &tx_rx, i, key, &found_key)) {
                            FURI_LOG_D(TAG, "Found B key via reading sector %d", i);
                            mf_classic_set_key_found(data, i, MfClassicKeyB, found_key);

                            if(nfc_worker->state == NfcWorkerStateMfClassicDictAttack) {
                                nfc_worker->callback(NfcWorkerEventFoundKeyB, nfc_worker->context);
                            }

                            nfc_worker_mf_classic_key_attack(nfc_worker, found_key, &tx_rx, i + 1);
                            break;
                        }
                        nfc_worker_mf_classic_key_attack(nfc_worker, key, &tx_rx, i + 1);
                    }
                    furi_hal_nfc_sleep();
                    deactivated = true;
                } else {
                    // If the key A is marked as found and matches the searching key, invalidate it
                    uint8_t found_key[6];
                    memcpy(found_key, data->block[i].value, 6);

                    uint8_t current_key[6];
                    memcpy(current_key, &key, 6);

                    if(mf_classic_is_key_found(data, i, MfClassicKeyA) &&
<<<<<<< HEAD
                       found_key == current_key) {
=======
                       memcmp(found_key, current_key, 6) == 0) {
>>>>>>> 4900e8b7
                        mf_classic_set_key_not_found(data, i, MfClassicKeyA);
                        is_key_a_found = false;
                        FURI_LOG_D(TAG, "Key %dA not found in attack", i);
                    }
                }
                if(!is_key_b_found) {
                    is_key_b_found = mf_classic_is_key_found(data, i, MfClassicKeyB);
                    if(mf_classic_authenticate_skip_activate(
                           &tx_rx, block_num, key, MfClassicKeyB, !deactivated, cuid)) {
                        FURI_LOG_D(
                            TAG, "Key B found: %04lx%08lx", (uint32_t)(key >> 32), (uint32_t)key);
                        mf_classic_set_key_found(data, i, MfClassicKeyB, key);
                        nfc_worker->callback(NfcWorkerEventFoundKeyB, nfc_worker->context);
                        nfc_worker_mf_classic_key_attack(nfc_worker, key, &tx_rx, i + 1);
                    }
                    deactivated = true;
                } else {
                    // If the key B is marked as found and matches the searching key, invalidate it
                    uint8_t found_key[6];
                    memcpy(found_key, data->block[i].value + 10, 6);

                    uint8_t current_key[6];
                    memcpy(current_key, &key, 6);

                    if(mf_classic_is_key_found(data, i, MfClassicKeyB) &&
<<<<<<< HEAD
                       found_key == current_key) {
=======
                       memcmp(found_key, current_key, 6) == 0) {
>>>>>>> 4900e8b7
                        mf_classic_set_key_not_found(data, i, MfClassicKeyB);
                        is_key_b_found = false;
                        FURI_LOG_D(TAG, "Key %dB not found in attack", i);
                    }
                }
                if(is_key_a_found && is_key_b_found) break;
                if(nfc_worker->state != NfcWorkerStateMfClassicDictAttack) break;
            } else {
                if(!card_removed_notified) {
                    nfc_worker->callback(NfcWorkerEventNoCardDetected, nfc_worker->context);
                    card_removed_notified = true;
                    card_found_notified = false;
                }
                if(nfc_worker->state != NfcWorkerStateMfClassicDictAttack) break;
            }
            memcpy(&prev_key, &key, sizeof(key));
        }
        if(nfc_worker->state != NfcWorkerStateMfClassicDictAttack) break;
        mf_classic_read_sector(&tx_rx, data, i);
        mf_classic_dict_rewind(dict);
    }
    if(nfc_worker->state == NfcWorkerStateMfClassicDictAttack) {
        nfc_worker->callback(NfcWorkerEventSuccess, nfc_worker->context);
    } else {
        nfc_worker->callback(NfcWorkerEventAborted, nfc_worker->context);
    }
}

void nfc_worker_emulate_mf_classic(NfcWorker* nfc_worker) {
    FuriHalNfcTxRxContext tx_rx = {};
    FuriHalNfcDevData* nfc_data = &nfc_worker->dev_data->nfc_data;
    MfClassicEmulator emulator = {
        .cuid = nfc_util_bytes2num(&nfc_data->uid[nfc_data->uid_len - 4], 4),
        .data = nfc_worker->dev_data->mf_classic_data,
        .data_changed = false,
    };
    NfcaSignal* nfca_signal = nfca_signal_alloc();
    tx_rx.nfca_signal = nfca_signal;

    rfal_platform_spi_acquire();

    furi_hal_nfc_listen_start(nfc_data);
    while(nfc_worker->state == NfcWorkerStateMfClassicEmulate) { //-V1044
        if(furi_hal_nfc_listen_rx(&tx_rx, 300)) {
            mf_classic_emulator(&emulator, &tx_rx, false);
        }
    }
    if(emulator.data_changed) {
        nfc_worker->dev_data->mf_classic_data = emulator.data;
        if(nfc_worker->callback) {
            nfc_worker->callback(NfcWorkerEventSuccess, nfc_worker->context);
        }
        emulator.data_changed = false;
    }

    nfca_signal_free(nfca_signal);

    rfal_platform_spi_release();
}

void nfc_worker_write_mf_classic(NfcWorker* nfc_worker) {
    FuriHalNfcTxRxContext tx_rx = {};
    bool card_found_notified = false;
    FuriHalNfcDevData nfc_data = {};
    MfClassicData* src_data = &nfc_worker->dev_data->mf_classic_data;
    MfClassicData dest_data = *src_data;

    while(nfc_worker->state == NfcWorkerStateMfClassicWrite) {
        if(furi_hal_nfc_detect(&nfc_data, 200)) {
            if(!card_found_notified) {
                nfc_worker->callback(NfcWorkerEventCardDetected, nfc_worker->context);
                card_found_notified = true;
            }
            furi_hal_nfc_sleep();

            FURI_LOG_I(TAG, "Check low level nfc data");
            if(memcmp(&nfc_data, &nfc_worker->dev_data->nfc_data, sizeof(FuriHalNfcDevData)) !=
               0) {
                FURI_LOG_E(TAG, "Wrong card");
                nfc_worker->callback(NfcWorkerEventWrongCard, nfc_worker->context);
                break;
            }

            FURI_LOG_I(TAG, "Check mf classic type");
            MfClassicType type =
                mf_classic_get_classic_type(nfc_data.atqa[0], nfc_data.atqa[1], nfc_data.sak);
            if(type != nfc_worker->dev_data->mf_classic_data.type) {
                FURI_LOG_E(TAG, "Wrong mf classic type");
                nfc_worker->callback(NfcWorkerEventWrongCard, nfc_worker->context);
                break;
            }

            // Set blocks not read
            mf_classic_set_sector_data_not_read(&dest_data);
            FURI_LOG_I(TAG, "Updating card sectors");
            uint8_t total_sectors = mf_classic_get_total_sectors_num(type);
            bool write_success = true;
            for(uint8_t i = 0; i < total_sectors; i++) {
                FURI_LOG_I(TAG, "Reading sector %d", i);
                mf_classic_read_sector(&tx_rx, &dest_data, i);
                bool old_data_read = mf_classic_is_sector_data_read(src_data, i);
                bool new_data_read = mf_classic_is_sector_data_read(&dest_data, i);
                if(old_data_read != new_data_read) {
                    FURI_LOG_E(TAG, "Failed to update sector %d", i);
                    write_success = false;
                    break;
                }
                if(nfc_worker->state != NfcWorkerStateMfClassicWrite) break;
                if(!mf_classic_write_sector(&tx_rx, &dest_data, src_data, i)) {
                    FURI_LOG_E(TAG, "Failed to write %d sector", i);
                    write_success = false;
                    break;
                }
            }
            if(nfc_worker->state != NfcWorkerStateMfClassicWrite) break;
            if(write_success) {
                nfc_worker->callback(NfcWorkerEventSuccess, nfc_worker->context);
                break;
            } else {
                nfc_worker->callback(NfcWorkerEventFail, nfc_worker->context);
                break;
            }

        } else {
            if(card_found_notified) {
                nfc_worker->callback(NfcWorkerEventNoCardDetected, nfc_worker->context);
                card_found_notified = false;
            }
        }
        furi_delay_ms(300);
    }
}

void nfc_worker_update_mf_classic(NfcWorker* nfc_worker) {
    FuriHalNfcTxRxContext tx_rx = {};
    bool card_found_notified = false;
    FuriHalNfcDevData nfc_data = {};
    MfClassicData* old_data = &nfc_worker->dev_data->mf_classic_data;
    MfClassicData new_data = *old_data;

    while(nfc_worker->state == NfcWorkerStateMfClassicUpdate) {
        if(furi_hal_nfc_detect(&nfc_data, 200)) {
            if(!card_found_notified) {
                nfc_worker->callback(NfcWorkerEventCardDetected, nfc_worker->context);
                card_found_notified = true;
            }
            furi_hal_nfc_sleep();

            FURI_LOG_I(TAG, "Check low level nfc data");
            if(memcmp(&nfc_data, &nfc_worker->dev_data->nfc_data, sizeof(FuriHalNfcDevData)) !=
               0) {
                FURI_LOG_E(TAG, "Low level nfc data mismatch");
                nfc_worker->callback(NfcWorkerEventWrongCard, nfc_worker->context);
                break;
            }

            FURI_LOG_I(TAG, "Check MF classic type");
            MfClassicType type =
                mf_classic_get_classic_type(nfc_data.atqa[0], nfc_data.atqa[1], nfc_data.sak);
            if(type != nfc_worker->dev_data->mf_classic_data.type) {
                FURI_LOG_E(TAG, "MF classic type mismatch");
                nfc_worker->callback(NfcWorkerEventWrongCard, nfc_worker->context);
                break;
            }

            // Set blocks not read
            mf_classic_set_sector_data_not_read(&new_data);
            FURI_LOG_I(TAG, "Updating card sectors");
            uint8_t total_sectors = mf_classic_get_total_sectors_num(type);
            bool update_success = true;
            for(uint8_t i = 0; i < total_sectors; i++) {
                FURI_LOG_I(TAG, "Reading sector %d", i);
                mf_classic_read_sector(&tx_rx, &new_data, i);
                bool old_data_read = mf_classic_is_sector_data_read(old_data, i);
                bool new_data_read = mf_classic_is_sector_data_read(&new_data, i);
                if(old_data_read != new_data_read) {
                    FURI_LOG_E(TAG, "Failed to update sector %d", i);
                    update_success = false;
                    break;
                }
                if(nfc_worker->state != NfcWorkerStateMfClassicUpdate) break;
            }
            if(nfc_worker->state != NfcWorkerStateMfClassicUpdate) break;

            // Check updated data
            if(update_success) {
                *old_data = new_data;
                nfc_worker->callback(NfcWorkerEventSuccess, nfc_worker->context);
                break;
            }
        } else {
            if(card_found_notified) {
                nfc_worker->callback(NfcWorkerEventNoCardDetected, nfc_worker->context);
                card_found_notified = false;
            }
        }
        furi_delay_ms(300);
    }
}

void nfc_worker_mf_ultralight_read_auth(NfcWorker* nfc_worker) {
    furi_assert(nfc_worker);
    furi_assert(nfc_worker->callback);

    MfUltralightData* data = &nfc_worker->dev_data->mf_ul_data;
    FuriHalNfcDevData* nfc_data = &nfc_worker->dev_data->nfc_data;
    FuriHalNfcTxRxContext tx_rx = {};
    MfUltralightReader reader = {};
    mf_ul_reset(data);

    if(furi_hal_rtc_is_flag_set(FuriHalRtcFlagDebug)) {
        reader_analyzer_prepare_tx_rx(nfc_worker->reader_analyzer, &tx_rx, true);
        reader_analyzer_start(nfc_worker->reader_analyzer, ReaderAnalyzerModeDebugLog);
    }

    uint32_t key = 0;
    uint16_t pack = 0;
    while(nfc_worker->state == NfcWorkerStateReadMfUltralightReadAuth) {
        furi_hal_nfc_sleep();
        if(furi_hal_nfc_detect(nfc_data, 300) && nfc_data->type == FuriHalNfcTypeA) {
            if(mf_ul_check_card_type(nfc_data->atqa[0], nfc_data->atqa[1], nfc_data->sak)) {
                nfc_worker->callback(NfcWorkerEventCardDetected, nfc_worker->context);
                if(data->auth_method == MfUltralightAuthMethodManual ||
                   data->auth_method == MfUltralightAuthMethodAuto) {
                    nfc_worker->callback(NfcWorkerEventMfUltralightPassKey, nfc_worker->context);
                    key = nfc_util_bytes2num(data->auth_key, 4);
                } else if(data->auth_method == MfUltralightAuthMethodAmeebo) {
                    key = mf_ul_pwdgen_amiibo(nfc_data);
                } else if(data->auth_method == MfUltralightAuthMethodXiaomi) {
                    key = mf_ul_pwdgen_xiaomi(nfc_data);
                } else {
                    FURI_LOG_E(TAG, "Incorrect auth method");
                    break;
                }

                data->auth_success = mf_ultralight_authenticate(&tx_rx, key, &pack);

                if(!data->auth_success) {
                    // Reset card
                    furi_hal_nfc_sleep();
                    if(!furi_hal_nfc_activate_nfca(300, NULL)) {
                        nfc_worker->callback(NfcWorkerEventFail, nfc_worker->context);
                        break;
                    }
                }

                mf_ul_read_card(&tx_rx, &reader, data);
                if(data->auth_success) {
                    MfUltralightConfigPages* config_pages = mf_ultralight_get_config_pages(data);
                    if(config_pages != NULL) {
                        config_pages->auth_data.pwd.value = REVERSE_BYTES_U32(key);
                        config_pages->auth_data.pack.value = pack;
                    }
                    nfc_worker->callback(NfcWorkerEventSuccess, nfc_worker->context);
                    break;
                } else {
                    nfc_worker->callback(NfcWorkerEventFail, nfc_worker->context);
                    break;
                }
            } else {
                nfc_worker->callback(NfcWorkerEventWrongCardDetected, nfc_worker->context);
                furi_delay_ms(10);
            }
        } else {
            nfc_worker->callback(NfcWorkerEventNoCardDetected, nfc_worker->context);
            furi_delay_ms(10);
        }
    }

    if(furi_hal_rtc_is_flag_set(FuriHalRtcFlagDebug)) {
        reader_analyzer_stop(nfc_worker->reader_analyzer);
    }
}

static void nfc_worker_reader_analyzer_callback(ReaderAnalyzerEvent event, void* context) {
    furi_assert(context);
    NfcWorker* nfc_worker = context;

    if((nfc_worker->state == NfcWorkerStateAnalyzeReader) &&
       (event == ReaderAnalyzerEventMfkeyCollected)) {
        if(nfc_worker->callback) {
            nfc_worker->callback(NfcWorkerEventDetectReaderMfkeyCollected, nfc_worker->context);
        }
    }
}

void nfc_worker_analyze_reader(NfcWorker* nfc_worker) {
    furi_assert(nfc_worker);
    furi_assert(nfc_worker->callback);

    FuriHalNfcTxRxContext tx_rx = {};

    ReaderAnalyzer* reader_analyzer = nfc_worker->reader_analyzer;
    FuriHalNfcDevData* nfc_data = NULL;
    if(nfc_worker->dev_data->protocol == NfcDeviceProtocolMifareClassic) {
        nfc_data = &nfc_worker->dev_data->nfc_data;
        reader_analyzer_set_nfc_data(reader_analyzer, nfc_data);
    } else {
        nfc_data = reader_analyzer_get_nfc_data(reader_analyzer);
    }
    MfClassicEmulator emulator = {
        .cuid = nfc_util_bytes2num(&nfc_data->uid[nfc_data->uid_len - 4], 4),
        .data = nfc_worker->dev_data->mf_classic_data,
        .data_changed = false,
    };
    NfcaSignal* nfca_signal = nfca_signal_alloc();
    tx_rx.nfca_signal = nfca_signal;
    reader_analyzer_prepare_tx_rx(reader_analyzer, &tx_rx, true);
    reader_analyzer_start(nfc_worker->reader_analyzer, ReaderAnalyzerModeMfkey);
    reader_analyzer_set_callback(reader_analyzer, nfc_worker_reader_analyzer_callback, nfc_worker);

    rfal_platform_spi_acquire();

    FURI_LOG_D(TAG, "Start reader analyzer");

    uint8_t reader_no_data_received_cnt = 0;
    bool reader_no_data_notified = true;

    while(nfc_worker->state == NfcWorkerStateAnalyzeReader) {
        furi_hal_nfc_stop_cmd();
        furi_delay_ms(5);
        furi_hal_nfc_listen_start(nfc_data);
        if(furi_hal_nfc_listen_rx(&tx_rx, 300)) {
            if(reader_no_data_notified) {
                nfc_worker->callback(NfcWorkerEventDetectReaderDetected, nfc_worker->context);
            }
            reader_no_data_received_cnt = 0;
            reader_no_data_notified = false;
            NfcProtocol protocol =
                reader_analyzer_guess_protocol(reader_analyzer, tx_rx.rx_data, tx_rx.rx_bits / 8);
            if(protocol == NfcDeviceProtocolMifareClassic) {
                mf_classic_emulator(&emulator, &tx_rx, true);
            }
        } else {
            reader_no_data_received_cnt++;
            if(!reader_no_data_notified && (reader_no_data_received_cnt > 5)) {
                nfc_worker->callback(NfcWorkerEventDetectReaderLost, nfc_worker->context);
                reader_no_data_received_cnt = 0;
                reader_no_data_notified = true;
            }
            FURI_LOG_D(TAG, "No data from reader");
            continue;
        }
    }

    rfal_platform_spi_release();

    reader_analyzer_stop(nfc_worker->reader_analyzer);

    nfca_signal_free(nfca_signal);
}<|MERGE_RESOLUTION|>--- conflicted
+++ resolved
@@ -1032,11 +1032,7 @@
                     memcpy(current_key, &key, 6);
 
                     if(mf_classic_is_key_found(data, i, MfClassicKeyA) &&
-<<<<<<< HEAD
-                       found_key == current_key) {
-=======
                        memcmp(found_key, current_key, 6) == 0) {
->>>>>>> 4900e8b7
                         mf_classic_set_key_not_found(data, i, MfClassicKeyA);
                         is_key_a_found = false;
                         FURI_LOG_D(TAG, "Key %dA not found in attack", i);
@@ -1062,11 +1058,7 @@
                     memcpy(current_key, &key, 6);
 
                     if(mf_classic_is_key_found(data, i, MfClassicKeyB) &&
-<<<<<<< HEAD
-                       found_key == current_key) {
-=======
                        memcmp(found_key, current_key, 6) == 0) {
->>>>>>> 4900e8b7
                         mf_classic_set_key_not_found(data, i, MfClassicKeyB);
                         is_key_b_found = false;
                         FURI_LOG_D(TAG, "Key %dB not found in attack", i);
