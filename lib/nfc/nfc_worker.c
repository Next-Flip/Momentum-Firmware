#include "nfc_worker_i.h"
#include <furi_hal.h>

#include <platform.h>
#include "parsers/nfc_supported_card.h"

#define TAG "NfcWorker"

/***************************** NFC Worker API *******************************/

NfcWorker* nfc_worker_alloc() {
    NfcWorker* nfc_worker = malloc(sizeof(NfcWorker));

    // Worker thread attributes
    nfc_worker->thread = furi_thread_alloc_ex("NfcWorker", 8192, nfc_worker_task, nfc_worker);

    nfc_worker->callback = NULL;
    nfc_worker->context = NULL;
    nfc_worker->storage = furi_record_open(RECORD_STORAGE);

    // Initialize rfal
    while(furi_hal_nfc_is_busy()) {
        furi_delay_ms(10);
    }
    nfc_worker_change_state(nfc_worker, NfcWorkerStateReady);

    nfc_worker->reader_analyzer = reader_analyzer_alloc(nfc_worker->storage);

    return nfc_worker;
}

void nfc_worker_free(NfcWorker* nfc_worker) {
    furi_assert(nfc_worker);

    furi_thread_free(nfc_worker->thread);

    furi_record_close(RECORD_STORAGE);

    reader_analyzer_free(nfc_worker->reader_analyzer);

    free(nfc_worker);
}

NfcWorkerState nfc_worker_get_state(NfcWorker* nfc_worker) {
    return nfc_worker->state;
}

void nfc_worker_start(
    NfcWorker* nfc_worker,
    NfcWorkerState state,
    NfcDeviceData* dev_data,
    NfcWorkerCallback callback,
    void* context) {
    furi_assert(nfc_worker);
    furi_assert(dev_data);
    while(furi_hal_nfc_is_busy()) {
        furi_delay_ms(10);
    }

    nfc_worker->callback = callback;
    nfc_worker->context = context;
    nfc_worker->dev_data = dev_data;
    nfc_worker_change_state(nfc_worker, state);
    furi_thread_start(nfc_worker->thread);
}

void nfc_worker_stop(NfcWorker* nfc_worker) {
    furi_assert(nfc_worker);
    furi_assert(nfc_worker->thread);
    if(furi_thread_get_state(nfc_worker->thread) != FuriThreadStateStopped) {
        furi_hal_nfc_stop();
        nfc_worker_change_state(nfc_worker, NfcWorkerStateStop);
        furi_thread_join(nfc_worker->thread);
    }
}

void nfc_worker_change_state(NfcWorker* nfc_worker, NfcWorkerState state) {
    nfc_worker->state = state;
}

/***************************** NFC Worker Thread *******************************/

int32_t nfc_worker_task(void* context) {
    NfcWorker* nfc_worker = context;

    furi_hal_nfc_exit_sleep();

    if(nfc_worker->state == NfcWorkerStateRead) {
        if(nfc_worker->dev_data->read_mode == NfcReadModeAuto) {
            nfc_worker_read(nfc_worker);
        } else {
            nfc_worker_read_type(nfc_worker);
        }
    } else if(nfc_worker->state == NfcWorkerStateUidEmulate) {
        nfc_worker_emulate_uid(nfc_worker);
    } else if(nfc_worker->state == NfcWorkerStateEmulateApdu) {
        nfc_worker_emulate_apdu(nfc_worker);
    } else if(nfc_worker->state == NfcWorkerStateMfUltralightEmulate) {
        nfc_worker_emulate_mf_ultralight(nfc_worker);
    } else if(nfc_worker->state == NfcWorkerStateMfClassicEmulate) {
        nfc_worker_emulate_mf_classic(nfc_worker);
    } else if(nfc_worker->state == NfcWorkerStateMfClassicWrite) {
        nfc_worker_write_mf_classic(nfc_worker);
    } else if(nfc_worker->state == NfcWorkerStateMfClassicUpdate) {
        nfc_worker_update_mf_classic(nfc_worker);
    } else if(nfc_worker->state == NfcWorkerStateReadMfUltralightReadAuth) {
        nfc_worker_mf_ultralight_read_auth(nfc_worker);
    } else if(nfc_worker->state == NfcWorkerStateMfClassicDictAttack) {
        nfc_worker_mf_classic_dict_attack(nfc_worker);
    } else if(nfc_worker->state == NfcWorkerStateAnalyzeReader) {
        nfc_worker_analyze_reader(nfc_worker);
    }
    furi_hal_nfc_sleep();
    nfc_worker_change_state(nfc_worker, NfcWorkerStateReady);

    return 0;
}

static bool nfc_worker_read_mf_ultralight(NfcWorker* nfc_worker, FuriHalNfcTxRxContext* tx_rx) {
    bool read_success = false;
    MfUltralightReader reader = {};
    MfUltralightData data = {};

    if(furi_hal_rtc_is_flag_set(FuriHalRtcFlagDebug)) {
        reader_analyzer_prepare_tx_rx(nfc_worker->reader_analyzer, tx_rx, false);
        reader_analyzer_start(nfc_worker->reader_analyzer, ReaderAnalyzerModeDebugLog);
    }

    do {
        // Try to read supported card
        FURI_LOG_I(TAG, "Trying to read a supported card ...");
        for(size_t i = 0; i < NfcSupportedCardTypeEnd; i++) {
            if(nfc_supported_card[i].protocol == NfcDeviceProtocolMifareUl) {
                if(nfc_supported_card[i].verify(nfc_worker, tx_rx)) {
                    if(nfc_supported_card[i].read(nfc_worker, tx_rx)) {
                        read_success = true;
                        nfc_supported_card[i].parse(nfc_worker->dev_data);
                        break;
                    }
                } else {
                    furi_hal_nfc_sleep();
                }
            }
        }
        if(read_success) break;
        furi_hal_nfc_sleep();

        // Otherwise, try to read as usual
        if(!furi_hal_nfc_detect(&nfc_worker->dev_data->nfc_data, 200)) break;
        if(!mf_ul_read_card(tx_rx, &reader, &data)) break;
        // Copy data
        nfc_worker->dev_data->mf_ul_data = data;
        read_success = true;
    } while(false);

    if(furi_hal_rtc_is_flag_set(FuriHalRtcFlagDebug)) {
        reader_analyzer_stop(nfc_worker->reader_analyzer);
    }

    return read_success;
}

static bool nfc_worker_read_mf_classic(NfcWorker* nfc_worker, FuriHalNfcTxRxContext* tx_rx) {
    furi_assert(nfc_worker->callback);
    bool read_success = false;

    if(furi_hal_rtc_is_flag_set(FuriHalRtcFlagDebug)) {
        reader_analyzer_prepare_tx_rx(nfc_worker->reader_analyzer, tx_rx, false);
        reader_analyzer_start(nfc_worker->reader_analyzer, ReaderAnalyzerModeDebugLog);
    }

    do {
        // Try to read supported card
        FURI_LOG_I(TAG, "Trying to read a supported card ...");
        for(size_t i = 0; i < NfcSupportedCardTypeEnd; i++) {
            if(nfc_supported_card[i].protocol == NfcDeviceProtocolMifareClassic) {
                if(nfc_supported_card[i].verify(nfc_worker, tx_rx)) {
                    if(nfc_supported_card[i].read(nfc_worker, tx_rx)) {
                        read_success = true;
                        nfc_supported_card[i].parse(nfc_worker->dev_data);
                        break;
                    }
                } else {
                    furi_hal_nfc_sleep();
                }
            }
        }
        if(read_success) break;
        // Try to read card with key cache
        FURI_LOG_I(TAG, "Search for key cache ...");
        if(nfc_worker->callback(NfcWorkerEventReadMfClassicLoadKeyCache, nfc_worker->context)) {
            FURI_LOG_I(TAG, "Load keys cache success. Start reading");
            uint8_t sectors_read =
                mf_classic_update_card(tx_rx, &nfc_worker->dev_data->mf_classic_data);
            uint8_t sectors_total =
                mf_classic_get_total_sectors_num(nfc_worker->dev_data->mf_classic_data.type);
            FURI_LOG_I(TAG, "Read %d sectors out of %d total", sectors_read, sectors_total);
            read_success = mf_classic_is_card_read(&nfc_worker->dev_data->mf_classic_data);
        }
    } while(false);

    if(furi_hal_rtc_is_flag_set(FuriHalRtcFlagDebug)) {
        reader_analyzer_stop(nfc_worker->reader_analyzer);
    }
    return read_success;
}

static bool nfc_worker_read_mf_desfire(NfcWorker* nfc_worker, FuriHalNfcTxRxContext* tx_rx) {
    bool read_success = false;
    MifareDesfireData* data = &nfc_worker->dev_data->mf_df_data;

    if(furi_hal_rtc_is_flag_set(FuriHalRtcFlagDebug)) {
        reader_analyzer_prepare_tx_rx(nfc_worker->reader_analyzer, tx_rx, false);
        reader_analyzer_start(nfc_worker->reader_analyzer, ReaderAnalyzerModeDebugLog);
    }

    do {
        if(!furi_hal_nfc_detect(&nfc_worker->dev_data->nfc_data, 300)) break;
        if(!mf_df_read_card(tx_rx, data)) break;
        read_success = true;
    } while(false);

    if(furi_hal_rtc_is_flag_set(FuriHalRtcFlagDebug)) {
        reader_analyzer_stop(nfc_worker->reader_analyzer);
    }

    return read_success;
}

static bool nfc_worker_read_bank_card(NfcWorker* nfc_worker, FuriHalNfcTxRxContext* tx_rx) {
    bool read_success = false;
    EmvApplication emv_app = {};
    EmvData* result = &nfc_worker->dev_data->emv_data;

    if(furi_hal_rtc_is_flag_set(FuriHalRtcFlagDebug)) {
        reader_analyzer_prepare_tx_rx(nfc_worker->reader_analyzer, tx_rx, false);
        reader_analyzer_start(nfc_worker->reader_analyzer, ReaderAnalyzerModeDebugLog);
    }

    // Bank cards require strong field to start application. If we find AID, try at least several
    // times to start EMV application
    uint8_t start_application_attempts = 0;
    while(start_application_attempts < 3) {
        if(nfc_worker->state != NfcWorkerStateRead) break;
        start_application_attempts++;
        if(!furi_hal_nfc_detect(&nfc_worker->dev_data->nfc_data, 300)) break;
        if(emv_read_bank_card(tx_rx, &emv_app)) {
            FURI_LOG_D(TAG, "Bank card number read from %d attempt", start_application_attempts);
            break;
        } else if(emv_app.aid_len && !emv_app.app_started) {
            FURI_LOG_D(
                TAG,
                "AID found but failed to start EMV app from %d attempt",
                start_application_attempts);
            furi_hal_nfc_sleep();
            continue;
        } else {
            FURI_LOG_D(TAG, "Failed to find AID");
            break;
        }
    }
    // Copy data
    if(emv_app.aid_len) {
        result->aid_len = emv_app.aid_len;
        memcpy(result->aid, emv_app.aid, result->aid_len);
        read_success = true;
    }
    if(emv_app.card_number_len) {
        result->number_len = emv_app.card_number_len;
        memcpy(result->number, emv_app.card_number, result->number_len);
    }
    if(emv_app.name_found) {
        memcpy(result->name, emv_app.name, sizeof(emv_app.name));
    }
    if(emv_app.exp_month) {
        result->exp_mon = emv_app.exp_month;
        result->exp_year = emv_app.exp_year;
    }
    if(emv_app.country_code) {
        result->country_code = emv_app.country_code;
    }
    if(emv_app.currency_code) {
        result->currency_code = emv_app.currency_code;
    }

    if(furi_hal_rtc_is_flag_set(FuriHalRtcFlagDebug)) {
        reader_analyzer_stop(nfc_worker->reader_analyzer);
    }

    return read_success;
}

static bool nfc_worker_read_nfca(NfcWorker* nfc_worker, FuriHalNfcTxRxContext* tx_rx) {
    FuriHalNfcDevData* nfc_data = &nfc_worker->dev_data->nfc_data;
    FuriHalNfcADevData* a_data = &nfc_data->a_data;

    bool card_read = false;
    furi_hal_nfc_sleep();
    if(mf_ul_check_card_type(a_data)) {
        FURI_LOG_I(TAG, "Mifare Ultralight / NTAG detected");
        nfc_worker->dev_data->protocol = NfcDeviceProtocolMifareUl;
        card_read = nfc_worker_read_mf_ultralight(nfc_worker, tx_rx);
    } else if(mf_classic_check_card_type(a_data)) {
        FURI_LOG_I(TAG, "Mifare Classic detected");
        nfc_worker->dev_data->protocol = NfcDeviceProtocolMifareClassic;
        nfc_worker->dev_data->mf_classic_data.type = mf_classic_get_classic_type(a_data);
        card_read = nfc_worker_read_mf_classic(nfc_worker, tx_rx);
    } else if(mf_df_check_card_type(a_data)) {
        FURI_LOG_I(TAG, "Mifare DESFire detected");
        nfc_worker->dev_data->protocol = NfcDeviceProtocolMifareDesfire;
        if(!nfc_worker_read_mf_desfire(nfc_worker, tx_rx)) {
            FURI_LOG_I(TAG, "Unknown card. Save UID");
            nfc_worker->dev_data->protocol = NfcDeviceProtocolUnknown;
        }
        card_read = true;
    } else if(nfc_data->interface == FuriHalNfcInterfaceIsoDep) {
        FURI_LOG_I(TAG, "ISO14443-4 card detected");
        nfc_worker->dev_data->protocol = NfcDeviceProtocolEMV;
        if(!nfc_worker_read_bank_card(nfc_worker, tx_rx)) {
            FURI_LOG_I(TAG, "Unknown card. Save UID");
            nfc_worker->dev_data->protocol = NfcDeviceProtocolUnknown;
        }
        card_read = true;
    } else {
        nfc_worker->dev_data->protocol = NfcDeviceProtocolUnknown;
        card_read = true;
    }

    return card_read;
}

static bool nfc_worker_read_felica(NfcWorker* nfc_worker, FuriHalNfcTxRxContext* tx_rx) {
    bool read_success = false;
    FuriHalNfcDevData* nfc_data = &nfc_worker->dev_data->nfc_data;
    FelicaData* data = &nfc_worker->dev_data->felica_data;

    if(furi_hal_rtc_is_flag_set(FuriHalRtcFlagDebug)) {
        reader_analyzer_prepare_tx_rx(nfc_worker->reader_analyzer, tx_rx, false);
        reader_analyzer_start(nfc_worker->reader_analyzer, ReaderAnalyzerModeDebugLog);
    }

    do {
        if(!furi_hal_nfc_detect(&nfc_worker->dev_data->nfc_data, 300)) break;
        if(!felica_read_card(tx_rx, data, nfc_data->uid, nfc_data->f_data.pmm)) break;
        read_success = true;
    } while(false);

    if(furi_hal_rtc_is_flag_set(FuriHalRtcFlagDebug)) {
        reader_analyzer_stop(nfc_worker->reader_analyzer);
    }

    return read_success;
}

static bool nfc_worker_read_nfcf(NfcWorker* nfc_worker, FuriHalNfcTxRxContext* tx_rx) {
    FuriHalNfcDevData* nfc_data = &nfc_worker->dev_data->nfc_data;
    FuriHalNfcFDevData* f_data = &nfc_data->f_data;

    bool card_read = false;
    furi_hal_nfc_sleep();
    if(felica_check_ic_type(f_data->pmm)) {
        FURI_LOG_I(TAG, "FeliCa detected");
        nfc_worker->dev_data->protocol = NfcDeviceProtocolFelica;
        nfc_worker->dev_data->felica_data.type = felica_get_ic_type(f_data->pmm);
        card_read = nfc_worker_read_felica(nfc_worker, tx_rx);
    } else {
        nfc_worker->dev_data->protocol = NfcDeviceProtocolUnknown;
    }
    return card_read;
}

void nfc_worker_read(NfcWorker* nfc_worker) {
    furi_assert(nfc_worker);
    furi_assert(nfc_worker->callback);

    nfc_device_data_clear(nfc_worker->dev_data);
    NfcDeviceData* dev_data = nfc_worker->dev_data;
    FuriHalNfcDevData* nfc_data = &nfc_worker->dev_data->nfc_data;
    FuriHalNfcTxRxContext tx_rx = {};
    NfcWorkerEvent event = 0;
    bool card_not_detected_notified = false;

    while(nfc_worker->state == NfcWorkerStateRead) {
        if(furi_hal_nfc_detect(nfc_data, 300)) {
            // Process first found device
            nfc_worker->callback(NfcWorkerEventCardDetected, nfc_worker->context);
            card_not_detected_notified = false;
            if(nfc_data->type == FuriHalNfcTypeA) {
                if(nfc_worker_read_nfca(nfc_worker, &tx_rx)) {
                    if(dev_data->protocol == NfcDeviceProtocolMifareUl) {
                        event = NfcWorkerEventReadMfUltralight;
                        break;
                    } else if(dev_data->protocol == NfcDeviceProtocolMifareClassic) {
                        event = NfcWorkerEventReadMfClassicDone;
                        break;
                    } else if(dev_data->protocol == NfcDeviceProtocolMifareDesfire) {
                        event = NfcWorkerEventReadMfDesfire;
                        break;
                    } else if(dev_data->protocol == NfcDeviceProtocolEMV) {
                        event = NfcWorkerEventReadBankCard;
                        break;
                    } else if(dev_data->protocol == NfcDeviceProtocolUnknown) {
                        event = NfcWorkerEventReadUidNfcA;
                        break;
                    }
                } else {
                    if(dev_data->protocol == NfcDeviceProtocolMifareClassic) {
                        event = NfcWorkerEventReadMfClassicDictAttackRequired;
                        break;
                    }
                }
            } else if(nfc_data->type == FuriHalNfcTypeB) {
                event = NfcWorkerEventReadUidNfcB;
                break;
            } else if(nfc_data->type == FuriHalNfcTypeF) {
                nfc_worker->callback(NfcWorkerEventCardDetected, nfc_worker->context);
                if(nfc_worker_read_nfcf(nfc_worker, &tx_rx)) {
                    event = NfcWorkerEventReadFelica;
                    break;
                }
                event = NfcWorkerEventReadUidNfcF;
                break;
            } else if(nfc_data->type == FuriHalNfcTypeV) {
                event = NfcWorkerEventReadUidNfcV;
                break;
            }
        } else {
            if(!card_not_detected_notified) {
                nfc_worker->callback(NfcWorkerEventNoCardDetected, nfc_worker->context);
                card_not_detected_notified = true;
            }
        }
        furi_hal_nfc_sleep();
        furi_delay_ms(100);
    }
    // Notify caller and exit
    if(event > NfcWorkerEventReserved) {
        nfc_worker->callback(event, nfc_worker->context);
    }
}

void nfc_worker_read_type(NfcWorker* nfc_worker) {
    furi_assert(nfc_worker);
    furi_assert(nfc_worker->callback);

    NfcReadMode read_mode = nfc_worker->dev_data->read_mode;
    nfc_device_data_clear(nfc_worker->dev_data);
    NfcDeviceData* dev_data = nfc_worker->dev_data;
    FuriHalNfcDevData* nfc_data = &nfc_worker->dev_data->nfc_data;
    FuriHalNfcTxRxContext tx_rx = {};
    NfcWorkerEvent event = 0;
    bool card_not_detected_notified = false;

    while(nfc_worker->state == NfcWorkerStateRead) {
        if(furi_hal_nfc_detect(nfc_data, 300)) {
            FURI_LOG_D(TAG, "Card detected");
            furi_hal_nfc_sleep();
            // Process first found device
            nfc_worker->callback(NfcWorkerEventCardDetected, nfc_worker->context);
            card_not_detected_notified = false;
            if(nfc_data->type == FuriHalNfcTypeA) {
                if(read_mode == NfcReadModeMfClassic) {
                    nfc_worker->dev_data->protocol = NfcDeviceProtocolMifareClassic;
                    nfc_worker->dev_data->mf_classic_data.type =
                        mf_classic_get_classic_type(&nfc_data->a_data);
                    if(nfc_worker_read_mf_classic(nfc_worker, &tx_rx)) {
                        FURI_LOG_D(TAG, "Card read");
                        dev_data->protocol = NfcDeviceProtocolMifareClassic;
                        event = NfcWorkerEventReadMfClassicDone;
                        break;
                    } else {
                        FURI_LOG_D(TAG, "Card read failed");
                        dev_data->protocol = NfcDeviceProtocolMifareClassic;
                        event = NfcWorkerEventReadMfClassicDictAttackRequired;
                        break;
                    }
                } else if(read_mode == NfcReadModeMfUltralight) {
                    FURI_LOG_I(TAG, "Mifare Ultralight / NTAG");
                    nfc_worker->dev_data->protocol = NfcDeviceProtocolMifareUl;
                    if(nfc_worker_read_mf_ultralight(nfc_worker, &tx_rx)) {
                        event = NfcWorkerEventReadMfUltralight;
                        break;
                    }
                } else if(read_mode == NfcReadModeMfDesfire) {
                    nfc_worker->dev_data->protocol = NfcDeviceProtocolMifareDesfire;
                    if(nfc_worker_read_mf_desfire(nfc_worker, &tx_rx)) {
                        event = NfcWorkerEventReadMfDesfire;
                        break;
                    }
                } else if(read_mode == NfcReadModeEMV) {
                    nfc_worker->dev_data->protocol = NfcDeviceProtocolEMV;
                    if(nfc_worker_read_bank_card(nfc_worker, &tx_rx)) {
                        event = NfcWorkerEventReadBankCard;
                        break;
                    }
                } else if(read_mode == NfcReadModeNFCA) {
                    nfc_worker->dev_data->protocol = NfcDeviceProtocolUnknown;
                    event = NfcWorkerEventReadUidNfcA;
                    break;
                }
<<<<<<< HEAD
            } else if(nfc_data->type == FuriHalNfcTypeF) {
                if(read_mode == NfcReadModeFelica) {
                    nfc_worker->dev_data->protocol = NfcDeviceProtocolFelica;
                    if(nfc_worker_read_felica(nfc_worker, &tx_rx)) {
                        nfc_worker->dev_data->protocol = NfcDeviceProtocolFelica;
                        if(nfc_worker_read_felica(nfc_worker, &tx_rx)) {
                            event = NfcWorkerEventReadFelica;
                            break;
                        }
                    }
                }
            } else {
                if(!card_not_detected_notified) {
                    nfc_worker->callback(NfcWorkerEventNoCardDetected, nfc_worker->context);
                    card_not_detected_notified = true;
                }
=======
            }
        } else {
            if(!card_not_detected_notified) {
                nfc_worker->callback(NfcWorkerEventNoCardDetected, nfc_worker->context);
                card_not_detected_notified = true;
>>>>>>> 727f0437
            }
        }
        furi_hal_nfc_sleep();
        furi_delay_ms(100);
    }
    // Notify caller and exit
    if(event > NfcWorkerEventReserved) {
        nfc_worker->callback(event, nfc_worker->context);
    }
}

void nfc_worker_emulate_uid(NfcWorker* nfc_worker) {
    FuriHalNfcTxRxContext tx_rx = {};
    FuriHalNfcDevData* data = &nfc_worker->dev_data->nfc_data;
    NfcReaderRequestData* reader_data = &nfc_worker->dev_data->reader_data;

    // TODO add support for RATS
    // Need to save ATS to support ISO-14443A-4 emulation

    while(nfc_worker->state == NfcWorkerStateUidEmulate) {
        if(furi_hal_nfc_listen(
               data->uid, data->uid_len, data->a_data.atqa, data->a_data.sak, false, 100)) {
            if(furi_hal_nfc_tx_rx(&tx_rx, 100)) {
                reader_data->size = tx_rx.rx_bits / 8;
                if(reader_data->size > 0) {
                    memcpy(reader_data->data, tx_rx.rx_data, reader_data->size);
                    if(nfc_worker->callback) {
                        nfc_worker->callback(NfcWorkerEventSuccess, nfc_worker->context);
                    }
                }
            } else {
                FURI_LOG_E(TAG, "Failed to get reader commands");
            }
        }
    }
}

void nfc_worker_emulate_apdu(NfcWorker* nfc_worker) {
    FuriHalNfcTxRxContext tx_rx = {};
    FuriHalNfcDevData params = {
        .uid = {0xCF, 0x72, 0xd4, 0x40},
        .uid_len = 4,
        .a_data =
            {
                .atqa = {0x00, 0x04},
                .sak = 0x20,
            },
        .type = FuriHalNfcTypeA,
    };

    if(furi_hal_rtc_is_flag_set(FuriHalRtcFlagDebug)) {
        reader_analyzer_prepare_tx_rx(nfc_worker->reader_analyzer, &tx_rx, true);
        reader_analyzer_start(nfc_worker->reader_analyzer, ReaderAnalyzerModeDebugLog);
    }

<<<<<<< HEAD
    while(nfc_worker->state == NfcWorkerStateEmulateApdu) {
        if(furi_hal_nfc_listen(
               params.uid, params.uid_len, params.a_data.atqa, params.a_data.sak, false, 300)) {
=======
    while(nfc_worker->state == NfcWorkerStateEmulateApdu) { //-V1044
        if(furi_hal_nfc_listen(params.uid, params.uid_len, params.atqa, params.sak, false, 300)) {
>>>>>>> 727f0437
            FURI_LOG_D(TAG, "POS terminal detected");
            if(emv_card_emulation(&tx_rx)) {
                FURI_LOG_D(TAG, "EMV card emulated");
            }
        } else {
            FURI_LOG_D(TAG, "Can't find reader");
        }
        furi_hal_nfc_sleep();
        furi_delay_ms(20);
    }

    if(furi_hal_rtc_is_flag_set(FuriHalRtcFlagDebug)) {
        reader_analyzer_stop(nfc_worker->reader_analyzer);
    }
}

void nfc_worker_mf_ultralight_auth_received_callback(MfUltralightAuth auth, void* context) {
    furi_assert(context);

    NfcWorker* nfc_worker = context;
    nfc_worker->dev_data->mf_ul_auth = auth;
    if(nfc_worker->callback) {
        nfc_worker->callback(NfcWorkerEventMfUltralightPwdAuth, nfc_worker->context);
    }
}

void nfc_worker_emulate_mf_ultralight(NfcWorker* nfc_worker) {
    FuriHalNfcDevData* nfc_data = &nfc_worker->dev_data->nfc_data;
    MfUltralightEmulator emulator = {};
    mf_ul_prepare_emulation(&emulator, &nfc_worker->dev_data->mf_ul_data);

    // TODO rework with reader analyzer
    emulator.auth_received_callback = nfc_worker_mf_ultralight_auth_received_callback;
    emulator.context = nfc_worker;

    while(nfc_worker->state == NfcWorkerStateMfUltralightEmulate) {
        mf_ul_reset_emulation(&emulator, true);
        furi_hal_nfc_emulate_nfca(
            nfc_data->uid,
            nfc_data->uid_len,
            nfc_data->a_data.atqa,
            nfc_data->a_data.sak,
            mf_ul_prepare_emulation_response,
            &emulator,
            5000);
        // Check if data was modified
        if(emulator.data_changed) {
            nfc_worker->dev_data->mf_ul_data = emulator.data;
            if(nfc_worker->callback) {
                nfc_worker->callback(NfcWorkerEventSuccess, nfc_worker->context);
            }
            emulator.data_changed = false;
        }
    }
}

static void nfc_worker_mf_classic_key_attack(
    NfcWorker* nfc_worker,
    uint64_t key,
    FuriHalNfcTxRxContext* tx_rx,
    uint16_t start_sector) {
    furi_assert(nfc_worker);
    furi_assert(nfc_worker->callback);

    bool card_found_notified = true;
    bool card_removed_notified = false;

    MfClassicData* data = &nfc_worker->dev_data->mf_classic_data;
    NfcMfClassicDictAttackData* dict_attack_data =
        &nfc_worker->dev_data->mf_classic_dict_attack_data;
    uint32_t total_sectors = mf_classic_get_total_sectors_num(data->type);

    furi_assert(start_sector < total_sectors);

    nfc_worker->callback(NfcWorkerEventKeyAttackStart, nfc_worker->context);

    // Check every sector's A and B keys with the given key
    for(size_t i = start_sector; i < total_sectors; i++) {
        nfc_worker->callback(NfcWorkerEventKeyAttackNextSector, nfc_worker->context);
        dict_attack_data->current_sector = i;
        furi_hal_nfc_sleep();
        if(furi_hal_nfc_activate_nfca(200, NULL)) {
            furi_hal_nfc_sleep();
            if(!card_found_notified) {
                nfc_worker->callback(NfcWorkerEventCardDetected, nfc_worker->context);
                card_found_notified = true;
                card_removed_notified = false;
            }
            uint8_t block_num = mf_classic_get_sector_trailer_block_num_by_sector(i);
            if(mf_classic_is_sector_read(data, i)) continue;
            if(!mf_classic_is_key_found(data, i, MfClassicKeyA)) {
                FURI_LOG_D(
                    TAG,
                    "Trying A key for sector %d, key: %04lx%08lx",
                    i,
                    (uint32_t)(key >> 32),
                    (uint32_t)key);
                if(mf_classic_authenticate(tx_rx, block_num, key, MfClassicKeyA)) {
                    mf_classic_set_key_found(data, i, MfClassicKeyA, key);
                    FURI_LOG_D(TAG, "Key found");
                    nfc_worker->callback(NfcWorkerEventFoundKeyA, nfc_worker->context);
                }
            }
            if(!mf_classic_is_key_found(data, i, MfClassicKeyB)) {
                FURI_LOG_D(
                    TAG,
                    "Trying B key for sector %d, key: %04lx%08lx",
                    i,
                    (uint32_t)(key >> 32),
                    (uint32_t)key);
                if(mf_classic_authenticate(tx_rx, block_num, key, MfClassicKeyB)) {
                    mf_classic_set_key_found(data, i, MfClassicKeyB, key);
                    FURI_LOG_D(TAG, "Key found");
                    nfc_worker->callback(NfcWorkerEventFoundKeyB, nfc_worker->context);
                }
            }

            if(mf_classic_is_sector_read(data, i)) continue;
            mf_classic_read_sector(tx_rx, data, i);
        } else {
            if(!card_removed_notified) {
                nfc_worker->callback(NfcWorkerEventNoCardDetected, nfc_worker->context);
                card_removed_notified = true;
                card_found_notified = false;
            }
        }
        if(nfc_worker->state != NfcWorkerStateMfClassicDictAttack) break;
    }
    nfc_worker->callback(NfcWorkerEventKeyAttackStop, nfc_worker->context);
}

void nfc_worker_mf_classic_dict_attack(NfcWorker* nfc_worker) {
    furi_assert(nfc_worker);
    furi_assert(nfc_worker->callback);

    MfClassicData* data = &nfc_worker->dev_data->mf_classic_data;
    NfcMfClassicDictAttackData* dict_attack_data =
        &nfc_worker->dev_data->mf_classic_dict_attack_data;
    uint32_t total_sectors = mf_classic_get_total_sectors_num(data->type);
    uint64_t key = 0;
    uint64_t prev_key = 0;
    FuriHalNfcTxRxContext tx_rx = {};
    bool card_found_notified = true;
    bool card_removed_notified = false;

    // Load dictionary
    MfClassicDict* dict = dict_attack_data->dict;
    if(!dict) {
        FURI_LOG_E(TAG, "Dictionary not found");
        nfc_worker->callback(NfcWorkerEventNoDictFound, nfc_worker->context);
        return;
    }

    FURI_LOG_D(
        TAG, "Start Dictionary attack, Key Count %lu", mf_classic_dict_get_total_keys(dict));
    for(size_t i = 0; i < total_sectors; i++) {
        FURI_LOG_I(TAG, "Sector %d", i);
        nfc_worker->callback(NfcWorkerEventNewSector, nfc_worker->context);
        uint8_t block_num = mf_classic_get_sector_trailer_block_num_by_sector(i);
        if(mf_classic_is_sector_read(data, i)) continue;
        bool is_key_a_found = mf_classic_is_key_found(data, i, MfClassicKeyA);
        bool is_key_b_found = mf_classic_is_key_found(data, i, MfClassicKeyB);
        uint16_t key_index = 0;
        while(mf_classic_dict_get_next_key(dict, &key)) {
            FURI_LOG_T(TAG, "Key %d", key_index);
            if(++key_index % NFC_DICT_KEY_BATCH_SIZE == 0) {
                nfc_worker->callback(NfcWorkerEventNewDictKeyBatch, nfc_worker->context);
            }
            furi_hal_nfc_sleep();
            if(furi_hal_nfc_activate_nfca(200, NULL)) {
                furi_hal_nfc_sleep();
                if(!card_found_notified) {
                    nfc_worker->callback(NfcWorkerEventCardDetected, nfc_worker->context);
                    card_found_notified = true;
                    card_removed_notified = false;
                    nfc_worker_mf_classic_key_attack(nfc_worker, prev_key, &tx_rx, i);
                }
                FURI_LOG_D(
                    TAG,
                    "Try to auth to sector %d with key %04lx%08lx",
                    i,
                    (uint32_t)(key >> 32),
                    (uint32_t)key);
                if(!is_key_a_found) {
                    is_key_a_found = mf_classic_is_key_found(data, i, MfClassicKeyA);
                    if(mf_classic_authenticate(&tx_rx, block_num, key, MfClassicKeyA)) {
                        mf_classic_set_key_found(data, i, MfClassicKeyA, key);
                        FURI_LOG_D(TAG, "Key found");
                        nfc_worker->callback(NfcWorkerEventFoundKeyA, nfc_worker->context);
                        nfc_worker_mf_classic_key_attack(nfc_worker, key, &tx_rx, i + 1);
                    }
                    furi_hal_nfc_sleep();
                }
                if(!is_key_b_found) {
                    is_key_b_found = mf_classic_is_key_found(data, i, MfClassicKeyB);
                    if(mf_classic_authenticate(&tx_rx, block_num, key, MfClassicKeyB)) {
                        FURI_LOG_D(TAG, "Key found");
                        mf_classic_set_key_found(data, i, MfClassicKeyB, key);
                        nfc_worker->callback(NfcWorkerEventFoundKeyB, nfc_worker->context);
                        nfc_worker_mf_classic_key_attack(nfc_worker, key, &tx_rx, i + 1);
                    }
                }
                if(is_key_a_found && is_key_b_found) break;
                if(nfc_worker->state != NfcWorkerStateMfClassicDictAttack) break;
            } else {
                if(!card_removed_notified) {
                    nfc_worker->callback(NfcWorkerEventNoCardDetected, nfc_worker->context);
                    card_removed_notified = true;
                    card_found_notified = false;
                }
                if(nfc_worker->state != NfcWorkerStateMfClassicDictAttack) break;
            }
            memcpy(&prev_key, &key, sizeof(key));
        }
        if(nfc_worker->state != NfcWorkerStateMfClassicDictAttack) break;
        mf_classic_read_sector(&tx_rx, data, i);
        mf_classic_dict_rewind(dict);
    }
    if(nfc_worker->state == NfcWorkerStateMfClassicDictAttack) {
        nfc_worker->callback(NfcWorkerEventSuccess, nfc_worker->context);
    } else {
        nfc_worker->callback(NfcWorkerEventAborted, nfc_worker->context);
    }
}

void nfc_worker_emulate_mf_classic(NfcWorker* nfc_worker) {
    FuriHalNfcTxRxContext tx_rx = {};
    FuriHalNfcDevData* nfc_data = &nfc_worker->dev_data->nfc_data;
    MfClassicEmulator emulator = {
        .cuid = nfc_util_bytes2num(&nfc_data->uid[nfc_data->uid_len - 4], 4),
        .data = nfc_worker->dev_data->mf_classic_data,
        .data_changed = false,
    };
    NfcaSignal* nfca_signal = nfca_signal_alloc();
    tx_rx.nfca_signal = nfca_signal;

    rfal_platform_spi_acquire();

    furi_hal_nfc_listen_start(nfc_data);
    while(nfc_worker->state == NfcWorkerStateMfClassicEmulate) { //-V1044
        if(furi_hal_nfc_listen_rx(&tx_rx, 300)) {
            mf_classic_emulator(&emulator, &tx_rx);
        }
    }
    if(emulator.data_changed) {
        nfc_worker->dev_data->mf_classic_data = emulator.data;
        if(nfc_worker->callback) {
            nfc_worker->callback(NfcWorkerEventSuccess, nfc_worker->context);
        }
        emulator.data_changed = false;
    }

    nfca_signal_free(nfca_signal);

    rfal_platform_spi_release();
}

void nfc_worker_write_mf_classic(NfcWorker* nfc_worker) {
    FuriHalNfcTxRxContext tx_rx = {};
    bool card_found_notified = false;
    FuriHalNfcDevData nfc_data = {};
    MfClassicData* src_data = &nfc_worker->dev_data->mf_classic_data;
    MfClassicData dest_data = *src_data;

    while(nfc_worker->state == NfcWorkerStateMfClassicWrite) {
        if(furi_hal_nfc_detect(&nfc_data, 200)) {
            if(!card_found_notified) {
                nfc_worker->callback(NfcWorkerEventCardDetected, nfc_worker->context);
                card_found_notified = true;
            }
            furi_hal_nfc_sleep();

            FURI_LOG_I(TAG, "Check low level nfc data");
            if(memcmp(&nfc_data, &nfc_worker->dev_data->nfc_data, sizeof(FuriHalNfcDevData)) !=
               0) {
                FURI_LOG_E(TAG, "Wrong card");
                nfc_worker->callback(NfcWorkerEventWrongCard, nfc_worker->context);
                break;
            }

            FURI_LOG_I(TAG, "Check mf classic type");
            MfClassicType type = mf_classic_get_classic_type(&nfc_data.a_data);
            if(type != nfc_worker->dev_data->mf_classic_data.type) {
                FURI_LOG_E(TAG, "Wrong mf classic type");
                nfc_worker->callback(NfcWorkerEventWrongCard, nfc_worker->context);
                break;
            }

            // Set blocks not read
            mf_classic_set_sector_data_not_read(&dest_data);
            FURI_LOG_I(TAG, "Updating card sectors");
            uint8_t total_sectors = mf_classic_get_total_sectors_num(type);
            bool write_success = true;
            for(uint8_t i = 0; i < total_sectors; i++) {
                FURI_LOG_I(TAG, "Reading sector %d", i);
                mf_classic_read_sector(&tx_rx, &dest_data, i);
                bool old_data_read = mf_classic_is_sector_data_read(src_data, i);
                bool new_data_read = mf_classic_is_sector_data_read(&dest_data, i);
                if(old_data_read != new_data_read) {
                    FURI_LOG_E(TAG, "Failed to update sector %d", i);
                    write_success = false;
                    break;
                }
                if(nfc_worker->state != NfcWorkerStateMfClassicWrite) break;
                if(!mf_classic_write_sector(&tx_rx, &dest_data, src_data, i)) {
                    FURI_LOG_E(TAG, "Failed to write %d sector", i);
                    write_success = false;
                    break;
                }
            }
            if(nfc_worker->state != NfcWorkerStateMfClassicWrite) break;
            if(write_success) {
                nfc_worker->callback(NfcWorkerEventSuccess, nfc_worker->context);
                break;
            } else {
                nfc_worker->callback(NfcWorkerEventFail, nfc_worker->context);
                break;
            }

        } else {
            if(card_found_notified) {
                nfc_worker->callback(NfcWorkerEventNoCardDetected, nfc_worker->context);
                card_found_notified = false;
            }
        }
        furi_delay_ms(300);
    }
}

void nfc_worker_update_mf_classic(NfcWorker* nfc_worker) {
    FuriHalNfcTxRxContext tx_rx = {};
    bool card_found_notified = false;
    FuriHalNfcDevData nfc_data = {};
    MfClassicData* old_data = &nfc_worker->dev_data->mf_classic_data;
    MfClassicData new_data = *old_data;

    while(nfc_worker->state == NfcWorkerStateMfClassicUpdate) {
        if(furi_hal_nfc_detect(&nfc_data, 200)) {
            if(!card_found_notified) {
                nfc_worker->callback(NfcWorkerEventCardDetected, nfc_worker->context);
                card_found_notified = true;
            }
            furi_hal_nfc_sleep();

            FURI_LOG_I(TAG, "Check low level nfc data");
            if(memcmp(&nfc_data, &nfc_worker->dev_data->nfc_data, sizeof(FuriHalNfcDevData)) !=
               0) {
                FURI_LOG_E(TAG, "Low level nfc data mismatch");
                nfc_worker->callback(NfcWorkerEventWrongCard, nfc_worker->context);
                break;
            }

            FURI_LOG_I(TAG, "Check MF classic type");
            MfClassicType type = mf_classic_get_classic_type(&nfc_data.a_data);
            if(type != nfc_worker->dev_data->mf_classic_data.type) {
                FURI_LOG_E(TAG, "MF classic type mismatch");
                nfc_worker->callback(NfcWorkerEventWrongCard, nfc_worker->context);
                break;
            }

            // Set blocks not read
            mf_classic_set_sector_data_not_read(&new_data);
            FURI_LOG_I(TAG, "Updating card sectors");
            uint8_t total_sectors = mf_classic_get_total_sectors_num(type);
            bool update_success = true;
            for(uint8_t i = 0; i < total_sectors; i++) {
                FURI_LOG_I(TAG, "Reading sector %d", i);
                mf_classic_read_sector(&tx_rx, &new_data, i);
                bool old_data_read = mf_classic_is_sector_data_read(old_data, i);
                bool new_data_read = mf_classic_is_sector_data_read(&new_data, i);
                if(old_data_read != new_data_read) {
                    FURI_LOG_E(TAG, "Failed to update sector %d", i);
                    update_success = false;
                    break;
                }
                if(nfc_worker->state != NfcWorkerStateMfClassicUpdate) break;
            }
            if(nfc_worker->state != NfcWorkerStateMfClassicUpdate) break;

            // Check updated data
            if(update_success) {
                *old_data = new_data;
                nfc_worker->callback(NfcWorkerEventSuccess, nfc_worker->context);
                break;
            }
        } else {
            if(card_found_notified) {
                nfc_worker->callback(NfcWorkerEventNoCardDetected, nfc_worker->context);
                card_found_notified = false;
            }
        }
        furi_delay_ms(300);
    }
}

void nfc_worker_mf_ultralight_read_auth(NfcWorker* nfc_worker) {
    furi_assert(nfc_worker);
    furi_assert(nfc_worker->callback);

    MfUltralightData* data = &nfc_worker->dev_data->mf_ul_data;
    FuriHalNfcDevData* nfc_data = &nfc_worker->dev_data->nfc_data;
    FuriHalNfcTxRxContext tx_rx = {};
    MfUltralightReader reader = {};
    mf_ul_reset(data);

    if(furi_hal_rtc_is_flag_set(FuriHalRtcFlagDebug)) {
        reader_analyzer_prepare_tx_rx(nfc_worker->reader_analyzer, &tx_rx, true);
        reader_analyzer_start(nfc_worker->reader_analyzer, ReaderAnalyzerModeDebugLog);
    }

    uint32_t key = 0;
    uint16_t pack = 0;
    while(nfc_worker->state == NfcWorkerStateReadMfUltralightReadAuth) {
        furi_hal_nfc_sleep();
        if(furi_hal_nfc_detect(nfc_data, 300) && nfc_data->type == FuriHalNfcTypeA) {
            if(mf_ul_check_card_type(&nfc_data->a_data)) {
                nfc_worker->callback(NfcWorkerEventCardDetected, nfc_worker->context);
                if(data->auth_method == MfUltralightAuthMethodManual ||
                   data->auth_method == MfUltralightAuthMethodAuto) {
                    nfc_worker->callback(NfcWorkerEventMfUltralightPassKey, nfc_worker->context);
                    key = nfc_util_bytes2num(data->auth_key, 4);
                } else if(data->auth_method == MfUltralightAuthMethodAmeebo) {
                    key = mf_ul_pwdgen_amiibo(nfc_data);
                } else if(data->auth_method == MfUltralightAuthMethodXiaomi) {
                    key = mf_ul_pwdgen_xiaomi(nfc_data);
                } else {
                    FURI_LOG_E(TAG, "Incorrect auth method");
                    break;
                }

                data->auth_success = mf_ultralight_authenticate(&tx_rx, key, &pack);

                if(!data->auth_success) {
                    // Reset card
                    furi_hal_nfc_sleep();
                    if(!furi_hal_nfc_activate_nfca(300, NULL)) {
                        nfc_worker->callback(NfcWorkerEventFail, nfc_worker->context);
                        break;
                    }
                }

                mf_ul_read_card(&tx_rx, &reader, data);
                if(data->auth_success) {
                    MfUltralightConfigPages* config_pages = mf_ultralight_get_config_pages(data);
                    if(config_pages != NULL) {
                        config_pages->auth_data.pwd.value = REVERSE_BYTES_U32(key);
                        config_pages->auth_data.pack.value = pack;
                    }
                    nfc_worker->callback(NfcWorkerEventSuccess, nfc_worker->context);
                    break;
                } else {
                    nfc_worker->callback(NfcWorkerEventFail, nfc_worker->context);
                    break;
                }
            } else {
                nfc_worker->callback(NfcWorkerEventWrongCardDetected, nfc_worker->context);
                furi_delay_ms(10);
            }
        } else {
            nfc_worker->callback(NfcWorkerEventNoCardDetected, nfc_worker->context);
            furi_delay_ms(10);
        }
    }

    if(furi_hal_rtc_is_flag_set(FuriHalRtcFlagDebug)) {
        reader_analyzer_stop(nfc_worker->reader_analyzer);
    }
}

static void nfc_worker_reader_analyzer_callback(ReaderAnalyzerEvent event, void* context) {
    furi_assert(context);
    NfcWorker* nfc_worker = context;

    if((nfc_worker->state == NfcWorkerStateAnalyzeReader) &&
       (event == ReaderAnalyzerEventMfkeyCollected)) {
        if(nfc_worker->callback) {
            nfc_worker->callback(NfcWorkerEventDetectReaderMfkeyCollected, nfc_worker->context);
        }
    }
}

void nfc_worker_analyze_reader(NfcWorker* nfc_worker) {
    furi_assert(nfc_worker);
    furi_assert(nfc_worker->callback);

    FuriHalNfcTxRxContext tx_rx = {};

    ReaderAnalyzer* reader_analyzer = nfc_worker->reader_analyzer;
    FuriHalNfcDevData* nfc_data = NULL;
    if(nfc_worker->dev_data->protocol == NfcDeviceProtocolMifareClassic) {
        nfc_data = &nfc_worker->dev_data->nfc_data;
        reader_analyzer_set_nfc_data(reader_analyzer, nfc_data);
    } else {
        nfc_data = reader_analyzer_get_nfc_data(reader_analyzer);
    }
    MfClassicEmulator emulator = {
        .cuid = nfc_util_bytes2num(&nfc_data->uid[nfc_data->uid_len - 4], 4),
        .data = nfc_worker->dev_data->mf_classic_data,
        .data_changed = false,
    };
    NfcaSignal* nfca_signal = nfca_signal_alloc();
    tx_rx.nfca_signal = nfca_signal;
    reader_analyzer_prepare_tx_rx(reader_analyzer, &tx_rx, true);
    reader_analyzer_start(nfc_worker->reader_analyzer, ReaderAnalyzerModeMfkey);
    reader_analyzer_set_callback(reader_analyzer, nfc_worker_reader_analyzer_callback, nfc_worker);

    rfal_platform_spi_acquire();

    FURI_LOG_D(TAG, "Start reader analyzer");

    uint8_t reader_no_data_received_cnt = 0;
    bool reader_no_data_notified = true;

    while(nfc_worker->state == NfcWorkerStateAnalyzeReader) {
        furi_hal_nfc_stop_cmd();
        furi_delay_ms(5);
        furi_hal_nfc_listen_start(nfc_data);
        if(furi_hal_nfc_listen_rx(&tx_rx, 300)) {
            if(reader_no_data_notified) {
                nfc_worker->callback(NfcWorkerEventDetectReaderDetected, nfc_worker->context);
            }
            reader_no_data_received_cnt = 0;
            reader_no_data_notified = false;
            NfcProtocol protocol =
                reader_analyzer_guess_protocol(reader_analyzer, tx_rx.rx_data, tx_rx.rx_bits / 8);
            if(protocol == NfcDeviceProtocolMifareClassic) {
                mf_classic_emulator(&emulator, &tx_rx);
            }
        } else {
            reader_no_data_received_cnt++;
            if(!reader_no_data_notified && (reader_no_data_received_cnt > 5)) {
                nfc_worker->callback(NfcWorkerEventDetectReaderLost, nfc_worker->context);
                reader_no_data_received_cnt = 0;
                reader_no_data_notified = true;
            }
            FURI_LOG_D(TAG, "No data from reader");
            continue;
        }
    }

    rfal_platform_spi_release();

    reader_analyzer_stop(nfc_worker->reader_analyzer);

    nfca_signal_free(nfca_signal);
}<|MERGE_RESOLUTION|>--- conflicted
+++ resolved
@@ -498,7 +498,6 @@
                     event = NfcWorkerEventReadUidNfcA;
                     break;
                 }
-<<<<<<< HEAD
             } else if(nfc_data->type == FuriHalNfcTypeF) {
                 if(read_mode == NfcReadModeFelica) {
                     nfc_worker->dev_data->protocol = NfcDeviceProtocolFelica;
@@ -510,18 +509,11 @@
                         }
                     }
                 }
-            } else {
-                if(!card_not_detected_notified) {
-                    nfc_worker->callback(NfcWorkerEventNoCardDetected, nfc_worker->context);
-                    card_not_detected_notified = true;
-                }
-=======
             }
         } else {
             if(!card_not_detected_notified) {
                 nfc_worker->callback(NfcWorkerEventNoCardDetected, nfc_worker->context);
                 card_not_detected_notified = true;
->>>>>>> 727f0437
             }
         }
         furi_hal_nfc_sleep();
@@ -577,14 +569,9 @@
         reader_analyzer_start(nfc_worker->reader_analyzer, ReaderAnalyzerModeDebugLog);
     }
 
-<<<<<<< HEAD
-    while(nfc_worker->state == NfcWorkerStateEmulateApdu) {
+    while(nfc_worker->state == NfcWorkerStateEmulateApdu) { //-V1044
         if(furi_hal_nfc_listen(
                params.uid, params.uid_len, params.a_data.atqa, params.a_data.sak, false, 300)) {
-=======
-    while(nfc_worker->state == NfcWorkerStateEmulateApdu) { //-V1044
-        if(furi_hal_nfc_listen(params.uid, params.uid_len, params.atqa, params.sak, false, 300)) {
->>>>>>> 727f0437
             FURI_LOG_D(TAG, "POS terminal detected");
             if(emv_card_emulation(&tx_rx)) {
                 FURI_LOG_D(TAG, "EMV card emulated");
