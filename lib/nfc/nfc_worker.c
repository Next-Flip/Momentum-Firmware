#include "nfc_worker_i.h"
#include <furi_hal.h>

#include <platform.h>
#include "parsers/nfc_supported_card.h"

#define TAG "NfcWorker"

/***************************** NFC Worker API *******************************/

NfcWorker* nfc_worker_alloc() {
    NfcWorker* nfc_worker = malloc(sizeof(NfcWorker));

    // Worker thread attributes
    nfc_worker->thread = furi_thread_alloc_ex("NfcWorker", 8192, nfc_worker_task, nfc_worker);

    nfc_worker->callback = NULL;
    nfc_worker->context = NULL;
    nfc_worker->event_data = NULL;
    nfc_worker->storage = furi_record_open(RECORD_STORAGE);

    // Initialize rfal
    while(furi_hal_nfc_is_busy()) {
        furi_delay_ms(10);
    }
    nfc_worker_change_state(nfc_worker, NfcWorkerStateReady);

    nfc_worker->reader_analyzer = reader_analyzer_alloc(nfc_worker->storage);

    return nfc_worker;
}

void nfc_worker_free(NfcWorker* nfc_worker) {
    furi_assert(nfc_worker);

    furi_thread_free(nfc_worker->thread);

    furi_record_close(RECORD_STORAGE);

    reader_analyzer_free(nfc_worker->reader_analyzer);

    free(nfc_worker);
}

NfcWorkerState nfc_worker_get_state(NfcWorker* nfc_worker) {
    return nfc_worker->state;
}

void* nfc_worker_get_event_data(NfcWorker* nfc_worker) {
    return nfc_worker->event_data;
}

void nfc_worker_start(
    NfcWorker* nfc_worker,
    NfcWorkerState state,
    NfcDeviceData* dev_data,
    NfcWorkerCallback callback,
    void* context) {
    furi_assert(nfc_worker);
    furi_assert(dev_data);
    while(furi_hal_nfc_is_busy()) {
        furi_delay_ms(10);
    }

    nfc_worker->callback = callback;
    nfc_worker->context = context;
    nfc_worker->dev_data = dev_data;
    nfc_worker_change_state(nfc_worker, state);
    furi_thread_start(nfc_worker->thread);
}

void nfc_worker_stop(NfcWorker* nfc_worker) {
    furi_assert(nfc_worker);
    furi_assert(nfc_worker->thread);
    if(furi_thread_get_state(nfc_worker->thread) != FuriThreadStateStopped) {
        furi_hal_nfc_stop();
        nfc_worker_change_state(nfc_worker, NfcWorkerStateStop);
        furi_thread_join(nfc_worker->thread);
    }
}

void nfc_worker_change_state(NfcWorker* nfc_worker, NfcWorkerState state) {
    nfc_worker->state = state;
}

/***************************** NFC Worker Thread *******************************/

int32_t nfc_worker_task(void* context) {
    NfcWorker* nfc_worker = context;

    furi_hal_nfc_exit_sleep();

    if(nfc_worker->state == NfcWorkerStateRead) {
        if(nfc_worker->dev_data->read_mode == NfcReadModeAuto) {
            nfc_worker_read(nfc_worker);
        } else {
            nfc_worker_read_type(nfc_worker);
        }
    } else if(nfc_worker->state == NfcWorkerStateUidEmulate) {
        nfc_worker_emulate_uid(nfc_worker);
    } else if(nfc_worker->state == NfcWorkerStateEmulateApdu) {
        nfc_worker_emulate_apdu(nfc_worker);
    } else if(nfc_worker->state == NfcWorkerStateMfUltralightEmulate) {
        nfc_worker_emulate_mf_ultralight(nfc_worker);
    } else if(nfc_worker->state == NfcWorkerStateMfClassicEmulate) {
        nfc_worker_emulate_mf_classic(nfc_worker);
    } else if(nfc_worker->state == NfcWorkerStateMfClassicWrite) {
        nfc_worker_write_mf_classic(nfc_worker);
    } else if(nfc_worker->state == NfcWorkerStateMfClassicUpdate) {
        nfc_worker_update_mf_classic(nfc_worker);
    } else if(nfc_worker->state == NfcWorkerStateReadMfUltralightReadAuth) {
        nfc_worker_mf_ultralight_read_auth(nfc_worker);
    } else if(nfc_worker->state == NfcWorkerStateMfClassicDictAttack) {
        nfc_worker_mf_classic_dict_attack(nfc_worker);
    } else if(nfc_worker->state == NfcWorkerStateAnalyzeReader) {
        nfc_worker_analyze_reader(nfc_worker);
    } else if(nfc_worker->state == NfcWorkerStateNfcVEmulate) {
        nfc_worker_emulate_nfcv(nfc_worker);
    } else if(nfc_worker->state == NfcWorkerStateNfcVUnlock) {
        nfc_worker_nfcv_unlock(nfc_worker);
    } else if(nfc_worker->state == NfcWorkerStateNfcVUnlockAndSave) {
        nfc_worker_nfcv_unlock(nfc_worker);
    }
    furi_hal_nfc_sleep();
    nfc_worker_change_state(nfc_worker, NfcWorkerStateReady);

    return 0;
}

static bool nfc_worker_read_nfcv_content(NfcWorker* nfc_worker, FuriHalNfcTxRxContext* tx_rx) {
    bool read_success = false;
    NfcVReader reader = {};

    FuriHalNfcDevData* nfc_data = &nfc_worker->dev_data->nfc_data;
    NfcVData* nfcv_data = &nfc_worker->dev_data->nfcv_data;

    if(furi_hal_rtc_is_flag_set(FuriHalRtcFlagDebug)) {
        reader_analyzer_prepare_tx_rx(nfc_worker->reader_analyzer, tx_rx, false);
        reader_analyzer_start(nfc_worker->reader_analyzer, ReaderAnalyzerModeDebugLog);
    }

    do {
        if(!furi_hal_nfc_detect(&nfc_worker->dev_data->nfc_data, 200)) break;
        if(!nfcv_read_card(&reader, nfc_data, nfcv_data)) break;

        read_success = true;
    } while(false);

    if(furi_hal_rtc_is_flag_set(FuriHalRtcFlagDebug)) {
        reader_analyzer_stop(nfc_worker->reader_analyzer);
    }

    return read_success;
}

void nfc_worker_nfcv_unlock(NfcWorker* nfc_worker) {
    furi_assert(nfc_worker);
    furi_assert(nfc_worker->callback);

    NfcVData* nfcv_data = &nfc_worker->dev_data->nfcv_data;
    FuriHalNfcTxRxContext tx_rx = {};
<<<<<<< HEAD
    uint8_t* key_data = nfcv_data->sub_data.slix_l.key_privacy;
=======
    uint8_t *key_data = nfcv_data->sub_data.slix.key_privacy;
>>>>>>> 1489e3e6
    uint32_t key = 0;

    if(furi_hal_rtc_is_flag_set(FuriHalRtcFlagDebug)) {
        reader_analyzer_prepare_tx_rx(nfc_worker->reader_analyzer, &tx_rx, true);
        reader_analyzer_start(nfc_worker->reader_analyzer, ReaderAnalyzerModeDebugLog);
    }

    furi_hal_nfc_sleep();

    while((nfc_worker->state == NfcWorkerStateNfcVUnlock) ||
          (nfc_worker->state == NfcWorkerStateNfcVUnlockAndSave)) {
        furi_hal_nfc_exit_sleep();
        furi_hal_nfc_ll_txrx_on();
        furi_hal_nfc_ll_poll();
        if(furi_hal_nfc_ll_set_mode(
               FuriHalNfcModePollNfcv, FuriHalNfcBitrate26p48, FuriHalNfcBitrate26p48) !=
           FuriHalNfcReturnOk) {
            break;
        }

        furi_hal_nfc_ll_set_fdt_listen(FURI_HAL_NFC_LL_FDT_LISTEN_NFCV_POLLER);
        furi_hal_nfc_ll_set_fdt_poll(FURI_HAL_NFC_LL_FDT_POLL_NFCV_POLLER);
        furi_hal_nfc_ll_set_error_handling(FuriHalNfcErrorHandlingNfc);
        furi_hal_nfc_ll_set_guard_time(FURI_HAL_NFC_LL_GT_NFCV);

        furi_hal_console_printf("Detect presence\r\n");
        ReturnCode ret = slix_get_random(nfcv_data);

        if(ret == ERR_NONE) {
            /* there is some chip, responding with a RAND */
            nfc_worker->dev_data->protocol = NfcDeviceProtocolNfcV;
            furi_hal_console_printf("  Chip detected. In privacy?\r\n");
            ret = nfcv_inventory(NULL);

            if(ret == ERR_NONE) {
                /* chip is also visible, so no action required, just save */
                if(nfc_worker->state == NfcWorkerStateNfcVUnlockAndSave) {
                    NfcVReader reader = {};

                    if(!nfcv_read_card(&reader, &nfc_worker->dev_data->nfc_data, nfcv_data)) {
                        furi_hal_console_printf("    => failed, wait for chip to disappear.\r\n");
                        snprintf(nfcv_data->error, sizeof(nfcv_data->error), "Read card\nfailed");
                        nfc_worker->callback(NfcWorkerEventWrongCardDetected, nfc_worker->context);
                    } else {
                        furi_hal_console_printf("    => success, wait for chip to disappear.\r\n");
                        nfc_worker->callback(NfcWorkerEventCardDetected, nfc_worker->context);
                    }
                } else {
                    furi_hal_console_printf("    => success, wait for chip to disappear.\r\n");
                    nfc_worker->callback(NfcWorkerEventCardDetected, nfc_worker->context);
                }

                while(slix_get_random(NULL) == ERR_NONE) {
                    furi_delay_ms(100);
                }

                furi_hal_console_printf(
                    "    => chip is already visible, wait for chip to disappear.\r\n");
                nfc_worker->callback(NfcWorkerEventAborted, nfc_worker->context);
                while(slix_get_random(NULL) == ERR_NONE) {
                    furi_delay_ms(100);
                }

                key_data[0] = 0;
                key_data[1] = 0;
                key_data[2] = 0;
                key_data[3] = 0;

            } else {
                /* chip is invisible, try to unlock */
                furi_hal_console_printf("    chip is invisible, unlocking\r\n");

                if(nfcv_data->auth_method == NfcVAuthMethodManual) {
                    key |= key_data[0] << 24;
                    key |= key_data[1] << 16;
                    key |= key_data[2] << 8;
                    key |= key_data[3] << 0;

                    ret = slix_unlock(nfcv_data, 4);
                } else {
                    key = 0x7FFD6E5B;
                    key_data[0] = key >> 24;
                    key_data[1] = key >> 16;
                    key_data[2] = key >> 8;
                    key_data[3] = key >> 0;
                    ret = slix_unlock(nfcv_data, 4);

                    if(ret != ERR_NONE) {
                        /* main key failed, trying second one */
                        furi_hal_console_printf("    trying second key after resetting\r\n");

                        /* reset chip */
                        furi_hal_nfc_ll_txrx_off();
                        furi_delay_ms(20);
                        furi_hal_nfc_ll_txrx_on();

                        if(slix_get_random(nfcv_data) != ERR_NONE) {
                            furi_hal_console_printf("    reset failed\r\n");
                        }

                        key = 0x0F0F0F0F;
                        key_data[0] = key >> 24;
                        key_data[1] = key >> 16;
                        key_data[2] = key >> 8;
                        key_data[3] = key >> 0;
                        ret = slix_unlock(nfcv_data, 4);
                    }
                }
                if(ret != ERR_NONE) {
                    /* unlock failed */
                    furi_hal_console_printf("    => failed, wait for chip to disappear.\r\n");
                    snprintf(
                        nfcv_data->error, sizeof(nfcv_data->error), "Passwords not\naccepted");
                    nfc_worker->callback(NfcWorkerEventWrongCardDetected, nfc_worker->context);

                    /* reset chip */
                    furi_hal_nfc_ll_txrx_off();
                    furi_delay_ms(20);
                    furi_hal_nfc_ll_txrx_on();

                    /* wait for disappearing */
                    while(slix_get_random(NULL) == ERR_NONE) {
                        furi_delay_ms(100);
                    }
                }
            }
        } else {
            nfc_worker->callback(NfcWorkerEventNoCardDetected, nfc_worker->context);
        }

        furi_hal_nfc_ll_txrx_off();
        furi_hal_nfc_sleep();
        furi_delay_ms(100);
    }

    if(furi_hal_rtc_is_flag_set(FuriHalRtcFlagDebug)) {
        reader_analyzer_stop(nfc_worker->reader_analyzer);
    }
}

static bool nfc_worker_read_mf_ultralight(NfcWorker* nfc_worker, FuriHalNfcTxRxContext* tx_rx) {
    bool read_success = false;
    MfUltralightReader reader = {};
    MfUltralightData data = {};

    if(furi_hal_rtc_is_flag_set(FuriHalRtcFlagDebug)) {
        reader_analyzer_prepare_tx_rx(nfc_worker->reader_analyzer, tx_rx, false);
        reader_analyzer_start(nfc_worker->reader_analyzer, ReaderAnalyzerModeDebugLog);
    }

    do {
        // Try to read supported card
        FURI_LOG_I(TAG, "Trying to read a supported card ...");
        for(size_t i = 0; i < NfcSupportedCardTypeEnd; i++) {
            if(nfc_supported_card[i].protocol == NfcDeviceProtocolMifareUl) {
                if(nfc_supported_card[i].verify(nfc_worker, tx_rx)) {
                    if(nfc_supported_card[i].read(nfc_worker, tx_rx)) {
                        read_success = true;
                        nfc_supported_card[i].parse(nfc_worker->dev_data);
                        break;
                    }
                } else {
                    furi_hal_nfc_sleep();
                }
            }
        }
        if(read_success) break;
        furi_hal_nfc_sleep();

        // Otherwise, try to read as usual
        if(!furi_hal_nfc_detect(&nfc_worker->dev_data->nfc_data, 200)) break;
        if(!mf_ul_read_card(tx_rx, &reader, &data)) break;
        // Copy data
        nfc_worker->dev_data->mf_ul_data = data;
        read_success = true;
    } while(false);

    if(furi_hal_rtc_is_flag_set(FuriHalRtcFlagDebug)) {
        reader_analyzer_stop(nfc_worker->reader_analyzer);
    }

    return read_success;
}

static bool nfc_worker_read_mf_classic(NfcWorker* nfc_worker, FuriHalNfcTxRxContext* tx_rx) {
    furi_assert(nfc_worker->callback);
    bool read_success = false;

    if(furi_hal_rtc_is_flag_set(FuriHalRtcFlagDebug)) {
        reader_analyzer_prepare_tx_rx(nfc_worker->reader_analyzer, tx_rx, false);
        reader_analyzer_start(nfc_worker->reader_analyzer, ReaderAnalyzerModeDebugLog);
    }

    do {
        // Try to read supported card
        FURI_LOG_I(TAG, "Trying to read a supported card ...");
        for(size_t i = 0; i < NfcSupportedCardTypeEnd; i++) {
            if(nfc_supported_card[i].protocol == NfcDeviceProtocolMifareClassic) {
                if(nfc_supported_card[i].verify(nfc_worker, tx_rx)) {
                    if(nfc_supported_card[i].read(nfc_worker, tx_rx)) {
                        read_success = true;
                        nfc_supported_card[i].parse(nfc_worker->dev_data);
                        break;
                    }
                } else {
                    furi_hal_nfc_sleep();
                }
            }
        }
        if(read_success) break;
        // Try to read card with key cache
        FURI_LOG_I(TAG, "Search for key cache ...");
        if(nfc_worker->callback(NfcWorkerEventReadMfClassicLoadKeyCache, nfc_worker->context)) {
            FURI_LOG_I(TAG, "Load keys cache success. Start reading");
            uint8_t sectors_read =
                mf_classic_update_card(tx_rx, &nfc_worker->dev_data->mf_classic_data);
            uint8_t sectors_total =
                mf_classic_get_total_sectors_num(nfc_worker->dev_data->mf_classic_data.type);
            FURI_LOG_I(TAG, "Read %d sectors out of %d total", sectors_read, sectors_total);
            read_success = mf_classic_is_card_read(&nfc_worker->dev_data->mf_classic_data);
        }
    } while(false);

    if(furi_hal_rtc_is_flag_set(FuriHalRtcFlagDebug)) {
        reader_analyzer_stop(nfc_worker->reader_analyzer);
    }
    return read_success;
}

static bool nfc_worker_read_mf_desfire(NfcWorker* nfc_worker, FuriHalNfcTxRxContext* tx_rx) {
    bool read_success = false;
    MifareDesfireData* data = &nfc_worker->dev_data->mf_df_data;

    if(furi_hal_rtc_is_flag_set(FuriHalRtcFlagDebug)) {
        reader_analyzer_prepare_tx_rx(nfc_worker->reader_analyzer, tx_rx, false);
        reader_analyzer_start(nfc_worker->reader_analyzer, ReaderAnalyzerModeDebugLog);
    }

    do {
        if(!furi_hal_nfc_detect(&nfc_worker->dev_data->nfc_data, 300)) break;
        if(!mf_df_read_card(tx_rx, data)) break;
        read_success = true;
    } while(false);

    if(furi_hal_rtc_is_flag_set(FuriHalRtcFlagDebug)) {
        reader_analyzer_stop(nfc_worker->reader_analyzer);
    }

    return read_success;
}

static bool nfc_worker_read_bank_card(NfcWorker* nfc_worker, FuriHalNfcTxRxContext* tx_rx) {
    bool read_success = false;
    EmvApplication emv_app = {};
    EmvData* result = &nfc_worker->dev_data->emv_data;

    if(furi_hal_rtc_is_flag_set(FuriHalRtcFlagDebug)) {
        reader_analyzer_prepare_tx_rx(nfc_worker->reader_analyzer, tx_rx, false);
        reader_analyzer_start(nfc_worker->reader_analyzer, ReaderAnalyzerModeDebugLog);
    }

    // Bank cards require strong field to start application. If we find AID, try at least several
    // times to start EMV application
    uint8_t start_application_attempts = 0;
    while(start_application_attempts < 3) {
        if(nfc_worker->state != NfcWorkerStateRead) break;
        start_application_attempts++;
        if(!furi_hal_nfc_detect(&nfc_worker->dev_data->nfc_data, 300)) break;
        if(emv_read_bank_card(tx_rx, &emv_app)) {
            FURI_LOG_D(TAG, "Bank card number read from %d attempt", start_application_attempts);
            break;
        } else if(emv_app.aid_len && !emv_app.app_started) {
            FURI_LOG_D(
                TAG,
                "AID found but failed to start EMV app from %d attempt",
                start_application_attempts);
            furi_hal_nfc_sleep();
            continue;
        } else {
            FURI_LOG_D(TAG, "Failed to find AID");
            break;
        }
    }
    // Copy data
    if(emv_app.aid_len) {
        result->aid_len = emv_app.aid_len;
        memcpy(result->aid, emv_app.aid, result->aid_len);
        read_success = true;
    }
    if(emv_app.card_number_len) {
        result->number_len = emv_app.card_number_len;
        memcpy(result->number, emv_app.card_number, result->number_len);
    }
    if(emv_app.name_found) {
        memcpy(result->name, emv_app.name, sizeof(emv_app.name));
    }
    if(emv_app.exp_month) {
        result->exp_mon = emv_app.exp_month;
        result->exp_year = emv_app.exp_year;
    }
    if(emv_app.country_code) {
        result->country_code = emv_app.country_code;
    }
    if(emv_app.currency_code) {
        result->currency_code = emv_app.currency_code;
    }

    if(furi_hal_rtc_is_flag_set(FuriHalRtcFlagDebug)) {
        reader_analyzer_stop(nfc_worker->reader_analyzer);
    }

    return read_success;
}

static bool nfc_worker_read_mrtd(NfcWorker* nfc_worker, FuriHalNfcTxRxContext* tx_rx) {
    bool read_success = false;
    MrtdData* mrtd_data = &nfc_worker->dev_data->mrtd_data;
    MrtdApplication* mrtd_app = mrtd_alloc_init(tx_rx, mrtd_data);

    if(furi_hal_rtc_is_flag_set(FuriHalRtcFlagDebug)) {
        reader_analyzer_prepare_tx_rx(nfc_worker->reader_analyzer, tx_rx, false);
        reader_analyzer_start(nfc_worker->reader_analyzer, ReaderAnalyzerModeDebugLog);
    }

    do {
        // Read passport
        if(!furi_hal_nfc_detect(&nfc_worker->dev_data->nfc_data, 300)) break;

        //TODO: try select eMRTDApp first, but when PACE, read CardAccess first!
        if(!mrtd_select_app(mrtd_app, AID.eMRTDApplication)) break; // Passport app not selected

        if(mrtd_data->auth.method == MrtdAuthMethodNone) {
            // Selected the passport app, but auth. not selected
            // Successfully read what we could
            read_success = true;
            break;
        }

        if(!mrtd_authenticate(mrtd_app)) {
            // At least we're reading an MRTD and should the app switch to the NFC scenes
            read_success = true;
            break; // Authentication failed
        }

        mrtd_read_parse_file(mrtd_app, EF.COM);
        mrtd_read_parse_file(mrtd_app, EF.DG1);

        read_success = true;
    } while(false);

    if(furi_hal_rtc_is_flag_set(FuriHalRtcFlagDebug)) {
        reader_analyzer_stop(nfc_worker->reader_analyzer);
    }

    return read_success;
}

static bool nfc_worker_read_nfca(NfcWorker* nfc_worker, FuriHalNfcTxRxContext* tx_rx) {
    FuriHalNfcDevData* nfc_data = &nfc_worker->dev_data->nfc_data;

    bool card_read = false;
    furi_hal_nfc_sleep();
    if(mf_ul_check_card_type(nfc_data->atqa[0], nfc_data->atqa[1], nfc_data->sak)) {
        FURI_LOG_I(TAG, "Mifare Ultralight / NTAG detected");
        nfc_worker->dev_data->protocol = NfcDeviceProtocolMifareUl;
        card_read = nfc_worker_read_mf_ultralight(nfc_worker, tx_rx);
    } else if(mf_classic_check_card_type(nfc_data->atqa[0], nfc_data->atqa[1], nfc_data->sak)) {
        FURI_LOG_I(TAG, "Mifare Classic detected");
        nfc_worker->dev_data->protocol = NfcDeviceProtocolMifareClassic;
        nfc_worker->dev_data->mf_classic_data.type =
            mf_classic_get_classic_type(nfc_data->atqa[0], nfc_data->atqa[1], nfc_data->sak);
        card_read = nfc_worker_read_mf_classic(nfc_worker, tx_rx);
    } else if(mf_df_check_card_type(nfc_data->atqa[0], nfc_data->atqa[1], nfc_data->sak)) {
        FURI_LOG_I(TAG, "Mifare DESFire detected");
        nfc_worker->dev_data->protocol = NfcDeviceProtocolMifareDesfire;
        if(!nfc_worker_read_mf_desfire(nfc_worker, tx_rx)) {
            FURI_LOG_I(TAG, "Unknown card. Save UID");
            nfc_worker->dev_data->protocol = NfcDeviceProtocolUnknown;
        }
        card_read = true;
    } else if(nfc_data->interface == FuriHalNfcInterfaceIsoDep) {
        FURI_LOG_I(TAG, "ISO14443-4 card detected");
        //TODO: thoughts on improving logic/readability here?
        do {
            FURI_LOG_D(TAG, "Try reading EMV");
            if(nfc_worker_read_bank_card(nfc_worker, tx_rx)) {
                nfc_worker->dev_data->protocol = NfcDeviceProtocolEMV;
                break;
            }

            furi_hal_nfc_sleep(); // Needed between checks
            FURI_LOG_D(TAG, "Try reading MRTD");
            if(nfc_worker_read_mrtd(nfc_worker, tx_rx)) {
                nfc_worker->dev_data->protocol = NfcDeviceProtocolMRTD;
                break;
            }

            FURI_LOG_I(TAG, "Unknown card. Save UID");
            nfc_worker->dev_data->protocol = NfcDeviceProtocolUnknown;
        } while(false);
        card_read = true;
    } else {
        nfc_worker->dev_data->protocol = NfcDeviceProtocolUnknown;
        card_read = true;
    }

    return card_read;
}

static bool nfc_worker_read_nfcb(NfcWorker* nfc_worker, FuriHalNfcTxRxContext* tx_rx) {
    FuriHalNfcDevData* nfc_data = &nfc_worker->dev_data->nfc_data;

    bool card_read = false;
    furi_hal_nfc_sleep();
    if(nfc_data->interface == FuriHalNfcInterfaceIsoDep) {
        FURI_LOG_I(TAG, "ISO14443-4B card detected");
        //TODO: thoughts on improving logic/readability here?
        do {
            FURI_LOG_D(TAG, "Try reading MRTD");
            if(nfc_worker_read_mrtd(nfc_worker, tx_rx)) {
                nfc_worker->dev_data->protocol = NfcDeviceProtocolMRTD;
                break;
            }

            FURI_LOG_I(TAG, "Unknown card. Save UID");
            nfc_worker->dev_data->protocol = NfcDeviceProtocolUnknown;
        } while(false);
        card_read = true;
    } else {
        nfc_worker->dev_data->protocol = NfcDeviceProtocolUnknown;
        card_read = true;
    }

    return card_read;
}

static bool nfc_worker_read_nfcv(NfcWorker* nfc_worker, FuriHalNfcTxRxContext* tx_rx) {
    furi_assert(nfc_worker);
    furi_assert(tx_rx);

    bool card_read = false;
    furi_hal_nfc_sleep();

    /* until here the UID field is reversed from the reader IC. 
       we will read it here again and it will get placed in the right order. */
    card_read = nfc_worker_read_nfcv_content(nfc_worker, tx_rx);

    return card_read;
}

void nfc_worker_read(NfcWorker* nfc_worker) {
    furi_assert(nfc_worker);
    furi_assert(nfc_worker->callback);

    nfc_device_data_clear(nfc_worker->dev_data);
    NfcDeviceData* dev_data = nfc_worker->dev_data;
    FuriHalNfcDevData* nfc_data = &nfc_worker->dev_data->nfc_data;
    FuriHalNfcTxRxContext tx_rx = {};
    NfcWorkerEvent event = 0;
    bool card_not_detected_notified = false;

    while(nfc_worker->state == NfcWorkerStateRead) {
        if(furi_hal_nfc_detect(nfc_data, 300)) {
            // Process first found device
            nfc_worker->callback(NfcWorkerEventCardDetected, nfc_worker->context);
            card_not_detected_notified = false;
            if(nfc_data->type == FuriHalNfcTypeA) {
                if(nfc_worker_read_nfca(nfc_worker, &tx_rx)) {
                    if(dev_data->protocol == NfcDeviceProtocolMifareUl) {
                        event = NfcWorkerEventReadMfUltralight;
                        break;
                    } else if(dev_data->protocol == NfcDeviceProtocolMifareClassic) {
                        event = NfcWorkerEventReadMfClassicDone;
                        break;
                    } else if(dev_data->protocol == NfcDeviceProtocolMifareDesfire) {
                        event = NfcWorkerEventReadMfDesfire;
                        break;
                    } else if(dev_data->protocol == NfcDeviceProtocolEMV) {
                        event = NfcWorkerEventReadBankCard;
                        break;
                    } else if(dev_data->protocol == NfcDeviceProtocolMRTD) {
                        event = NfcWorkerEventReadPassport;
                        break;
                    } else if(dev_data->protocol == NfcDeviceProtocolUnknown) {
                        event = NfcWorkerEventReadUidNfcA;
                        break;
                    }
                } else {
                    if(dev_data->protocol == NfcDeviceProtocolMifareClassic) {
                        event = NfcWorkerEventReadMfClassicDictAttackRequired;
                        break;
                    }
                }
            } else if(nfc_data->type == FuriHalNfcTypeB) {
                if(nfc_worker_read_nfcb(nfc_worker, &tx_rx)) {
                    if(dev_data->protocol == NfcDeviceProtocolMRTD) {
                        event = NfcWorkerEventReadPassport;
                        break;
                    }
                }

                event = NfcWorkerEventReadUidNfcB;
                break;
            } else if(nfc_data->type == FuriHalNfcTypeF) {
                event = NfcWorkerEventReadUidNfcF;
                break;
            } else if(nfc_data->type == FuriHalNfcTypeV) {
                FURI_LOG_I(TAG, "NfcV detected");
                nfc_worker->dev_data->protocol = NfcDeviceProtocolNfcV;
                if(nfc_worker_read_nfcv(nfc_worker, &tx_rx)) {
                    FURI_LOG_I(TAG, "nfc_worker_read_nfcv success");
                    //event = NfcWorkerEventReadNfcV;
                    //break;
                }
                event = NfcWorkerEventReadNfcV;
                break;
            }
        } else {
            if(!card_not_detected_notified) {
                nfc_worker->callback(NfcWorkerEventNoCardDetected, nfc_worker->context);
                card_not_detected_notified = true;
            }
        }
        furi_hal_nfc_sleep();
        furi_delay_ms(100);
    }
    // Notify caller and exit
    if(event > NfcWorkerEventReserved) {
        nfc_worker->callback(event, nfc_worker->context);
    }
}

void nfc_worker_read_type(NfcWorker* nfc_worker) {
    furi_assert(nfc_worker);
    furi_assert(nfc_worker->callback);

    NfcReadMode read_mode = nfc_worker->dev_data->read_mode;
    nfc_device_data_clear(nfc_worker->dev_data);
    NfcDeviceData* dev_data = nfc_worker->dev_data;
    FuriHalNfcDevData* nfc_data = &nfc_worker->dev_data->nfc_data;
    FuriHalNfcTxRxContext tx_rx = {};
    NfcWorkerEvent event = 0;
    bool card_not_detected_notified = false;

    while(nfc_worker->state == NfcWorkerStateRead) {
        if(furi_hal_nfc_detect(nfc_data, 300)) {
            FURI_LOG_D(TAG, "Card detected");
            furi_hal_nfc_sleep();
            // Process first found device
            nfc_worker->callback(NfcWorkerEventCardDetected, nfc_worker->context);
            card_not_detected_notified = false;
            if(nfc_data->type == FuriHalNfcTypeA) {
                if(read_mode == NfcReadModeMfClassic) {
                    nfc_worker->dev_data->protocol = NfcDeviceProtocolMifareClassic;
                    nfc_worker->dev_data->mf_classic_data.type = mf_classic_get_classic_type(
                        nfc_data->atqa[0], nfc_data->atqa[1], nfc_data->sak);
                    if(nfc_worker_read_mf_classic(nfc_worker, &tx_rx)) {
                        FURI_LOG_D(TAG, "Card read");
                        dev_data->protocol = NfcDeviceProtocolMifareClassic;
                        event = NfcWorkerEventReadMfClassicDone;
                        break;
                    } else {
                        FURI_LOG_D(TAG, "Card read failed");
                        dev_data->protocol = NfcDeviceProtocolMifareClassic;
                        event = NfcWorkerEventReadMfClassicDictAttackRequired;
                        break;
                    }
                } else if(read_mode == NfcReadModeMfUltralight) {
                    FURI_LOG_I(TAG, "Mifare Ultralight / NTAG");
                    nfc_worker->dev_data->protocol = NfcDeviceProtocolMifareUl;
                    if(nfc_worker_read_mf_ultralight(nfc_worker, &tx_rx)) {
                        event = NfcWorkerEventReadMfUltralight;
                        break;
                    }
                } else if(read_mode == NfcReadModeMfDesfire) {
                    nfc_worker->dev_data->protocol = NfcDeviceProtocolMifareDesfire;
                    if(nfc_worker_read_mf_desfire(nfc_worker, &tx_rx)) {
                        event = NfcWorkerEventReadMfDesfire;
                        break;
                    }
                } else if(read_mode == NfcReadModeEMV) {
                    nfc_worker->dev_data->protocol = NfcDeviceProtocolEMV;
                    if(nfc_worker_read_bank_card(nfc_worker, &tx_rx)) {
                        event = NfcWorkerEventReadBankCard;
                        break;
                    }
                } else if(read_mode == NfcReadModeNFCA) {
                    nfc_worker->dev_data->protocol = NfcDeviceProtocolUnknown;
                    event = NfcWorkerEventReadUidNfcA;
                    break;
                }
            } else {
                if(!card_not_detected_notified) {
                    nfc_worker->callback(NfcWorkerEventNoCardDetected, nfc_worker->context);
                    card_not_detected_notified = true;
                }
            }
        }
        furi_hal_nfc_sleep();
        furi_delay_ms(100);
    }
    // Notify caller and exit
    if(event > NfcWorkerEventReserved) {
        nfc_worker->callback(event, nfc_worker->context);
    }
}

void nfc_worker_emulate_uid(NfcWorker* nfc_worker) {
    FuriHalNfcTxRxContext tx_rx = {};
    FuriHalNfcDevData* data = &nfc_worker->dev_data->nfc_data;
    NfcReaderRequestData* reader_data = &nfc_worker->dev_data->reader_data;

    // TODO add support for RATS
    // Need to save ATS to support ISO-14443A-4 emulation

    while(nfc_worker->state == NfcWorkerStateUidEmulate) {
        if(furi_hal_nfc_listen(data->uid, data->uid_len, data->atqa, data->sak, false, 100)) {
            if(furi_hal_nfc_tx_rx(&tx_rx, 100)) {
                reader_data->size = tx_rx.rx_bits / 8;
                if(reader_data->size > 0) {
                    memcpy(reader_data->data, tx_rx.rx_data, reader_data->size);
                    if(nfc_worker->callback) {
                        nfc_worker->callback(NfcWorkerEventSuccess, nfc_worker->context);
                    }
                }
            } else {
                FURI_LOG_E(TAG, "Failed to get reader commands");
            }
        }
    }
}

void nfc_worker_emulate_nfcv(NfcWorker* nfc_worker) {
    FuriHalNfcTxRxContext tx_rx = {};
    FuriHalNfcDevData* nfc_data = &nfc_worker->dev_data->nfc_data;
    NfcVData* nfcv_data = &nfc_worker->dev_data->nfcv_data;

    if(furi_hal_rtc_is_flag_set(FuriHalRtcFlagDebug)) {
        reader_analyzer_prepare_tx_rx(nfc_worker->reader_analyzer, &tx_rx, true);
        reader_analyzer_start(nfc_worker->reader_analyzer, ReaderAnalyzerModeDebugLog);
    }

    nfcv_emu_init(nfc_data, nfcv_data);
    while(nfc_worker->state == NfcWorkerStateNfcVEmulate) {
        if(nfcv_emu_loop(&tx_rx, nfc_data, nfcv_data, 50)) {
            if(nfc_worker->callback) {
                nfc_worker->callback(NfcWorkerEventSuccess, nfc_worker->context);
            }
        }
        furi_delay_ms(0);
    }
    nfcv_emu_deinit(nfcv_data);

    if(furi_hal_rtc_is_flag_set(FuriHalRtcFlagDebug)) {
        reader_analyzer_stop(nfc_worker->reader_analyzer);
    }
}

void nfc_worker_emulate_apdu(NfcWorker* nfc_worker) {
    FuriHalNfcTxRxContext tx_rx = {};
    FuriHalNfcDevData params = {
        .uid = {0xCF, 0x72, 0xd4, 0x40},
        .uid_len = 4,
        .atqa = {0x00, 0x04},
        .sak = 0x20,
        .type = FuriHalNfcTypeA,
    };

    if(furi_hal_rtc_is_flag_set(FuriHalRtcFlagDebug)) {
        reader_analyzer_prepare_tx_rx(nfc_worker->reader_analyzer, &tx_rx, true);
        reader_analyzer_start(nfc_worker->reader_analyzer, ReaderAnalyzerModeDebugLog);
    }

    while(nfc_worker->state == NfcWorkerStateEmulateApdu) {
        if(furi_hal_nfc_listen(params.uid, params.uid_len, params.atqa, params.sak, false, 300)) {
            FURI_LOG_D(TAG, "POS terminal detected");
            if(emv_card_emulation(&tx_rx)) {
                FURI_LOG_D(TAG, "EMV card emulated");
            }
        } else {
            FURI_LOG_D(TAG, "Can't find reader");
        }
        furi_hal_nfc_sleep();
        furi_delay_ms(20);
    }

    if(furi_hal_rtc_is_flag_set(FuriHalRtcFlagDebug)) {
        reader_analyzer_stop(nfc_worker->reader_analyzer);
    }
}

void nfc_worker_mf_ultralight_auth_received_callback(MfUltralightAuth auth, void* context) {
    furi_assert(context);

    NfcWorker* nfc_worker = context;
    nfc_worker->dev_data->mf_ul_auth = auth;
    if(nfc_worker->callback) {
        nfc_worker->callback(NfcWorkerEventMfUltralightPwdAuth, nfc_worker->context);
    }
}

void nfc_worker_emulate_mf_ultralight(NfcWorker* nfc_worker) {
    FuriHalNfcDevData* nfc_data = &nfc_worker->dev_data->nfc_data;
    MfUltralightEmulator emulator = {};
    mf_ul_prepare_emulation(&emulator, &nfc_worker->dev_data->mf_ul_data);

    // TODO rework with reader analyzer
    emulator.auth_received_callback = nfc_worker_mf_ultralight_auth_received_callback;
    emulator.context = nfc_worker;

    while(nfc_worker->state == NfcWorkerStateMfUltralightEmulate) {
        mf_ul_reset_emulation(&emulator, true);
        furi_hal_nfc_emulate_nfca(
            nfc_data->uid,
            nfc_data->uid_len,
            nfc_data->atqa,
            nfc_data->sak,
            mf_ul_prepare_emulation_response,
            &emulator,
            5000);
        // Check if there was an auth attempt
        if(emulator.auth_attempted) {
            nfc_worker->event_data = &emulator.auth_attempt;
            if(nfc_worker->callback) {
                nfc_worker->callback(NfcWorkerEventMfUltralightPwdAuth, nfc_worker->context);
            }
            emulator.auth_attempted = false;
            nfc_worker->event_data = NULL;
        }
        // Check if data was modified
        if(emulator.data_changed) {
            nfc_worker->dev_data->mf_ul_data = emulator.data;
            if(nfc_worker->callback) {
                nfc_worker->callback(NfcWorkerEventSuccess, nfc_worker->context);
            }
            emulator.data_changed = false;
        }
    }
}

static void nfc_worker_mf_classic_key_attack(
    NfcWorker* nfc_worker,
    uint64_t key,
    FuriHalNfcTxRxContext* tx_rx,
    uint16_t start_sector) {
    furi_assert(nfc_worker);

    bool card_found_notified = true;
    bool card_removed_notified = false;

    MfClassicData* data = &nfc_worker->dev_data->mf_classic_data;
    uint32_t total_sectors = mf_classic_get_total_sectors_num(data->type);

    furi_assert(start_sector < total_sectors);

    // Check every sector's A and B keys with the given key
    for(size_t i = start_sector; i < total_sectors; i++) {
        furi_hal_nfc_sleep();
        if(furi_hal_nfc_activate_nfca(200, NULL)) {
            furi_hal_nfc_sleep();
            if(!card_found_notified) {
                nfc_worker->callback(NfcWorkerEventCardDetected, nfc_worker->context);
                card_found_notified = true;
                card_removed_notified = false;
            }
            uint8_t block_num = mf_classic_get_sector_trailer_block_num_by_sector(i);
            if(mf_classic_is_sector_read(data, i)) continue;
            if(!mf_classic_is_key_found(data, i, MfClassicKeyA)) {
                FURI_LOG_D(
                    TAG,
                    "Trying A key for sector %d, key: %04lx%08lx",
                    i,
                    (uint32_t)(key >> 32),
                    (uint32_t)key);
                if(mf_classic_authenticate(tx_rx, block_num, key, MfClassicKeyA)) {
                    mf_classic_set_key_found(data, i, MfClassicKeyA, key);
                    FURI_LOG_D(TAG, "Key found");
                    nfc_worker->callback(NfcWorkerEventFoundKeyA, nfc_worker->context);
                }
            }
            if(!mf_classic_is_key_found(data, i, MfClassicKeyB)) {
                FURI_LOG_D(
                    TAG,
                    "Trying B key for sector %d, key: %04lx%08lx",
                    i,
                    (uint32_t)(key >> 32),
                    (uint32_t)key);
                if(mf_classic_authenticate(tx_rx, block_num, key, MfClassicKeyB)) {
                    mf_classic_set_key_found(data, i, MfClassicKeyB, key);
                    FURI_LOG_D(TAG, "Key found");
                    nfc_worker->callback(NfcWorkerEventFoundKeyB, nfc_worker->context);
                }
            }

            if(mf_classic_is_sector_read(data, i)) continue;
            mf_classic_read_sector(tx_rx, data, i);
        } else {
            if(!card_removed_notified) {
                nfc_worker->callback(NfcWorkerEventNoCardDetected, nfc_worker->context);
                card_removed_notified = true;
                card_found_notified = false;
            }
        }
        if(nfc_worker->state != NfcWorkerStateMfClassicDictAttack) break;
    }
}

void nfc_worker_mf_classic_dict_attack(NfcWorker* nfc_worker) {
    furi_assert(nfc_worker);
    furi_assert(nfc_worker->callback);

    MfClassicData* data = &nfc_worker->dev_data->mf_classic_data;
    NfcMfClassicDictAttackData* dict_attack_data =
        &nfc_worker->dev_data->mf_classic_dict_attack_data;
    uint32_t total_sectors = mf_classic_get_total_sectors_num(data->type);
    uint64_t key = 0;
    uint64_t prev_key = 0;
    FuriHalNfcTxRxContext tx_rx = {};
    bool card_found_notified = true;
    bool card_removed_notified = false;

    // Load dictionary
    MfClassicDict* dict = dict_attack_data->dict;
    if(!dict) {
        FURI_LOG_E(TAG, "Dictionary not found");
        nfc_worker->callback(NfcWorkerEventNoDictFound, nfc_worker->context);
        return;
    }

    FURI_LOG_D(
        TAG, "Start Dictionary attack, Key Count %ld", mf_classic_dict_get_total_keys(dict));
    for(size_t i = 0; i < total_sectors; i++) {
        FURI_LOG_I(TAG, "Sector %d", i);
        nfc_worker->callback(NfcWorkerEventNewSector, nfc_worker->context);
        uint8_t block_num = mf_classic_get_sector_trailer_block_num_by_sector(i);
        if(mf_classic_is_sector_read(data, i)) continue;
        bool is_key_a_found = mf_classic_is_key_found(data, i, MfClassicKeyA);
        bool is_key_b_found = mf_classic_is_key_found(data, i, MfClassicKeyB);
        uint16_t key_index = 0;
        while(mf_classic_dict_get_next_key(dict, &key)) {
            FURI_LOG_T(TAG, "Key %d", key_index);
            if(++key_index % NFC_DICT_KEY_BATCH_SIZE == 0) {
                nfc_worker->callback(NfcWorkerEventNewDictKeyBatch, nfc_worker->context);
            }
            furi_hal_nfc_sleep();
            if(furi_hal_nfc_activate_nfca(200, NULL)) {
                furi_hal_nfc_sleep();
                if(!card_found_notified) {
                    nfc_worker->callback(NfcWorkerEventCardDetected, nfc_worker->context);
                    card_found_notified = true;
                    card_removed_notified = false;
                    nfc_worker_mf_classic_key_attack(nfc_worker, prev_key, &tx_rx, i);
                }
                FURI_LOG_D(
                    TAG,
                    "Try to auth to sector %d with key %04lx%08lx",
                    i,
                    (uint32_t)(key >> 32),
                    (uint32_t)key);
                if(!is_key_a_found) {
                    is_key_a_found = mf_classic_is_key_found(data, i, MfClassicKeyA);
                    if(mf_classic_authenticate(&tx_rx, block_num, key, MfClassicKeyA)) {
                        mf_classic_set_key_found(data, i, MfClassicKeyA, key);
                        FURI_LOG_D(TAG, "Key found");
                        nfc_worker->callback(NfcWorkerEventFoundKeyA, nfc_worker->context);
                        nfc_worker_mf_classic_key_attack(nfc_worker, key, &tx_rx, i + 1);
                    }
                    furi_hal_nfc_sleep();
                }
                if(!is_key_b_found) {
                    is_key_b_found = mf_classic_is_key_found(data, i, MfClassicKeyB);
                    if(mf_classic_authenticate(&tx_rx, block_num, key, MfClassicKeyB)) {
                        FURI_LOG_D(TAG, "Key found");
                        mf_classic_set_key_found(data, i, MfClassicKeyB, key);
                        nfc_worker->callback(NfcWorkerEventFoundKeyB, nfc_worker->context);
                        nfc_worker_mf_classic_key_attack(nfc_worker, key, &tx_rx, i + 1);
                    }
                }
                if(is_key_a_found && is_key_b_found) break;
                if(nfc_worker->state != NfcWorkerStateMfClassicDictAttack) break;
            } else {
                if(!card_removed_notified) {
                    nfc_worker->callback(NfcWorkerEventNoCardDetected, nfc_worker->context);
                    card_removed_notified = true;
                    card_found_notified = false;
                }
                if(nfc_worker->state != NfcWorkerStateMfClassicDictAttack) break;
            }
            memcpy(&prev_key, &key, sizeof(key));
        }
        if(nfc_worker->state != NfcWorkerStateMfClassicDictAttack) break;
        mf_classic_read_sector(&tx_rx, data, i);
        mf_classic_dict_rewind(dict);
    }
    if(nfc_worker->state == NfcWorkerStateMfClassicDictAttack) {
        nfc_worker->callback(NfcWorkerEventSuccess, nfc_worker->context);
    } else {
        nfc_worker->callback(NfcWorkerEventAborted, nfc_worker->context);
    }
}

void nfc_worker_emulate_mf_classic(NfcWorker* nfc_worker) {
    FuriHalNfcTxRxContext tx_rx = {};
    FuriHalNfcDevData* nfc_data = &nfc_worker->dev_data->nfc_data;
    MfClassicEmulator emulator = {
        .cuid = nfc_util_bytes2num(&nfc_data->uid[nfc_data->uid_len - 4], 4),
        .data = nfc_worker->dev_data->mf_classic_data,
        .data_changed = false,
    };
    NfcaSignal* nfca_signal = nfca_signal_alloc();
    tx_rx.nfca_signal = nfca_signal;

    rfal_platform_spi_acquire();

    furi_hal_nfc_listen_start(nfc_data);
    while(nfc_worker->state == NfcWorkerStateMfClassicEmulate) {
        if(furi_hal_nfc_listen_rx(&tx_rx, 300)) {
            mf_classic_emulator(&emulator, &tx_rx);
        }
    }
    if(emulator.data_changed) {
        nfc_worker->dev_data->mf_classic_data = emulator.data;
        if(nfc_worker->callback) {
            nfc_worker->callback(NfcWorkerEventSuccess, nfc_worker->context);
        }
        emulator.data_changed = false;
    }

    nfca_signal_free(nfca_signal);

    rfal_platform_spi_release();
}

void nfc_worker_write_mf_classic(NfcWorker* nfc_worker) {
    FuriHalNfcTxRxContext tx_rx = {};
    bool card_found_notified = false;
    FuriHalNfcDevData nfc_data = {};
    MfClassicData* src_data = &nfc_worker->dev_data->mf_classic_data;
    MfClassicData dest_data = *src_data;

    while(nfc_worker->state == NfcWorkerStateMfClassicWrite) {
        if(furi_hal_nfc_detect(&nfc_data, 200)) {
            if(!card_found_notified) {
                nfc_worker->callback(NfcWorkerEventCardDetected, nfc_worker->context);
                card_found_notified = true;
            }
            furi_hal_nfc_sleep();

            FURI_LOG_I(TAG, "Check low level nfc data");
            if(memcmp(&nfc_data, &nfc_worker->dev_data->nfc_data, sizeof(FuriHalNfcDevData))) {
                FURI_LOG_E(TAG, "Wrong card");
                nfc_worker->callback(NfcWorkerEventWrongCard, nfc_worker->context);
                break;
            }

            FURI_LOG_I(TAG, "Check mf classic type");
            MfClassicType type =
                mf_classic_get_classic_type(nfc_data.atqa[0], nfc_data.atqa[1], nfc_data.sak);
            if(type != nfc_worker->dev_data->mf_classic_data.type) {
                FURI_LOG_E(TAG, "Wrong mf classic type");
                nfc_worker->callback(NfcWorkerEventWrongCard, nfc_worker->context);
                break;
            }

            // Set blocks not read
            mf_classic_set_sector_data_not_read(&dest_data);
            FURI_LOG_I(TAG, "Updating card sectors");
            uint8_t total_sectors = mf_classic_get_total_sectors_num(type);
            bool write_success = true;
            for(uint8_t i = 0; i < total_sectors; i++) {
                FURI_LOG_I(TAG, "Reading sector %d", i);
                mf_classic_read_sector(&tx_rx, &dest_data, i);
                bool old_data_read = mf_classic_is_sector_data_read(src_data, i);
                bool new_data_read = mf_classic_is_sector_data_read(&dest_data, i);
                if(old_data_read != new_data_read) {
                    FURI_LOG_E(TAG, "Failed to update sector %d", i);
                    write_success = false;
                    break;
                }
                if(nfc_worker->state != NfcWorkerStateMfClassicWrite) break;
                if(!mf_classic_write_sector(&tx_rx, &dest_data, src_data, i)) {
                    FURI_LOG_E(TAG, "Failed to write %d sector", i);
                    write_success = false;
                    break;
                }
            }
            if(nfc_worker->state != NfcWorkerStateMfClassicWrite) break;
            if(write_success) {
                nfc_worker->callback(NfcWorkerEventSuccess, nfc_worker->context);
                break;
            } else {
                nfc_worker->callback(NfcWorkerEventFail, nfc_worker->context);
                break;
            }

        } else {
            if(card_found_notified) {
                nfc_worker->callback(NfcWorkerEventNoCardDetected, nfc_worker->context);
                card_found_notified = false;
            }
        }
        furi_delay_ms(300);
    }
}

void nfc_worker_update_mf_classic(NfcWorker* nfc_worker) {
    FuriHalNfcTxRxContext tx_rx = {};
    bool card_found_notified = false;
    FuriHalNfcDevData nfc_data = {};
    MfClassicData* old_data = &nfc_worker->dev_data->mf_classic_data;
    MfClassicData new_data = *old_data;

    while(nfc_worker->state == NfcWorkerStateMfClassicUpdate) {
        if(furi_hal_nfc_detect(&nfc_data, 200)) {
            if(!card_found_notified) {
                nfc_worker->callback(NfcWorkerEventCardDetected, nfc_worker->context);
                card_found_notified = true;
            }
            furi_hal_nfc_sleep();

            FURI_LOG_I(TAG, "Check low level nfc data");
            if(memcmp(&nfc_data, &nfc_worker->dev_data->nfc_data, sizeof(FuriHalNfcDevData))) {
                FURI_LOG_E(TAG, "Low level nfc data mismatch");
                nfc_worker->callback(NfcWorkerEventWrongCard, nfc_worker->context);
                break;
            }

            FURI_LOG_I(TAG, "Check MF classic type");
            MfClassicType type =
                mf_classic_get_classic_type(nfc_data.atqa[0], nfc_data.atqa[1], nfc_data.sak);
            if(type != nfc_worker->dev_data->mf_classic_data.type) {
                FURI_LOG_E(TAG, "MF classic type mismatch");
                nfc_worker->callback(NfcWorkerEventWrongCard, nfc_worker->context);
                break;
            }

            // Set blocks not read
            mf_classic_set_sector_data_not_read(&new_data);
            FURI_LOG_I(TAG, "Updating card sectors");
            uint8_t total_sectors = mf_classic_get_total_sectors_num(type);
            bool update_success = true;
            for(uint8_t i = 0; i < total_sectors; i++) {
                FURI_LOG_I(TAG, "Reading sector %d", i);
                mf_classic_read_sector(&tx_rx, &new_data, i);
                bool old_data_read = mf_classic_is_sector_data_read(old_data, i);
                bool new_data_read = mf_classic_is_sector_data_read(&new_data, i);
                if(old_data_read != new_data_read) {
                    FURI_LOG_E(TAG, "Failed to update sector %d", i);
                    update_success = false;
                    break;
                }
                if(nfc_worker->state != NfcWorkerStateMfClassicUpdate) break;
            }
            if(nfc_worker->state != NfcWorkerStateMfClassicUpdate) break;

            // Check updated data
            if(update_success) {
                *old_data = new_data;
                nfc_worker->callback(NfcWorkerEventSuccess, nfc_worker->context);
                break;
            }
        } else {
            if(card_found_notified) {
                nfc_worker->callback(NfcWorkerEventNoCardDetected, nfc_worker->context);
                card_found_notified = false;
            }
        }
        furi_delay_ms(300);
    }
}

void nfc_worker_mf_ultralight_read_auth(NfcWorker* nfc_worker) {
    furi_assert(nfc_worker);
    furi_assert(nfc_worker->callback);

    MfUltralightData* data = &nfc_worker->dev_data->mf_ul_data;
    FuriHalNfcDevData* nfc_data = &nfc_worker->dev_data->nfc_data;
    FuriHalNfcTxRxContext tx_rx = {};
    MfUltralightReader reader = {};
    mf_ul_reset(data);

    if(furi_hal_rtc_is_flag_set(FuriHalRtcFlagDebug)) {
        reader_analyzer_prepare_tx_rx(nfc_worker->reader_analyzer, &tx_rx, true);
        reader_analyzer_start(nfc_worker->reader_analyzer, ReaderAnalyzerModeDebugLog);
    }

    uint32_t key = 0;
    uint16_t pack = 0;
    while(nfc_worker->state == NfcWorkerStateReadMfUltralightReadAuth) {
        furi_hal_nfc_sleep();
        if(furi_hal_nfc_detect(nfc_data, 300) && nfc_data->type == FuriHalNfcTypeA) {
            if(mf_ul_check_card_type(nfc_data->atqa[0], nfc_data->atqa[1], nfc_data->sak)) {
                nfc_worker->callback(NfcWorkerEventCardDetected, nfc_worker->context);
                if(data->auth_method == MfUltralightAuthMethodManual ||
                   data->auth_method == MfUltralightAuthMethodAuto) {
                    nfc_worker->callback(NfcWorkerEventMfUltralightPassKey, nfc_worker->context);
                    key = nfc_util_bytes2num(data->auth_key, 4);
                } else if(data->auth_method == MfUltralightAuthMethodAmeebo) {
                    key = mf_ul_pwdgen_amiibo(nfc_data);
                } else if(data->auth_method == MfUltralightAuthMethodXiaomi) {
                    key = mf_ul_pwdgen_xiaomi(nfc_data);
                } else {
                    FURI_LOG_E(TAG, "Incorrect auth method");
                    break;
                }

                data->auth_success = mf_ultralight_authenticate(&tx_rx, key, &pack);

                if(!data->auth_success) {
                    // Reset card
                    furi_hal_nfc_sleep();
                    if(!furi_hal_nfc_activate_nfca(300, NULL)) {
                        nfc_worker->callback(NfcWorkerEventFail, nfc_worker->context);
                        break;
                    }
                }

                mf_ul_read_card(&tx_rx, &reader, data);
                if(data->auth_success) {
                    MfUltralightConfigPages* config_pages = mf_ultralight_get_config_pages(data);
                    if(config_pages != NULL) {
                        config_pages->auth_data.pwd.value = REVERSE_BYTES_U32(key);
                        config_pages->auth_data.pack.value = pack;
                    }
                    nfc_worker->callback(NfcWorkerEventSuccess, nfc_worker->context);
                    break;
                } else {
                    nfc_worker->callback(NfcWorkerEventFail, nfc_worker->context);
                    break;
                }
            } else {
                nfc_worker->callback(NfcWorkerEventWrongCardDetected, nfc_worker->context);
                furi_delay_ms(10);
            }
        } else {
            nfc_worker->callback(NfcWorkerEventNoCardDetected, nfc_worker->context);
            furi_delay_ms(10);
        }
    }

    if(furi_hal_rtc_is_flag_set(FuriHalRtcFlagDebug)) {
        reader_analyzer_stop(nfc_worker->reader_analyzer);
    }
}

static void nfc_worker_reader_analyzer_callback(ReaderAnalyzerEvent event, void* context) {
    furi_assert(context);
    NfcWorker* nfc_worker = context;

    if((nfc_worker->state == NfcWorkerStateAnalyzeReader) &&
       (event == ReaderAnalyzerEventMfkeyCollected)) {
        if(nfc_worker->callback) {
            nfc_worker->callback(NfcWorkerEventDetectReaderMfkeyCollected, nfc_worker->context);
        }
    }
}

void nfc_worker_analyze_reader(NfcWorker* nfc_worker) {
    furi_assert(nfc_worker);
    furi_assert(nfc_worker->callback);

    FuriHalNfcTxRxContext tx_rx = {};

    ReaderAnalyzer* reader_analyzer = nfc_worker->reader_analyzer;
    FuriHalNfcDevData* nfc_data = NULL;
    if(nfc_worker->dev_data->protocol == NfcDeviceProtocolMifareClassic) {
        nfc_data = &nfc_worker->dev_data->nfc_data;
        reader_analyzer_set_nfc_data(reader_analyzer, nfc_data);
    } else {
        nfc_data = reader_analyzer_get_nfc_data(reader_analyzer);
    }
    MfClassicEmulator emulator = {
        .cuid = nfc_util_bytes2num(&nfc_data->uid[nfc_data->uid_len - 4], 4),
        .data = nfc_worker->dev_data->mf_classic_data,
        .data_changed = false,
    };
    NfcaSignal* nfca_signal = nfca_signal_alloc();
    tx_rx.nfca_signal = nfca_signal;
    reader_analyzer_prepare_tx_rx(reader_analyzer, &tx_rx, true);
    reader_analyzer_start(nfc_worker->reader_analyzer, ReaderAnalyzerModeMfkey);
    reader_analyzer_set_callback(reader_analyzer, nfc_worker_reader_analyzer_callback, nfc_worker);

    rfal_platform_spi_acquire();

    FURI_LOG_D(TAG, "Start reader analyzer");

    uint8_t reader_no_data_received_cnt = 0;
    bool reader_no_data_notified = true;

    while(nfc_worker->state == NfcWorkerStateAnalyzeReader) {
        furi_hal_nfc_stop_cmd();
        furi_delay_ms(5);
        furi_hal_nfc_listen_start(nfc_data);
        if(furi_hal_nfc_listen_rx(&tx_rx, 300)) {
            if(reader_no_data_notified) {
                nfc_worker->callback(NfcWorkerEventDetectReaderDetected, nfc_worker->context);
            }
            reader_no_data_received_cnt = 0;
            reader_no_data_notified = false;
            NfcProtocol protocol =
                reader_analyzer_guess_protocol(reader_analyzer, tx_rx.rx_data, tx_rx.rx_bits / 8);
            if(protocol == NfcDeviceProtocolMifareClassic) {
                mf_classic_emulator(&emulator, &tx_rx);
            }
        } else {
            reader_no_data_received_cnt++;
            if(!reader_no_data_notified && (reader_no_data_received_cnt > 5)) {
                nfc_worker->callback(NfcWorkerEventDetectReaderLost, nfc_worker->context);
                reader_no_data_received_cnt = 0;
                reader_no_data_notified = true;
            }
            FURI_LOG_D(TAG, "No data from reader");
            continue;
        }
    }

    rfal_platform_spi_release();

    reader_analyzer_stop(nfc_worker->reader_analyzer);

    nfca_signal_free(nfca_signal);
}<|MERGE_RESOLUTION|>--- conflicted
+++ resolved
@@ -159,11 +159,7 @@
 
     NfcVData* nfcv_data = &nfc_worker->dev_data->nfcv_data;
     FuriHalNfcTxRxContext tx_rx = {};
-<<<<<<< HEAD
-    uint8_t* key_data = nfcv_data->sub_data.slix_l.key_privacy;
-=======
     uint8_t *key_data = nfcv_data->sub_data.slix.key_privacy;
->>>>>>> 1489e3e6
     uint32_t key = 0;
 
     if(furi_hal_rtc_is_flag_set(FuriHalRtcFlagDebug)) {
