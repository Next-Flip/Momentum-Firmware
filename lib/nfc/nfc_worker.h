#pragma once

#include "nfc_device.h"

typedef struct NfcWorker NfcWorker;

typedef enum {
    // Init states
    NfcWorkerStateNone,
    NfcWorkerStateReady,
    // Main worker states
    NfcWorkerStateRead,
    NfcWorkerStateUidEmulate,
    NfcWorkerStateMfUltralightEmulate,
    NfcWorkerStateMfClassicEmulate,
    NfcWorkerStateMfClassicWrite,
    NfcWorkerStateMfClassicUpdate,
    NfcWorkerStateReadMfUltralightReadAuth,
    NfcWorkerStateMfClassicDictAttack,
    NfcWorkerStateAnalyzeReader,
    // Debug
    NfcWorkerStateEmulateApdu,
    NfcWorkerStateField,
    // Transition
    NfcWorkerStateStop,
} NfcWorkerState;

typedef enum {
    // Reserve first 50 events for application events
    NfcWorkerEventReserved = 50,

    // Nfc read events
    NfcWorkerEventReadUidNfcB,
    NfcWorkerEventReadUidNfcV,
    NfcWorkerEventReadUidNfcF,
    NfcWorkerEventReadUidNfcA,
    NfcWorkerEventReadMfUltralight,
    NfcWorkerEventReadMfDesfire,
    NfcWorkerEventReadMfClassicDone,
    NfcWorkerEventReadMfClassicLoadKeyCache,
    NfcWorkerEventReadMfClassicDictAttackRequired,
    NfcWorkerEventReadBankCard,
    NfcWorkerEventReadPassport,

    // Nfc worker common events
    NfcWorkerEventSuccess,
    NfcWorkerEventFail,
    NfcWorkerEventAborted,
    NfcWorkerEventCardDetected,
    NfcWorkerEventNoCardDetected,
    NfcWorkerEventWrongCardDetected,

    // Read Mifare Classic events
    NfcWorkerEventNoDictFound,
    NfcWorkerEventNewSector,
    NfcWorkerEventNewDictKeyBatch,
    NfcWorkerEventFoundKeyA,
    NfcWorkerEventFoundKeyB,

    // Write Mifare Classic events
    NfcWorkerEventWrongCard,

    // Detect Reader events
    NfcWorkerEventDetectReaderDetected,
    NfcWorkerEventDetectReaderLost,
    NfcWorkerEventDetectReaderMfkeyCollected,

    // Mifare Ultralight events
    NfcWorkerEventMfUltralightPassKey, // NFC worker requesting manual key
    NfcWorkerEventMfUltralightPwdAuth, // Reader sent auth command
<<<<<<< HEAD

=======
>>>>>>> d5689750
} NfcWorkerEvent;

typedef bool (*NfcWorkerCallback)(NfcWorkerEvent event, void* context);

NfcWorker* nfc_worker_alloc();

NfcWorkerState nfc_worker_get_state(NfcWorker* nfc_worker);

void* nfc_worker_get_event_data(NfcWorker* nfc_worker);

void nfc_worker_free(NfcWorker* nfc_worker);

void nfc_worker_start(
    NfcWorker* nfc_worker,
    NfcWorkerState state,
    NfcDeviceData* dev_data,
    NfcWorkerCallback callback,
    void* context);

void nfc_worker_stop(NfcWorker* nfc_worker);<|MERGE_RESOLUTION|>--- conflicted
+++ resolved
@@ -68,10 +68,6 @@
     // Mifare Ultralight events
     NfcWorkerEventMfUltralightPassKey, // NFC worker requesting manual key
     NfcWorkerEventMfUltralightPwdAuth, // Reader sent auth command
-<<<<<<< HEAD
-
-=======
->>>>>>> d5689750
 } NfcWorkerEvent;
 
 typedef bool (*NfcWorkerCallback)(NfcWorkerEvent event, void* context);
