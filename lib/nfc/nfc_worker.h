#pragma once

#include "nfc_device.h"

typedef struct NfcWorker NfcWorker;

typedef enum {
    // Init states
    NfcWorkerStateNone,
    NfcWorkerStateBroken,
    NfcWorkerStateReady,
    // Main worker states
    NfcWorkerStateRead,
    NfcWorkerStateUidEmulate,
    NfcWorkerStateMfUltralightEmulate,
    NfcWorkerStateMfClassicEmulate,
    NfcWorkerStateReadMfUltralightReadAuth,
    NfcWorkerStateMfClassicDictAttack,
    NfcWorkerStateAnalyzeReader,
    // Debug
    NfcWorkerStateEmulateApdu,
    NfcWorkerStateField,
    // Transition
    NfcWorkerStateStop,
} NfcWorkerState;

typedef enum {
    // Reserve first 50 events for application events
    NfcWorkerEventReserved = 50,

    // Nfc read events
    NfcWorkerEventReadUidNfcB,
    NfcWorkerEventReadUidNfcV,
    NfcWorkerEventReadUidNfcF,
    NfcWorkerEventReadUidNfcA,
    NfcWorkerEventReadMfUltralight,
    NfcWorkerEventReadMfDesfire,
    NfcWorkerEventReadMfClassicDone,
    NfcWorkerEventReadMfClassicLoadKeyCache,
    NfcWorkerEventReadMfClassicDictAttackRequired,
    NfcWorkerEventReadBankCard,
    NfcWorkerEventReadPassport,

    // Nfc worker common events
    NfcWorkerEventSuccess,
    NfcWorkerEventFail,
    NfcWorkerEventAborted,
    NfcWorkerEventCardDetected,
    NfcWorkerEventNoCardDetected,
    NfcWorkerEventWrongCardDetected,

    // Mifare Classic events
    NfcWorkerEventNoDictFound,
    NfcWorkerEventNewSector,
    NfcWorkerEventNewDictKeyBatch,
    NfcWorkerEventFoundKeyA,
    NfcWorkerEventFoundKeyB,

    // Mifare Ultralight/NTAG events
    NfcWorkerEventMfUltralightPassKey, // NFC worker requesting manual key
    NfcWorkerEventMfUltralightPwdAuth, // Reader sent auth command

    // Detect Reader events
    NfcWorkerEventDetectReaderDetected,
    NfcWorkerEventDetectReaderLost,
    NfcWorkerEventDetectReaderMfkeyCollected,

<<<<<<< HEAD
=======
    // Mifare Ultralight events
    NfcWorkerEventMfUltralightPassKey, // NFC worker requesting manual key
    NfcWorkerEventMfUltralightPwdAuth, // Reader sent auth command

>>>>>>> aba6607e
} NfcWorkerEvent;

typedef bool (*NfcWorkerCallback)(NfcWorkerEvent event, void* context);

NfcWorker* nfc_worker_alloc();

NfcWorkerState nfc_worker_get_state(NfcWorker* nfc_worker);

void* nfc_worker_get_event_data(NfcWorker* nfc_worker);

void nfc_worker_free(NfcWorker* nfc_worker);

void nfc_worker_start(
    NfcWorker* nfc_worker,
    NfcWorkerState state,
    NfcDeviceData* dev_data,
    NfcWorkerCallback callback,
    void* context);

void nfc_worker_stop(NfcWorker* nfc_worker);<|MERGE_RESOLUTION|>--- conflicted
+++ resolved
@@ -55,23 +55,16 @@
     NfcWorkerEventNewDictKeyBatch,
     NfcWorkerEventFoundKeyA,
     NfcWorkerEventFoundKeyB,
-
-    // Mifare Ultralight/NTAG events
-    NfcWorkerEventMfUltralightPassKey, // NFC worker requesting manual key
-    NfcWorkerEventMfUltralightPwdAuth, // Reader sent auth command
-
+	
     // Detect Reader events
     NfcWorkerEventDetectReaderDetected,
     NfcWorkerEventDetectReaderLost,
     NfcWorkerEventDetectReaderMfkeyCollected,
 
-<<<<<<< HEAD
-=======
     // Mifare Ultralight events
     NfcWorkerEventMfUltralightPassKey, // NFC worker requesting manual key
     NfcWorkerEventMfUltralightPwdAuth, // Reader sent auth command
 
->>>>>>> aba6607e
 } NfcWorkerEvent;
 
 typedef bool (*NfcWorkerCallback)(NfcWorkerEvent event, void* context);
