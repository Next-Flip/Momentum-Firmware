#include "nfc_device_i.h"

#include <storage/storage.h>
#include <flipper_format/flipper_format.h>

#include "nfc_common.h"
#include "protocols/nfc_device_defs.h"

#define NFC_FILE_HEADER "Flipper NFC device"
#define NFC_DEV_TYPE_ERROR "Protocol type mismatch"

#define NFC_DEVICE_UID_KEY "UID"
#define NFC_DEVICE_TYPE_KEY "Device type"

#define NFC_DEVICE_UID_MAX_LEN (10U)

NfcDevice* nfc_device_alloc() {
    NfcDevice* instance = malloc(sizeof(NfcDevice));
    instance->protocol = NfcProtocolInvalid;

    return instance;
}

void nfc_device_free(NfcDevice* instance) {
    furi_assert(instance);

    nfc_device_clear(instance);
    free(instance);
}

void nfc_device_clear(NfcDevice* instance) {
    furi_assert(instance);

    if(instance->protocol == NfcProtocolInvalid) {
        furi_assert(instance->protocol_data == NULL);
    } else if(instance->protocol < NfcProtocolNum) {
        if(instance->protocol_data) {
            nfc_devices[instance->protocol]->free(instance->protocol_data);
            instance->protocol_data = NULL;
        }
        instance->protocol = NfcProtocolInvalid;
    }
}

void nfc_device_reset(NfcDevice* instance) {
    furi_assert(instance);
    furi_assert(instance->protocol < NfcProtocolNum);

    if(instance->protocol_data) {
        nfc_devices[instance->protocol]->reset(instance->protocol_data);
    }
}

NfcProtocol nfc_device_get_protocol(const NfcDevice* instance) {
    furi_assert(instance);
    return instance->protocol;
}

const NfcDeviceData* nfc_device_get_data(const NfcDevice* instance, NfcProtocol protocol) {
    return nfc_device_get_data_ptr(instance, protocol);
}

const char* nfc_device_get_protocol_name(NfcProtocol protocol) {
    furi_assert(protocol < NfcProtocolNum);

    return nfc_devices[protocol]->protocol_name;
}

const char* nfc_device_get_name(const NfcDevice* instance, NfcDeviceNameType name_type) {
    furi_assert(instance);
    furi_assert(instance->protocol < NfcProtocolNum);

    return nfc_devices[instance->protocol]->get_name(instance->protocol_data, name_type);
}

const uint8_t* nfc_device_get_uid(const NfcDevice* instance, size_t* uid_len) {
    furi_assert(instance);
    furi_assert(instance->protocol < NfcProtocolNum);

    return nfc_devices[instance->protocol]->get_uid(instance->protocol_data, uid_len);
}

bool nfc_device_set_uid(NfcDevice* instance, const uint8_t* uid, size_t uid_len) {
    furi_assert(instance);
    furi_assert(instance->protocol < NfcProtocolNum);

    return nfc_devices[instance->protocol]->set_uid(instance->protocol_data, uid, uid_len);
}

void nfc_device_set_data(
    NfcDevice* instance,
    NfcProtocol protocol,
    const NfcDeviceData* protocol_data) {
    furi_assert(instance);
    furi_assert(protocol < NfcProtocolNum);

    nfc_device_clear(instance);

    instance->protocol = protocol;
    instance->protocol_data = nfc_devices[protocol]->alloc();

    nfc_devices[protocol]->copy(instance->protocol_data, protocol_data);
}

void nfc_device_copy_data(
    const NfcDevice* instance,
    NfcProtocol protocol,
    NfcDeviceData* protocol_data) {
    furi_assert(instance);
    furi_assert(protocol < NfcProtocolNum);
    furi_assert(protocol_data);

    if(instance->protocol != protocol) {
        furi_crash(NFC_DEV_TYPE_ERROR);
    }

    nfc_devices[protocol]->copy(protocol_data, instance->protocol_data);
}

bool nfc_device_is_equal_data(
    const NfcDevice* instance,
    NfcProtocol protocol,
    const NfcDeviceData* protocol_data) {
    furi_assert(instance);
    furi_assert(protocol < NfcProtocolNum);
    furi_assert(protocol_data);

    return instance->protocol == protocol &&
           nfc_devices[protocol]->is_equal(instance->protocol_data, protocol_data);
}

bool nfc_device_is_equal(const NfcDevice* instance, const NfcDevice* other) {
    furi_assert(instance);
    furi_assert(other);

    return nfc_device_is_equal_data(instance, other->protocol, other->protocol_data);
}

void nfc_device_set_loading_callback(
    NfcDevice* instance,
    NfcLoadingCallback callback,
    void* context) {
    furi_assert(instance);
    furi_assert(callback);

    instance->loading_callback = callback;
    instance->loading_callback_context = context;
}

bool nfc_device_save(NfcDevice* instance, const char* path) {
    furi_assert(instance);
    furi_assert(instance->protocol < NfcProtocolNum);
    furi_assert(path);

    bool saved = false;
    Storage* storage = furi_record_open(RECORD_STORAGE);
    FlipperFormat* ff = flipper_format_buffered_file_alloc(storage);
    FuriString* temp_str = furi_string_alloc();

    if(instance->loading_callback) {
        instance->loading_callback(instance->loading_callback_context, true);
    }

    do {
        // Open file
        if(!flipper_format_buffered_file_open_always(ff, path)) break;

        // Write header
        if(!flipper_format_write_header_cstr(ff, NFC_FILE_HEADER, NFC_CURRENT_FORMAT_VERSION))
            break;

        // Write allowed device types
        furi_string_printf(temp_str, "%s can be ", NFC_DEVICE_TYPE_KEY);
        for(NfcProtocol protocol = 0; protocol < NfcProtocolNum; ++protocol) {
            furi_string_cat(temp_str, nfc_devices[protocol]->protocol_name);
            if(protocol < NfcProtocolNum - 1) {
                furi_string_cat(temp_str, ", ");
            }
        }

        if(!flipper_format_write_comment(ff, temp_str)) break;

        // Write device type
        if(!flipper_format_write_string_cstr(
               ff, NFC_DEVICE_TYPE_KEY, nfc_devices[instance->protocol]->protocol_name))
            break;

        // Write UID
        furi_string_printf(temp_str, "%s is common for all formats", NFC_DEVICE_UID_KEY);
        if(!flipper_format_write_comment(ff, temp_str)) break;

        size_t uid_len;
        const uint8_t* uid = nfc_device_get_uid(instance, &uid_len);
        if(!flipper_format_write_hex(ff, NFC_DEVICE_UID_KEY, uid, uid_len)) break;

        // Write protocol-dependent data
        if(!nfc_devices[instance->protocol]->save(instance->protocol_data, ff)) break;

        saved = true;
    } while(false);

<<<<<<< HEAD
    return saved;
}

bool nfc_device_load_bank_card_data(FlipperFormat* file, NfcDevice* dev) {
    bool parsed = false;
    EmvData* data = &dev->dev_data.emv_data;
    memset(data, 0, sizeof(EmvData));
    uint32_t data_cnt = 0;
    FuriString* temp_str;
    temp_str = furi_string_alloc();

    do {
        // Load essential data
        if(!flipper_format_get_value_count(file, "AID", &data_cnt)) break;
        data->aid_len = data_cnt;
        if(!flipper_format_read_hex(file, "AID", data->aid, data->aid_len)) break;
        if(!flipper_format_read_string(file, "Name", temp_str)) {
            furi_string_set_str(temp_str, "Unknown");
        }
        strlcpy(data->name, furi_string_get_cstr(temp_str), sizeof(data->name));
        if(!flipper_format_get_value_count(file, "Number", &data_cnt)) {
            data_cnt = 0;
        }
        data->number_len = data_cnt;
        if(!flipper_format_read_hex(file, "Number", data->number, data->number_len)) {
            memset(data->number, 0, sizeof(data->number));
        };
        parsed = true;
        // Load optional data
        uint8_t exp_data[2] = {};
        if(flipper_format_read_hex(file, "Exp data", exp_data, 2)) {
            data->exp_mon = exp_data[0];
            data->exp_year = exp_data[1];
        }
        if(flipper_format_read_uint32(file, "Country code", &data_cnt, 1)) {
            data->country_code = data_cnt;
        }
        if(flipper_format_read_uint32(file, "Currency code", &data_cnt, 1)) {
            data->currency_code = data_cnt;
        }
    } while(false);
=======
    if(instance->loading_callback) {
        instance->loading_callback(instance->loading_callback_context, false);
    }
>>>>>>> d92b0a82

    furi_string_free(temp_str);
    flipper_format_free(ff);
    furi_record_close(RECORD_STORAGE);

    return saved;
}

static bool nfc_device_load_uid(
    FlipperFormat* ff,
    uint8_t* uid,
    uint32_t* uid_len,
    const uint32_t uid_maxlen) {
    bool loaded = false;

    do {
        uint32_t uid_len_current;
        if(!flipper_format_get_value_count(ff, NFC_DEVICE_UID_KEY, &uid_len_current)) break;
        if(uid_len_current > uid_maxlen) break;
        if(!flipper_format_read_hex(ff, NFC_DEVICE_UID_KEY, uid, uid_len_current)) break;

        *uid_len = uid_len_current;
        loaded = true;
    } while(false);

    return loaded;
}

static bool nfc_device_load_unified(NfcDevice* instance, FlipperFormat* ff, uint32_t version) {
    bool loaded = false;

    FuriString* temp_str = furi_string_alloc();

    do {
        // Read Nfc device type
        if(!flipper_format_read_string(ff, NFC_DEVICE_TYPE_KEY, temp_str)) break;

        // Detect protocol
        NfcProtocol protocol;
        for(protocol = 0; protocol < NfcProtocolNum; ++protocol) {
            if(furi_string_equal(temp_str, nfc_devices[protocol]->protocol_name)) {
                break;
            }
        }

        if(protocol == NfcProtocolNum) break;

        nfc_device_clear(instance);

        instance->protocol = protocol;
        instance->protocol_data = nfc_devices[protocol]->alloc();

        // Load UID
        uint8_t uid[NFC_DEVICE_UID_MAX_LEN];
        uint32_t uid_len;

        if(!nfc_device_load_uid(ff, uid, &uid_len, NFC_DEVICE_UID_MAX_LEN)) break;
        if(!nfc_device_set_uid(instance, uid, uid_len)) break;

        // Load data
        if(!nfc_devices[protocol]->load(instance->protocol_data, ff, version)) break;

        loaded = true;
    } while(false);

    if(!loaded) {
        nfc_device_clear(instance);
    }

    furi_string_free(temp_str);
    return loaded;
}

static bool nfc_device_load_legacy(NfcDevice* instance, FlipperFormat* ff, uint32_t version) {
    bool loaded = false;

    FuriString* temp_str = furi_string_alloc();

    do {
        // Read Nfc device type
        if(!flipper_format_read_string(ff, NFC_DEVICE_TYPE_KEY, temp_str)) break;

        nfc_device_clear(instance);

        // Detect protocol
        for(NfcProtocol protocol = 0; protocol < NfcProtocolNum; protocol++) {
            instance->protocol = protocol;
            instance->protocol_data = nfc_devices[protocol]->alloc();

            // Verify protocol
            if(nfc_devices[protocol]->verify(instance->protocol_data, temp_str)) {
                uint8_t uid[NFC_DEVICE_UID_MAX_LEN];
                uint32_t uid_len;

                // Load data
                loaded = nfc_device_load_uid(ff, uid, &uid_len, NFC_DEVICE_UID_MAX_LEN) &&
                         nfc_device_set_uid(instance, uid, uid_len) &&
                         nfc_devices[protocol]->load(instance->protocol_data, ff, version);
                break;
            }

            nfc_device_clear(instance);
        }

    } while(false);

    furi_string_free(temp_str);
    return loaded;
}

bool nfc_device_load(NfcDevice* instance, const char* path) {
    furi_assert(instance);
    furi_assert(path);

    bool loaded = false;
    Storage* storage = furi_record_open(RECORD_STORAGE);
    FlipperFormat* ff = flipper_format_buffered_file_alloc(storage);

    FuriString* temp_str;
    temp_str = furi_string_alloc();

    if(instance->loading_callback) {
        instance->loading_callback(instance->loading_callback_context, true);
    }

    do {
        if(!flipper_format_buffered_file_open_existing(ff, path)) break;

        // Read and verify file header
        uint32_t version = 0;
        if(!flipper_format_read_header(ff, temp_str, &version)) break;

        if(furi_string_cmp_str(temp_str, NFC_FILE_HEADER)) break;
        if(version < NFC_MINIMUM_SUPPORTED_FORMAT_VERSION) break;

        // Select loading method
        loaded = (version < NFC_UNIFIED_FORMAT_VERSION) ?
                     nfc_device_load_legacy(instance, ff, version) :
                     nfc_device_load_unified(instance, ff, version);

    } while(false);

    if(instance->loading_callback) {
        instance->loading_callback(instance->loading_callback_context, false);
    }

    furi_string_free(temp_str);
    flipper_format_free(ff);
    furi_record_close(RECORD_STORAGE);

    return loaded;
}<|MERGE_RESOLUTION|>--- conflicted
+++ resolved
@@ -199,53 +199,9 @@
         saved = true;
     } while(false);
 
-<<<<<<< HEAD
-    return saved;
-}
-
-bool nfc_device_load_bank_card_data(FlipperFormat* file, NfcDevice* dev) {
-    bool parsed = false;
-    EmvData* data = &dev->dev_data.emv_data;
-    memset(data, 0, sizeof(EmvData));
-    uint32_t data_cnt = 0;
-    FuriString* temp_str;
-    temp_str = furi_string_alloc();
-
-    do {
-        // Load essential data
-        if(!flipper_format_get_value_count(file, "AID", &data_cnt)) break;
-        data->aid_len = data_cnt;
-        if(!flipper_format_read_hex(file, "AID", data->aid, data->aid_len)) break;
-        if(!flipper_format_read_string(file, "Name", temp_str)) {
-            furi_string_set_str(temp_str, "Unknown");
-        }
-        strlcpy(data->name, furi_string_get_cstr(temp_str), sizeof(data->name));
-        if(!flipper_format_get_value_count(file, "Number", &data_cnt)) {
-            data_cnt = 0;
-        }
-        data->number_len = data_cnt;
-        if(!flipper_format_read_hex(file, "Number", data->number, data->number_len)) {
-            memset(data->number, 0, sizeof(data->number));
-        };
-        parsed = true;
-        // Load optional data
-        uint8_t exp_data[2] = {};
-        if(flipper_format_read_hex(file, "Exp data", exp_data, 2)) {
-            data->exp_mon = exp_data[0];
-            data->exp_year = exp_data[1];
-        }
-        if(flipper_format_read_uint32(file, "Country code", &data_cnt, 1)) {
-            data->country_code = data_cnt;
-        }
-        if(flipper_format_read_uint32(file, "Currency code", &data_cnt, 1)) {
-            data->currency_code = data_cnt;
-        }
-    } while(false);
-=======
     if(instance->loading_callback) {
         instance->loading_callback(instance->loading_callback_context, false);
     }
->>>>>>> d92b0a82
 
     furi_string_free(temp_str);
     flipper_format_free(ff);
