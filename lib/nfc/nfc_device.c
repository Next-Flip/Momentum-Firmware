#include "nfc_device.h"
#include "assets_icons.h"
#include "nfc_types.h"

#include <lib/toolbox/path.h>
#include <lib/toolbox/hex.h>
#include <lib/nfc/protocols/nfc_util.h>
#include <flipper_format/flipper_format.h>

#define TAG "NfcDevice"
#define NFC_DEVICE_KEYS_FOLDER EXT_PATH("nfc/.cache")
#define NFC_DEVICE_KEYS_EXTENSION ".keys"

static const char* nfc_file_header = "Flipper NFC device";
static const uint32_t nfc_file_version = 3;

static const char* nfc_keys_file_header = "Flipper NFC keys";
static const uint32_t nfc_keys_file_version = 1;

// Protocols format versions
static const uint32_t nfc_mifare_classic_data_format_version = 2;
static const uint32_t nfc_mifare_ultralight_data_format_version = 1;

NfcDevice* nfc_device_alloc() {
    NfcDevice* nfc_dev = malloc(sizeof(NfcDevice));
    nfc_dev->storage = furi_record_open(RECORD_STORAGE);
    nfc_dev->dialogs = furi_record_open(RECORD_DIALOGS);
    nfc_dev->load_path = furi_string_alloc();
    nfc_dev->dev_data.parsed_data = furi_string_alloc();
    nfc_dev->folder = furi_string_alloc();

    // Rename cache folder name for backward compatibility
    if(storage_common_stat(nfc_dev->storage, "/ext/nfc/cache", NULL) == FSE_OK) {
        storage_common_rename(nfc_dev->storage, "/ext/nfc/cache", NFC_DEVICE_KEYS_FOLDER);
    }
    return nfc_dev;
}

void nfc_device_free(NfcDevice* nfc_dev) {
    furi_assert(nfc_dev);
    nfc_device_clear(nfc_dev);
    furi_record_close(RECORD_STORAGE);
    furi_record_close(RECORD_DIALOGS);
    furi_string_free(nfc_dev->load_path);
    furi_string_free(nfc_dev->dev_data.parsed_data);
    furi_string_free(nfc_dev->folder);
    free(nfc_dev);
}

static void nfc_device_prepare_format_string(NfcDevice* dev, FuriString* format_string) {
    if(dev->format == NfcDeviceSaveFormatUid) {
        furi_string_set(format_string, "UID");
    } else if(dev->format == NfcDeviceSaveFormatBankCard) {
        furi_string_set(format_string, "Bank card");
    } else if(dev->format == NfcDeviceSaveFormatMifareUl) {
        furi_string_set(format_string, nfc_mf_ul_type(dev->dev_data.mf_ul_data.type, true));
    } else if(dev->format == NfcDeviceSaveFormatMifareClassic) {
        furi_string_set(format_string, "Mifare Classic");
    } else if(dev->format == NfcDeviceSaveFormatMifareDesfire) {
        furi_string_set(format_string, "Mifare DESFire");
    } else if(dev->format == NfcDeviceSaveFormatNfcV) {
        furi_string_set(format_string, "ISO15693");
    } else {
        furi_string_set(format_string, "Unknown");
    }
}

static bool nfc_device_parse_format_string(NfcDevice* dev, FuriString* format_string) {
    if(furi_string_start_with_str(format_string, "UID")) {
        dev->format = NfcDeviceSaveFormatUid;
        dev->dev_data.protocol = NfcDeviceProtocolUnknown;
        return true;
    }
    if(furi_string_start_with_str(format_string, "Bank card")) {
        dev->format = NfcDeviceSaveFormatBankCard;
        dev->dev_data.protocol = NfcDeviceProtocolEMV;
        return true;
    }
    // Check Mifare Ultralight types
    for(MfUltralightType type = MfUltralightTypeUnknown; type < MfUltralightTypeNum; type++) {
        if(furi_string_equal(format_string, nfc_mf_ul_type(type, true))) {
            dev->format = NfcDeviceSaveFormatMifareUl;
            dev->dev_data.protocol = NfcDeviceProtocolMifareUl;
            dev->dev_data.mf_ul_data.type = type;
            return true;
        }
    }
    if(furi_string_start_with_str(format_string, "Mifare Classic")) {
        dev->format = NfcDeviceSaveFormatMifareClassic;
        dev->dev_data.protocol = NfcDeviceProtocolMifareClassic;
        return true;
    }
    if(furi_string_start_with_str(format_string, "Mifare DESFire")) {
        dev->format = NfcDeviceSaveFormatMifareDesfire;
        dev->dev_data.protocol = NfcDeviceProtocolMifareDesfire;
        return true;
    }
    if(furi_string_start_with_str(format_string, "ISO15693")) {
        dev->format = NfcDeviceSaveFormatNfcV;
        dev->dev_data.protocol = NfcDeviceProtocolNfcV;
        return true;
    }
    return false;
}

static bool nfc_device_save_mifare_ul_data(FlipperFormat* file, NfcDevice* dev) {
    bool saved = false;
    MfUltralightData* data = &dev->dev_data.mf_ul_data;
    FuriString* temp_str;
    temp_str = furi_string_alloc();

    // Save Mifare Ultralight specific data
    do {
        if(!flipper_format_write_comment_cstr(file, "Mifare Ultralight specific data")) break;
        if(!flipper_format_write_uint32(
               file, "Data format version", &nfc_mifare_ultralight_data_format_version, 1))
            break;
        if(!flipper_format_write_hex(file, "Signature", data->signature, sizeof(data->signature)))
            break;
        if(!flipper_format_write_hex(
               file, "Mifare version", (uint8_t*)&data->version, sizeof(data->version)))
            break;
        // Write conters and tearing flags data
        bool counters_saved = true;
        for(uint8_t i = 0; i < 3; i++) {
            furi_string_printf(temp_str, "Counter %d", i);
            if(!flipper_format_write_uint32(
                   file, furi_string_get_cstr(temp_str), &data->counter[i], 1)) {
                counters_saved = false;
                break;
            }
            furi_string_printf(temp_str, "Tearing %d", i);
            if(!flipper_format_write_hex(
                   file, furi_string_get_cstr(temp_str), &data->tearing[i], 1)) {
                counters_saved = false;
                break;
            }
        }
        if(!counters_saved) break;
        // Write pages data
        uint32_t pages_total = data->data_size / 4;
        if(!flipper_format_write_uint32(file, "Pages total", &pages_total, 1)) break;
        uint32_t pages_read = data->data_read / 4;
        if(!flipper_format_write_uint32(file, "Pages read", &pages_read, 1)) break;
        bool pages_saved = true;
        for(uint16_t i = 0; i < data->data_size; i += 4) {
            furi_string_printf(temp_str, "Page %d", i / 4);
            if(!flipper_format_write_hex(file, furi_string_get_cstr(temp_str), &data->data[i], 4)) {
                pages_saved = false;
                break;
            }
        }
        if(!pages_saved) break;

        // Write authentication counter
        uint32_t auth_counter = data->curr_authlim;
        if(!flipper_format_write_uint32(file, "Failed authentication attempts", &auth_counter, 1))
            break;

        saved = true;
    } while(false);

    furi_string_free(temp_str);
    return saved;
}

bool nfc_device_load_mifare_ul_data(FlipperFormat* file, NfcDevice* dev) {
    bool parsed = false;
    MfUltralightData* data = &dev->dev_data.mf_ul_data;
    FuriString* temp_str;
    temp_str = furi_string_alloc();
    uint32_t data_format_version = 0;

    do {
        // Read Mifare Ultralight format version
        if(!flipper_format_read_uint32(file, "Data format version", &data_format_version, 1)) {
            if(!flipper_format_rewind(file)) break;
        }

        // Read signature
        if(!flipper_format_read_hex(file, "Signature", data->signature, sizeof(data->signature)))
            break;
        // Read Mifare version
        if(!flipper_format_read_hex(
               file, "Mifare version", (uint8_t*)&data->version, sizeof(data->version)))
            break;
        // Read counters and tearing flags
        bool counters_parsed = true;
        for(uint8_t i = 0; i < 3; i++) {
            furi_string_printf(temp_str, "Counter %d", i);
            if(!flipper_format_read_uint32(
                   file, furi_string_get_cstr(temp_str), &data->counter[i], 1)) {
                counters_parsed = false;
                break;
            }
            furi_string_printf(temp_str, "Tearing %d", i);
            if(!flipper_format_read_hex(
                   file, furi_string_get_cstr(temp_str), &data->tearing[i], 1)) {
                counters_parsed = false;
                break;
            }
        }
        if(!counters_parsed) break;
        // Read pages
        uint32_t pages_total = 0;
        if(!flipper_format_read_uint32(file, "Pages total", &pages_total, 1)) break;
        uint32_t pages_read = 0;
        if(data_format_version < nfc_mifare_ultralight_data_format_version) {
            pages_read = pages_total;
        } else {
            if(!flipper_format_read_uint32(file, "Pages read", &pages_read, 1)) break;
        }
        data->data_size = pages_total * 4;
        data->data_read = pages_read * 4;
        if(data->data_size > MF_UL_MAX_DUMP_SIZE || data->data_read > MF_UL_MAX_DUMP_SIZE) break;
        bool pages_parsed = true;
        for(uint16_t i = 0; i < pages_total; i++) {
            furi_string_printf(temp_str, "Page %d", i);
            if(!flipper_format_read_hex(
                   file, furi_string_get_cstr(temp_str), &data->data[i * 4], 4)) {
                pages_parsed = false;
                break;
            }
        }
        if(!pages_parsed) break;

        // Read authentication counter
        uint32_t auth_counter;
        if(!flipper_format_read_uint32(file, "Failed authentication attempts", &auth_counter, 1))
            auth_counter = 0;
        data->curr_authlim = auth_counter;

        data->auth_success = mf_ul_is_full_capture(data);

        parsed = true;
    } while(false);

    furi_string_free(temp_str);
    return parsed;
}

static bool nfc_device_save_mifare_df_key_settings(
    FlipperFormat* file,
    MifareDesfireKeySettings* ks,
    const char* prefix) {
    bool saved = false;
    FuriString* key;
    key = furi_string_alloc();

    do {
        furi_string_printf(key, "%s Change Key ID", prefix);
        if(!flipper_format_write_hex(file, furi_string_get_cstr(key), &ks->change_key_id, 1))
            break;
        furi_string_printf(key, "%s Config Changeable", prefix);
        if(!flipper_format_write_bool(file, furi_string_get_cstr(key), &ks->config_changeable, 1))
            break;
        furi_string_printf(key, "%s Free Create Delete", prefix);
        if(!flipper_format_write_bool(file, furi_string_get_cstr(key), &ks->free_create_delete, 1))
            break;
        furi_string_printf(key, "%s Free Directory List", prefix);
        if(!flipper_format_write_bool(file, furi_string_get_cstr(key), &ks->free_directory_list, 1))
            break;
        furi_string_printf(key, "%s Key Changeable", prefix);
        if(!flipper_format_write_bool(
               file, furi_string_get_cstr(key), &ks->master_key_changeable, 1))
            break;
        if(ks->flags) {
            furi_string_printf(key, "%s Flags", prefix);
            if(!flipper_format_write_hex(file, furi_string_get_cstr(key), &ks->flags, 1)) break;
        }
        furi_string_printf(key, "%s Max Keys", prefix);
        if(!flipper_format_write_hex(file, furi_string_get_cstr(key), &ks->max_keys, 1)) break;
        for(MifareDesfireKeyVersion* kv = ks->key_version_head; kv; kv = kv->next) {
            furi_string_printf(key, "%s Key %d Version", prefix, kv->id);
            if(!flipper_format_write_hex(file, furi_string_get_cstr(key), &kv->version, 1)) break;
        }
        saved = true;
    } while(false);

    furi_string_free(key);
    return saved;
}

bool nfc_device_load_mifare_df_key_settings(
    FlipperFormat* file,
    MifareDesfireKeySettings* ks,
    const char* prefix) {
    bool parsed = false;
    FuriString* key;
    key = furi_string_alloc();

    do {
        furi_string_printf(key, "%s Change Key ID", prefix);
        if(!flipper_format_read_hex(file, furi_string_get_cstr(key), &ks->change_key_id, 1)) break;
        furi_string_printf(key, "%s Config Changeable", prefix);
        if(!flipper_format_read_bool(file, furi_string_get_cstr(key), &ks->config_changeable, 1))
            break;
        furi_string_printf(key, "%s Free Create Delete", prefix);
        if(!flipper_format_read_bool(file, furi_string_get_cstr(key), &ks->free_create_delete, 1))
            break;
        furi_string_printf(key, "%s Free Directory List", prefix);
        if(!flipper_format_read_bool(file, furi_string_get_cstr(key), &ks->free_directory_list, 1))
            break;
        furi_string_printf(key, "%s Key Changeable", prefix);
        if(!flipper_format_read_bool(
               file, furi_string_get_cstr(key), &ks->master_key_changeable, 1))
            break;
        furi_string_printf(key, "%s Flags", prefix);
        if(flipper_format_key_exist(file, furi_string_get_cstr(key))) {
            if(!flipper_format_read_hex(file, furi_string_get_cstr(key), &ks->flags, 1)) break;
        }
        furi_string_printf(key, "%s Max Keys", prefix);
        if(!flipper_format_read_hex(file, furi_string_get_cstr(key), &ks->max_keys, 1)) break;
        ks->flags |= ks->max_keys >> 4;
        ks->max_keys &= 0xF;
        MifareDesfireKeyVersion** kv_head = &ks->key_version_head;
        for(int key_id = 0; key_id < ks->max_keys; key_id++) {
            furi_string_printf(key, "%s Key %d Version", prefix, key_id);
            uint8_t version;
            if(flipper_format_read_hex(file, furi_string_get_cstr(key), &version, 1)) {
                MifareDesfireKeyVersion* kv = malloc(sizeof(MifareDesfireKeyVersion));
                memset(kv, 0, sizeof(MifareDesfireKeyVersion));
                kv->id = key_id;
                kv->version = version;
                *kv_head = kv;
                kv_head = &kv->next;
            }
        }
        parsed = true;
    } while(false);

    furi_string_free(key);
    return parsed;
}

static bool nfc_device_save_mifare_df_app(FlipperFormat* file, MifareDesfireApplication* app) {
    bool saved = false;
    FuriString *prefix, *key;
    prefix =
        furi_string_alloc_printf("Application %02x%02x%02x", app->id[0], app->id[1], app->id[2]);
    key = furi_string_alloc();
    uint8_t* tmp = NULL;

    do {
        if(app->key_settings) {
            if(!nfc_device_save_mifare_df_key_settings(
                   file, app->key_settings, furi_string_get_cstr(prefix)))
                break;
        }
        if(!app->file_head) break;
        uint32_t n_files = 0;
        for(MifareDesfireFile* f = app->file_head; f; f = f->next) {
            n_files++;
        }
        tmp = malloc(n_files);
        int i = 0;
        for(MifareDesfireFile* f = app->file_head; f; f = f->next) {
            tmp[i++] = f->id;
        }
        furi_string_printf(key, "%s File IDs", furi_string_get_cstr(prefix));
        if(!flipper_format_write_hex(file, furi_string_get_cstr(key), tmp, n_files)) break;
        bool saved_files = true;
        for(MifareDesfireFile* f = app->file_head; f; f = f->next) {
            saved_files = false;
            furi_string_printf(key, "%s File %d Type", furi_string_get_cstr(prefix), f->id);
            if(!flipper_format_write_hex(file, furi_string_get_cstr(key), &f->type, 1)) break;
            furi_string_printf(
                key, "%s File %d Communication Settings", furi_string_get_cstr(prefix), f->id);
            if(!flipper_format_write_hex(file, furi_string_get_cstr(key), &f->comm, 1)) break;
            furi_string_printf(
                key, "%s File %d Access Rights", furi_string_get_cstr(prefix), f->id);
            if(!flipper_format_write_hex(
                   file, furi_string_get_cstr(key), (uint8_t*)&f->access_rights, 2))
                break;
            uint16_t size = 0;
            if(f->type == MifareDesfireFileTypeStandard ||
               f->type == MifareDesfireFileTypeBackup) {
                size = f->settings.data.size;
                furi_string_printf(key, "%s File %d Size", furi_string_get_cstr(prefix), f->id);
                if(!flipper_format_write_uint32(
                       file, furi_string_get_cstr(key), &f->settings.data.size, 1))
                    break;
            } else if(f->type == MifareDesfireFileTypeValue) {
                furi_string_printf(
                    key, "%s File %d Hi Limit", furi_string_get_cstr(prefix), f->id);
                if(!flipper_format_write_uint32(
                       file, furi_string_get_cstr(key), &f->settings.value.hi_limit, 1))
                    break;
                furi_string_printf(
                    key, "%s File %d Lo Limit", furi_string_get_cstr(prefix), f->id);
                if(!flipper_format_write_uint32(
                       file, furi_string_get_cstr(key), &f->settings.value.lo_limit, 1))
                    break;
                furi_string_printf(
                    key, "%s File %d Limited Credit Value", furi_string_get_cstr(prefix), f->id);
                if(!flipper_format_write_uint32(
                       file, furi_string_get_cstr(key), &f->settings.value.limited_credit_value, 1))
                    break;
                furi_string_printf(
                    key, "%s File %d Limited Credit Enabled", furi_string_get_cstr(prefix), f->id);
                if(!flipper_format_write_bool(
                       file,
                       furi_string_get_cstr(key),
                       &f->settings.value.limited_credit_enabled,
                       1))
                    break;
                size = 4;
            } else if(
                f->type == MifareDesfireFileTypeLinearRecord ||
                f->type == MifareDesfireFileTypeCyclicRecord) {
                furi_string_printf(key, "%s File %d Size", furi_string_get_cstr(prefix), f->id);
                if(!flipper_format_write_uint32(
                       file, furi_string_get_cstr(key), &f->settings.record.size, 1))
                    break;
                furi_string_printf(key, "%s File %d Max", furi_string_get_cstr(prefix), f->id);
                if(!flipper_format_write_uint32(
                       file, furi_string_get_cstr(key), &f->settings.record.max, 1))
                    break;
                furi_string_printf(key, "%s File %d Cur", furi_string_get_cstr(prefix), f->id);
                if(!flipper_format_write_uint32(
                       file, furi_string_get_cstr(key), &f->settings.record.cur, 1))
                    break;
                size = f->settings.record.size * f->settings.record.cur;
            }
            if(f->contents) {
                furi_string_printf(key, "%s File %d", furi_string_get_cstr(prefix), f->id);
                if(!flipper_format_write_hex(file, furi_string_get_cstr(key), f->contents, size))
                    break;
            }
            saved_files = true;
        }
        if(!saved_files) {
            break;
        }
        saved = true;
    } while(false);

    free(tmp);
    furi_string_free(prefix);
    furi_string_free(key);
    return saved;
}

bool nfc_device_load_mifare_df_app(FlipperFormat* file, MifareDesfireApplication* app) {
    bool parsed = false;
    FuriString *prefix, *key;
    prefix =
        furi_string_alloc_printf("Application %02x%02x%02x", app->id[0], app->id[1], app->id[2]);
    key = furi_string_alloc();
    uint8_t* tmp = NULL;
    MifareDesfireFile* f = NULL;

    do {
        app->key_settings = malloc(sizeof(MifareDesfireKeySettings));
        memset(app->key_settings, 0, sizeof(MifareDesfireKeySettings));
        if(!nfc_device_load_mifare_df_key_settings(
               file, app->key_settings, furi_string_get_cstr(prefix))) {
            free(app->key_settings);
            app->key_settings = NULL;
            break;
        }
        furi_string_printf(key, "%s File IDs", furi_string_get_cstr(prefix));
        uint32_t n_files;
        if(!flipper_format_get_value_count(file, furi_string_get_cstr(key), &n_files)) break;
        tmp = malloc(n_files);
        if(!flipper_format_read_hex(file, furi_string_get_cstr(key), tmp, n_files)) break;
        MifareDesfireFile** file_head = &app->file_head;
        bool parsed_files = true;
        for(uint32_t i = 0; i < n_files; i++) {
            parsed_files = false;
            f = malloc(sizeof(MifareDesfireFile));
            memset(f, 0, sizeof(MifareDesfireFile));
            f->id = tmp[i];
            furi_string_printf(key, "%s File %d Type", furi_string_get_cstr(prefix), f->id);
            if(!flipper_format_read_hex(file, furi_string_get_cstr(key), &f->type, 1)) break;
            furi_string_printf(
                key, "%s File %d Communication Settings", furi_string_get_cstr(prefix), f->id);
            if(!flipper_format_read_hex(file, furi_string_get_cstr(key), &f->comm, 1)) break;
            furi_string_printf(
                key, "%s File %d Access Rights", furi_string_get_cstr(prefix), f->id);
            if(!flipper_format_read_hex(
                   file, furi_string_get_cstr(key), (uint8_t*)&f->access_rights, 2))
                break;
            if(f->type == MifareDesfireFileTypeStandard ||
               f->type == MifareDesfireFileTypeBackup) {
                furi_string_printf(key, "%s File %d Size", furi_string_get_cstr(prefix), f->id);
                if(!flipper_format_read_uint32(
                       file, furi_string_get_cstr(key), &f->settings.data.size, 1))
                    break;
            } else if(f->type == MifareDesfireFileTypeValue) {
                furi_string_printf(
                    key, "%s File %d Hi Limit", furi_string_get_cstr(prefix), f->id);
                if(!flipper_format_read_uint32(
                       file, furi_string_get_cstr(key), &f->settings.value.hi_limit, 1))
                    break;
                furi_string_printf(
                    key, "%s File %d Lo Limit", furi_string_get_cstr(prefix), f->id);
                if(!flipper_format_read_uint32(
                       file, furi_string_get_cstr(key), &f->settings.value.lo_limit, 1))
                    break;
                furi_string_printf(
                    key, "%s File %d Limited Credit Value", furi_string_get_cstr(prefix), f->id);
                if(!flipper_format_read_uint32(
                       file, furi_string_get_cstr(key), &f->settings.value.limited_credit_value, 1))
                    break;
                furi_string_printf(
                    key, "%s File %d Limited Credit Enabled", furi_string_get_cstr(prefix), f->id);
                if(!flipper_format_read_bool(
                       file,
                       furi_string_get_cstr(key),
                       &f->settings.value.limited_credit_enabled,
                       1))
                    break;
            } else if(
                f->type == MifareDesfireFileTypeLinearRecord ||
                f->type == MifareDesfireFileTypeCyclicRecord) {
                furi_string_printf(key, "%s File %d Size", furi_string_get_cstr(prefix), f->id);
                if(!flipper_format_read_uint32(
                       file, furi_string_get_cstr(key), &f->settings.record.size, 1))
                    break;
                furi_string_printf(key, "%s File %d Max", furi_string_get_cstr(prefix), f->id);
                if(!flipper_format_read_uint32(
                       file, furi_string_get_cstr(key), &f->settings.record.max, 1))
                    break;
                furi_string_printf(key, "%s File %d Cur", furi_string_get_cstr(prefix), f->id);
                if(!flipper_format_read_uint32(
                       file, furi_string_get_cstr(key), &f->settings.record.cur, 1))
                    break;
            }
            furi_string_printf(key, "%s File %d", furi_string_get_cstr(prefix), f->id);
            if(flipper_format_key_exist(file, furi_string_get_cstr(key))) {
                uint32_t size;
                if(!flipper_format_get_value_count(file, furi_string_get_cstr(key), &size)) break;
                f->contents = malloc(size);
                if(!flipper_format_read_hex(file, furi_string_get_cstr(key), f->contents, size))
                    break;
            }
            *file_head = f;
            file_head = &f->next;
            f = NULL;
            parsed_files = true;
        }
        if(!parsed_files) {
            break;
        }
        parsed = true;
    } while(false);

    if(f) {
        free(f->contents);
        free(f);
    }
    free(tmp);
    furi_string_free(prefix);
    furi_string_free(key);
    return parsed;
}

static bool nfc_device_save_mifare_df_data(FlipperFormat* file, NfcDevice* dev) {
    bool saved = false;
    MifareDesfireData* data = &dev->dev_data.mf_df_data;
    uint8_t* tmp = NULL;

    do {
        if(!flipper_format_write_comment_cstr(file, "Mifare DESFire specific data")) break;
        if(!flipper_format_write_hex(
               file, "PICC Version", (uint8_t*)&data->version, sizeof(data->version)))
            break;
        if(data->free_memory) {
            if(!flipper_format_write_uint32(file, "PICC Free Memory", &data->free_memory->bytes, 1))
                break;
        }
        if(data->master_key_settings) {
            if(!nfc_device_save_mifare_df_key_settings(file, data->master_key_settings, "PICC"))
                break;
        }
        uint32_t n_apps = 0;
        for(MifareDesfireApplication* app = data->app_head; app; app = app->next) {
            n_apps++;
        }
        if(!flipper_format_write_uint32(file, "Application Count", &n_apps, 1)) break;
        if(n_apps) {
            tmp = malloc(n_apps * 3);
            int i = 0;
            for(MifareDesfireApplication* app = data->app_head; app; app = app->next) {
                memcpy(tmp + i, app->id, 3);
                i += 3;
            }
            if(!flipper_format_write_hex(file, "Application IDs", tmp, n_apps * 3)) break;
            for(MifareDesfireApplication* app = data->app_head; app; app = app->next) {
                if(!nfc_device_save_mifare_df_app(file, app)) break;
            }
        }
        saved = true;
    } while(false);

    free(tmp);
    return saved;
}

bool nfc_device_load_mifare_df_data(FlipperFormat* file, NfcDevice* dev) {
    bool parsed = false;
    MifareDesfireData* data = &dev->dev_data.mf_df_data;
    memset(data, 0, sizeof(MifareDesfireData));
    uint8_t* tmp = NULL;

    do {
        if(!flipper_format_read_hex(
               file, "PICC Version", (uint8_t*)&data->version, sizeof(data->version)))
            break;
        if(flipper_format_key_exist(file, "PICC Free Memory")) {
            data->free_memory = malloc(sizeof(MifareDesfireFreeMemory));
            memset(data->free_memory, 0, sizeof(MifareDesfireFreeMemory));
            if(!flipper_format_read_uint32(
                   file, "PICC Free Memory", &data->free_memory->bytes, 1)) {
                free(data->free_memory);
                break;
            }
        }
        if(flipper_format_key_exist(file, "PICC Change Key ID")) {
            data->master_key_settings = malloc(sizeof(MifareDesfireKeySettings));
            memset(data->master_key_settings, 0, sizeof(MifareDesfireKeySettings));
            if(!nfc_device_load_mifare_df_key_settings(file, data->master_key_settings, "PICC")) {
                free(data->master_key_settings);
                data->master_key_settings = NULL;
                break;
            }
        }
        uint32_t n_apps;
        if(!flipper_format_read_uint32(file, "Application Count", &n_apps, 1)) break;
        if(n_apps) {
            tmp = malloc(n_apps * 3);
            if(!flipper_format_read_hex(file, "Application IDs", tmp, n_apps * 3)) break;
            bool parsed_apps = true;
            MifareDesfireApplication** app_head = &data->app_head;
            for(uint32_t i = 0; i < n_apps; i++) {
                MifareDesfireApplication* app = malloc(sizeof(MifareDesfireApplication));
                memset(app, 0, sizeof(MifareDesfireApplication));
                memcpy(app->id, &tmp[i * 3], 3);
                if(!nfc_device_load_mifare_df_app(file, app)) {
                    free(app);
                    parsed_apps = false;
                    break;
                }
                *app_head = app;
                app_head = &app->next;
            }
            if(!parsed_apps) {
                // accept non-parsed apps, just log a warning:
                FURI_LOG_W(TAG, "Non-parsed apps found!");
            }
        }
        parsed = true;
    } while(false);

    free(tmp);
    return parsed;
}

static bool nfc_device_save_slix_data(FlipperFormat* file, NfcDevice* dev) {
    bool saved = false;
    NfcVSlixData* data = &dev->dev_data.nfcv_data.sub_data.slix;

    do {
        if(!flipper_format_write_comment_cstr(file, "SLIX specific data")) break;
        if(!flipper_format_write_hex(file, "Password EAS", data->key_eas, sizeof(data->key_eas)))
            break;
        saved = true;
    } while(false);

    return saved;
}

bool nfc_device_load_slix_data(FlipperFormat* file, NfcDevice* dev) {
    bool parsed = false;
    NfcVSlixData* data = &dev->dev_data.nfcv_data.sub_data.slix;
    memset(data, 0, sizeof(NfcVData));

    do {
        if(!flipper_format_read_hex(file, "Password EAS", data->key_eas, sizeof(data->key_eas)))
            break;

        parsed = true;
    } while(false);

    return parsed;
}

static bool nfc_device_save_slix_s_data(FlipperFormat* file, NfcDevice* dev) {
    bool saved = false;
    NfcVSlixData* data = &dev->dev_data.nfcv_data.sub_data.slix;

    do {
        if(!flipper_format_write_comment_cstr(file, "SLIX-S specific data")) break;
        if(!flipper_format_write_hex(file, "Password Read", data->key_read, sizeof(data->key_read)))
            break;
        if(!flipper_format_write_hex(
               file, "Password Write", data->key_write, sizeof(data->key_write)))
            break;
        if(!flipper_format_write_hex(
               file, "Password Privacy", data->key_privacy, sizeof(data->key_privacy)))
            break;
        if(!flipper_format_write_hex(
               file, "Password Destroy", data->key_destroy, sizeof(data->key_destroy)))
            break;
        if(!flipper_format_write_hex(file, "Password EAS", data->key_eas, sizeof(data->key_eas)))
            break;
        if(!flipper_format_write_bool(file, "Privacy Mode", &data->privacy, 1)) break;
        saved = true;
    } while(false);

    return saved;
}

bool nfc_device_load_slix_s_data(FlipperFormat* file, NfcDevice* dev) {
    bool parsed = false;
    NfcVSlixData* data = &dev->dev_data.nfcv_data.sub_data.slix;
    memset(data, 0, sizeof(NfcVData));

    do {
        if(!flipper_format_read_hex(file, "Password Read", data->key_read, sizeof(data->key_read)))
            break;
        if(!flipper_format_read_hex(
               file, "Password Write", data->key_write, sizeof(data->key_write)))
            break;
        if(!flipper_format_read_hex(
               file, "Password Privacy", data->key_privacy, sizeof(data->key_privacy)))
            break;
        if(!flipper_format_read_hex(
               file, "Password Destroy", data->key_destroy, sizeof(data->key_destroy)))
            break;
        if(!flipper_format_read_hex(file, "Password EAS", data->key_eas, sizeof(data->key_eas)))
            break;
        if(!flipper_format_read_bool(file, "Privacy Mode", &data->privacy, 1)) break;

        parsed = true;
    } while(false);

    return parsed;
}

static bool nfc_device_save_slix_l_data(FlipperFormat* file, NfcDevice* dev) {
    bool saved = false;
    NfcVSlixData* data = &dev->dev_data.nfcv_data.sub_data.slix;

    do {
        if(!flipper_format_write_comment_cstr(file, "SLIX-L specific data")) break;
        if(!flipper_format_write_hex(
               file, "Password Privacy", data->key_privacy, sizeof(data->key_privacy)))
            break;
        if(!flipper_format_write_hex(
               file, "Password Destroy", data->key_destroy, sizeof(data->key_destroy)))
            break;
        if(!flipper_format_write_hex(file, "Password EAS", data->key_eas, sizeof(data->key_eas)))
            break;
        if(!flipper_format_write_bool(file, "Privacy Mode", &data->privacy, 1)) break;
        saved = true;
    } while(false);

    return saved;
}

bool nfc_device_load_slix_l_data(FlipperFormat* file, NfcDevice* dev) {
    bool parsed = false;
    NfcVSlixData* data = &dev->dev_data.nfcv_data.sub_data.slix;
    memset(data, 0, sizeof(NfcVData));

    do {
        if(!flipper_format_read_hex(
               file, "Password Privacy", data->key_privacy, sizeof(data->key_privacy)))
            break;
        if(!flipper_format_read_hex(
               file, "Password Destroy", data->key_destroy, sizeof(data->key_destroy)))
            break;
        if(!flipper_format_read_hex(file, "Password EAS", data->key_eas, sizeof(data->key_eas)))
            break;
        if(!flipper_format_read_bool(file, "Privacy Mode", &data->privacy, 1)) break;

        parsed = true;
    } while(false);

    return parsed;
}

static bool nfc_device_save_slix2_data(FlipperFormat* file, NfcDevice* dev) {
    bool saved = false;
    NfcVSlixData* data = &dev->dev_data.nfcv_data.sub_data.slix;

    do {
        if(!flipper_format_write_comment_cstr(file, "SLIX2 specific data")) break;
        if(!flipper_format_write_hex(file, "Password Read", data->key_read, sizeof(data->key_read)))
            break;
        if(!flipper_format_write_hex(
               file, "Password Write", data->key_write, sizeof(data->key_write)))
            break;
        if(!flipper_format_write_hex(
               file, "Password Privacy", data->key_privacy, sizeof(data->key_privacy)))
            break;
        if(!flipper_format_write_hex(
               file, "Password Destroy", data->key_destroy, sizeof(data->key_destroy)))
            break;
        if(!flipper_format_write_hex(file, "Password EAS", data->key_eas, sizeof(data->key_eas)))
            break;
        if(!flipper_format_write_bool(file, "Privacy Mode", &data->privacy, 1)) break;
        saved = true;
    } while(false);

    return saved;
}

bool nfc_device_load_slix2_data(FlipperFormat* file, NfcDevice* dev) {
    bool parsed = false;
    NfcVSlixData* data = &dev->dev_data.nfcv_data.sub_data.slix;
    memset(data, 0, sizeof(NfcVData));

    do {
        if(!flipper_format_read_hex(file, "Password Read", data->key_read, sizeof(data->key_read)))
            break;
        if(!flipper_format_read_hex(
               file, "Password Write", data->key_write, sizeof(data->key_write)))
            break;
        if(!flipper_format_read_hex(
               file, "Password Privacy", data->key_privacy, sizeof(data->key_privacy)))
            break;
        if(!flipper_format_read_hex(
               file, "Password Destroy", data->key_destroy, sizeof(data->key_destroy)))
            break;
        if(!flipper_format_read_hex(file, "Password EAS", data->key_eas, sizeof(data->key_eas)))
            break;
        if(!flipper_format_read_bool(file, "Privacy Mode", &data->privacy, 1)) break;

        parsed = true;
    } while(false);

    return parsed;
}

static bool nfc_device_save_nfcv_data(FlipperFormat* file, NfcDevice* dev) {
    bool saved = false;
    NfcVData* data = &dev->dev_data.nfcv_data;

    do {
        uint32_t temp_uint32 = 0;
        uint8_t temp_uint8 = 0;

        if(!flipper_format_write_comment_cstr(file, "Data Storage Format Identifier")) break;
        if(!flipper_format_write_hex(file, "DSFID", &(data->dsfid), 1)) break;
        if(!flipper_format_write_comment_cstr(file, "Application Family Identifier")) break;
        if(!flipper_format_write_hex(file, "AFI", &(data->afi), 1)) break;
        if(!flipper_format_write_hex(file, "IC Reference", &(data->ic_ref), 1)) break;
        temp_uint32 = data->block_num;
        if(!flipper_format_write_comment_cstr(file, "Number of memory blocks, usually 0 to 256"))
            break;
        if(!flipper_format_write_uint32(file, "Block Count", &temp_uint32, 1)) break;
        if(!flipper_format_write_comment_cstr(file, "Size of a single memory block, usually 4"))
            break;
        if(!flipper_format_write_hex(file, "Block Size", &(data->block_size), 1)) break;
        if(!flipper_format_write_hex(
               file, "Data Content", data->data, data->block_num * data->block_size))
            break;
        if(!flipper_format_write_comment_cstr(
               file,
               "Subtype of this card (0 = ISO15693, 1 = SLIX, 2 = SLIX-S, 3 = SLIX-L, 4 = SLIX2)"))
            break;
        temp_uint8 = (uint8_t)data->sub_type;
        if(!flipper_format_write_hex(file, "Subtype", &temp_uint8, 1)) break;

        switch(data->sub_type) {
        case NfcVTypePlain:
            if(!flipper_format_write_comment_cstr(file, "End of ISO15693 parameters")) break;
            saved = true;
            break;
        case NfcVTypeSlix:
            saved = nfc_device_save_slix_data(file, dev);
            break;
        case NfcVTypeSlixS:
            saved = nfc_device_save_slix_s_data(file, dev);
            break;
        case NfcVTypeSlixL:
            saved = nfc_device_save_slix_l_data(file, dev);
            break;
        case NfcVTypeSlix2:
            saved = nfc_device_save_slix2_data(file, dev);
            break;
        }
    } while(false);

    return saved;
}

bool nfc_device_load_nfcv_data(FlipperFormat* file, NfcDevice* dev) {
    bool parsed = false;
    NfcVData* data = &dev->dev_data.nfcv_data;

    memset(data, 0, sizeof(NfcVData));

    do {
        uint32_t temp_uint32 = 0;
        uint8_t temp_value = 0;

        if(!flipper_format_read_hex(file, "DSFID", &(data->dsfid), 1)) break;
        if(!flipper_format_read_hex(file, "AFI", &(data->afi), 1)) break;
        if(!flipper_format_read_hex(file, "IC Reference", &(data->ic_ref), 1)) break;
        if(!flipper_format_read_uint32(file, "Block Count", &temp_uint32, 1)) break;
        data->block_num = temp_uint32;
        if(!flipper_format_read_hex(file, "Block Size", &(data->block_size), 1)) break;
        if(!flipper_format_read_hex(
               file, "Data Content", data->data, data->block_num * data->block_size))
            break;
        if(!flipper_format_read_hex(file, "Subtype", &temp_value, 1)) break;
        data->sub_type = temp_value;

        switch(data->sub_type) {
        case NfcVTypePlain:
            parsed = true;
            break;
        case NfcVTypeSlix:
            parsed = nfc_device_load_slix_data(file, dev);
            break;
        case NfcVTypeSlixS:
            parsed = nfc_device_load_slix_s_data(file, dev);
            break;
        case NfcVTypeSlixL:
            parsed = nfc_device_load_slix_l_data(file, dev);
            break;
        case NfcVTypeSlix2:
            parsed = nfc_device_load_slix2_data(file, dev);
            break;
        }
    } while(false);

    return parsed;
}

static bool nfc_device_save_bank_card_data(FlipperFormat* file, NfcDevice* dev) {
    bool saved = false;
    EmvData* data = &dev->dev_data.emv_data;
    uint32_t data_temp = 0;

    do {
        // Write Bank card specific data
        if(!flipper_format_write_comment_cstr(file, "Bank card specific data")) break;
        if(!flipper_format_write_hex(file, "AID", data->aid, data->aid_len)) break;
        if(!flipper_format_write_string_cstr(file, "Name", data->name)) break;
        if(!flipper_format_write_hex(file, "Number", data->number, data->number_len)) break;
        if(data->exp_mon) {
            uint8_t exp_data[2] = {data->exp_mon, data->exp_year};
            if(!flipper_format_write_hex(file, "Exp data", exp_data, sizeof(exp_data))) break;
        }
        if(data->country_code) {
            data_temp = data->country_code;
            if(!flipper_format_write_uint32(file, "Country code", &data_temp, 1)) break;
        }
        if(data->currency_code) {
            data_temp = data->currency_code;
            if(!flipper_format_write_uint32(file, "Currency code", &data_temp, 1)) break;
        }
        saved = true;
    } while(false);

    return saved;
}

bool nfc_device_load_bank_card_data(FlipperFormat* file, NfcDevice* dev) {
    bool parsed = false;
    EmvData* data = &dev->dev_data.emv_data;
    memset(data, 0, sizeof(EmvData));
    uint32_t data_cnt = 0;
    FuriString* temp_str;
    temp_str = furi_string_alloc();

    do {
        // Load essential data
        if(!flipper_format_get_value_count(file, "AID", &data_cnt)) break;
        data->aid_len = data_cnt;
        if(!flipper_format_read_hex(file, "AID", data->aid, data->aid_len)) break;
        if(!flipper_format_read_string(file, "Name", temp_str)) break;
        strlcpy(data->name, furi_string_get_cstr(temp_str), sizeof(data->name));
        if(!flipper_format_get_value_count(file, "Number", &data_cnt)) break;
        data->number_len = data_cnt;
        if(!flipper_format_read_hex(file, "Number", data->number, data->number_len)) break;
        parsed = true;
        // Load optional data
        uint8_t exp_data[2] = {};
        if(flipper_format_read_hex(file, "Exp data", exp_data, 2)) {
            data->exp_mon = exp_data[0];
            data->exp_year = exp_data[1];
        }
        if(flipper_format_read_uint32(file, "Country code", &data_cnt, 1)) {
            data->country_code = data_cnt;
        }
        if(flipper_format_read_uint32(file, "Currency code", &data_cnt, 1)) {
            data->currency_code = data_cnt;
        }
    } while(false);

    furi_string_free(temp_str);
    return parsed;
}

static void nfc_device_write_mifare_classic_block(
    FuriString* block_str,
    MfClassicData* data,
    uint8_t block_num) {
    furi_string_reset(block_str);
    bool is_sec_trailer = mf_classic_is_sector_trailer(block_num);
    if(is_sec_trailer) {
        uint8_t sector_num = mf_classic_get_sector_by_block(block_num);
        MfClassicSectorTrailer* sec_tr = mf_classic_get_sector_trailer_by_sector(data, sector_num);
        // Write key A
        for(size_t i = 0; i < sizeof(sec_tr->key_a); i++) {
            if(mf_classic_is_key_found(data, sector_num, MfClassicKeyA)) {
                furi_string_cat_printf(block_str, "%02X ", sec_tr->key_a[i]);
            } else {
                furi_string_cat_printf(block_str, "?? ");
            }
        }
        // Write Access bytes
        for(size_t i = 0; i < MF_CLASSIC_ACCESS_BYTES_SIZE; i++) {
            if(mf_classic_is_block_read(data, block_num)) {
                furi_string_cat_printf(block_str, "%02X ", sec_tr->access_bits[i]);
            } else {
                furi_string_cat_printf(block_str, "?? ");
            }
        }
        // Write key B
        for(size_t i = 0; i < sizeof(sec_tr->key_b); i++) {
            if(mf_classic_is_key_found(data, sector_num, MfClassicKeyB)) {
                furi_string_cat_printf(block_str, "%02X ", sec_tr->key_b[i]);
            } else {
                furi_string_cat_printf(block_str, "?? ");
            }
        }
    } else {
        // Write data block
        for(size_t i = 0; i < MF_CLASSIC_BLOCK_SIZE; i++) {
            if(mf_classic_is_block_read(data, block_num)) {
                furi_string_cat_printf(block_str, "%02X ", data->block[block_num].value[i]);
            } else {
                furi_string_cat_printf(block_str, "?? ");
            }
        }
    }
    furi_string_trim(block_str);
}

static bool nfc_device_save_mifare_classic_data(FlipperFormat* file, NfcDevice* dev) {
    bool saved = false;
    MfClassicData* data = &dev->dev_data.mf_classic_data;
    FuriString* temp_str;
    temp_str = furi_string_alloc();
    uint16_t blocks = 0;

    // Save Mifare Classic specific data
    do {
        if(!flipper_format_write_comment_cstr(file, "Mifare Classic specific data")) break;

        if(data->type == MfClassicType1k) {
            if(!flipper_format_write_string_cstr(file, "Mifare Classic type", "1K")) break;
            blocks = 64;
        } else if(data->type == MfClassicType4k) {
            if(!flipper_format_write_string_cstr(file, "Mifare Classic type", "4K")) break;
            blocks = 256;
        }
        if(!flipper_format_write_uint32(
               file, "Data format version", &nfc_mifare_classic_data_format_version, 1))
            break;
        if(!flipper_format_write_comment_cstr(
               file, "Mifare Classic blocks, \'??\' means unknown data"))
            break;
        bool block_saved = true;
        FuriString* block_str;
        block_str = furi_string_alloc();
        for(size_t i = 0; i < blocks; i++) {
            furi_string_printf(temp_str, "Block %d", i);
            nfc_device_write_mifare_classic_block(block_str, data, i);
            if(!flipper_format_write_string(file, furi_string_get_cstr(temp_str), block_str)) {
                block_saved = false;
                break;
            }
        }
        furi_string_free(block_str);
        if(!block_saved) break;
        saved = true;
    } while(false);

    furi_string_free(temp_str);
    return saved;
}

static void nfc_device_load_mifare_classic_block(
    FuriString* block_str,
    MfClassicData* data,
    uint8_t block_num) {
    furi_string_trim(block_str);
    MfClassicBlock block_tmp = {};
    bool is_sector_trailer = mf_classic_is_sector_trailer(block_num);
    uint8_t sector_num = mf_classic_get_sector_by_block(block_num);
    uint16_t block_unknown_bytes_mask = 0;

    furi_string_trim(block_str);
    for(size_t i = 0; i < MF_CLASSIC_BLOCK_SIZE; i++) {
        char hi = furi_string_get_char(block_str, 3 * i);
        char low = furi_string_get_char(block_str, 3 * i + 1);
        uint8_t byte = 0;
        if(hex_char_to_uint8(hi, low, &byte)) {
            block_tmp.value[i] = byte;
        } else {
            FURI_BIT_SET(block_unknown_bytes_mask, i);
        }
    }

    if(block_unknown_bytes_mask == 0xffff) {
        // All data is unknown, exit
        return;
    }

    if(is_sector_trailer) {
        MfClassicSectorTrailer* sec_tr_tmp = (MfClassicSectorTrailer*)&block_tmp;
        // Load Key A
        // Key A mask 0b0000000000111111 = 0x003f
        if((block_unknown_bytes_mask & 0x003f) == 0) {
            uint64_t key = nfc_util_bytes2num(sec_tr_tmp->key_a, sizeof(sec_tr_tmp->key_a));
            mf_classic_set_key_found(data, sector_num, MfClassicKeyA, key);
        }
        // Load Access Bits
        // Access bits mask 0b0000001111000000 = 0x03c0
        if((block_unknown_bytes_mask & 0x03c0) == 0) {
            mf_classic_set_block_read(data, block_num, &block_tmp);
        }
        // Load Key B
        // Key B mask 0b1111110000000000 = 0xfc00
        if((block_unknown_bytes_mask & 0xfc00) == 0) {
            uint64_t key = nfc_util_bytes2num(sec_tr_tmp->key_b, sizeof(sec_tr_tmp->key_b));
            mf_classic_set_key_found(data, sector_num, MfClassicKeyB, key);
        }
    } else {
        if(block_unknown_bytes_mask == 0) {
            mf_classic_set_block_read(data, block_num, &block_tmp);
        }
    }
}

static bool nfc_device_load_mifare_classic_data(FlipperFormat* file, NfcDevice* dev) {
    bool parsed = false;
    MfClassicData* data = &dev->dev_data.mf_classic_data;
    FuriString* temp_str;
    uint32_t data_format_version = 0;
    temp_str = furi_string_alloc();
    uint16_t data_blocks = 0;
    memset(data, 0, sizeof(MfClassicData));

    do {
        // Read Mifare Classic type
        if(!flipper_format_read_string(file, "Mifare Classic type", temp_str)) break;
        if(!furi_string_cmp(temp_str, "1K")) {
            data->type = MfClassicType1k;
            data_blocks = 64;
        } else if(!furi_string_cmp(temp_str, "4K")) {
            data->type = MfClassicType4k;
            data_blocks = 256;
        } else {
            break;
        }

        bool old_format = false;
        // Read Mifare Classic format version
        if(!flipper_format_read_uint32(file, "Data format version", &data_format_version, 1)) {
            // Load unread sectors with zero keys access for backward compatability
            if(!flipper_format_rewind(file)) break;
            old_format = true;
        } else {
            if(data_format_version < nfc_mifare_classic_data_format_version) {
                old_format = true;
            }
        }

        // Read Mifare Classic blocks
        bool block_read = true;
        FuriString* block_str;
        block_str = furi_string_alloc();
        for(size_t i = 0; i < data_blocks; i++) {
            furi_string_printf(temp_str, "Block %d", i);
            if(!flipper_format_read_string(file, furi_string_get_cstr(temp_str), block_str)) {
                block_read = false;
                break;
            }
            nfc_device_load_mifare_classic_block(block_str, data, i);
        }
        furi_string_free(block_str);
        if(!block_read) break;

        // Set keys and blocks as unknown for backward compatibility
        if(old_format) {
            data->key_a_mask = 0ULL;
            data->key_b_mask = 0ULL;
            memset(data->block_read_mask, 0, sizeof(data->block_read_mask));
        }

        parsed = true;
    } while(false);

    furi_string_free(temp_str);
    return parsed;
}

static void nfc_device_get_key_cache_file_path(NfcDevice* dev, FuriString* file_path) {
    uint8_t* uid = dev->dev_data.nfc_data.uid;
    uint8_t uid_len = dev->dev_data.nfc_data.uid_len;
    furi_string_set(file_path, NFC_DEVICE_KEYS_FOLDER "/");
    for(size_t i = 0; i < uid_len; i++) {
        furi_string_cat_printf(file_path, "%02X", uid[i]);
    }
    furi_string_cat_printf(file_path, NFC_DEVICE_KEYS_EXTENSION);
}

static bool nfc_device_save_mifare_classic_keys(NfcDevice* dev) {
    FlipperFormat* file = flipper_format_file_alloc(dev->storage);
    MfClassicData* data = &dev->dev_data.mf_classic_data;
    FuriString* temp_str;
    temp_str = furi_string_alloc();

    nfc_device_get_key_cache_file_path(dev, temp_str);
    bool save_success = false;
    do {
        if(!storage_simply_mkdir(dev->storage, NFC_DEVICE_KEYS_FOLDER)) break;
        if(!storage_simply_remove(dev->storage, furi_string_get_cstr(temp_str))) break;
        if(!flipper_format_file_open_always(file, furi_string_get_cstr(temp_str))) break;
        if(!flipper_format_write_header_cstr(file, nfc_keys_file_header, nfc_keys_file_version))
            break;
        if(data->type == MfClassicType1k) {
            if(!flipper_format_write_string_cstr(file, "Mifare Classic type", "1K")) break;
        } else if(data->type == MfClassicType4k) {
            if(!flipper_format_write_string_cstr(file, "Mifare Classic type", "4K")) break;
        }
        if(!flipper_format_write_hex_uint64(file, "Key A map", &data->key_a_mask, 1)) break;
        if(!flipper_format_write_hex_uint64(file, "Key B map", &data->key_b_mask, 1)) break;
        uint8_t sector_num = mf_classic_get_total_sectors_num(data->type);
        bool key_save_success = true;
        for(size_t i = 0; (i < sector_num) && (key_save_success); i++) {
            MfClassicSectorTrailer* sec_tr = mf_classic_get_sector_trailer_by_sector(data, i);
            if(FURI_BIT(data->key_a_mask, i)) {
                furi_string_printf(temp_str, "Key A sector %d", i);
                key_save_success = flipper_format_write_hex(
                    file, furi_string_get_cstr(temp_str), sec_tr->key_a, 6);
            }
            if(!key_save_success) break;
            if(FURI_BIT(data->key_b_mask, i)) {
                furi_string_printf(temp_str, "Key B sector %d", i);
                key_save_success = flipper_format_write_hex(
                    file, furi_string_get_cstr(temp_str), sec_tr->key_b, 6);
            }
        }
        save_success = key_save_success;
    } while(false);

    flipper_format_free(file);
    furi_string_free(temp_str);
    return save_success;
}

bool nfc_device_load_key_cache(NfcDevice* dev) {
    furi_assert(dev);
    FuriString* temp_str;
    temp_str = furi_string_alloc();

    MfClassicData* data = &dev->dev_data.mf_classic_data;
    nfc_device_get_key_cache_file_path(dev, temp_str);
    FlipperFormat* file = flipper_format_file_alloc(dev->storage);

    bool load_success = false;
    do {
        if(storage_common_stat(dev->storage, furi_string_get_cstr(temp_str), NULL) != FSE_OK)
            break;
        if(!flipper_format_file_open_existing(file, furi_string_get_cstr(temp_str))) break;
        uint32_t version = 0;
        if(!flipper_format_read_header(file, temp_str, &version)) break;
        if(furi_string_cmp_str(temp_str, nfc_keys_file_header)) break;
        if(version != nfc_keys_file_version) break;
        if(!flipper_format_read_string(file, "Mifare Classic type", temp_str)) break;
        if(!furi_string_cmp(temp_str, "1K")) {
            data->type = MfClassicType1k;
        } else if(!furi_string_cmp(temp_str, "4K")) {
            data->type = MfClassicType4k;
        } else {
            break;
        }
        if(!flipper_format_read_hex_uint64(file, "Key A map", &data->key_a_mask, 1)) break;
        if(!flipper_format_read_hex_uint64(file, "Key B map", &data->key_b_mask, 1)) break;
        uint8_t sectors = mf_classic_get_total_sectors_num(data->type);
        bool key_read_success = true;
        for(size_t i = 0; (i < sectors) && (key_read_success); i++) {
            MfClassicSectorTrailer* sec_tr = mf_classic_get_sector_trailer_by_sector(data, i);
            if(FURI_BIT(data->key_a_mask, i)) {
                furi_string_printf(temp_str, "Key A sector %d", i);
                key_read_success = flipper_format_read_hex(
                    file, furi_string_get_cstr(temp_str), sec_tr->key_a, 6);
            }
            if(!key_read_success) break;
            if(FURI_BIT(data->key_b_mask, i)) {
                furi_string_printf(temp_str, "Key B sector %d", i);
                key_read_success = flipper_format_read_hex(
                    file, furi_string_get_cstr(temp_str), sec_tr->key_b, 6);
            }
        }
        load_success = key_read_success;
    } while(false);

    furi_string_free(temp_str);
    flipper_format_free(file);

    return load_success;
}

void nfc_device_set_name(NfcDevice* dev, const char* name) {
    furi_assert(dev);

    strlcpy(dev->dev_name, name, NFC_DEV_NAME_MAX_LEN);
}

static void nfc_device_get_path_without_ext(FuriString* orig_path, FuriString* shadow_path) {
    // TODO: this won't work if there is ".nfc" anywhere in the path other than
    // at the end
    size_t ext_start = furi_string_search(orig_path, NFC_APP_EXTENSION);
    furi_string_set_n(shadow_path, orig_path, 0, ext_start);
}

static void nfc_device_get_shadow_path(FuriString* orig_path, FuriString* shadow_path) {
    nfc_device_get_path_without_ext(orig_path, shadow_path);
    furi_string_cat_printf(shadow_path, "%s", NFC_APP_SHADOW_EXTENSION);
}

static void nfc_device_get_folder_from_path(FuriString* path, FuriString* folder) {
    size_t last_slash = furi_string_search_rchar(path, '/');
    if(last_slash == FURI_STRING_FAILURE) {
        // No slashes in the path, treat the whole path as a folder
        furi_string_set(folder, path);
    } else {
        furi_string_set_n(folder, path, 0, last_slash);
    }
}

bool nfc_device_save(NfcDevice* dev, const char* dev_name) {
    furi_assert(dev);

    bool saved = false;
    FlipperFormat* file = flipper_format_file_alloc(dev->storage);
    FuriHalNfcDevData* data = &dev->dev_data.nfc_data;
    FuriString* temp_str;
    temp_str = furi_string_alloc();

    do {
        // Create directory if necessary
        FuriString* folder = furi_string_alloc();
        // Get folder from filename (filename is in the form of "folder/filename.nfc", so the folder is "folder/")
        furi_string_set(temp_str, dev_name);
        // Get folder from filename
        nfc_device_get_folder_from_path(temp_str, folder);
        FURI_LOG_I("Nfc", "Saving to folder %s", furi_string_get_cstr(folder));
        if(!storage_simply_mkdir(dev->storage, furi_string_get_cstr(folder))) {
            FURI_LOG_E("Nfc", "Failed to create folder %s", furi_string_get_cstr(folder));
            break;
        }
        furi_string_free(folder);
<<<<<<< HEAD

=======
        // First remove nfc device file if it was saved
>>>>>>> 84c2161a
        // Open file
        if(!flipper_format_file_open_always(file, furi_string_get_cstr(temp_str))) break;
        // Write header
        if(!flipper_format_write_header_cstr(file, nfc_file_header, nfc_file_version)) break;
        // Write nfc device type
        if(!flipper_format_write_comment_cstr(
               file, "Nfc device type can be UID, Mifare Ultralight, Mifare Classic or ISO15693"))
            break;
        nfc_device_prepare_format_string(dev, temp_str);
        if(!flipper_format_write_string(file, "Device type", temp_str)) break;
        // Write UID
        if(!flipper_format_write_comment_cstr(file, "UID is common for all formats")) break;
        if(!flipper_format_write_hex(file, "UID", data->uid, data->uid_len)) break;

        if(dev->format != NfcDeviceSaveFormatNfcV) {
            // Save ATQA in MSB order for correct companion apps display
            uint8_t atqa[2] = {data->atqa[1], data->atqa[0]};
            if(!flipper_format_write_hex(file, "ATQA", atqa, 2)) break;
            if(!flipper_format_write_hex(file, "SAK", &data->sak, 1)) break;
        }

        // Save more data if necessary
        if(dev->format == NfcDeviceSaveFormatMifareUl) {
            if(!nfc_device_save_mifare_ul_data(file, dev)) break;
        } else if(dev->format == NfcDeviceSaveFormatMifareDesfire) {
            if(!nfc_device_save_mifare_df_data(file, dev)) break;
        } else if(dev->format == NfcDeviceSaveFormatNfcV) {
            if(!nfc_device_save_nfcv_data(file, dev)) break;
        } else if(dev->format == NfcDeviceSaveFormatBankCard) {
            if(!nfc_device_save_bank_card_data(file, dev)) break;
        } else if(dev->format == NfcDeviceSaveFormatMifareClassic) {
            // Save data
            if(!nfc_device_save_mifare_classic_data(file, dev)) break;
            // Save keys cache
            if(!nfc_device_save_mifare_classic_keys(dev)) break;
        }
        saved = true;
    } while(0);

    if(!saved) {
        dialog_message_show_storage_error(dev->dialogs, "Can not save\nkey file");
    }
    furi_string_free(temp_str);
    flipper_format_free(file);
    return saved;
}

bool nfc_device_save_shadow(NfcDevice* dev, const char* path) {
    dev->shadow_file_exist = true;
    // Replace extension from .nfc to .shd if necessary
    FuriString* orig_path = furi_string_alloc();
    furi_string_set_str(orig_path, path);
    FuriString* shadow_path = furi_string_alloc();
    nfc_device_get_shadow_path(orig_path, shadow_path);

    bool file_saved = nfc_device_save(dev, furi_string_get_cstr(shadow_path));
    furi_string_free(orig_path);
    furi_string_free(shadow_path);

    return file_saved;
}

static bool nfc_device_load_data(NfcDevice* dev, FuriString* path, bool show_dialog) {
    bool parsed = false;
    FlipperFormat* file = flipper_format_file_alloc(dev->storage);
    FuriHalNfcDevData* data = &dev->dev_data.nfc_data;
    uint32_t data_cnt = 0;
    FuriString* temp_str;
    temp_str = furi_string_alloc();
    bool deprecated_version = false;

    // Version 2 of file format had ATQA bytes swapped
    uint32_t version_with_lsb_atqa = 2;

    if(dev->loading_cb) {
        dev->loading_cb(dev->loading_cb_ctx, true);
    }

    do {
        // Check existance of shadow file
        nfc_device_get_shadow_path(path, temp_str);
        dev->shadow_file_exist =
            storage_common_stat(dev->storage, furi_string_get_cstr(temp_str), NULL) == FSE_OK;
        // Open shadow file if it exists. If not - open original
        if(dev->shadow_file_exist) {
            if(!flipper_format_file_open_existing(file, furi_string_get_cstr(temp_str))) break;
        } else {
            if(!flipper_format_file_open_existing(file, furi_string_get_cstr(path))) break;
        }
        // Read and verify file header
        uint32_t version = 0;
        if(!flipper_format_read_header(file, temp_str, &version)) break;
        if(furi_string_cmp_str(temp_str, nfc_file_header)) break;
        if(version != nfc_file_version) {
            if(version < version_with_lsb_atqa) {
                deprecated_version = true;
                break;
            }
        }
        // Read Nfc device type
        if(!flipper_format_read_string(file, "Device type", temp_str)) break;
        if(!nfc_device_parse_format_string(dev, temp_str)) break;
        // Read and parse UID, ATQA and SAK
        if(!flipper_format_get_value_count(file, "UID", &data_cnt)) break;
        if(!(data_cnt == 4 || data_cnt == 7 || data_cnt == 8)) break;
        data->uid_len = data_cnt;
        if(!flipper_format_read_hex(file, "UID", data->uid, data->uid_len)) break;
        if(dev->format != NfcDeviceSaveFormatNfcV) {
            if(version == version_with_lsb_atqa) {
                if(!flipper_format_read_hex(file, "ATQA", data->atqa, 2)) break;
            } else {
                uint8_t atqa[2] = {};
                if(!flipper_format_read_hex(file, "ATQA", atqa, 2)) break;
                data->atqa[0] = atqa[1];
                data->atqa[1] = atqa[0];
            }
            if(!flipper_format_read_hex(file, "SAK", &data->sak, 1)) break;
        }
        // Load CUID
        uint8_t* cuid_start = data->uid;
        if(data->uid_len == 7) {
            cuid_start = &data->uid[3];
        }
        data->cuid = (cuid_start[0] << 24) | (cuid_start[1] << 16) | (cuid_start[2] << 8) |
                     (cuid_start[3]);
        // Parse other data
        if(dev->format == NfcDeviceSaveFormatMifareUl) {
            if(!nfc_device_load_mifare_ul_data(file, dev)) break;
        } else if(dev->format == NfcDeviceSaveFormatMifareClassic) {
            if(!nfc_device_load_mifare_classic_data(file, dev)) break;
        } else if(dev->format == NfcDeviceSaveFormatMifareDesfire) {
            if(!nfc_device_load_mifare_df_data(file, dev)) break;
        } else if(dev->format == NfcDeviceSaveFormatNfcV) {
            if(!nfc_device_load_nfcv_data(file, dev)) break;
        } else if(dev->format == NfcDeviceSaveFormatBankCard) {
            if(!nfc_device_load_bank_card_data(file, dev)) break;
        }
        parsed = true;
    } while(false);

    if(dev->loading_cb) {
        dev->loading_cb(dev->loading_cb_ctx, false);
    }

    if((!parsed) && (show_dialog)) {
        if(deprecated_version) {
            dialog_message_show_storage_error(dev->dialogs, "File format deprecated");
        } else {
            dialog_message_show_storage_error(dev->dialogs, "Can not parse\nfile");
        }
    }

    furi_string_free(temp_str);
    flipper_format_free(file);
    return parsed;
}

bool nfc_device_load(NfcDevice* dev, const char* file_path, bool show_dialog) {
    furi_assert(dev);
    furi_assert(file_path);

    // Load device data
    furi_string_set(dev->load_path, file_path);
    bool dev_load = nfc_device_load_data(dev, dev->load_path, show_dialog);
    if(dev_load) {
        // Set device name
        FuriString* filename;
        filename = furi_string_alloc();
        path_extract_filename_no_ext(file_path, filename);
        nfc_device_set_name(dev, furi_string_get_cstr(filename));
        furi_string_free(filename);
    }

    return dev_load;
}

bool nfc_file_select(NfcDevice* dev) {
    furi_assert(dev);
    const char* folder = furi_string_get_cstr(dev->folder);

    // Input events and views are managed by file_browser

    const DialogsFileBrowserOptions browser_options = {
        .extension = NFC_APP_EXTENSION,
        .skip_assets = true,
        .hide_dot_files = true,
        .icon = &I_Nfc_10px,
        .hide_ext = true,
        .item_loader_callback = NULL,
        .item_loader_context = NULL,
        .base_path = folder,
    };

    bool res =
        dialog_file_browser_show(dev->dialogs, dev->load_path, dev->load_path, &browser_options);

    if(res) {
        FuriString* filename;
        filename = furi_string_alloc();
        path_extract_filename(dev->load_path, filename, true);
        strncpy(dev->dev_name, furi_string_get_cstr(filename), NFC_DEV_NAME_MAX_LEN);
        res = nfc_device_load_data(dev, dev->load_path, true);
        if(res) {
            nfc_device_set_name(dev, dev->dev_name);
        }
        furi_string_free(filename);
    }

    return res;
}

void nfc_device_data_clear(NfcDeviceData* dev_data) {
    if(dev_data->protocol == NfcDeviceProtocolMifareDesfire) {
        mf_df_clear(&dev_data->mf_df_data);
    } else if(dev_data->protocol == NfcDeviceProtocolMifareClassic) {
        memset(&dev_data->mf_classic_data, 0, sizeof(MfClassicData));
    } else if(dev_data->protocol == NfcDeviceProtocolMifareUl) {
        mf_ul_reset(&dev_data->mf_ul_data);
    } else if(dev_data->protocol == NfcDeviceProtocolEMV) {
        memset(&dev_data->emv_data, 0, sizeof(EmvData));
    }
    memset(&dev_data->nfc_data, 0, sizeof(FuriHalNfcDevData));
    dev_data->protocol = NfcDeviceProtocolUnknown;
    furi_string_reset(dev_data->parsed_data);
}

void nfc_device_clear(NfcDevice* dev) {
    furi_assert(dev);

    nfc_device_set_name(dev, "");
    nfc_device_data_clear(&dev->dev_data);
    dev->format = NfcDeviceSaveFormatUid;
    furi_string_reset(dev->load_path);
}

bool nfc_device_delete(NfcDevice* dev, bool use_load_path) {
    furi_assert(dev);

    bool deleted = false;
    FuriString* file_path;
    file_path = furi_string_alloc();

    do {
        // Delete original file
        if(use_load_path && !furi_string_empty(dev->load_path)) {
            furi_string_set(file_path, dev->load_path);
        } else {
            furi_string_printf(
                file_path,
                "%s/%s%s",
                furi_string_get_cstr(dev->folder),
                dev->dev_name,
                NFC_APP_EXTENSION);
        }
        if(!storage_simply_remove(dev->storage, furi_string_get_cstr(file_path))) break;
        // Delete shadow file if it exists
        if(dev->shadow_file_exist) {
            if(use_load_path && !furi_string_empty(dev->load_path)) {
                nfc_device_get_shadow_path(dev->load_path, file_path);
            } else {
                furi_string_printf(
                    file_path,
                    "%s/%s%s",
                    furi_string_get_cstr(dev->folder),
                    dev->dev_name,
                    NFC_APP_SHADOW_EXTENSION);
            }
            if(!storage_simply_remove(dev->storage, furi_string_get_cstr(file_path))) break;
        }
        deleted = true;
    } while(0);

    if(!deleted) {
        dialog_message_show_storage_error(dev->dialogs, "Can not remove file");
    }

    furi_string_free(file_path);
    return deleted;
}

bool nfc_device_restore(NfcDevice* dev, bool use_load_path) {
    furi_assert(dev);
    furi_assert(dev->shadow_file_exist);

    bool restored = false;
    FuriString* path;

    path = furi_string_alloc();

    do {
        if(use_load_path && !furi_string_empty(dev->load_path)) {
            nfc_device_get_shadow_path(dev->load_path, path);
        } else {
            furi_string_printf(
                path,
                "%s/%s%s",
                furi_string_get_cstr(dev->folder),
                dev->dev_name,
                NFC_APP_SHADOW_EXTENSION);
        }
        if(!storage_simply_remove(dev->storage, furi_string_get_cstr(path))) break;
        dev->shadow_file_exist = false;
        if(use_load_path && !furi_string_empty(dev->load_path)) {
            furi_string_set(path, dev->load_path);
        } else {
            furi_string_printf(
                path,
                "%s/%s%s",
                furi_string_get_cstr(dev->folder),
                dev->dev_name,
                NFC_APP_EXTENSION);
        }
        if(!nfc_device_load_data(dev, path, true)) break;
        restored = true;
    } while(0);

    furi_string_free(path);
    return restored;
}

void nfc_device_set_loading_callback(NfcDevice* dev, NfcLoadingCallback callback, void* context) {
    furi_assert(dev);

    dev->loading_cb = callback;
    dev->loading_cb_ctx = context;
}<|MERGE_RESOLUTION|>--- conflicted
+++ resolved
@@ -1362,11 +1362,7 @@
             break;
         }
         furi_string_free(folder);
-<<<<<<< HEAD
-
-=======
         // First remove nfc device file if it was saved
->>>>>>> 84c2161a
         // Open file
         if(!flipper_format_file_open_always(file, furi_string_get_cstr(temp_str))) break;
         // Write header
