#include "nfc_device_i.h"

#include <storage/storage.h>
#include <flipper_format/flipper_format.h>

#include "nfc_common.h"
#include "protocols/nfc_device_defs.h"

#define NFC_FILE_HEADER "Flipper NFC device"
#define NFC_DEV_TYPE_ERROR "Protocol type mismatch"

#define NFC_DEVICE_UID_KEY "UID"
#define NFC_DEVICE_TYPE_KEY "Device type"

#define NFC_DEVICE_UID_MAX_LEN (10U)

NfcDevice* nfc_device_alloc() {
    NfcDevice* instance = malloc(sizeof(NfcDevice));
    instance->protocol = NfcProtocolInvalid;

    return instance;
}

<<<<<<< HEAD
void nfc_device_prepare_format_string(NfcDevice* dev, FuriString* format_string) {
    if(dev->format == NfcDeviceSaveFormatUid) {
        furi_string_set(format_string, "UID");
    } else if(dev->format == NfcDeviceSaveFormatBankCard) {
        furi_string_set(format_string, "Bank card");
    } else if(dev->format == NfcDeviceSaveFormatMifareUl) {
        furi_string_set(format_string, nfc_mf_ul_type(dev->dev_data.mf_ul_data.type, true));
    } else if(dev->format == NfcDeviceSaveFormatMifareClassic) {
        furi_string_set(format_string, "Mifare Classic");
    } else if(dev->format == NfcDeviceSaveFormatMifareDesfire) {
        furi_string_set(format_string, "Mifare DESFire");
    } else if(dev->format == NfcDeviceSaveFormatNfcV) {
        furi_string_set(format_string, "ISO15693");
    } else {
        furi_string_set(format_string, "Unknown");
    }
}
=======
void nfc_device_free(NfcDevice* instance) {
    furi_assert(instance);
>>>>>>> 593b5fc0

    nfc_device_clear(instance);
    free(instance);
}

void nfc_device_clear(NfcDevice* instance) {
    furi_assert(instance);

    if(instance->protocol == NfcProtocolInvalid) {
        furi_assert(instance->protocol_data == NULL);
    } else if(instance->protocol < NfcProtocolNum) {
        if(instance->protocol_data) {
            nfc_devices[instance->protocol]->free(instance->protocol_data);
            instance->protocol_data = NULL;
        }
        instance->protocol = NfcProtocolInvalid;
    }
}

void nfc_device_reset(NfcDevice* instance) {
    furi_assert(instance);
    furi_assert(instance->protocol < NfcProtocolNum);

    if(instance->protocol_data) {
        nfc_devices[instance->protocol]->reset(instance->protocol_data);
    }
}

NfcProtocol nfc_device_get_protocol(const NfcDevice* instance) {
    furi_assert(instance);
    return instance->protocol;
}

const NfcDeviceData* nfc_device_get_data(const NfcDevice* instance, NfcProtocol protocol) {
    return nfc_device_get_data_ptr(instance, protocol);
}

const char* nfc_device_get_protocol_name(NfcProtocol protocol) {
    furi_assert(protocol < NfcProtocolNum);

    return nfc_devices[protocol]->protocol_name;
}

const char* nfc_device_get_name(const NfcDevice* instance, NfcDeviceNameType name_type) {
    furi_assert(instance);
    furi_assert(instance->protocol < NfcProtocolNum);

    return nfc_devices[instance->protocol]->get_name(instance->protocol_data, name_type);
}

const uint8_t* nfc_device_get_uid(const NfcDevice* instance, size_t* uid_len) {
    furi_assert(instance);
    furi_assert(instance->protocol < NfcProtocolNum);

    return nfc_devices[instance->protocol]->get_uid(instance->protocol_data, uid_len);
}

bool nfc_device_set_uid(NfcDevice* instance, const uint8_t* uid, size_t uid_len) {
    furi_assert(instance);
    furi_assert(instance->protocol < NfcProtocolNum);

    return nfc_devices[instance->protocol]->set_uid(instance->protocol_data, uid, uid_len);
}

void nfc_device_set_data(
    NfcDevice* instance,
    NfcProtocol protocol,
    const NfcDeviceData* protocol_data) {
    furi_assert(instance);
    furi_assert(protocol < NfcProtocolNum);

    nfc_device_clear(instance);

    instance->protocol = protocol;
    instance->protocol_data = nfc_devices[protocol]->alloc();

    nfc_devices[protocol]->copy(instance->protocol_data, protocol_data);
}

void nfc_device_copy_data(
    const NfcDevice* instance,
    NfcProtocol protocol,
    NfcDeviceData* protocol_data) {
    furi_assert(instance);
    furi_assert(protocol < NfcProtocolNum);
    furi_assert(protocol_data);

    if(instance->protocol != protocol) {
        furi_crash(NFC_DEV_TYPE_ERROR);
    }

    nfc_devices[protocol]->copy(protocol_data, instance->protocol_data);
}

bool nfc_device_is_equal_data(
    const NfcDevice* instance,
    NfcProtocol protocol,
    const NfcDeviceData* protocol_data) {
    furi_assert(instance);
    furi_assert(protocol < NfcProtocolNum);
    furi_assert(protocol_data);

    return instance->protocol == protocol &&
           nfc_devices[protocol]->is_equal(instance->protocol_data, protocol_data);
}

bool nfc_device_is_equal(const NfcDevice* instance, const NfcDevice* other) {
    furi_assert(instance);
    furi_assert(other);

    return nfc_device_is_equal_data(instance, other->protocol, other->protocol_data);
}

void nfc_device_set_loading_callback(
    NfcDevice* instance,
    NfcLoadingCallback callback,
    void* context) {
    furi_assert(instance);
    furi_assert(callback);

    instance->loading_callback = callback;
    instance->loading_callback_context = context;
}

bool nfc_device_save(NfcDevice* instance, const char* path) {
    furi_assert(instance);
    furi_assert(instance->protocol < NfcProtocolNum);
    furi_assert(path);

    bool saved = false;
    Storage* storage = furi_record_open(RECORD_STORAGE);
    FlipperFormat* ff = flipper_format_buffered_file_alloc(storage);
    FuriString* temp_str = furi_string_alloc();

    if(instance->loading_callback) {
        instance->loading_callback(instance->loading_callback_context, true);
    }

    do {
        // Open file
        if(!flipper_format_buffered_file_open_always(ff, path)) break;

        // Write header
        if(!flipper_format_write_header_cstr(ff, NFC_FILE_HEADER, NFC_CURRENT_FORMAT_VERSION))
            break;

        // Write allowed device types
        furi_string_printf(temp_str, "%s can be ", NFC_DEVICE_TYPE_KEY);
        for(NfcProtocol protocol = 0; protocol < NfcProtocolNum; ++protocol) {
            furi_string_cat(temp_str, nfc_devices[protocol]->protocol_name);
            if(protocol < NfcProtocolNum - 1) {
                furi_string_cat(temp_str, ", ");
            }
        }

        if(!flipper_format_write_comment(ff, temp_str)) break;

        // Write device type
        if(!flipper_format_write_string_cstr(
               ff, NFC_DEVICE_TYPE_KEY, nfc_devices[instance->protocol]->protocol_name))
            break;

        // Write UID
        furi_string_printf(temp_str, "%s is common for all formats", NFC_DEVICE_UID_KEY);
        if(!flipper_format_write_comment(ff, temp_str)) break;

        size_t uid_len;
        const uint8_t* uid = nfc_device_get_uid(instance, &uid_len);
        if(!flipper_format_write_hex(ff, NFC_DEVICE_UID_KEY, uid, uid_len)) break;

        // Write protocol-dependent data
        if(!nfc_devices[instance->protocol]->save(instance->protocol_data, ff)) break;

        saved = true;
    } while(false);

    if(instance->loading_callback) {
        instance->loading_callback(instance->loading_callback_context, false);
    }

    furi_string_free(temp_str);
    flipper_format_free(ff);
    furi_record_close(RECORD_STORAGE);

    return saved;
}

static bool nfc_device_load_uid(
    FlipperFormat* ff,
    uint8_t* uid,
    uint32_t* uid_len,
    const uint32_t uid_maxlen) {
    bool loaded = false;

    do {
        uint32_t uid_len_current;
        if(!flipper_format_get_value_count(ff, NFC_DEVICE_UID_KEY, &uid_len_current)) break;
        if(uid_len_current > uid_maxlen) break;
        if(!flipper_format_read_hex(ff, NFC_DEVICE_UID_KEY, uid, uid_len_current)) break;

        *uid_len = uid_len_current;
        loaded = true;
    } while(false);

    return loaded;
}

static bool nfc_device_load_unified(NfcDevice* instance, FlipperFormat* ff, uint32_t version) {
    bool loaded = false;

    FuriString* temp_str = furi_string_alloc();

    do {
        // Read Nfc device type
        if(!flipper_format_read_string(ff, NFC_DEVICE_TYPE_KEY, temp_str)) break;

        // Detect protocol
        NfcProtocol protocol;
        for(protocol = 0; protocol < NfcProtocolNum; ++protocol) {
            if(furi_string_equal(temp_str, nfc_devices[protocol]->protocol_name)) {
                break;
            }
        }

        if(protocol == NfcProtocolNum) break;

        nfc_device_clear(instance);

        instance->protocol = protocol;
        instance->protocol_data = nfc_devices[protocol]->alloc();

        // Load UID
        uint8_t uid[NFC_DEVICE_UID_MAX_LEN];
        uint32_t uid_len;

        if(!nfc_device_load_uid(ff, uid, &uid_len, NFC_DEVICE_UID_MAX_LEN)) break;
        if(!nfc_device_set_uid(instance, uid, uid_len)) break;

        // Load data
        if(!nfc_devices[protocol]->load(instance->protocol_data, ff, version)) break;

        loaded = true;
    } while(false);

    if(!loaded) {
        nfc_device_clear(instance);
    }

    furi_string_free(temp_str);
    return loaded;
}

static bool nfc_device_load_legacy(NfcDevice* instance, FlipperFormat* ff, uint32_t version) {
    bool loaded = false;

    FuriString* temp_str = furi_string_alloc();

    do {
        // Read Nfc device type
        if(!flipper_format_read_string(ff, NFC_DEVICE_TYPE_KEY, temp_str)) break;

        nfc_device_clear(instance);

        // Detect protocol
        for(NfcProtocol protocol = 0; protocol < NfcProtocolNum; protocol++) {
            instance->protocol = protocol;
            instance->protocol_data = nfc_devices[protocol]->alloc();

            // Verify protocol
            if(nfc_devices[protocol]->verify(instance->protocol_data, temp_str)) {
                uint8_t uid[NFC_DEVICE_UID_MAX_LEN];
                uint32_t uid_len;

                // Load data
                loaded = nfc_device_load_uid(ff, uid, &uid_len, NFC_DEVICE_UID_MAX_LEN) &&
                         nfc_device_set_uid(instance, uid, uid_len) &&
                         nfc_devices[protocol]->load(instance->protocol_data, ff, version);
                break;
            }

            nfc_device_clear(instance);
        }

    } while(false);

    furi_string_free(temp_str);
    return loaded;
}

bool nfc_device_load(NfcDevice* instance, const char* path) {
    furi_assert(instance);
    furi_assert(path);

    bool loaded = false;
    Storage* storage = furi_record_open(RECORD_STORAGE);
    FlipperFormat* ff = flipper_format_buffered_file_alloc(storage);

    FuriString* temp_str;
    temp_str = furi_string_alloc();

    if(instance->loading_callback) {
        instance->loading_callback(instance->loading_callback_context, true);
    }

    do {
        if(!flipper_format_buffered_file_open_existing(ff, path)) break;

        // Read and verify file header
        uint32_t version = 0;
        if(!flipper_format_read_header(ff, temp_str, &version)) break;

        if(furi_string_cmp_str(temp_str, NFC_FILE_HEADER)) break;
        if(version < NFC_MINIMUM_SUPPORTED_FORMAT_VERSION) break;

        // Select loading method
        loaded = (version < NFC_UNIFIED_FORMAT_VERSION) ?
                     nfc_device_load_legacy(instance, ff, version) :
                     nfc_device_load_unified(instance, ff, version);

    } while(false);

    if(instance->loading_callback) {
        instance->loading_callback(instance->loading_callback_context, false);
    }

    furi_string_free(temp_str);
    flipper_format_free(ff);
    furi_record_close(RECORD_STORAGE);

    return loaded;
}<|MERGE_RESOLUTION|>--- conflicted
+++ resolved
@@ -21,28 +21,8 @@
     return instance;
 }
 
-<<<<<<< HEAD
-void nfc_device_prepare_format_string(NfcDevice* dev, FuriString* format_string) {
-    if(dev->format == NfcDeviceSaveFormatUid) {
-        furi_string_set(format_string, "UID");
-    } else if(dev->format == NfcDeviceSaveFormatBankCard) {
-        furi_string_set(format_string, "Bank card");
-    } else if(dev->format == NfcDeviceSaveFormatMifareUl) {
-        furi_string_set(format_string, nfc_mf_ul_type(dev->dev_data.mf_ul_data.type, true));
-    } else if(dev->format == NfcDeviceSaveFormatMifareClassic) {
-        furi_string_set(format_string, "Mifare Classic");
-    } else if(dev->format == NfcDeviceSaveFormatMifareDesfire) {
-        furi_string_set(format_string, "Mifare DESFire");
-    } else if(dev->format == NfcDeviceSaveFormatNfcV) {
-        furi_string_set(format_string, "ISO15693");
-    } else {
-        furi_string_set(format_string, "Unknown");
-    }
-}
-=======
 void nfc_device_free(NfcDevice* instance) {
     furi_assert(instance);
->>>>>>> 593b5fc0
 
     nfc_device_clear(instance);
     free(instance);
