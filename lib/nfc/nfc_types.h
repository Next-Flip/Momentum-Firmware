#pragma once

#include "nfc_device.h"

#ifdef __cplusplus
extern "C" {
#endif

const char* nfc_get_dev_type(FuriHalNfcType type);

const char* nfc_guess_protocol(NfcProtocol protocol);

const char* nfc_mf_ul_type(MfUltralightType type, bool full_name);

const char* nfc_mf_classic_type(MfClassicType type);

<<<<<<< HEAD
const char* nfc_felica_type(FelicaICType type);
=======
#ifdef __cplusplus
}
#endif
>>>>>>> ea357b8e
<|MERGE_RESOLUTION|>--- conflicted
+++ resolved
@@ -14,10 +14,7 @@
 
 const char* nfc_mf_classic_type(MfClassicType type);
 
-<<<<<<< HEAD
 const char* nfc_felica_type(FelicaICType type);
-=======
 #ifdef __cplusplus
 }
-#endif
->>>>>>> ea357b8e
+#endif