/**
 * @file nfc_device.h
 * @brief Abstract interface for managing NFC device data.
 *
 * Under the hood, it makes use of the protocol-specific functions that each one of them provides
 * and abstracts it with a protocol-independent API.
 *
 * It does not perform any signal processing, but merely serves as a container with some handy
 * operations such as loading and saving from and to a file.
 */
#pragma once

#include <stddef.h>
#include <stdint.h>
#include <stdbool.h>

#include "protocols/nfc_device_base.h"
#include "protocols/nfc_protocol.h"

#ifdef __cplusplus
extern "C" {
#endif

/**
 * @brief NfcDevice opaque type definition.
 */
typedef struct NfcDevice NfcDevice;

/**
 * @brief Loading callback function signature.
 *
 * A function with such signature can be set as a callback to indicate
 * the completion (or a failure) of nfc_device_load() and nfc_device_save() functions.
 *
 * This facility is commonly used to control GUI elements, such as progress dialogs.
 *
 * @param[in] context user-defined context that was passed in nfc_device_set_loading_callback().
 * @param[in] state true if the data was loaded successfully, false otherwise.
 */
typedef void (*NfcLoadingCallback)(void* context, bool state);

<<<<<<< HEAD
typedef enum {
    NfcDeviceProtocolUnknown,
    NfcDeviceProtocolEMV,
    NfcDeviceProtocolMifareUl,
    NfcDeviceProtocolMifareClassic,
    NfcDeviceProtocolMifareDesfire,
    NfcDeviceProtocolNfcV
} NfcProtocol;

typedef enum {
    NfcDeviceSaveFormatUid,
    NfcDeviceSaveFormatBankCard,
    NfcDeviceSaveFormatMifareUl,
    NfcDeviceSaveFormatMifareClassic,
    NfcDeviceSaveFormatMifareDesfire,
    NfcDeviceSaveFormatNfcV,
} NfcDeviceSaveFormat;

typedef struct {
    uint8_t data[NFC_READER_DATA_MAX_SIZE];
    uint16_t size;
} NfcReaderRequestData;

typedef struct {
    MfClassicDict* dict;
    uint8_t current_sector;
} NfcMfClassicDictAttackData;

typedef enum {
    NfcReadModeAuto,
    NfcReadModeMfClassic,
    NfcReadModeMfUltralight,
    NfcReadModeMfDesfire,
    NfcReadModeEMV,
    NfcReadModeNFCA,
} NfcReadMode;

typedef struct {
    FuriHalNfcDevData nfc_data;
    NfcProtocol protocol;
    NfcReadMode read_mode;
    union {
        NfcReaderRequestData reader_data;
        NfcMfClassicDictAttackData mf_classic_dict_attack_data;
        MfUltralightAuth mf_ul_auth;
    };
    union {
        EmvData emv_data;
        MfUltralightData mf_ul_data;
        MfClassicData mf_classic_data;
        MifareDesfireData mf_df_data;
        NfcVData nfcv_data;
    };
    FuriString* parsed_data;
} NfcDeviceData;

typedef struct {
    Storage* storage;
    DialogsApp* dialogs;
    NfcDeviceData dev_data;
    char dev_name[NFC_DEV_NAME_MAX_LEN + 1];
    FuriString* load_path;
    FuriString* folder;
    NfcDeviceSaveFormat format;
    bool shadow_file_exist;

    NfcLoadingCallback loading_cb;
    void* loading_cb_ctx;
} NfcDevice;

=======
/**
 * @brief Allocate an NfcDevice instance.
 *
 * A newly created instance does not hold any data and thus is considered invalid. The most common
 * use case would be to set its data by calling nfc_device_set_data() right afterwards.
 *
 * @returns pointer to the allocated instance.
 */
>>>>>>> d92b0a82
NfcDevice* nfc_device_alloc();

/**
 * @brief Delete an NfcDevice instance.
 *
 * @param[in,out] instance pointer to the instance to be deleted.
 */
void nfc_device_free(NfcDevice* instance);

/**
 * @brief Clear an NfcDevice instance.
 *
 * All data contained in the instance will be deleted and the instance itself will become invalid
 * as if it was just allocated.
 *
 * @param[in,out] instance pointer to the instance to be cleared.
 */
void nfc_device_clear(NfcDevice* instance);

/**
 * @brief Reset an NfcDevice instance.
 *
 * The data contained in the instance will be reset according to the protocol-defined procedure.
 * Unlike the nfc_device_clear() function, the instance will remain valid.
 *
 * @param[in,out] instance pointer to the instance to be reset.
 */
void nfc_device_reset(NfcDevice* instance);

/**
 * @brief Get the protocol identifier from an NfcDevice instance.
 *
 * If the instance is invalid, the return value will be NfcProtocolInvalid.
 *
 * @param[in] instance pointer to the instance to be queried.
 * @returns protocol identifier contained in the instance.
 */
NfcProtocol nfc_device_get_protocol(const NfcDevice* instance);

/**
 * @brief Get the protocol-specific data from an NfcDevice instance.
 *
 * The protocol parameter's behaviour is a bit tricky. The function will check
 * whether there is such a protocol somewhere in the protocol hierarchy and return
 * the data exactly from that level.
 *
 * Example: Call nfc_device_get_data() on an instance with Mf DESFire protocol.
 * The protocol hierarchy will look like the following:
 *
 * `Mf DESFire --> ISO14443-4A --> ISO14443-3A`
 *
 * Thus, the following values of the protocol parameter are valid:
 *
 *  * NfcProtocolIso14443_3a
 *  * NfcProtocolIso14443_4a
 *  * NfcProtocolMfDesfire
 *
 * and passing them to the call would result in the respective data being returned.
 *
 * However, supplying a protocol identifier which is not in the hierarchy will
 * result in a crash. This is to improve type safety.
 *
 * @param instance pointer to the instance to be queried
 * @param protocol protocol identifier of the data to be retrieved.
 * @returns pointer to the instance's data.
 */
const NfcDeviceData* nfc_device_get_data(const NfcDevice* instance, NfcProtocol protocol);

/**
 * @brief Get the protocol name by its identifier.
 *
 * This function does not require an instance as its return result depends only
 * the protocol identifier.
 *
 * @param[in] protocol numeric identifier of the protocol in question.
 * @returns pointer to a statically allocated string containing the protocol name.
 */
const char* nfc_device_get_protocol_name(NfcProtocol protocol);

/**
 * @brief Get the name of an NfcDevice instance.
 *
 * The return value may change depending on the instance's internal state and the name_type parameter.
 *
 * @param[in] instance pointer to the instance to be queried.
 * @param[in] name_type type of the name to be displayed.
 * @returns pointer to a statically allocated string containing the device name.
 */
const char* nfc_device_get_name(const NfcDevice* instance, NfcDeviceNameType name_type);

/**
 * @brief Get the unique identifier (UID) of an NfcDevice instance.
 *
 * The UID length is protocol-dependent. Additionally, a particular protocol might support
 * several UID lengths.
 *
 * @param[in] instance pointer to the instance to be queried.
 * @param[out] uid_len pointer to the variable to contain the UID length.
 * @returns pointer to the byte array containing the instance's UID.
 */
const uint8_t* nfc_device_get_uid(const NfcDevice* instance, size_t* uid_len);

/**
 * @brief Set the unique identifier (UID) of an NfcDevice instance.
 *
 * The UID length must be supported by the instance's protocol.
 *
 * @param[in,out] instance pointer to the instance to be modified.
 * @param[in] uid pointer to the byte array containing the new UID.
 * @param[in] uid_len length of the UID.
 * @return true if the UID was valid and set, false otherwise.
 */
bool nfc_device_set_uid(NfcDevice* instance, const uint8_t* uid, size_t uid_len);

/**
 * @brief Set the data and protocol of an NfcDevice instance.
 *
 * Any data previously contained in the instance will be deleted.
 *
 * @param[in,out] instance pointer to the instance to be modified.
 * @param[in] protocol numeric identifier of the data's protocol.
 * @param[in] protocol_data pointer to the protocol-specific data.
 */
void nfc_device_set_data(
    NfcDevice* instance,
    NfcProtocol protocol,
    const NfcDeviceData* protocol_data);

/**
 * @brief Copy (export) the data contained in an NfcDevice instance to an outside NfcDeviceData instance.
 *
 * This function does the inverse of nfc_device_set_data().

 * The protocol identifier passed as the protocol parameter MUST match the one
 * stored in the instance, otherwise a crash will occur.
 * This is to improve type safety.
 *
 * @param[in] instance pointer to the instance to be copied from.
 * @param[in] protocol numeric identifier of the instance's protocol.
 * @param[out] protocol_data pointer to the destination data.
 */
void nfc_device_copy_data(
    const NfcDevice* instance,
    NfcProtocol protocol,
    NfcDeviceData* protocol_data);

/**
 * @brief Check whether an NfcDevice instance holds certain data.
 *
 * This function's behaviour is similar to nfc_device_is_equal(), with the difference
 * that it takes NfcProtocol and NfcDeviceData* instead of the second NfcDevice*.
 *
 * The following code snippets [1] and [2] are equivalent:
 *
 * [1]
 * ```c
 * bool is_equal = nfc_device_is_equal(device1, device2);
 * ```
 * [2]
 * ```c
 * NfcProtocol protocol = nfc_device_get_protocol(device2);
 * const NfcDeviceData* data = nfc_device_get_data(device2, protocol);
 * bool is_equal = nfc_device_is_equal_data(device1, protocol, data);
 * ```
 *
 * @param[in] instance pointer to the instance to be compared.
 * @param[in] protocol protocol identifier of the data to be compared.
 * @param[in] protocol_data pointer to the NFC device data to be compared.
 * @returns true if the instance is of the right type and the data matches, false otherwise.
 */
bool nfc_device_is_equal_data(
    const NfcDevice* instance,
    NfcProtocol protocol,
    const NfcDeviceData* protocol_data);

/**
 * @brief Compare two NfcDevice instances to determine whether they are equal.
 *
 * @param[in] instance pointer to the first instance to be compared.
 * @param[in] other pointer to the second instance to be compared.
 * @returns true if both instances are considered equal, false otherwise.
 */
bool nfc_device_is_equal(const NfcDevice* instance, const NfcDevice* other);

/**
 * @brief Set the loading callback function.
 *
 * @param[in,out] instance pointer to the instance to be modified.
 * @param[in] callback pointer to a function to be called when the load operation completes.
 * @param[in] context pointer to a user-specific context (will be passed to the callback).
 */
void nfc_device_set_loading_callback(
    NfcDevice* instance,
    NfcLoadingCallback callback,
    void* context);

/**
 * @brief Save NFC device data form an NfcDevice instance to a file.
 *
 * @param[in] instance pointer to the instance to be saved.
 * @param[in] path pointer to a character string with a full file path.
 * @returns true if the data was successfully saved, false otherwise.
 */
bool nfc_device_save(NfcDevice* instance, const char* path);

/**
 * @brief Load NFC device data to an NfcDevice instance from a file.
 *
 * @param[in,out] instance pointer to the instance to be loaded into.
 * @param[in] path pointer to a character string with a full file path.
 * @returns true if the data was successfully loaded, false otherwise.
 */
bool nfc_device_load(NfcDevice* instance, const char* path);

#ifdef __cplusplus
}
#endif<|MERGE_RESOLUTION|>--- conflicted
+++ resolved
@@ -39,78 +39,6 @@
  */
 typedef void (*NfcLoadingCallback)(void* context, bool state);
 
-<<<<<<< HEAD
-typedef enum {
-    NfcDeviceProtocolUnknown,
-    NfcDeviceProtocolEMV,
-    NfcDeviceProtocolMifareUl,
-    NfcDeviceProtocolMifareClassic,
-    NfcDeviceProtocolMifareDesfire,
-    NfcDeviceProtocolNfcV
-} NfcProtocol;
-
-typedef enum {
-    NfcDeviceSaveFormatUid,
-    NfcDeviceSaveFormatBankCard,
-    NfcDeviceSaveFormatMifareUl,
-    NfcDeviceSaveFormatMifareClassic,
-    NfcDeviceSaveFormatMifareDesfire,
-    NfcDeviceSaveFormatNfcV,
-} NfcDeviceSaveFormat;
-
-typedef struct {
-    uint8_t data[NFC_READER_DATA_MAX_SIZE];
-    uint16_t size;
-} NfcReaderRequestData;
-
-typedef struct {
-    MfClassicDict* dict;
-    uint8_t current_sector;
-} NfcMfClassicDictAttackData;
-
-typedef enum {
-    NfcReadModeAuto,
-    NfcReadModeMfClassic,
-    NfcReadModeMfUltralight,
-    NfcReadModeMfDesfire,
-    NfcReadModeEMV,
-    NfcReadModeNFCA,
-} NfcReadMode;
-
-typedef struct {
-    FuriHalNfcDevData nfc_data;
-    NfcProtocol protocol;
-    NfcReadMode read_mode;
-    union {
-        NfcReaderRequestData reader_data;
-        NfcMfClassicDictAttackData mf_classic_dict_attack_data;
-        MfUltralightAuth mf_ul_auth;
-    };
-    union {
-        EmvData emv_data;
-        MfUltralightData mf_ul_data;
-        MfClassicData mf_classic_data;
-        MifareDesfireData mf_df_data;
-        NfcVData nfcv_data;
-    };
-    FuriString* parsed_data;
-} NfcDeviceData;
-
-typedef struct {
-    Storage* storage;
-    DialogsApp* dialogs;
-    NfcDeviceData dev_data;
-    char dev_name[NFC_DEV_NAME_MAX_LEN + 1];
-    FuriString* load_path;
-    FuriString* folder;
-    NfcDeviceSaveFormat format;
-    bool shadow_file_exist;
-
-    NfcLoadingCallback loading_cb;
-    void* loading_cb_ctx;
-} NfcDevice;
-
-=======
 /**
  * @brief Allocate an NfcDevice instance.
  *
@@ -119,7 +47,6 @@
  *
  * @returns pointer to the allocated instance.
  */
->>>>>>> d92b0a82
 NfcDevice* nfc_device_alloc();
 
 /**
