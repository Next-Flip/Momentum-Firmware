#pragma once

#include <stdint.h>
#include <stdlib.h>
#include <stdbool.h>

#include <furi_hal_gpio.h>
#include <stm32wbxx_ll_dma.h>
#include <stm32wbxx_ll_tim.h>

#ifdef __cplusplus
extern "C" {
#endif

/* helper for easier signal generation */
#define DIGITAL_SIGNAL_MS(x) (x * 100000000UL)
#define DIGITAL_SIGNAL_US(x) (x * 100000UL)
#define DIGITAL_SIGNAL_NS(x) (x * 100UL)
#define DIGITAL_SIGNAL_PS(x) (x / 10UL)

<<<<<<< HEAD
typedef struct {
=======
/* using an anonymous type for the internals */
typedef struct DigitalSignalInternals DigitalSignalInternals;

/* and a public one for accessing user-side fields */
typedef struct DigitalSignal {
>>>>>>> ae1e93e5
    bool start_level;
    uint32_t edge_cnt;
    uint32_t edges_max_cnt;
    uint32_t* edge_timings;
<<<<<<< HEAD
    uint32_t* reload_reg_buff;
    uint32_t reload_reg_entries;
    uint32_t reload_reg_remainder;
    uint32_t gpio_buff[2];
    const GpioPin* gpio;
    LL_DMA_InitTypeDef dma_config_gpio;
    LL_DMA_InitTypeDef dma_config_timer;
} DigitalSignal;

typedef struct {
    uint8_t signals_size;
    bool bake;
    uint32_t sequence_used;
    uint32_t sequence_size;
    DigitalSignal** signals;
    bool* signals_prolonged;
    uint8_t* sequence;
    const GpioPin* gpio;
    uint32_t send_time;
} DigitalSequence;
=======
    uint32_t* reload_reg_buff; /* internal, but used by unit tests */
    DigitalSignalInternals* internals;
} DigitalSignal;

typedef struct DigitalSequence DigitalSequence;
>>>>>>> ae1e93e5

DigitalSignal* digital_signal_alloc(uint32_t max_edges_cnt);

void digital_signal_free(DigitalSignal* signal);

void digital_signal_add(DigitalSignal* signal, uint32_t ticks);

void digital_signal_add_pulse(DigitalSignal* signal, uint32_t ticks, bool level);

bool digital_signal_append(DigitalSignal* signal_a, DigitalSignal* signal_b);

void digital_signal_prepare(DigitalSignal* signal);

bool digital_signal_get_start_level(DigitalSignal* signal);

uint32_t digital_signal_get_edges_cnt(DigitalSignal* signal);

uint32_t digital_signal_get_edge(DigitalSignal* signal, uint32_t edge_num);

void digital_signal_send(DigitalSignal* signal, const GpioPin* gpio);

DigitalSequence* digital_sequence_alloc(uint32_t size, const GpioPin* gpio);
void digital_sequence_free(DigitalSequence* sequence);
void digital_sequence_set_signal(
    DigitalSequence* sequence,
    uint8_t signal_index,
    DigitalSignal* signal);
void digital_sequence_set_sendtime(DigitalSequence* sequence, uint32_t send_time);
void digital_sequence_add(DigitalSequence* sequence, uint8_t signal_index);
bool digital_sequence_send(DigitalSequence* sequence);
void digital_sequence_clear(DigitalSequence* sequence);
<<<<<<< HEAD
=======
void digital_sequence_timebase_correction(DigitalSequence* sequence, float factor);
>>>>>>> ae1e93e5

#ifdef __cplusplus
}
#endif<|MERGE_RESOLUTION|>--- conflicted
+++ resolved
@@ -5,8 +5,6 @@
 #include <stdbool.h>
 
 #include <furi_hal_gpio.h>
-#include <stm32wbxx_ll_dma.h>
-#include <stm32wbxx_ll_tim.h>
 
 #ifdef __cplusplus
 extern "C" {
@@ -18,47 +16,20 @@
 #define DIGITAL_SIGNAL_NS(x) (x * 100UL)
 #define DIGITAL_SIGNAL_PS(x) (x / 10UL)
 
-<<<<<<< HEAD
-typedef struct {
-=======
 /* using an anonymous type for the internals */
 typedef struct DigitalSignalInternals DigitalSignalInternals;
 
 /* and a public one for accessing user-side fields */
 typedef struct DigitalSignal {
->>>>>>> ae1e93e5
     bool start_level;
     uint32_t edge_cnt;
     uint32_t edges_max_cnt;
     uint32_t* edge_timings;
-<<<<<<< HEAD
-    uint32_t* reload_reg_buff;
-    uint32_t reload_reg_entries;
-    uint32_t reload_reg_remainder;
-    uint32_t gpio_buff[2];
-    const GpioPin* gpio;
-    LL_DMA_InitTypeDef dma_config_gpio;
-    LL_DMA_InitTypeDef dma_config_timer;
-} DigitalSignal;
-
-typedef struct {
-    uint8_t signals_size;
-    bool bake;
-    uint32_t sequence_used;
-    uint32_t sequence_size;
-    DigitalSignal** signals;
-    bool* signals_prolonged;
-    uint8_t* sequence;
-    const GpioPin* gpio;
-    uint32_t send_time;
-} DigitalSequence;
-=======
     uint32_t* reload_reg_buff; /* internal, but used by unit tests */
     DigitalSignalInternals* internals;
 } DigitalSignal;
 
 typedef struct DigitalSequence DigitalSequence;
->>>>>>> ae1e93e5
 
 DigitalSignal* digital_signal_alloc(uint32_t max_edges_cnt);
 
@@ -70,7 +41,7 @@
 
 bool digital_signal_append(DigitalSignal* signal_a, DigitalSignal* signal_b);
 
-void digital_signal_prepare(DigitalSignal* signal);
+void digital_signal_prepare_arr(DigitalSignal* signal);
 
 bool digital_signal_get_start_level(DigitalSignal* signal);
 
@@ -90,10 +61,7 @@
 void digital_sequence_add(DigitalSequence* sequence, uint8_t signal_index);
 bool digital_sequence_send(DigitalSequence* sequence);
 void digital_sequence_clear(DigitalSequence* sequence);
-<<<<<<< HEAD
-=======
 void digital_sequence_timebase_correction(DigitalSequence* sequence, float factor);
->>>>>>> ae1e93e5
 
 #ifdef __cplusplus
 }
