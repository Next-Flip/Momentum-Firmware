--- conflicted
+++ resolved
@@ -50,8 +50,6 @@
 #define F_TIM (64000000.0)
 #define T_TIM 1562 /* 15.625 ns *100 */
 #define T_TIM_DIV2 781 /* 15.625 ns / 2 *100 */
-<<<<<<< HEAD
-=======
 
 /* maximum entry count of the sequence dma ring buffer */
 #define SEQUENCE_DMA_RINGBUFFER_SIZE 32
@@ -62,7 +60,6 @@
  * the size will be increased by this amount and reallocated
  */
 #define SEQUENCE_SIZE_REALLOCATE_INCREMENT 256
->>>>>>> 1d2d05cf
 
 DigitalSignal* digital_signal_alloc(uint32_t max_edges_cnt) {
     DigitalSignal* signal = malloc(sizeof(DigitalSignal));
@@ -102,10 +99,6 @@
 
 void digital_signal_free(DigitalSignal* signal) {
     furi_assert(signal);
-
-    if(!signal) {
-        return;
-    }
 
     free(signal->edge_timings);
     free(signal->reload_reg_buff);
@@ -306,11 +299,6 @@
     furi_hal_gpio_init(
         signal->internals->gpio, GpioModeOutputPushPull, GpioPullNo, GpioSpeedVeryHigh);
 
-<<<<<<< HEAD
-    /* single signal, add a temporary, terminating edge at the end */
-    signal->edge_timings[signal->edge_cnt++] = 10;
-=======
->>>>>>> 1d2d05cf
     digital_signal_prepare_arr(signal);
 
     digital_signal_setup_dma(signal);
@@ -322,11 +310,6 @@
 
     digital_signal_stop_timer();
     digital_signal_stop_dma();
-<<<<<<< HEAD
-
-    signal->edge_cnt--;
-=======
->>>>>>> 1d2d05cf
 }
 
 static void digital_sequence_alloc_signals(DigitalSequence* sequence, uint32_t size) {
@@ -351,11 +334,7 @@
     sequence->bake = false;
 
     sequence->dma_buffer = malloc(sizeof(struct ReloadBuffer));
-<<<<<<< HEAD
-    sequence->dma_buffer->size = 32;
-=======
     sequence->dma_buffer->size = SEQUENCE_DMA_RINGBUFFER_SIZE;
->>>>>>> 1d2d05cf
     sequence->dma_buffer->buffer = malloc(sequence->dma_buffer->size * sizeof(uint32_t));
 
     sequence->dma_config_gpio.Direction = LL_DMA_DIRECTION_MEMORY_TO_PERIPH;
@@ -380,11 +359,7 @@
     sequence->dma_config_timer.PeriphRequest = LL_DMAMUX_REQ_TIM2_UP;
     sequence->dma_config_timer.Priority = LL_DMA_PRIORITY_HIGH;
 
-<<<<<<< HEAD
-    digital_sequence_alloc_signals(sequence, 32);
-=======
     digital_sequence_alloc_signals(sequence, SEQUENCE_SIGNALS_SIZE);
->>>>>>> 1d2d05cf
     digital_sequence_alloc_sequence(sequence, size);
 
     return sequence;
@@ -393,13 +368,6 @@
 void digital_sequence_free(DigitalSequence* sequence) {
     furi_assert(sequence);
 
-<<<<<<< HEAD
-    if(!sequence) {
-        return;
-    }
-
-=======
->>>>>>> 1d2d05cf
     free(sequence->signals);
     free(sequence->sequence);
     free(sequence->dma_buffer->buffer);
@@ -434,14 +402,9 @@
     furi_assert(signal_index < sequence->signals_size);
 
     if(sequence->sequence_used >= sequence->sequence_size) {
-<<<<<<< HEAD
-        sequence->sequence_size += 256;
-        sequence->sequence = realloc(sequence->sequence, sequence->sequence_size);
-=======
         sequence->sequence_size += SEQUENCE_SIZE_REALLOCATE_INCREMENT;
         sequence->sequence = realloc(sequence->sequence, sequence->sequence_size); //-V701
         furi_assert(sequence->sequence);
->>>>>>> 1d2d05cf
     }
 
     sequence->sequence[sequence->sequence_used++] = signal_index;
@@ -515,11 +478,7 @@
                 break;
             }
 
-<<<<<<< HEAD
-            if(last_pos != dma_buffer->read_pos) {
-=======
             if(last_pos != dma_buffer->read_pos) { //-V547
->>>>>>> 1d2d05cf
                 prev_timer = DWT->CYCCNT;
             }
             if(DWT->CYCCNT - prev_timer > wait_ticks) {
@@ -553,11 +512,7 @@
                 break;
             }
 
-<<<<<<< HEAD
-            if(last_pos != dma_buffer->read_pos) {
-=======
             if(last_pos != dma_buffer->read_pos) { //-V547
->>>>>>> 1d2d05cf
                 prev_timer = DWT->CYCCNT;
             }
             if(DWT->CYCCNT - prev_timer > wait_ticks) {
