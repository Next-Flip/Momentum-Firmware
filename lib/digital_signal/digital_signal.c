#include "digital_signal.h"

#include <furi.h>
#include <furi_hal.h>
#include <furi_hal_resources.h>
#include <math.h>

#include <stm32wbxx_ll_dma.h>
#include <stm32wbxx_ll_tim.h>

/* must be on bank B */
// For debugging purposes use `--extra-define=DIGITAL_SIGNAL_DEBUG_OUTPUT_PIN=gpio_ext_pb3` fbt option

struct ReloadBuffer {
    uint32_t* buffer; /* DMA ringbuffer */
    uint32_t size; /* maximum entry count of the ring buffer */
    uint32_t write_pos; /* current buffer write index */
    uint32_t read_pos; /* current buffer read index */
    bool dma_active;
};

struct DigitalSequence {
    uint8_t signals_size;
    bool bake;
    uint32_t sequence_used;
    uint32_t sequence_size;
    DigitalSignal** signals;
    uint8_t* sequence;
    const GpioPin* gpio;
    uint32_t send_time;
    bool send_time_active;
    LL_DMA_InitTypeDef dma_config_gpio;
    LL_DMA_InitTypeDef dma_config_timer;
    uint32_t* gpio_buff;
    struct ReloadBuffer* dma_buffer;
};

struct DigitalSignalInternals {
    uint64_t factor;
    uint32_t reload_reg_entries;
    uint32_t reload_reg_remainder;
    uint32_t gpio_buff[2];
    const GpioPin* gpio;
    LL_DMA_InitTypeDef dma_config_gpio;
    LL_DMA_InitTypeDef dma_config_timer;
};

#define TAG "DigitalSignal"

#define F_TIM (64000000.0)
#define T_TIM 1562 /* 15.625 ns *100 */
#define T_TIM_DIV2 781 /* 15.625 ns / 2 *100 */

/* end marker in DMA ringbuffer, will get written into timer register at the end */
#define SEQ_TIMER_MAX 0xFFFFFFFF

/* time to wait in loops before returning */
#define SEQ_LOCK_WAIT_MS 10UL
#define SEQ_LOCK_WAIT_TICKS (SEQ_LOCK_WAIT_MS * 1000 * 64)

/* maximum entry count of the sequence dma ring buffer */
#define RINGBUFFER_SIZE 128

/* maximum number of DigitalSignals in a sequence */
#define SEQUENCE_SIGNALS_SIZE 32
/*
 * if sequence size runs out from the initial value passed to digital_sequence_alloc
 * the size will be increased by this amount and reallocated
 */
#define SEQUENCE_SIZE_REALLOCATE_INCREMENT 256

DigitalSignal* digital_signal_alloc(uint32_t max_edges_cnt) {
    DigitalSignal* signal = malloc(sizeof(DigitalSignal));
    signal->start_level = true;
    signal->edges_max_cnt = max_edges_cnt;
    signal->edge_timings = malloc(signal->edges_max_cnt * sizeof(uint32_t));
    signal->edge_cnt = 0;
    signal->reload_reg_buff = malloc(signal->edges_max_cnt * sizeof(uint32_t));

    signal->internals = malloc(sizeof(DigitalSignalInternals));
    DigitalSignalInternals* internals = signal->internals;

    internals->factor = 1024 * 1024;

    internals->dma_config_gpio.Direction = LL_DMA_DIRECTION_MEMORY_TO_PERIPH;
    internals->dma_config_gpio.Mode = LL_DMA_MODE_CIRCULAR;
    internals->dma_config_gpio.PeriphOrM2MSrcIncMode = LL_DMA_PERIPH_NOINCREMENT;
    internals->dma_config_gpio.MemoryOrM2MDstIncMode = LL_DMA_MEMORY_INCREMENT;
    internals->dma_config_gpio.PeriphOrM2MSrcDataSize = LL_DMA_PDATAALIGN_WORD;
    internals->dma_config_gpio.MemoryOrM2MDstDataSize = LL_DMA_MDATAALIGN_WORD;
    internals->dma_config_gpio.NbData = 2;
    internals->dma_config_gpio.PeriphRequest = LL_DMAMUX_REQ_TIM2_UP;
    internals->dma_config_gpio.Priority = LL_DMA_PRIORITY_VERYHIGH;

    internals->dma_config_timer.PeriphOrM2MSrcAddress = (uint32_t) & (TIM2->ARR);
    internals->dma_config_timer.Direction = LL_DMA_DIRECTION_MEMORY_TO_PERIPH;
    internals->dma_config_timer.Mode = LL_DMA_MODE_NORMAL;
    internals->dma_config_timer.PeriphOrM2MSrcIncMode = LL_DMA_PERIPH_NOINCREMENT;
    internals->dma_config_timer.MemoryOrM2MDstIncMode = LL_DMA_MEMORY_INCREMENT;
    internals->dma_config_timer.PeriphOrM2MSrcDataSize = LL_DMA_PDATAALIGN_WORD;
    internals->dma_config_timer.MemoryOrM2MDstDataSize = LL_DMA_MDATAALIGN_WORD;
    internals->dma_config_timer.PeriphRequest = LL_DMAMUX_REQ_TIM2_UP;
    internals->dma_config_timer.Priority = LL_DMA_PRIORITY_HIGH;

    return signal;
}

void digital_signal_free(DigitalSignal* signal) {
    furi_assert(signal);

    free(signal->edge_timings);
    free(signal->reload_reg_buff);
    free(signal->internals);
    free(signal);
}

bool digital_signal_append(DigitalSignal* signal_a, DigitalSignal* signal_b) {
    furi_assert(signal_a);
    furi_assert(signal_b);

    if(signal_a->edges_max_cnt < signal_a->edge_cnt + signal_b->edge_cnt) {
        return false;
    }
    /* in case there are no edges in our target signal, the signal to append makes the rules */
    if(!signal_a->edge_cnt) {
        signal_a->start_level = signal_b->start_level;
    }
    bool end_level = signal_a->start_level;
    if(signal_a->edge_cnt) {
        end_level = signal_a->start_level ^ !(signal_a->edge_cnt % 2);
    }
    uint8_t start_copy = 0;
    if(end_level == signal_b->start_level) {
        if(signal_a->edge_cnt) {
            signal_a->edge_timings[signal_a->edge_cnt - 1] += signal_b->edge_timings[0];
            start_copy += 1;
        } else {
            signal_a->edge_timings[signal_a->edge_cnt] += signal_b->edge_timings[0];
        }
    }

    for(size_t i = 0; i < signal_b->edge_cnt - start_copy; i++) {
        signal_a->edge_timings[signal_a->edge_cnt + i] = signal_b->edge_timings[start_copy + i];
    }
    signal_a->edge_cnt += signal_b->edge_cnt - start_copy;

    return true;
}

bool digital_signal_get_start_level(DigitalSignal* signal) {
    furi_assert(signal);

    return signal->start_level;
}

uint32_t digital_signal_get_edges_cnt(DigitalSignal* signal) {
    furi_assert(signal);

    return signal->edge_cnt;
}

void digital_signal_add(DigitalSignal* signal, uint32_t ticks) {
    furi_assert(signal);
    furi_assert(signal->edge_cnt < signal->edges_max_cnt);

    signal->edge_timings[signal->edge_cnt++] = ticks;
}

void digital_signal_add_pulse(DigitalSignal* signal, uint32_t ticks, bool level) {
    furi_assert(signal);
    furi_assert(signal->edge_cnt < signal->edges_max_cnt);

    /* virgin signal? add it as the only level */
    if(signal->edge_cnt == 0) {
        signal->start_level = level;
        signal->edge_timings[signal->edge_cnt++] = ticks;
    } else {
        bool end_level = signal->start_level ^ !(signal->edge_cnt % 2);

        if(level != end_level) {
            signal->edge_timings[signal->edge_cnt++] = ticks;
        } else {
            signal->edge_timings[signal->edge_cnt - 1] += ticks;
        }
    }
}

uint32_t digital_signal_get_edge(DigitalSignal* signal, uint32_t edge_num) {
    furi_assert(signal);
    furi_assert(edge_num < signal->edge_cnt);

    return signal->edge_timings[edge_num];
}

void digital_signal_prepare_arr(DigitalSignal* signal) {
    furi_assert(signal);

    DigitalSignalInternals* internals = signal->internals;

    /* set up signal polarities */
    if(internals->gpio) {
        uint32_t bit_set = internals->gpio->pin;
        uint32_t bit_reset = internals->gpio->pin << 16;

#ifdef DIGITAL_SIGNAL_DEBUG_OUTPUT_PIN
        bit_set |= DIGITAL_SIGNAL_DEBUG_OUTPUT_PIN.pin;
        bit_reset |= DIGITAL_SIGNAL_DEBUG_OUTPUT_PIN.pin << 16;
#endif

        if(signal->start_level) {
            internals->gpio_buff[0] = bit_set;
            internals->gpio_buff[1] = bit_reset;
        } else {
            internals->gpio_buff[0] = bit_reset;
            internals->gpio_buff[1] = bit_set;
        }
    }

    /* set up edge timings */
    internals->reload_reg_entries = 0;

    for(size_t pos = 0; pos < signal->edge_cnt; pos++) {
        uint32_t pulse_duration = signal->edge_timings[pos] + internals->reload_reg_remainder;
        if(pulse_duration < 10 || pulse_duration > 10000000) {
            /*FURI_LOG_D(
                TAG,
                "[prepare] pulse_duration out of range: %lu = %lu * %llu",
                pulse_duration,
                signal->edge_timings[pos],
                internals->factor);*/
            pulse_duration = 100;
        }
        uint32_t pulse_ticks = (pulse_duration + T_TIM_DIV2) / T_TIM;
        internals->reload_reg_remainder = pulse_duration - (pulse_ticks * T_TIM);

        if(pulse_ticks > 1) {
            signal->reload_reg_buff[internals->reload_reg_entries++] = pulse_ticks - 1;
        }
    }
}

static void digital_signal_stop_dma() {
    LL_DMA_DisableChannel(DMA1, LL_DMA_CHANNEL_1);
    LL_DMA_DisableChannel(DMA1, LL_DMA_CHANNEL_2);
    LL_DMA_ClearFlag_TC1(DMA1);
    LL_DMA_ClearFlag_TC2(DMA1);
}

static void digital_signal_stop_timer() {
    LL_TIM_DisableCounter(TIM2);
    LL_TIM_DisableUpdateEvent(TIM2);
    LL_TIM_DisableDMAReq_UPDATE(TIM2);

    if(furi_hal_bus_is_enabled(FuriHalBusTIM2)) {
        furi_hal_bus_disable(FuriHalBusTIM2);
    }
}

static void digital_signal_setup_timer() {
    if(!furi_hal_bus_is_enabled(FuriHalBusTIM2)) {
        furi_hal_bus_enable(FuriHalBusTIM2);
    }

    LL_TIM_SetCounterMode(TIM2, LL_TIM_COUNTERMODE_UP);
    LL_TIM_SetClockDivision(TIM2, LL_TIM_CLOCKDIVISION_DIV1);
    LL_TIM_SetPrescaler(TIM2, 0);
    LL_TIM_SetAutoReload(TIM2, SEQ_TIMER_MAX);
    LL_TIM_SetCounter(TIM2, 0);
}

static void digital_signal_start_timer() {
    LL_TIM_EnableCounter(TIM2);
    LL_TIM_EnableUpdateEvent(TIM2);
    LL_TIM_EnableDMAReq_UPDATE(TIM2);
    LL_TIM_GenerateEvent_UPDATE(TIM2);
}

static bool digital_signal_setup_dma(DigitalSignal* signal) {
    furi_assert(signal);
    DigitalSignalInternals* internals = signal->internals;

    if(!signal->internals->reload_reg_entries) {
        return false;
    }
    digital_signal_stop_dma();

    internals->dma_config_gpio.MemoryOrM2MDstAddress = (uint32_t)internals->gpio_buff;
    internals->dma_config_gpio.PeriphOrM2MSrcAddress = (uint32_t) & (internals->gpio->port->BSRR);
    internals->dma_config_timer.MemoryOrM2MDstAddress = (uint32_t)signal->reload_reg_buff;
    internals->dma_config_timer.NbData = signal->internals->reload_reg_entries;

    /* set up DMA channel 1 and 2 for GPIO and timer copy operations */
    LL_DMA_Init(DMA1, LL_DMA_CHANNEL_1, &internals->dma_config_gpio);
    LL_DMA_Init(DMA1, LL_DMA_CHANNEL_2, &internals->dma_config_timer);

    /* enable both DMA channels */
    LL_DMA_EnableChannel(DMA1, LL_DMA_CHANNEL_1);
    LL_DMA_EnableChannel(DMA1, LL_DMA_CHANNEL_2);

    return true;
}

void digital_signal_send(DigitalSignal* signal, const GpioPin* gpio) {
    furi_assert(signal);

    if(!signal->edge_cnt) {
        return;
    }

    /* Configure gpio as output */
    signal->internals->gpio = gpio;
    furi_hal_gpio_init(
        signal->internals->gpio, GpioModeOutputPushPull, GpioPullNo, GpioSpeedVeryHigh);

    digital_signal_prepare_arr(signal);

    digital_signal_setup_dma(signal);
    digital_signal_setup_timer();
    digital_signal_start_timer();

    while(!LL_DMA_IsActiveFlag_TC2(DMA1)) {
    }

    digital_signal_stop_timer();
    digital_signal_stop_dma();
}

static void digital_sequence_alloc_signals(DigitalSequence* sequence, uint32_t size) {
    sequence->signals_size = size;
    sequence->signals = malloc(sequence->signals_size * sizeof(DigitalSignal*));
}

static void digital_sequence_alloc_sequence(DigitalSequence* sequence, uint32_t size) {
    sequence->sequence_used = 0;
    sequence->sequence_size = size;
    sequence->sequence = malloc(sequence->sequence_size);
    sequence->send_time = 0;
    sequence->send_time_active = false;
}

DigitalSequence* digital_sequence_alloc(uint32_t size, const GpioPin* gpio) {
    furi_assert(gpio);

    DigitalSequence* sequence = malloc(sizeof(DigitalSequence));

    sequence->gpio = gpio;
    sequence->bake = false;

    sequence->dma_buffer = malloc(sizeof(struct ReloadBuffer));
    sequence->dma_buffer->size = RINGBUFFER_SIZE;
    sequence->dma_buffer->buffer = malloc(sequence->dma_buffer->size * sizeof(uint32_t));

    sequence->dma_config_gpio.Direction = LL_DMA_DIRECTION_MEMORY_TO_PERIPH;
    sequence->dma_config_gpio.Mode = LL_DMA_MODE_CIRCULAR;
    sequence->dma_config_gpio.PeriphOrM2MSrcIncMode = LL_DMA_PERIPH_NOINCREMENT;
    sequence->dma_config_gpio.MemoryOrM2MDstIncMode = LL_DMA_MEMORY_INCREMENT;
    sequence->dma_config_gpio.PeriphOrM2MSrcDataSize = LL_DMA_PDATAALIGN_WORD;
    sequence->dma_config_gpio.MemoryOrM2MDstDataSize = LL_DMA_MDATAALIGN_WORD;
    sequence->dma_config_gpio.NbData = 2;
    sequence->dma_config_gpio.PeriphRequest = LL_DMAMUX_REQ_TIM2_UP;
    sequence->dma_config_gpio.Priority = LL_DMA_PRIORITY_VERYHIGH;

    sequence->dma_config_timer.Direction = LL_DMA_DIRECTION_MEMORY_TO_PERIPH;
    sequence->dma_config_timer.Mode = LL_DMA_MODE_CIRCULAR;
    sequence->dma_config_timer.PeriphOrM2MSrcIncMode = LL_DMA_PERIPH_NOINCREMENT;
    sequence->dma_config_timer.MemoryOrM2MDstIncMode = LL_DMA_MEMORY_INCREMENT;
    sequence->dma_config_timer.PeriphOrM2MSrcDataSize = LL_DMA_PDATAALIGN_WORD;
    sequence->dma_config_timer.MemoryOrM2MDstDataSize = LL_DMA_MDATAALIGN_WORD;
    sequence->dma_config_timer.PeriphOrM2MSrcAddress = (uint32_t) & (TIM2->ARR);
    sequence->dma_config_timer.MemoryOrM2MDstAddress = (uint32_t)sequence->dma_buffer->buffer;
    sequence->dma_config_timer.NbData = sequence->dma_buffer->size;
    sequence->dma_config_timer.PeriphRequest = LL_DMAMUX_REQ_TIM2_UP;
    sequence->dma_config_timer.Priority = LL_DMA_PRIORITY_HIGH;

    digital_sequence_alloc_signals(sequence, SEQUENCE_SIGNALS_SIZE);
    digital_sequence_alloc_sequence(sequence, size);

    return sequence;
}

void digital_sequence_free(DigitalSequence* sequence) {
    furi_assert(sequence);

    free(sequence->signals);
    free(sequence->sequence);
    free(sequence->dma_buffer->buffer);
    free(sequence->dma_buffer);
    free(sequence);
}

void digital_sequence_set_signal(
    DigitalSequence* sequence,
    uint8_t signal_index,
    DigitalSignal* signal) {
    furi_assert(sequence);
    furi_assert(signal);
    furi_assert(signal_index < sequence->signals_size);

    sequence->signals[signal_index] = signal;
    signal->internals->gpio = sequence->gpio;
    signal->internals->reload_reg_remainder = 0;

    digital_signal_prepare_arr(signal);
}

void digital_sequence_set_sendtime(DigitalSequence* sequence, uint32_t send_time) {
    furi_assert(sequence);

    sequence->send_time = send_time;
    sequence->send_time_active = true;
}

void digital_sequence_add(DigitalSequence* sequence, uint8_t signal_index) {
    furi_assert(sequence);
    furi_assert(signal_index < sequence->signals_size);

    if(sequence->sequence_used >= sequence->sequence_size) {
        sequence->sequence_size += SEQUENCE_SIZE_REALLOCATE_INCREMENT;
        sequence->sequence = realloc(sequence->sequence, sequence->sequence_size); //-V701
        furi_assert(sequence->sequence);
    }

    sequence->sequence[sequence->sequence_used++] = signal_index;
}

static bool digital_sequence_setup_dma(DigitalSequence* sequence) {
    furi_assert(sequence);

    digital_signal_stop_dma();

    sequence->dma_config_gpio.MemoryOrM2MDstAddress = (uint32_t)sequence->gpio_buff;
    sequence->dma_config_gpio.PeriphOrM2MSrcAddress = (uint32_t) & (sequence->gpio->port->BSRR);

    /* set up DMA channel 1 and 2 for GPIO and timer copy operations */
    LL_DMA_Init(DMA1, LL_DMA_CHANNEL_1, &sequence->dma_config_gpio);
    LL_DMA_Init(DMA1, LL_DMA_CHANNEL_2, &sequence->dma_config_timer);

    /* enable both DMA channels */
    LL_DMA_EnableChannel(DMA1, LL_DMA_CHANNEL_1);
    LL_DMA_EnableChannel(DMA1, LL_DMA_CHANNEL_2);

    return true;
}

static DigitalSignal* digital_sequence_bake(DigitalSequence* sequence) {
    furi_assert(sequence);

    uint32_t edges = 0;

    for(uint32_t pos = 0; pos < sequence->sequence_used; pos++) {
        uint8_t signal_index = sequence->sequence[pos];
        DigitalSignal* sig = sequence->signals[signal_index];

        edges += sig->edge_cnt;
    }

    DigitalSignal* ret = digital_signal_alloc(edges);

    for(uint32_t pos = 0; pos < sequence->sequence_used; pos++) {
        uint8_t signal_index = sequence->sequence[pos];
        DigitalSignal* sig = sequence->signals[signal_index];

        digital_signal_append(ret, sig);
    }

    return ret;
}

static void digital_sequence_finish(DigitalSequence* sequence) {
    struct ReloadBuffer* dma_buffer = sequence->dma_buffer;

    if(dma_buffer->dma_active) {
        uint32_t prev_timer = DWT->CYCCNT;
        do {
            /* we are finished, when the DMA transferred the SEQ_TIMER_MAX marker */
            if(TIM2->ARR == SEQ_TIMER_MAX) {
                break;
            }
<<<<<<< HEAD

            if(last_pos != dma_buffer->read_pos) { //-V547
                prev_timer = DWT->CYCCNT;
            }
            if(DWT->CYCCNT - prev_timer > wait_ticks) {
                /*FURI_LOG_D(
=======
            if(DWT->CYCCNT - prev_timer > SEQ_LOCK_WAIT_TICKS) {
                dma_buffer->read_pos =
                    RINGBUFFER_SIZE - LL_DMA_GetDataLength(DMA1, LL_DMA_CHANNEL_2);
                FURI_LOG_D(
>>>>>>> 7aa15ada
                    TAG,
                    "[SEQ] hung %lu ms in finish (ARR 0x%08lx, read %lu, write %lu)",
                    SEQ_LOCK_WAIT_MS,
                    TIM2->ARR,
                    dma_buffer->read_pos,
                    dma_buffer->write_pos);*/
                break;
            }
        } while(1);
    }

    digital_signal_stop_timer();
    digital_signal_stop_dma();
}

static void digital_sequence_queue_pulse(DigitalSequence* sequence, uint32_t length) {
    struct ReloadBuffer* dma_buffer = sequence->dma_buffer;

    if(dma_buffer->dma_active) {
        uint32_t prev_timer = DWT->CYCCNT;
        do {
            dma_buffer->read_pos = RINGBUFFER_SIZE - LL_DMA_GetDataLength(DMA1, LL_DMA_CHANNEL_2);

            uint32_t free =
                (RINGBUFFER_SIZE + dma_buffer->read_pos - dma_buffer->write_pos) % RINGBUFFER_SIZE;

            if(free > 2) {
                break;
            }

<<<<<<< HEAD
            if(last_pos != dma_buffer->read_pos) { //-V547
                prev_timer = DWT->CYCCNT;
            }
            if(DWT->CYCCNT - prev_timer > wait_ticks) {
                /*FURI_LOG_D(
=======
            if(DWT->CYCCNT - prev_timer > SEQ_LOCK_WAIT_TICKS) {
                FURI_LOG_D(
>>>>>>> 7aa15ada
                    TAG,
                    "[SEQ] hung %lu ms in queue (ARR 0x%08lx, read %lu, write %lu)",
                    SEQ_LOCK_WAIT_MS,
                    TIM2->ARR,
                    dma_buffer->read_pos,
                    dma_buffer->write_pos);
                break;
            }
            if(TIM2->ARR == SEQ_TIMER_MAX) {
                FURI_LOG_D(
                    TAG,
                    "[SEQ] buffer underrun in queue (ARR 0x%08lx, read %lu, write %lu)",
                    TIM2->ARR,
                    dma_buffer->read_pos,
                    dma_buffer->write_pos);*/
                break;
            }
        } while(1);
    }

    dma_buffer->buffer[dma_buffer->write_pos] = length;
    dma_buffer->write_pos++;
    dma_buffer->write_pos %= RINGBUFFER_SIZE;
    dma_buffer->buffer[dma_buffer->write_pos] = SEQ_TIMER_MAX;
}

bool digital_sequence_send(DigitalSequence* sequence) {
    furi_assert(sequence);

    struct ReloadBuffer* dma_buffer = sequence->dma_buffer;

    furi_hal_gpio_init(sequence->gpio, GpioModeOutputPushPull, GpioPullNo, GpioSpeedVeryHigh);
#ifdef DIGITAL_SIGNAL_DEBUG_OUTPUT_PIN
    furi_hal_gpio_init(
        &DIGITAL_SIGNAL_DEBUG_OUTPUT_PIN, GpioModeOutputPushPull, GpioPullNo, GpioSpeedVeryHigh);
#endif

    if(sequence->bake) {
        DigitalSignal* sig = digital_sequence_bake(sequence);

        digital_signal_send(sig, sequence->gpio);
        digital_signal_free(sig);
        return true;
    }

    if(!sequence->sequence_used) {
        return false;
    }

    int32_t remainder = 0;
    uint32_t trade_for_next = 0;
    uint32_t seq_pos_next = 1;

    dma_buffer->dma_active = false;
    dma_buffer->buffer[0] = SEQ_TIMER_MAX;
    dma_buffer->read_pos = 0;
    dma_buffer->write_pos = 0;

    /* already prepare the current signal pointer */
    DigitalSignal* sig = sequence->signals[sequence->sequence[0]];
    DigitalSignal* sig_next = NULL;
    /* re-use the GPIO buffer from the first signal */
    sequence->gpio_buff = sig->internals->gpio_buff;

    FURI_CRITICAL_ENTER();

    while(sig) {
        bool last_signal = (seq_pos_next >= sequence->sequence_used);

        if(!last_signal) {
            sig_next = sequence->signals[sequence->sequence[seq_pos_next++]];
        }

        for(uint32_t pulse_pos = 0; pulse_pos < sig->internals->reload_reg_entries; pulse_pos++) {
            bool last_pulse = ((pulse_pos + 1) >= sig->internals->reload_reg_entries);
            uint32_t pulse_length = sig->reload_reg_buff[pulse_pos] + trade_for_next;

            trade_for_next = 0;

            /* when we are too late more than half a tick, make the first edge temporarily longer */
            if(remainder >= T_TIM_DIV2) {
                remainder -= T_TIM;
                pulse_length += 1;
            }

            /* last pulse in current signal and have a next signal? */
            if(last_pulse && sig_next) {
                /* when a signal ends with the same level as the next signal begins, let the next signal generate the whole pulse.
                   beware, we do not want the level after the last edge, but the last level before that edge */
                bool end_level = sig->start_level ^ ((sig->edge_cnt % 2) == 0);

                /* if they have the same level, pass the duration to the next pulse(s) */
                if(end_level == sig_next->start_level) {
                    trade_for_next = pulse_length;
                }
            }

            /* if it was decided, that the next signal's first pulse shall also handle our "length", then do not queue here */
            if(!trade_for_next) {
                digital_sequence_queue_pulse(sequence, pulse_length);

                if(!dma_buffer->dma_active) {
                    /* start transmission when buffer was filled enough */
                    bool start_send = sequence->dma_buffer->write_pos >= (RINGBUFFER_SIZE - 2);

                    /* or it was the last pulse */
                    if(last_pulse && last_signal) {
                        start_send = true;
                    }

                    /* start transmission */
                    if(start_send) {
                        digital_sequence_setup_dma(sequence);
                        digital_signal_setup_timer();

                        /* if the send time is specified, wait till the core timer passed beyond that time */
                        if(sequence->send_time_active) {
                            sequence->send_time_active = false;
                            while(sequence->send_time - DWT->CYCCNT < 0x80000000) {
                            }
                        }
                        digital_signal_start_timer();
                        dma_buffer->dma_active = true;
                    }
                }
            }
        }

        remainder += sig->internals->reload_reg_remainder;
        sig = sig_next;
        sig_next = NULL;
    }

    /* wait until last dma transaction was finished */
    FURI_CRITICAL_EXIT();
    digital_sequence_finish(sequence);

    return true;
}

void digital_sequence_clear(DigitalSequence* sequence) {
    furi_assert(sequence);

    sequence->sequence_used = 0;
}

void digital_sequence_timebase_correction(DigitalSequence* sequence, float factor) {
    for(uint32_t sig_pos = 0; sig_pos < sequence->signals_size; sig_pos++) {
        DigitalSignal* signal = sequence->signals[sig_pos];

        if(signal) {
            signal->internals->factor = (uint32_t)(1024 * 1024 * factor);
            digital_signal_prepare_arr(signal);
        }
    }
}<|MERGE_RESOLUTION|>--- conflicted
+++ resolved
@@ -222,12 +222,12 @@
     for(size_t pos = 0; pos < signal->edge_cnt; pos++) {
         uint32_t pulse_duration = signal->edge_timings[pos] + internals->reload_reg_remainder;
         if(pulse_duration < 10 || pulse_duration > 10000000) {
-            /*FURI_LOG_D(
+            FURI_LOG_D(
                 TAG,
                 "[prepare] pulse_duration out of range: %lu = %lu * %llu",
                 pulse_duration,
                 signal->edge_timings[pos],
-                internals->factor);*/
+                internals->factor);
             pulse_duration = 100;
         }
         uint32_t pulse_ticks = (pulse_duration + T_TIM_DIV2) / T_TIM;
@@ -251,15 +251,11 @@
     LL_TIM_DisableUpdateEvent(TIM2);
     LL_TIM_DisableDMAReq_UPDATE(TIM2);
 
-    if(furi_hal_bus_is_enabled(FuriHalBusTIM2)) {
-        furi_hal_bus_disable(FuriHalBusTIM2);
-    }
+    furi_hal_bus_disable(FuriHalBusTIM2);
 }
 
 static void digital_signal_setup_timer() {
-    if(!furi_hal_bus_is_enabled(FuriHalBusTIM2)) {
-        furi_hal_bus_enable(FuriHalBusTIM2);
-    }
+    furi_hal_bus_enable(FuriHalBusTIM2);
 
     LL_TIM_SetCounterMode(TIM2, LL_TIM_COUNTERMODE_UP);
     LL_TIM_SetClockDivision(TIM2, LL_TIM_CLOCKDIVISION_DIV1);
@@ -476,25 +472,16 @@
             if(TIM2->ARR == SEQ_TIMER_MAX) {
                 break;
             }
-<<<<<<< HEAD
-
-            if(last_pos != dma_buffer->read_pos) { //-V547
-                prev_timer = DWT->CYCCNT;
-            }
-            if(DWT->CYCCNT - prev_timer > wait_ticks) {
-                /*FURI_LOG_D(
-=======
             if(DWT->CYCCNT - prev_timer > SEQ_LOCK_WAIT_TICKS) {
                 dma_buffer->read_pos =
                     RINGBUFFER_SIZE - LL_DMA_GetDataLength(DMA1, LL_DMA_CHANNEL_2);
                 FURI_LOG_D(
->>>>>>> 7aa15ada
                     TAG,
                     "[SEQ] hung %lu ms in finish (ARR 0x%08lx, read %lu, write %lu)",
                     SEQ_LOCK_WAIT_MS,
                     TIM2->ARR,
                     dma_buffer->read_pos,
-                    dma_buffer->write_pos);*/
+                    dma_buffer->write_pos);
                 break;
             }
         } while(1);
@@ -519,16 +506,8 @@
                 break;
             }
 
-<<<<<<< HEAD
-            if(last_pos != dma_buffer->read_pos) { //-V547
-                prev_timer = DWT->CYCCNT;
-            }
-            if(DWT->CYCCNT - prev_timer > wait_ticks) {
-                /*FURI_LOG_D(
-=======
             if(DWT->CYCCNT - prev_timer > SEQ_LOCK_WAIT_TICKS) {
                 FURI_LOG_D(
->>>>>>> 7aa15ada
                     TAG,
                     "[SEQ] hung %lu ms in queue (ARR 0x%08lx, read %lu, write %lu)",
                     SEQ_LOCK_WAIT_MS,
@@ -543,7 +522,7 @@
                     "[SEQ] buffer underrun in queue (ARR 0x%08lx, read %lu, write %lu)",
                     TIM2->ARR,
                     dma_buffer->read_pos,
-                    dma_buffer->write_pos);*/
+                    dma_buffer->write_pos);
                 break;
             }
         } while(1);
