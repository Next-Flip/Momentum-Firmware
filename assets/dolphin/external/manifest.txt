--- conflicted
+++ resolved
@@ -193,28 +193,28 @@
 Name: L3_Freedom_2_dolphins_128x64
 Min butthurt: 0
 Max butthurt: 12
-<<<<<<< HEAD
 Min level: 29
 Max level: 30
+Weight: 3
+
+Name: L1_Akira_128x64
+Min butthurt: 0
+Max butthurt: 8
+Min level: 8
+Max level: 30
 Weight: 4
-=======
-Min level: 3
-Max level: 3
-Weight: 3
->>>>>>> 7c88a4a8
-
-Name: L1_Akira_128x64
-Min butthurt: 0
-Max butthurt: 8
-Min level: 8
+
+Name: L3_Intruder_alert_128x64
+Min butthurt: 0
+Max butthurt: 12
+Min level: 26
 Max level: 30
 Weight: 4
 
-Name: L3_Intruder_alert_128x64
-Min butthurt: 0
-Max butthurt: 12
-<<<<<<< HEAD
-Min level: 26
+Name: L1_Procrastinating_128x64
+Min butthurt: 0
+Max butthurt: 8
+Min level: 12
 Max level: 30
 Weight: 6
 
@@ -230,16 +230,4 @@
 Max butthurt: 7
 Min level: 11
 Max level: 30
-Weight: 4
-=======
-Min level: 3
-Max level: 3
-Weight: 4
-
-Name: L1_Procrastinating_128x64
-Min butthurt: 0
-Max butthurt: 8
-Min level: 1
-Max level: 3
-Weight: 6
->>>>>>> 7c88a4a8
+Weight: 4