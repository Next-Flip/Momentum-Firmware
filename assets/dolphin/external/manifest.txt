Filetype: Flipper Animation Manifest
Version: 1

Name: L1_Waves_128x50
Min butthurt: 0
Max butthurt: 14
Min level: 1
Max level: 30
Weight: 3

Name: L1_Laptop_128x51
Min butthurt: 0
Max butthurt: 14
Min level: 2
Max level: 30
Weight: 3

Name: L1_Sleep_128x64
Min butthurt: 0
Max butthurt: 14
Min level: 5
Max level: 30
Weight: 3

Name: L1_Recording_128x51
Min butthurt: 0
Max butthurt: 14
Min level: 7
Max level: 30
Weight: 3

Name: L1_Furippa1_128x64
Min butthurt: 0
Max butthurt: 14
Min level: 10
Max level: 30
Weight: 3

Name: L1_Read_books_128x64
Min butthurt: 0
Max butthurt: 14
Min level: 8
Max level: 30
Weight: 3

Name: L1_Cry_128x64
Min butthurt: 6
Max butthurt: 14
Min level: 1
Max level: 30
Weight: 3

Name: L1_Boxing_128x64
Min butthurt: 12
Max butthurt: 14
Min level: 16
Max level: 30
Weight: 3

Name: L1_Mad_fist_128x64
Min butthurt: 10
Max butthurt: 14
Min level: 9
Max level: 30
Weight: 3

Name: L1_Mods_128x64
Min butthurt: 0
Max butthurt: 14
Min level: 15
Max level: 30
Weight: 3

Name: L1_Painting_128x64
Min butthurt: 0
Max butthurt: 14
Min level: 18
Max level: 30
Weight: 3

Name: L1_Leaving_sad_128x64
Min butthurt: 8
Max butthurt: 14
Min level: 23
Max level: 30
Weight: 3

Name: L1_Senpai_128x64
Min butthurt: 0
Max butthurt: 14
Min level: 3
Max level: 30
Weight: 3

Name: L1_Kaiju_128x64
Min butthurt: 0
<<<<<<< HEAD
Max butthurt: 14
Min level: 13
Max level: 30
=======
Max butthurt: 10
Min level: 1
Max level: 3
Weight: 3

Name: L1_My_dude_128x64
Min butthurt: 0
Max butthurt: 8
Min level: 1
Max level: 3
>>>>>>> ea357b8e
Weight: 4

Name: L2_Wake_up_128x64
Min butthurt: 0
Max butthurt: 14
Min level: 12
Max level: 30
Weight: 3

Name: L2_Furippa2_128x64
Min butthurt: 0
Max butthurt: 14
Min level: 20
Max level: 30
Weight: 3

Name: L2_Hacking_pc_128x64
Min butthurt: 0
Max butthurt: 14
Min level: 24
Max level: 30
Weight: 3

Name: L2_Soldering_128x64
Min butthurt: 0
Max butthurt: 14
Min level: 25
Max level: 30
Weight: 3

Name: L2_Dj_128x64
Min butthurt: 0
Max butthurt: 14
Min level: 21
Max level: 30
Weight: 4

Name: L3_Furippa3_128x64
Min butthurt: 0
Max butthurt: 14
Min level: 30
Max level: 30
Weight: 3

Name: L3_Hijack_radio_128x64
Min butthurt: 0
Max butthurt: 14
Min level: 28
Max level: 30
Weight: 3

Name: L3_Lab_research_128x54
Min butthurt: 0
<<<<<<< HEAD
Max butthurt: 14
Min level: 27
Max level: 30
Weight: 3
=======
Max butthurt: 10
Min level: 3
Max level: 3
Weight: 3


Name: L3_Fireplace_128x64
Min butthurt: 0
Max butthurt: 13
Min level: 2
Max level: 3
Weight: 3

Name: L2_FlipperCity_128x64
Min butthurt: 0
Max butthurt: 13
Min level: 2
Max level: 3
Weight: 3

Name: L3_FlipperMustache_128x64
Min butthurt: 0
Max butthurt: 10
Min level: 3
Max level: 3
Weight: 2
>>>>>>> ea357b8e
<|MERGE_RESOLUTION|>--- conflicted
+++ resolved
@@ -94,22 +94,16 @@
 
 Name: L1_Kaiju_128x64
 Min butthurt: 0
-<<<<<<< HEAD
 Max butthurt: 14
 Min level: 13
 Max level: 30
-=======
-Max butthurt: 10
-Min level: 1
-Max level: 3
-Weight: 3
+Weight: 4
 
 Name: L1_My_dude_128x64
 Min butthurt: 0
-Max butthurt: 8
-Min level: 1
-Max level: 3
->>>>>>> ea357b8e
+Max butthurt: 14
+Min level: 17
+Max level: 30
 Weight: 4
 
 Name: L2_Wake_up_128x64
@@ -163,36 +157,7 @@
 
 Name: L3_Lab_research_128x54
 Min butthurt: 0
-<<<<<<< HEAD
 Max butthurt: 14
 Min level: 27
 Max level: 30
-Weight: 3
-=======
-Max butthurt: 10
-Min level: 3
-Max level: 3
-Weight: 3
-
-
-Name: L3_Fireplace_128x64
-Min butthurt: 0
-Max butthurt: 13
-Min level: 2
-Max level: 3
-Weight: 3
-
-Name: L2_FlipperCity_128x64
-Min butthurt: 0
-Max butthurt: 13
-Min level: 2
-Max level: 3
-Weight: 3
-
-Name: L3_FlipperMustache_128x64
-Min butthurt: 0
-Max butthurt: 10
-Min level: 3
-Max level: 3
-Weight: 2
->>>>>>> ea357b8e
+Weight: 3