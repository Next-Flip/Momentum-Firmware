Filetype: Flipper Animation Manifest
Version: 1

Name: Haseo_Sharingan_128x64
Min butthurt: 0
Max butthurt: 14
Min level: 2
Max level: 30
Weight: 7

Name: Kuronons_RMCFW_128x64
Min butthurt: 0
Max butthurt: 14
Min level: 2
Max level: 30
Weight: 7

<<<<<<< HEAD
Name: Sasquach_Blaster_128x64
Min butthurt: 0
Max butthurt: 14
Min level: 1
Max level: 30
Weight: 7

Name: Sasquach_CloudG0ku_128x64
=======
Name: L1_Sleep_128x64
>>>>>>> 0b1f573a
Min butthurt: 0
Max butthurt: 14
Min level: 1
Max level: 30
Weight: 7

Name: Sasquach_D1g1talRa1n_128x64
Min butthurt: 0
Max butthurt: 14
Min level: 1
Max level: 30
Weight: 7

Name: Sasquach_Narut0_128x64
Min butthurt: 0
Max butthurt: 14
Min level: 1
Max level: 30
Weight: 7

Name: Sasquach_RMCF_128x64
Min butthurt: 0
Max butthurt: 14
Min level: 2
Max level: 30
Weight: 7

Name: L1_Halloween_128x64
Min butthurt: 0
Max butthurt: 14
Min level: 1
Max level: 30
Weight: 14

Name: L1_Painting_128x64
Min butthurt: 0
Max butthurt: 14
Min level: 1
Max level: 30
Weight: 5

Name: L1_Purple_rain_128x64
Min butthurt: 0
Max butthurt: 14
Min level: 1
Max level: 30
Weight: 7

Name: L2_FlipperCity_128x64
Min butthurt: 0
Max butthurt: 14
Min level: 2
Max level: 30
Weight: 7

Name: L3_Fireplace_128x64
Min butthurt: 0
Max butthurt: 14
Min level: 3
Max level: 30
Weight: 7<|MERGE_RESOLUTION|>--- conflicted
+++ resolved
@@ -15,7 +15,6 @@
 Max level: 30
 Weight: 7
 
-<<<<<<< HEAD
 Name: Sasquach_Blaster_128x64
 Min butthurt: 0
 Max butthurt: 14
@@ -24,9 +23,6 @@
 Weight: 7
 
 Name: Sasquach_CloudG0ku_128x64
-=======
-Name: L1_Sleep_128x64
->>>>>>> 0b1f573a
 Min butthurt: 0
 Max butthurt: 14
 Min level: 1
@@ -59,7 +55,7 @@
 Max butthurt: 14
 Min level: 1
 Max level: 30
-Weight: 14
+Weight: 3
 
 Name: L1_Painting_128x64
 Min butthurt: 0
