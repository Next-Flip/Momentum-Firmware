Filetype: Flipper Animation Manifest
Version: 1

Name: L1_Waves_128x50
Min butthurt: 0
Max butthurt: 14
Min level: 1
Max level: 30
Weight: 3

Name: L1_Laptop_128x51
Min butthurt: 0
Max butthurt: 14
Min level: 2
Max level: 30
Weight: 3

Name: L1_Sleep_128x64
Min butthurt: 0
Max butthurt: 14
Min level: 5
Max level: 30
Weight: 3

Name: L1_Recording_128x51
Min butthurt: 0
Max butthurt: 14
Min level: 7
Max level: 30
Weight: 3

Name: L1_Furippa1_128x64
Min butthurt: 0
Max butthurt: 14
Min level: 10
Max level: 30
Weight: 3

Name: L1_Read_books_128x64
Min butthurt: 0
Max butthurt: 14
Min level: 8
Max level: 30
Weight: 3

Name: L1_Cry_128x64
Min butthurt: 6
Max butthurt: 14
Min level: 1
Max level: 30
Weight: 3

Name: L1_Boxing_128x64
Min butthurt: 12
Max butthurt: 14
Min level: 16
Max level: 30
Weight: 3

Name: L1_Mad_fist_128x64
Min butthurt: 10
Max butthurt: 14
Min level: 9
Max level: 30
Weight: 3

Name: L1_Mods_128x64
Min butthurt: 0
Max butthurt: 14
Min level: 15
Max level: 30
Weight: 3

Name: L1_Painting_128x64
Min butthurt: 0
Max butthurt: 14
Min level: 18
Max level: 30
Weight: 3

Name: L1_Leaving_sad_128x64
Min butthurt: 8
Max butthurt: 14
Min level: 23
Max level: 30
Weight: 3

Name: L1_Senpai_128x64
Min butthurt: 0
Max butthurt: 14
Min level: 3
Max level: 30
Weight: 3

Name: L1_Kaiju_128x64
Min butthurt: 0
Max butthurt: 14
Min level: 13
Max level: 30
Weight: 4

Name: L1_My_dude_128x64
Min butthurt: 0
Max butthurt: 14
Min level: 17
Max level: 30
Weight: 4

Name: L2_Wake_up_128x64
Min butthurt: 0
Max butthurt: 14
Min level: 12
Max level: 30
Weight: 3

Name: L2_Furippa2_128x64
Min butthurt: 0
Max butthurt: 14
Min level: 20
Max level: 30
Weight: 3

Name: L2_Hacking_pc_128x64
Min butthurt: 0
Max butthurt: 14
Min level: 24
Max level: 30
Weight: 3

Name: L2_Soldering_128x64
Min butthurt: 0
Max butthurt: 14
Min level: 25
Max level: 30
Weight: 3

Name: L2_Dj_128x64
Min butthurt: 0
Max butthurt: 14
Min level: 21
Max level: 30
Weight: 4

Name: L3_Furippa3_128x64
Min butthurt: 0
Max butthurt: 14
Min level: 30
Max level: 30
Weight: 3

Name: L3_Hijack_radio_128x64
Min butthurt: 0
Max butthurt: 14
Min level: 28
Max level: 30
Weight: 3

Name: L3_Lab_research_128x54
Min butthurt: 0
Max butthurt: 14
Min level: 27
Max level: 30
Weight: 3

Name: L1_Sad_song_128x64
Min butthurt: 11
Max butthurt: 14
Min level: 14
Max level: 30
Weight: 4

Name: L2_Coding_in_the_shell_128x64
Min butthurt: 0
<<<<<<< HEAD
Max butthurt: 14
Min level: 22
Max level: 30
Weight: 4

Name: Credits_128x64
Min butthurt: 0
Max butthurt: 14
Min level: 6
Max level: 30
Weight: 1
=======
Max butthurt: 12
Min level: 2
Max level: 3
Weight: 4

Name: L2_Secret_door_128x64
Min butthurt: 0
Max butthurt: 12
Min level: 2
Max level: 3
Weight: 4
>>>>>>> 04cead1f
<|MERGE_RESOLUTION|>--- conflicted
+++ resolved
@@ -171,9 +171,15 @@
 
 Name: L2_Coding_in_the_shell_128x64
 Min butthurt: 0
-<<<<<<< HEAD
 Max butthurt: 14
 Min level: 22
+Max level: 30
+Weight: 4
+
+Name: L2_Secret_door_128x64
+Min butthurt: 0
+Max butthurt: 14
+Min level: 26
 Max level: 30
 Weight: 4
 
@@ -182,17 +188,4 @@
 Max butthurt: 14
 Min level: 6
 Max level: 30
-Weight: 1
-=======
-Max butthurt: 12
-Min level: 2
-Max level: 3
-Weight: 4
-
-Name: L2_Secret_door_128x64
-Min butthurt: 0
-Max butthurt: 12
-Min level: 2
-Max level: 3
-Weight: 4
->>>>>>> 04cead1f
+Weight: 1