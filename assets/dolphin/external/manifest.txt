Filetype: Flipper Animation Manifest
Version: 1

Name: L1_Waves_128x50
Min butthurt: 0
Max butthurt: 14
Min level: 1
Max level: 30
Weight: 3

Name: L1_Laptop_128x51
Min butthurt: 0
Max butthurt: 14
Min level: 2
Max level: 30
Weight: 3

Name: L1_Sleep_128x64
Min butthurt: 0
Max butthurt: 14
Min level: 5
Max level: 30
Weight: 3

Name: L1_Recording_128x51
Min butthurt: 0
Max butthurt: 14
Min level: 7
Max level: 30
Weight: 3

Name: L1_Furippa1_128x64
Min butthurt: 0
Max butthurt: 14
Min level: 10
Max level: 30
Weight: 3

Name: L1_Read_books_128x64
Min butthurt: 0
Max butthurt: 14
Min level: 8
Max level: 30
Weight: 3

Name: L1_Cry_128x64
Min butthurt: 6
Max butthurt: 14
Min level: 1
Max level: 30
Weight: 3

Name: L1_Boxing_128x64
Min butthurt: 12
Max butthurt: 14
Min level: 16
Max level: 30
Weight: 3

Name: L1_Mad_fist_128x64
Min butthurt: 10
Max butthurt: 14
Min level: 9
Max level: 30
Weight: 3

Name: L1_Mods_128x64
Min butthurt: 0
Max butthurt: 14
Min level: 15
Max level: 30
Weight: 3

Name: L1_Painting_128x64
Min butthurt: 0
Max butthurt: 14
Min level: 18
Max level: 30
Weight: 3

Name: L1_Leaving_sad_128x64
Min butthurt: 8
Max butthurt: 14
Min level: 23
Max level: 30
Weight: 3

Name: L1_Senpai_128x64
Min butthurt: 0
Max butthurt: 14
Min level: 3
Max level: 30
Weight: 3

Name: L1_Kaiju_128x64
Min butthurt: 0
Max butthurt: 14
Min level: 13
Max level: 30
Weight: 4

Name: L1_My_dude_128x64
Min butthurt: 0
Max butthurt: 14
Min level: 17
Max level: 30
Weight: 4

Name: L2_Wake_up_128x64
Min butthurt: 0
Max butthurt: 14
Min level: 12
Max level: 30
Weight: 3

Name: L2_Furippa2_128x64
Min butthurt: 0
Max butthurt: 14
Min level: 20
Max level: 30
Weight: 3

Name: L2_Hacking_pc_128x64
Min butthurt: 0
Max butthurt: 14
Min level: 24
Max level: 30
Weight: 3

Name: L2_Soldering_128x64
Min butthurt: 0
Max butthurt: 14
Min level: 25
Max level: 30
Weight: 3

Name: L2_Dj_128x64
Min butthurt: 0
Max butthurt: 14
Min level: 21
Max level: 30
Weight: 4

Name: L3_Furippa3_128x64
Min butthurt: 0
Max butthurt: 14
Min level: 30
Max level: 30
Weight: 3

Name: L3_Hijack_radio_128x64
Min butthurt: 0
Max butthurt: 14
Min level: 28
Max level: 30
Weight: 3

Name: L3_Lab_research_128x54
Min butthurt: 0
Max butthurt: 14
Min level: 27
Max level: 30
Weight: 3

Name: L1_Sad_song_128x64
<<<<<<< HEAD
Min butthurt: 11
Max butthurt: 14
Min level: 14
Max level: 30
Weight: 4
=======
Min butthurt: 8
Max butthurt: 13
Min level: 1
Max level: 3
Weight: 4

Name: L2_Coding_in_the_shell_128x64
Min butthurt: 0
Max butthurt: 12
Min level: 2
Max level: 3
Weight: 4

Name: L3_Fireplace_128x64
Min butthurt: 0
Max butthurt: 13
Min level: 2
Max level: 3
Weight: 3

Name: L2_FlipperCity_128x64
Min butthurt: 0
Max butthurt: 13
Min level: 2
Max level: 3
Weight: 3

Name: L3_FlipperMustache_128x64
Min butthurt: 0
Max butthurt: 10
Min level: 3
Max level: 3
Weight: 2
>>>>>>> 5031540a
<|MERGE_RESOLUTION|>--- conflicted
+++ resolved
@@ -163,44 +163,15 @@
 Weight: 3
 
 Name: L1_Sad_song_128x64
-<<<<<<< HEAD
 Min butthurt: 11
 Max butthurt: 14
 Min level: 14
 Max level: 30
 Weight: 4
-=======
-Min butthurt: 8
-Max butthurt: 13
-Min level: 1
-Max level: 3
-Weight: 4
 
 Name: L2_Coding_in_the_shell_128x64
 Min butthurt: 0
-Max butthurt: 12
-Min level: 2
-Max level: 3
-Weight: 4
-
-Name: L3_Fireplace_128x64
-Min butthurt: 0
-Max butthurt: 13
-Min level: 2
-Max level: 3
-Weight: 3
-
-Name: L2_FlipperCity_128x64
-Min butthurt: 0
-Max butthurt: 13
-Min level: 2
-Max level: 3
-Weight: 3
-
-Name: L3_FlipperMustache_128x64
-Min butthurt: 0
-Max butthurt: 10
-Min level: 3
-Max level: 3
-Weight: 2
->>>>>>> 5031540a
+Max butthurt: 14
+Min level: 22
+Max level: 30
+Weight: 4