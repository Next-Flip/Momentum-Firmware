Filetype: IR library file
Version: 1
<<<<<<< HEAD
# Last Updated 19th Jan, 2023
# Last Checked 31th Jan, 2023
=======
# Last Updated 15th Feb, 2023
# Last Checked 15th Feb, 2023
>>>>>>> 80a64d8e
#
name: POWER
type: parsed
protocol: SIRC
address: 01 00 00 00
command: 15 00 00 00
#
name: VOL+
type: parsed
protocol: SIRC
address: 01 00 00 00
command: 12 00 00 00
#
name: VOL-
type: parsed
protocol: SIRC
address: 01 00 00 00
command: 13 00 00 00
#
name: CH+
type: parsed
protocol: SIRC
address: 01 00 00 00
command: 10 00 00 00
#
name: CH-
type: parsed
protocol: SIRC
address: 01 00 00 00
command: 11 00 00 00
#
name: MUTE
type: parsed
protocol: SIRC
address: 01 00 00 00
command: 14 00 00 00
# 
name: POWER
type: parsed
protocol: NEC
address: 40 00 00 00
command: 0B 00 00 00
# 
name: CH+
type: parsed
protocol: NEC
address: 40 00 00 00
command: 11 00 00 00
# 
name: CH-
type: parsed
protocol: NEC
address: 40 00 00 00
command: 10 00 00 00
# 
name: VOL+
type: parsed
protocol: NEC
address: 40 00 00 00
command: 13 00 00 00
# 
name: VOL-
type: parsed
protocol: NEC
address: 40 00 00 00
command: 12 00 00 00
# 
name: MUTE
type: parsed
protocol: NEC
address: 40 00 00 00
command: 14 00 00 00
#
name: POWER
type: parsed
protocol: Kaseikyo
address: 80 02 20 00
command: D0 03 00 00
#
name: VOL+
type: parsed
protocol: Kaseikyo
address: 80 02 20 00
command: 00 02 00 00
# 
name: VOL-
type: parsed
protocol: Kaseikyo
address: 80 02 20 00
command: 10 02 00 00
#
name: MUTE
type: parsed
protocol: Kaseikyo
address: 80 02 20 00
command: 20 03 00 00
# 
name: CH+
type: parsed
protocol: Kaseikyo
address: 80 02 20 00
command: 40 03 00 00
# 
name: CH-
type: parsed
protocol: Kaseikyo
address: 80 02 20 00
command: 50 03 00 00
#
name: POWER
type: parsed
protocol: NEC
address: 04 00 00 00
command: 40 00 00 00
# 
name: MUTE
type: parsed
protocol: NEC
address: 04 00 00 00
command: 12 00 00 00
# 
name: POWER
type: parsed
protocol: NECext
address: 00 7F 00 00
command: 15 EA 00 00
# 
name: MUTE
type: parsed
protocol: NECext
address: 00 7F 00 00
command: 16 E9 00 00
# 
name: VOL+
type: parsed
protocol: NECext
address: 00 7F 00 00
command: 1B E4 00 00
# 
name: VOL-
type: parsed
protocol: NECext
address: 00 7F 00 00
command: 1A E5 00 00
# 
name: CH+
type: parsed
protocol: NECext
address: 00 7F 00 00
command: 19 E6 00 00
# 
name: CH-
type: parsed
protocol: NECext
address: 00 7F 00 00
command: 18 E7 00 00
#
name: MUTE
type: parsed
protocol: NECext
address: 00 FB 00 00
command: 0F F0 00 00
#
name: POWER
type: parsed
protocol: NECext
address: 00 FB 00 00
command: 0A F5 00 00
#
name: VOL+
type: parsed
protocol: NECext
address: 00 FB 00 00
command: 58 A7 00 00
#
name: VOL-
type: parsed
protocol: NECext
address: 00 FB 00 00
command: 4B B4 00 00
#
name: CH+
type: parsed
protocol: NECext
address: 00 FB 00 00
command: 1F E0 00 00
#
name: CH-
type: parsed
protocol: NECext
address: 00 FB 00 00
command: 1E E1 00 00
#
name: POWER
type: parsed
protocol: NECext
address: 00 DF 00 00
command: 1C E3 00 00
#
name: VOL+
type: parsed
protocol: NECext
address: 00 DF 00 00
command: 4B B4 00 00
#
name: VOL-
type: parsed
protocol: NECext
address: 00 DF 00 00
command: 4F B0 00 00
#
name: MUTE
type: parsed
protocol: NECext
address: 00 DF 00 00
command: 08 F7 00 00
#
name: CH+
type: parsed
protocol: NECext
address: 00 DF 00 00
command: 09 F6 00 00
#
name: CH-
type: parsed
protocol: NECext
address: 00 DF 00 00
command: 05 FA 00 00
#
name: POWER
type: parsed
protocol: NEC
address: 01 00 00 00
command: 03 00 00 00
#
name: CH+
type: parsed
protocol: RC5
address: 00 00 00 00
command: 20 00 00 00
#
name: CH-
type: parsed
protocol: RC5
address: 00 00 00 00
command: 21 00 00 00
#
name: VOL-
type: parsed
protocol: RC5
address: 00 00 00 00
command: 11 00 00 00
#
name: VOL+
type: parsed
protocol: RC5
address: 00 00 00 00
command: 10 00 00 00
#
name: POWER
type: parsed
protocol: NEC
address: 03 00 00 00
command: 1D 00 00 00
#
name: MUTE
type: parsed
protocol: NECext
address: 00 7F 00 00
command: 4E B1 00 00
#
name: VOL+
type: parsed
protocol: NEC
address: 03 00 00 00
command: 11 00 00 00
#
name: VOL-
type: parsed
protocol: NEC
address: 03 00 00 00
command: 15 00 00 00
#
name: POWER
type: parsed
protocol: NEC
address: 19 00 00 00
command: 18 00 00 00
#
name: MUTE
type: parsed
protocol: NEC
address: 19 00 00 00
command: 56 00 00 00
#
name: VOL+
type: parsed
protocol: NEC
address: 19 00 00 00
command: 4F 00 00 00
#
name: VOL-
type: parsed
protocol: NEC
address: 19 00 00 00
command: 0D 00 00 00
#
name: CH+
type: parsed
protocol: NEC
address: 19 00 00 00
command: 4C 00 00 00
#
name: CH-
type: parsed
protocol: NEC
address: 19 00 00 00
command: 0F 00 00 00
#
name: POWER
type: parsed
protocol: NECext
address: BA A0 00 00
command: 4C B3 00 00
#
name: MUTE
type: parsed
protocol: NECext
address: BA A0 00 00
command: 01 FE 00 00
#
name: POWER
type: parsed
protocol: NECext
address: AD ED 00 00
command: B5 4A 00 00
#
# ON
name: POWER
type: parsed
protocol: NEC
address: 01 00 00 00
command: 40 00 00 00
# ON
name: POWER
type: parsed
protocol: NECext
address: A0 B7 00 00
command: E9 16 00 00
#
name: POWER
type: parsed
protocol: SIRC
address: 10 00 00 00
command: 15 00 00 00
#
name: POWER
type: parsed
protocol: NEC
address: 08 00 00 00
command: 05 00 00 00
#
name: VOL+
type: parsed
protocol: NEC
address: 08 00 00 00
command: 00 00 00 00
#
name: VOL-
type: parsed
protocol: NEC
address: 08 00 00 00
command: 01 00 00 00
#
name: CH+
type: parsed
protocol: NEC
address: 08 00 00 00
command: 02 00 00 00
#
name: CH-
type: parsed
protocol: NEC
address: 08 00 00 00
command: 03 00 00 00
#
name: MUTE
type: parsed
protocol: NEC
address: 08 00 00 00
command: 0B 00 00 00
#
name: POWER
type: parsed
protocol: NECext
address: 00 DF 00 00
command: 1C 00 00 00
#
name: VOL+
type: parsed
protocol: NECext
address: 00 DF 00 00
command: 4B 00 00 00
#
name: VOL-
type: parsed
protocol: NECext
address: 00 DF 00 00
command: 4F 00 00 00
#
name: CH+
type: parsed
protocol: NECext
address: 00 DF 00 00
command: 09 00 00 00
#
name: CH-
type: parsed
protocol: NECext
address: 00 DF 00 00
command: 05 00 00 00
#
name: MUTE
type: parsed
protocol: NECext
address: 00 DF 00 00
command: 08 00 00 00
#
name: POWER
type: parsed
protocol: Samsung32
address: 0E 00 00 00
command: 0C 00 00 00
#
name: MUTE
type: parsed
protocol: Samsung32
address: 0E 00 00 00
command: 0D 00 00 00
#
name: VOL+
type: parsed
protocol: Samsung32
address: 0E 00 00 00
command: 14 00 00 00
#
name: VOL-
type: parsed
protocol: Samsung32
address: 0E 00 00 00
command: 15 00 00 00
#
name: CH+
type: parsed
protocol: Samsung32
address: 0E 00 00 00
command: 12 00 00 00
#
name: CH-
type: parsed
protocol: Samsung32
address: 0E 00 00 00
command: 13 00 00 00
#
name: POWER
type: parsed
protocol: RC6
address: 00 00 00 00
command: 0C 00 00 00
#
name: POWER
type: parsed
protocol: Samsung32
address: 07 00 00 00
command: 02 00 00 00
#
name: POWER
type: parsed
protocol: NEC
address: 50 00 00 00
command: 17 00 00 00
#
name: POWER
type: parsed
protocol: NECext
address: 31 49 00 00
command: 63 00 00 00
#
name: POWER
type: parsed
protocol: NEC
address: AA 00 00 00
command: 1C 00 00 00
#
name: POWER
type: parsed
protocol: NEC
address: 38 00 00 00
command: 1C 00 00 00
#
name: POWER
type: parsed
protocol: NECext
address: 83 7A 00 00
command: 08 00 00 00
#
name: POWER
type: parsed
protocol: NEC
address: 53 00 00 00
command: 17 00 00 00
#
name: POWER
type: parsed
protocol: NECext
address: 18 18 00 00
command: C0 00 00 00
#
name: POWER
type: parsed
protocol: NEC
address: 38 00 00 00
command: 10 00 00 00
#
name: POWER
type: parsed
protocol: NEC
address: AA 00 00 00
command: C5 00 00 00
#
name: POWER
type: parsed
protocol: NEC
address: 04 00 00 00
command: 08 00 00 00
#
name: POWER
type: parsed
protocol: NEC
address: 18 00 00 00
command: 08 00 00 00
#
name: POWER
type: parsed
protocol: NEC
address: 71 00 00 00
command: 08 00 00 00
#
name: POWER
type: parsed
protocol: NECext
address: 80 6F 00 00
command: 0A 00 00 00
#
name: POWER
type: parsed
protocol: NEC
address: 48 00 00 00
command: 00 00 00 00
#
name: POWER
type: parsed
protocol: NECext
address: 80 7B 00 00
command: 13 00 00 00
#
name: POWER
type: parsed
protocol: NECext
address: 80 7E 00 00
command: 18 00 00 00
#
name: POWER
type: parsed
protocol: NEC
address: 50 00 00 00
command: 08 00 00 00
#
name: POWER
type: parsed
protocol: NECext
address: 80 75 00 00
command: 0A 00 00 00
#
name: POWER
type: parsed
protocol: NECext
address: 80 57 00 00
command: 0A 00 00 00
#
name: POWER
type: parsed
protocol: Samsung32
address: 0B 00 00 00
command: 0A 00 00 00
#
name: POWER
type: parsed
protocol: NEC
address: AA 00 00 00
command: 1B 00 00 00
#
name: POWER
type: parsed
protocol: NECext
address: 85 46 00 00
command: 12 00 00 00
#
name: POWER
type: parsed
protocol: Samsung32
address: 05 00 00 00
command: 02 00 00 00
#
name: POWER
type: parsed
protocol: Samsung32
address: 08 00 00 00
command: 0F 00 00 00
#
name: POWER
type: parsed
protocol: NEC
address: 00 00 00 00
command: 01 00 00 00
#
name: POWER
type: parsed
protocol: Samsung32
address: 07 00 00 00
command: E6 00 00 00
#
name: VOL+
type: parsed
protocol: Samsung32
address: 07 00 00 00
command: 07 00 00 00
#
name: VOL-
type: parsed
protocol: Samsung32
address: 07 00 00 00
command: 0B 00 00 00
#
name: CH+
type: parsed
protocol: Samsung32
address: 07 00 00 00
command: 12 00 00 00
#
name: CH-
type: parsed
protocol: Samsung32
address: 07 00 00 00
command: 10 00 00 00
#
name: MUTE
type: parsed
protocol: Samsung32
address: 07 00 00 00
command: 0F 00 00 00
#
name: POWER
type: parsed
protocol: NEC
address: 71 00 00 00
command: 4A 00 00 00
#
name: POWER
type: parsed
protocol: NEC
address: 60 00 00 00
command: 03 00 00 00
#
name: POWER
type: parsed
protocol: NEC
address: 60 00 00 00
command: 00 00 00 00
#
name: POWER
type: parsed
protocol: NEC
address: 42 00 00 00
command: 01 00 00 00
#
name: POWER
type: parsed
protocol: NECext
address: 50 AD 00 00
command: 00 00 00 00
#
name: POWER
type: parsed
protocol: NECext
address: 50 AD 00 00
command: 02 00 00 00
#
name: POWER
type: parsed
protocol: NEC
address: 50 00 00 00
command: 3F 00 00 00
#
name: POWER
type: parsed
protocol: Samsung32
address: 06 00 00 00
command: 0F 00 00 00
#
name: POWER
type: parsed
protocol: NEC
address: 08 00 00 00
command: 12 00 00 00
#
name: POWER
type: parsed
protocol: Samsung32
address: 08 00 00 00
command: 0B 00 00 00
#
name: POWER
type: parsed
protocol: NECext
address: 83 55 00 00
command: C2 00 00 00
#
name: POWER
type: parsed
protocol: NEC
address: 00 00 00 00
command: 51 00 00 00
#
name: POWER
type: parsed
protocol: NECext
address: 00 BD 00 00
command: 01 00 00 00
#
name: POWER
type: parsed
protocol: Samsung32
address: 00 00 00 00
command: 0F 00 00 00
#
name: POWER
type: parsed
protocol: Samsung32
address: 16 00 00 00
command: 0F 00 00 00
#
name: POWER
type: parsed
protocol: NEC
address: 01 00 00 00
command: 01 00 00 00
#
name: POWER
type: parsed
protocol: NECext
address: 80 68 00 00
command: 49 00 00 00
#
name: POWER
type: parsed
protocol: NECext
address: 86 02 00 00
command: 49 00 00 00
#
name: POWER
type: parsed
protocol: NECext
address: 00 7F 00 00
command: 0A F5 00 00
#
name: POWER
type: parsed
protocol: NECext
address: 01 72 00 00
command: 1E E1 00 00
#
name: CH+
type: parsed
protocol: NECext
address: 01 72 00 00
command: 48 B7 00 00
#
name: CH-
type: parsed
protocol: NECext
address: 01 72 00 00
command: 44 BB 00 00
#
name: VOL+
type: parsed
protocol: NECext
address: 01 72 00 00
command: 0A F5 00 00
#
name: VOL-
type: parsed
protocol: NECext
address: 01 72 00 00
command: 06 F9 00 00
#
name: MUTE
type: parsed
protocol: NECext
address: 01 72 00 00
command: 5C A3 00 00
#
name: POWER
type: parsed
protocol: NECext
address: 86 05 00 00
command: 0F F0 00 00
#
name: VOL+
type: parsed
protocol: NECext
address: 86 05 00 00
command: 0C F3 00 00
#
name: VOL-
type: parsed
protocol: NECext
address: 86 05 00 00
command: 0D F2 00 00
#
name: CH+
type: parsed
protocol: NECext
address: 86 05 00 00
command: 0A F5 00 00
#
name: CH-
type: parsed
protocol: NECext
address: 86 05 00 00
command: 0B F4 00 00
#
name: MUTE
type: parsed
protocol: NECext
address: 86 05 00 00
command: 0E F1 00 00
#
name: POWER
type: parsed
protocol: NECext
address: 02 7D 00 00
command: 46 B9 00 00
#
name: MUTE
type: parsed
protocol: NECext
address: 02 7D 00 00
command: 4C B3 00 00
#
name: CH+
type: parsed
protocol: NECext
address: 02 7D 00 00
command: 0F F0 00 00
#
name: CH-
type: parsed
protocol: NECext
address: 02 7D 00 00
command: 5A A5 00 00
#
name: VOL+
type: parsed
protocol: NECext
address: 02 7D 00 00
command: 0C F3 00 00
#
name: VOL-
type: parsed
protocol: NECext
address: 02 7D 00 00
command: 19 E6 00 00
#
name: CH-
type: parsed
protocol: NECext
address: 02 7D 00 00
command: 41 BE 00 00
#
name: VOL-
type: parsed
protocol: NECext
address: 02 7D 00 00
command: 42 BD 00 00
#
name: CH-
type: parsed
protocol: NECext
address: 02 7D 00 00
command: 57 A8 00 00
#
name: VOL+
type: parsed
protocol: NECext
address: 02 7D 00 00
command: 15 EA 00 00
#
name: POWER
type: parsed
protocol: NECext
address: 84 E0 00 00
command: 20 DF 00 00
#
name: CH+
type: parsed
protocol: NECext
address: 84 E0 00 00
command: 50 AF 00 00
#
name: CH-
type: parsed
protocol: NECext
address: 84 E0 00 00
command: 51 AE 00 00
#
name: VOL+
type: parsed
protocol: NECext
address: 84 E0 00 00
command: 60 9F 00 00
#
name: VOL-
type: parsed
protocol: NECext
address: 84 E0 00 00
command: 61 9E 00 00
#
name: MUTE
type: parsed
protocol: NECext
address: 84 E0 00 00
command: 64 9B 00 00
#
name: CH-
type: parsed
protocol: NECext
address: 84 E0 00 00
command: 57 A8 00 00
#
name: POWER
type: parsed
protocol: NEC
address: 6E 00 00 00
command: 02 00 00 00
#
name: VOL+
type: parsed
protocol: NEC
address: 6E 00 00 00
command: 06 00 00 00
#
name: VOL-
type: parsed
protocol: NEC
address: 6E 00 00 00
command: 0C 00 00 00
#
name: CH+
type: parsed
protocol: NEC
address: 6E 00 00 00
command: 08 00 00 00
#
name: CH-
type: parsed
protocol: NEC
address: 6E 00 00 00
command: 0E 00 00 00
#
name: MUTE
type: parsed
protocol: NEC
address: 6E 00 00 00
command: 04 00 00 00
#
name: VOL+
type: parsed
protocol: NEC
address: 04 00 00 00
command: 02 00 00 00
#
name: VOL-
type: parsed
protocol: NEC
address: 04 00 00 00
command: 03 00 00 00
#
name: MUTE
type: parsed
protocol: NEC
address: 04 00 00 00
command: 09 00 00 00
#
name: CH+
type: parsed
protocol: NEC
address: 04 00 00 00
command: 00 00 00 00
#
name: CH-
type: parsed
protocol: NEC
address: 04 00 00 00
command: 01 00 00 00
#
name: MUTE
type: parsed
protocol: NEC
address: 50 00 00 00
command: 0B 00 00 00
#
name: VOL+
type: parsed
protocol: NEC
address: 50 00 00 00
command: 12 00 00 00
#
name: VOL-
type: parsed
protocol: NEC
address: 50 00 00 00
command: 15 00 00 00
#
name: CH+
type: parsed
protocol: NEC
address: 50 00 00 00
command: 19 00 00 00
#
name: CH-
type: parsed
protocol: NEC
address: 50 00 00 00
command: 18 00 00 00
#
name: POWER
type: parsed
protocol: NECext
address: 85 7C 00 00
command: 80 7F 00 00
#
name: VOL+
type: parsed
protocol: NECext
address: 85 7C 00 00
command: 8F 70 00 00
#
name: VOL-
type: parsed
protocol: NECext
address: 85 7C 00 00
command: 93 6C 00 00
#
name: CH+
type: parsed
protocol: NECext
address: 85 7C 00 00
command: 8D 72 00 00
#
name: CH-
type: parsed
protocol: NECext
address: 85 7C 00 00
command: 91 6E 00 00
#
name: MUTE
type: parsed
protocol: NECext
address: 85 7C 00 00
command: 97 68 00 00
#
name: CH-
type: parsed
protocol: NECext
address: 85 7C 00 00
command: 96 69 00 00
#
name: POWER
type: parsed
protocol: NECext
address: EA C7 00 00
command: 17 E8 00 00
#
name: VOL+
type: parsed
protocol: NECext
address: EA C7 00 00
command: 0F F0 00 00
#
name: VOL-
type: parsed
protocol: NECext
address: EA C7 00 00
command: 10 EF 00 00
#
name: MUTE
type: parsed
protocol: NECext
address: EA C7 00 00
command: 20 DF 00 00
#
name: VOL+
type: parsed
protocol: RC6
address: 00 00 00 00
command: 10 00 00 00
#
name: VOL-
type: parsed
protocol: RC6
address: 00 00 00 00
command: 11 00 00 00
#
name: CH+
type: parsed
protocol: RC6
address: 00 00 00 00
command: 4C 00 00 00
#
name: CH-
type: parsed
protocol: RC6
address: 00 00 00 00
command: 4D 00 00 00
#
name: MUTE
type: parsed
protocol: RC6
address: 00 00 00 00
command: 0D 00 00 00
# Samsung Standby
name: POWER
type: parsed
protocol: Samsung32
address: 07 00 00 00
command: E0 00 00 00
# Samsung Power Off
name: POWER
type: parsed
protocol: Samsung32
address: 07 00 00 00
command: 98 00 00 00
#
name: POWER
type: parsed
protocol: SIRC
address: 01 00 00 00
command: 6D 00 00 00
#
name: VOL-
type: parsed
protocol: SIRC
address: 01 00 00 00
command: 73 00 00 00
#
name: VOL+
type: parsed
protocol: SIRC
address: 01 00 00 00
command: 72 00 00 00
#
name: CH-
type: parsed
protocol: SIRC15
address: 97 00 00 00
command: 3C 00 00 00
#
name: VOL+
type: parsed
protocol: NEC
address: 02 00 00 00
command: 1F 00 00 00
#
name: VOL-
type: parsed
protocol: NEC
address: 02 00 00 00
command: 1E 00 00 00
#
name: MUTE
type: parsed
protocol: NEC
address: 02 00 00 00
command: 1C 00 00 00
#
name: VOL+
type: parsed
protocol: NEC
address: 40 00 00 00
command: 1A 00 00 00
#
name: VOL-
type: parsed
protocol: NEC
address: 40 00 00 00
command: 1E 00 00 00
#
name: CH+
type: parsed
protocol: NEC
address: 40 00 00 00
command: 1B 00 00 00
#
name: CH-
type: parsed
protocol: NEC
address: 40 00 00 00
command: 1F 00 00 00
#
name: CH-
type: parsed
protocol: NEC
address: 04 00 00 00
command: 1A 00 00 00
#
name: POWER
type: parsed
protocol: NEC
address: 01 00 00 00
command: 10 00 00 00
#
name: VOL+
type: parsed
protocol: NEC
address: 01 00 00 00
command: 0E 00 00 00
#
name: VOL-
type: parsed
protocol: NEC
address: 01 00 00 00
command: 0F 00 00 00
#
name: CH+
type: parsed
protocol: NEC
address: 01 00 00 00
command: 0C 00 00 00
#
name: CH-
type: parsed
protocol: NEC
address: 01 00 00 00
command: 0D 00 00 00
#
name: MUTE
type: parsed
protocol: NEC
address: 01 00 00 00
command: 17 00 00 00
#
name: POWER
type: parsed
protocol: NEC
address: 08 00 00 00
command: D7 00 00 00
#
name: VOL+
type: parsed
protocol: NEC
address: 08 00 00 00
command: 80 00 00 00
#
name: VOL-
type: parsed
protocol: NEC
address: 08 00 00 00
command: 8E 00 00 00
#
name: CH+
type: parsed
protocol: NEC
address: 08 00 00 00
command: 83 00 00 00
#
name: CH-
type: parsed
protocol: NEC
address: 08 00 00 00
command: 86 00 00 00
#
name: MUTE
type: parsed
protocol: NEC
address: 08 00 00 00
command: DF 00 00 00
#
name: POWER
type: parsed
protocol: RC5
address: 01 00 00 00
command: 0C 00 00 00
#
name: MUTE
type: parsed
protocol: RC5
address: 01 00 00 00
command: 0D 00 00 00
#
name: VOL+
type: parsed
protocol: RC5
address: 01 00 00 00
command: 10 00 00 00
#
name: VOL-
type: parsed
protocol: RC5
address: 01 00 00 00
command: 11 00 00 00
#
name: CH+
type: parsed
protocol: RC5
address: 01 00 00 00
command: 20 00 00 00
#
name: CH-
type: parsed
protocol: RC5
address: 01 00 00 00
command: 21 00 00 00
#
name: MUTE
type: parsed
protocol: NECext
address: 00 7F 00 00
command: 50 AF 00 00
#
name: VOL+
type: parsed
protocol: NECext
address: 00 7F 00 00
command: 1E E1 00 00
#
name: VOL-
type: parsed
protocol: NECext
address: 00 7F 00 00
command: 5F A0 00 00
#
name: CH+
type: parsed
protocol: NECext
address: 00 7F 00 00
command: 1F E0 00 00
#
name: CH-
type: parsed
protocol: NECext
address: 00 7F 00 00
command: 5C A3 00 00
#
name: POWER
type: parsed
protocol: NECext
address: 64 46 00 00
command: 5D A2 00 00
#
name: CH+
type: parsed
protocol: NECext
address: 64 46 00 00
command: DE 21 00 00
#
name: CH-
type: parsed
protocol: NECext
address: 64 46 00 00
command: DB 24 00 00
#
name: POWER
type: parsed
protocol: NEC
address: 20 00 00 00
command: 52 00 00 00
#
name: MUTE
type: parsed
protocol: NEC
address: 20 00 00 00
command: 53 00 00 00
#
name: CH+
type: parsed
protocol: NEC
address: 20 00 00 00
command: 02 00 00 00
#
name: CH-
type: parsed
protocol: NEC
address: 20 00 00 00
command: 09 00 00 00
#
name: VOL+
type: parsed
protocol: NEC
address: 20 00 00 00
command: 03 00 00 00
#
name: VOL-
type: parsed
protocol: NEC
address: 20 00 00 00
command: 41 00 00 00
#
name: POWER
type: parsed
protocol: NECext
address: 00 BF 00 00
command: 0D F2 00 00
#
name: VOL+
type: parsed
protocol: NECext
address: 00 BF 00 00
command: 44 BB 00 00
#
name: VOL-
type: parsed
protocol: NECext
address: 00 BF 00 00
command: 43 BC 00 00
#
name: MUTE
type: parsed
protocol: NECext
address: 00 BF 00 00
command: 0E F1 00 00
#
name: CH+
type: parsed
protocol: NECext
address: 00 BF 00 00
command: 4A B5 00 00
#
name: CH-
type: parsed
protocol: NECext
address: 00 BF 00 00
command: 4B B4 00 00
#
name: POWER
type: parsed
protocol: RC5
address: 03 00 00 00
command: 0C 00 00 00
#
name: VOL+
type: parsed
protocol: RC5
address: 03 00 00 00
command: 10 00 00 00
#
name: VOL-
type: parsed
protocol: RC5
address: 03 00 00 00
command: 11 00 00 00
#
name: CH+
type: parsed
protocol: RC5
address: 03 00 00 00
command: 20 00 00 00
#
name: CH-
type: parsed
protocol: RC5
address: 03 00 00 00
command: 21 00 00 00
#
name: MUTE
type: parsed
protocol: RC5
address: 03 00 00 00
command: 0D 00 00 00
#
name: POWER
type: parsed
protocol: NECext
address: 00 BF 00 00
command: 00 FF 00 00
#
name: VOL+
type: parsed
protocol: NECext
address: 00 BF 00 00
command: 48 B7 00 00
#
name: VOL-
type: parsed
protocol: NECext
address: 00 BF 00 00
command: 49 B6 00 00
#
name: MUTE
type: parsed
protocol: NECext
address: 00 BF 00 00
command: 01 FE 00 00
#
name: POWER
type: parsed
protocol: Samsung32
address: 17 00 00 00
command: 14 00 00 00
#
name: CH-
type: parsed
protocol: Samsung32
address: 17 00 00 00
command: 11 00 00 00
#
name: CH+
type: parsed
protocol: Samsung32
address: 17 00 00 00
command: 10 00 00 00
#
name: VOL-
type: parsed
protocol: Samsung32
address: 17 00 00 00
command: 13 00 00 00
#
name: VOL+
type: parsed
protocol: Samsung32
address: 17 00 00 00
command: 12 00 00 00
#
name: MUTE
type: parsed
protocol: Samsung32
address: 17 00 00 00
command: 15 00 00 00
#
name: POWER
type: parsed
protocol: RC5
address: 00 00 00 00
command: 0C 00 00 00
#
name: CH+
type: parsed
protocol: RC5X
address: 00 00 00 00
command: 10 00 00 00
#
name: CH-
type: parsed
protocol: RC5X
address: 00 00 00 00
command: 11 00 00 00
#
name: VOL+
type: parsed
protocol: RC5X
address: 00 00 00 00
command: 16 00 00 00
#
name: VOL-
type: parsed
protocol: RC5X
address: 00 00 00 00
command: 15 00 00 00
#
name: MUTE
type: parsed
protocol: RC5
address: 00 00 00 00
command: 0D 00 00 00
#
name: CH+
type: parsed
protocol: RC6
address: 00 00 00 00
command: 20 00 00 00
#
name: CH-
type: parsed
protocol: RC6
address: 00 00 00 00
command: 21 00 00 00
#
name: POWER
type: parsed
protocol: NEC
address: A0 00 00 00
command: 5F 00 00 00
#
name: MUTE
type: parsed
protocol: NEC
address: A0 00 00 00
command: 1C 00 00 00
#
name: VOL+
type: parsed
protocol: NEC
address: A0 00 00 00
command: 40 00 00 00
#
name: VOL-
type: parsed
protocol: NEC
address: A0 00 00 00
command: 5D 00 00 00
#
name: CH+
type: parsed
protocol: NEC
address: A0 00 00 00
command: 03 00 00 00
#
name: CH-
type: parsed
protocol: NEC
address: A0 00 00 00
command: 1F 00 00 00
#
name: POWER
type: parsed
protocol: NEC
address: 38 00 00 00
command: 12 00 00 00
#
name: VOL+
type: parsed
protocol: NEC
address: 38 00 00 00
command: 0E 00 00 00
#
name: VOL-
type: parsed
protocol: NEC
address: 38 00 00 00
command: 0F 00 00 00
#
name: MUTE
type: parsed
protocol: NEC
address: 38 00 00 00
command: 18 00 00 00
#
name: CH+
type: parsed
protocol: NEC
address: 38 00 00 00
command: 0A 00 00 00
#
name: CH-
type: parsed
protocol: NEC
address: 38 00 00 00
command: 0B 00 00 00
#
name: POWER
type: parsed
protocol: SIRC
address: 01 00 00 00
command: 2E 00 00 00
#
name: POWER
type: parsed
protocol: SIRC
address: 01 00 00 00
command: 2F 00 00 00
#
name: POWER
type: parsed
protocol: NECext
address: EA C7 00 00
command: 97 68 00 00
#
name: POWER
type: parsed
protocol: NECext
address: 40 40 00 00
command: 0A F5 00 00
#
name: VOL+
type: parsed
protocol: NECext
address: 40 40 00 00
command: 15 EA 00 00
#
name: VOL-
type: parsed
protocol: NECext
address: 40 40 00 00
command: 1C E3 00 00
#
name: CH+
type: parsed
protocol: NECext
address: 40 40 00 00
command: 1F E0 00 00
#
name: CH-
type: parsed
protocol: NECext
address: 40 40 00 00
command: 1E E1 00 00
#
name: MUTE
type: parsed
protocol: NECext
address: 40 40 00 00
command: 0F F0 00 00
#
name: MUTE
type: parsed
protocol: NEC
address: 01 00 00 00
command: 41 00 00 00
#
name: MUTE
type: parsed
protocol: NECext
address: A0 B7 00 00
command: AF 50 00 00
#
name: VOL+
type: parsed
protocol: NECext
address: AD ED 00 00
command: BA 45 00 00
#
name: VOL-
type: parsed
protocol: NECext
address: AD ED 00 00
command: BB 44 00 00
#
name: CH+
type: parsed
protocol: NECext
address: AD ED 00 00
command: B0 4F 00 00
#
name: CH-
type: parsed
protocol: NECext
address: AD ED 00 00
command: B1 4E 00 00
#
name: MUTE
type: parsed
protocol: NECext
address: AD ED 00 00
command: C5 3A 00 00
#
name: POWER
type: parsed
protocol: NEC
address: 00 00 00 00
command: 1A 00 00 00
#
name: VOL+
type: parsed
protocol: NEC
address: 00 00 00 00
command: 11 00 00 00
#
name: VOL-
<<<<<<< HEAD
type: parsed
protocol: NEC
address: 00 00 00 00
command: 33 00 00 00
# 
name: POWER
type: parsed
protocol: NEC
address: 28 00 00 00
command: 0B 00 00 00
# 
name: CH+
type: parsed
protocol: NEC
address: 28 00 00 00
command: 0C 00 00 00
# 
name: CH-
type: parsed
protocol: NEC
address: 28 00 00 00
command: 0D 00 00 00
# 
name: VOL+
type: parsed
protocol: NEC
address: 28 00 00 00
command: 0E 00 00 00
# 
name: VOL-
type: parsed
protocol: NEC
address: 28 00 00 00
command: 0F 00 00 00
#
name: MUTE
type: parsed
protocol: NEC
address: 28 00 00 00
command: 10 00 00 00
# 
name: CH+
type: parsed
protocol: RC5
address: 01 00 00 00
=======
type: parsed
protocol: NEC
address: 00 00 00 00
command: 33 00 00 00
# 
name: POWER
type: parsed
protocol: NEC
address: 28 00 00 00
command: 0B 00 00 00
# 
name: CH+
type: parsed
protocol: NEC
address: 28 00 00 00
command: 0C 00 00 00
# 
name: CH-
type: parsed
protocol: NEC
address: 28 00 00 00
command: 0D 00 00 00
# 
name: VOL+
type: parsed
protocol: NEC
address: 28 00 00 00
command: 0E 00 00 00
# 
name: VOL-
type: parsed
protocol: NEC
address: 28 00 00 00
command: 0F 00 00 00
#
name: MUTE
type: parsed
protocol: NEC
address: 28 00 00 00
command: 10 00 00 00
# 
name: CH+
type: parsed
protocol: RC5
address: 01 00 00 00
command: 14 00 00 00
# 
name: CH+
type: parsed
protocol: SIRC20
address: 5A 0E 00 00
command: 10 00 00 00
# 
name: CH-
type: parsed
protocol: SIRC20
address: 5A 0E 00 00
command: 11 00 00 00
# 
name: VOL+
type: parsed
protocol: RC5
address: 00 00 00 00
command: 15 00 00 00
# 
name: VOL-
type: parsed
protocol: RC5
address: 00 00 00 00
>>>>>>> 80a64d8e
command: 14 00 00 00
# 
name: CH+
type: parsed
<<<<<<< HEAD
protocol: SIRC20
address: 5A 0E 00 00
command: 10 00 00 00
# 
name: CH-
type: parsed
protocol: SIRC20
address: 5A 0E 00 00
command: 11 00 00 00
=======
protocol: RC5
address: 00 00 00 00
command: 18 00 00 00
# 
name: CH-
type: parsed
protocol: RC5
address: 00 00 00 00
command: 17 00 00 00
>>>>>>> 80a64d8e
<|MERGE_RESOLUTION|>--- conflicted
+++ resolved
@@ -1,12 +1,7 @@
 Filetype: IR library file
 Version: 1
-<<<<<<< HEAD
-# Last Updated 19th Jan, 2023
-# Last Checked 31th Jan, 2023
-=======
 # Last Updated 15th Feb, 2023
 # Last Checked 15th Feb, 2023
->>>>>>> 80a64d8e
 #
 name: POWER
 type: parsed
@@ -1786,53 +1781,6 @@
 command: 11 00 00 00
 #
 name: VOL-
-<<<<<<< HEAD
-type: parsed
-protocol: NEC
-address: 00 00 00 00
-command: 33 00 00 00
-# 
-name: POWER
-type: parsed
-protocol: NEC
-address: 28 00 00 00
-command: 0B 00 00 00
-# 
-name: CH+
-type: parsed
-protocol: NEC
-address: 28 00 00 00
-command: 0C 00 00 00
-# 
-name: CH-
-type: parsed
-protocol: NEC
-address: 28 00 00 00
-command: 0D 00 00 00
-# 
-name: VOL+
-type: parsed
-protocol: NEC
-address: 28 00 00 00
-command: 0E 00 00 00
-# 
-name: VOL-
-type: parsed
-protocol: NEC
-address: 28 00 00 00
-command: 0F 00 00 00
-#
-name: MUTE
-type: parsed
-protocol: NEC
-address: 28 00 00 00
-command: 10 00 00 00
-# 
-name: CH+
-type: parsed
-protocol: RC5
-address: 01 00 00 00
-=======
 type: parsed
 protocol: NEC
 address: 00 00 00 00
@@ -1902,22 +1850,10 @@
 type: parsed
 protocol: RC5
 address: 00 00 00 00
->>>>>>> 80a64d8e
 command: 14 00 00 00
 # 
 name: CH+
 type: parsed
-<<<<<<< HEAD
-protocol: SIRC20
-address: 5A 0E 00 00
-command: 10 00 00 00
-# 
-name: CH-
-type: parsed
-protocol: SIRC20
-address: 5A 0E 00 00
-command: 11 00 00 00
-=======
 protocol: RC5
 address: 00 00 00 00
 command: 18 00 00 00
@@ -1926,5 +1862,4 @@
 type: parsed
 protocol: RC5
 address: 00 00 00 00
-command: 17 00 00 00
->>>>>>> 80a64d8e
+command: 17 00 00 00