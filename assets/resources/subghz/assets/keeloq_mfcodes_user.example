# Rename or Create new file with name keeloq_mfcodes_user and copy contents of that file, remove sample keys and add yours
# keep empty line at the end of that file!
#
# for adding manufacture keys
# AABBCCDDEEFFAABB:X:NAME\r\n
# AABBCCDDEEFFAABB - man 64 bit
<<<<<<< HEAD
# X - encryption method 1 - Simple Learning, 2 - Normal_Learning, 3 - Secure_Learning,  4 - Magic_xor_type1 Learning, 5 - FAAC, 6 - Magic Serial typ1
=======
# X - encryption method - 1 - Simple Learning, 2 - Normal_Learning, 3 - Secure_Learning, 
# 4 - Magic_xor_type1 Learning, 5 - FAAC SLH, 
# 6 - Magic Serial typ1, 7 - Magic Serial typ2, 8 - Magic Serial typ3
>>>>>>> f73d2867
#   	0 - iterates over both previous and man in direct and reverse byte sequence
# NAME - name (string without spaces) max 64 characters long
Filetype: Flipper SubGhz Keystore File
Version: 0
Encryption: 0
AABBCCDDEEFFAABB:1:Test1
AABBCCDDEEFFAABB:1:Test2<|MERGE_RESOLUTION|>--- conflicted
+++ resolved
@@ -4,13 +4,9 @@
 # for adding manufacture keys
 # AABBCCDDEEFFAABB:X:NAME\r\n
 # AABBCCDDEEFFAABB - man 64 bit
-<<<<<<< HEAD
-# X - encryption method 1 - Simple Learning, 2 - Normal_Learning, 3 - Secure_Learning,  4 - Magic_xor_type1 Learning, 5 - FAAC, 6 - Magic Serial typ1
-=======
 # X - encryption method - 1 - Simple Learning, 2 - Normal_Learning, 3 - Secure_Learning, 
 # 4 - Magic_xor_type1 Learning, 5 - FAAC SLH, 
 # 6 - Magic Serial typ1, 7 - Magic Serial typ2, 8 - Magic Serial typ3
->>>>>>> f73d2867
 #   	0 - iterates over both previous and man in direct and reverse byte sequence
 # NAME - name (string without spaces) max 64 characters long
 Filetype: Flipper SubGhz Keystore File
