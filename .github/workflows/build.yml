name: 'Build'

on:
  push:
    branches:
      - dev
      - main
    tags:
      - '*'
  pull_request:

concurrency:
  group: ${{ github.workflow }}-${{ github.event.pull_request.number || github.ref }}
  cancel-in-progress: true

env:
  TARGETS: f7
  DEFAULT_TARGET: f7
<<<<<<< HEAD
=======
  FBT_TOOLCHAIN_PATH: /runner/_work
  FBT_GIT_SUBMODULE_SHALLOW: 1
>>>>>>> 35c90349

jobs:
  build:
    runs-on: ubuntu-latest
    steps:

      - name: 'Checkout code'
        uses: actions/checkout@v3
        with:
          fetch-depth: 0
          ref: ${{ github.event.pull_request.head.sha }}

      - name: "Read version tag"
        run: bash .github/workflow_data/commit.sh

      - name: 'Build the firmware'
        run: |
          set -e
          for TARGET in ${TARGETS}; do
            TARGET_HW="$(echo "${TARGET}" | sed 's/f//')"; \
            ./fbt TARGET_HW=$TARGET_HW DIST_SUFFIX=$VERSION_TAG updater_package
          done

      - name: "Check for uncommitted changes"
        run: |
          git diff --exit-code

      - name: 'Dist artifact'
        uses: actions/upload-artifact@v3
        with:
          name: dist
          path: |
            dist/${{ env.DEFAULT_TARGET }}-*/

      - name: "Make tgz, zip and sdk"
        run: bash .github/workflow_data/package.sh

      - name: Send devbuild webhook
        if: "github.event_name == 'push' && github.ref_name == 'dev' && !contains(github.event.head_commit.message, '--nobuild')"
        env:
          NC_HOST: "https://cloud.cynthialabs.net/"
          NC_USERAGENT: "${{ secrets.NC_USERAGENT }}"
          NC_USER: "${{ secrets.NC_USER }}"
          NC_PASS: "${{ secrets.NC_PASS }}"
          BUILD_WEBHOOK: ${{ secrets.BUILD_WEBHOOK }}
        run: |
          python -m pip install pyncclient
          python .github/workflow_data/devbuild.py<|MERGE_RESOLUTION|>--- conflicted
+++ resolved
@@ -16,11 +16,7 @@
 env:
   TARGETS: f7
   DEFAULT_TARGET: f7
-<<<<<<< HEAD
-=======
-  FBT_TOOLCHAIN_PATH: /runner/_work
   FBT_GIT_SUBMODULE_SHALLOW: 1
->>>>>>> 35c90349
 
 jobs:
   build:
