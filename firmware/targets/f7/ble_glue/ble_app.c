--- conflicted
+++ resolved
@@ -98,37 +98,7 @@
     }
 
     // Start ble stack on 2nd core
-<<<<<<< HEAD
-    SHCI_C2_Ble_Init_Cmd_Packet_t ble_init_cmd_packet = {
-        .Header = {{0, 0, 0}}, // Header unused
-        .Param = {
-            .pBleBufferAddress = 0, // pBleBufferAddress not used
-            .BleBufferSize = 0, // BleBufferSize not used
-            .NumAttrRecord = CFG_BLE_NUM_GATT_ATTRIBUTES,
-            .NumAttrServ = CFG_BLE_NUM_GATT_SERVICES,
-            .AttrValueArrSize = CFG_BLE_ATT_VALUE_ARRAY_SIZE,
-            .NumOfLinks = CFG_BLE_NUM_LINK,
-            .ExtendedPacketLengthEnable = CFG_BLE_DATA_LENGTH_EXTENSION,
-            .PrWriteListSize = CFG_BLE_PREPARE_WRITE_LIST_SIZE,
-            .MblockCount = CFG_BLE_MBLOCK_COUNT,
-            .AttMtu = CFG_BLE_MAX_ATT_MTU,
-            .SlaveSca = CFG_BLE_SLAVE_SCA,
-            .MasterSca = CFG_BLE_MASTER_SCA,
-            .LsSource = CFG_BLE_LSE_SOURCE,
-            .MaxConnEventLength = CFG_BLE_MAX_CONN_EVENT_LENGTH,
-            .HsStartupTime = CFG_BLE_HSE_STARTUP_TIME,
-            .ViterbiEnable = CFG_BLE_VITERBI_MODE,
-            .Options = CFG_BLE_OPTIONS,
-            .HwVersion = 0,
-            .max_coc_initiator_nbr = 32,
-            .min_tx_power = 0,
-            .max_tx_power = 0,
-            .rx_model_config = 1,
-        }};
-    status = SHCI_C2_BLE_Init(&ble_init_cmd_packet);
-=======
     status = SHCI_C2_BLE_Init((SHCI_C2_Ble_Init_Cmd_Packet_t*)&ble_init_cmd_packet);
->>>>>>> af4a48a4
     if(status) {
         FURI_LOG_E(TAG, "Failed to start ble stack: %d", status);
     }
