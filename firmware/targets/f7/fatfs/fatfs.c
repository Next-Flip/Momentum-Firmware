--- conflicted
+++ resolved
@@ -16,10 +16,4 @@
   */
 DWORD get_fattime(void) {
     return 0;
-<<<<<<< HEAD
-}
-
-/************************ (C) COPYRIGHT STMicroelectronics *****END OF FILE****/
-=======
-}
->>>>>>> 445a1aa7
+}