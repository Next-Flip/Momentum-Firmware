--- conflicted
+++ resolved
@@ -483,21 +483,13 @@
     return since;
 }
 
-<<<<<<< HEAD
-=======
-// API for BLE beacon plugin
->>>>>>> b1b35e87
 bool furi_hal_bt_custom_adv_set(const uint8_t* adv_data, size_t adv_len) {
     tBleStatus status = aci_gap_additional_beacon_set_data(adv_len, adv_data);
     if(status) {
         FURI_LOG_E(TAG, "custom_adv_set failed %d", status);
         return false;
     } else {
-<<<<<<< HEAD
-        FURI_LOG_I(TAG, "custom_adv_set success");
-=======
         FURI_LOG_D(TAG, "custom_adv_set success");
->>>>>>> b1b35e87
         return true;
     }
 }
@@ -519,11 +511,7 @@
         FURI_LOG_E(TAG, "custom_adv_start failed %d", status);
         return false;
     } else {
-<<<<<<< HEAD
-        FURI_LOG_I(TAG, "custom_adv_start success");
-=======
         FURI_LOG_D(TAG, "custom_adv_start success");
->>>>>>> b1b35e87
         return true;
     }
 }
@@ -534,11 +522,7 @@
         FURI_LOG_E(TAG, "custom_adv_stop failed %d", status);
         return false;
     } else {
-<<<<<<< HEAD
-        FURI_LOG_I(TAG, "custom_adv_stop success");
-=======
         FURI_LOG_D(TAG, "custom_adv_stop success");
->>>>>>> b1b35e87
         return true;
     }
 }
