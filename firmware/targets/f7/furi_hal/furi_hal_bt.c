--- conflicted
+++ resolved
@@ -236,11 +236,7 @@
                     FURI_HAL_VERSION_DEVICE_NAME_LENGTH,
                     "%cControl %s",
                     *furi_hal_version_get_ble_local_device_name_ptr(),
-<<<<<<< HEAD
                     furi_hal_version_get_ble_local_device_name_ptr() + 1);
-=======
-                    furi_hal_version_get_ble_local_device_name_ptr() + 9);
->>>>>>> af4a48a4
             }
         }
         if(!gap_init(config, event_cb, context)) {
