#include <furi_hal_bt.h>

#include <ble/ble.h>
#include <interface/patterns/ble_thread/shci/shci.h>
#include <stm32wbxx.h>

#include <furi_hal_version.h>
#include <furi_hal_bt_hid.h>
#include <furi_hal_bt_serial.h>
#include "battery_service.h"

#include <furi.h>

#define TAG "FuriHalBt"

#define FURI_HAL_BT_DEFAULT_MAC_ADDR \
    { 0x6c, 0x7a, 0xd8, 0xac, 0x57, 0x72 }

/* Time, in ms, to wait for mode transition before crashing */
#define C2_MODE_SWITCH_TIMEOUT 10000

FuriMutex* furi_hal_bt_core2_mtx = NULL;
static FuriHalBtStack furi_hal_bt_stack = FuriHalBtStackUnknown;

typedef void (*FuriHalBtProfileStart)(void);
typedef void (*FuriHalBtProfileStop)(void);

typedef struct {
    FuriHalBtProfileStart start;
    FuriHalBtProfileStart stop;
    GapConfig config;
    uint16_t appearance_char;
    uint16_t advertise_service_uuid;
} FuriHalBtProfileConfig;

FuriHalBtProfileConfig profile_config[FuriHalBtProfileNumber] = {
    [FuriHalBtProfileSerial] =
        {
            .start = furi_hal_bt_serial_start,
            .stop = furi_hal_bt_serial_stop,
            .config =
                {
                    .adv_service_uuid = 0x3080,
                    .appearance_char = 0x8600,
                    .bonding_mode = true,
                    .pairing_method = GapPairingPinCodeShow,
                    .mac_address = FURI_HAL_BT_DEFAULT_MAC_ADDR,
                    .conn_param =
                        {
                            .conn_int_min = 0x18, // 30 ms
                            .conn_int_max = 0x24, // 45 ms
                            .slave_latency = 0,
                            .supervisor_timeout = 0,
                        },
                },
        },
    [FuriHalBtProfileHidKeyboard] =
        {
            .start = furi_hal_bt_hid_start,
            .stop = furi_hal_bt_hid_stop,
            .config =
                {
                    .adv_service_uuid = HUMAN_INTERFACE_DEVICE_SERVICE_UUID,
                    .appearance_char = GAP_APPEARANCE_KEYBOARD,
                    .bonding_mode = true,
                    .pairing_method = GapPairingPinCodeVerifyYesNo,
                    .mac_address = FURI_HAL_BT_DEFAULT_MAC_ADDR,
                    .conn_param =
                        {
                            .conn_int_min = 0x18, // 30 ms
                            .conn_int_max = 0x24, // 45 ms
                            .slave_latency = 0,
                            .supervisor_timeout = 0,
                        },
                },
        }
};
FuriHalBtProfileConfig* current_profile = NULL;

void furi_hal_bt_init() {
    if(!furi_hal_bt_core2_mtx) {
        furi_hal_bt_core2_mtx = furi_mutex_alloc(FuriMutexTypeNormal);
        furi_assert(furi_hal_bt_core2_mtx);
    }

    // Explicitly tell that we are in charge of CLK48 domain
    if(!LL_HSEM_IsSemaphoreLocked(HSEM, CFG_HW_CLK48_CONFIG_SEMID)) {
        furi_check(LL_HSEM_1StepLock(HSEM, CFG_HW_CLK48_CONFIG_SEMID) == 0);
    }

    // Start Core2
    ble_glue_init();
}

void furi_hal_bt_lock_core2() {
    furi_assert(furi_hal_bt_core2_mtx);
    furi_check(furi_mutex_acquire(furi_hal_bt_core2_mtx, FuriWaitForever) == FuriStatusOk);
}

void furi_hal_bt_unlock_core2() {
    furi_assert(furi_hal_bt_core2_mtx);
    furi_check(furi_mutex_release(furi_hal_bt_core2_mtx) == FuriStatusOk);
}

static bool furi_hal_bt_radio_stack_is_supported(const BleGlueC2Info* info) {
    bool supported = false;
    if(info->StackType == INFO_STACK_TYPE_BLE_LIGHT) {
        if(info->VersionMajor >= FURI_HAL_BT_STACK_VERSION_MAJOR &&
           info->VersionMinor >= FURI_HAL_BT_STACK_VERSION_MINOR) {
            furi_hal_bt_stack = FuriHalBtStackLight;
            supported = true;
        }
    } else if(info->StackType == INFO_STACK_TYPE_BLE_FULL) {
        if(info->VersionMajor >= FURI_HAL_BT_STACK_VERSION_MAJOR &&
           info->VersionMinor >= FURI_HAL_BT_STACK_VERSION_MINOR) {
            furi_hal_bt_stack = FuriHalBtStackFull;
            supported = true;
        }
    } else {
        furi_hal_bt_stack = FuriHalBtStackUnknown;
    }
    return supported;
}

bool furi_hal_bt_start_radio_stack() {
    bool res = false;
    furi_assert(furi_hal_bt_core2_mtx);

    furi_mutex_acquire(furi_hal_bt_core2_mtx, FuriWaitForever);

    // Explicitly tell that we are in charge of CLK48 domain
    if(!LL_HSEM_IsSemaphoreLocked(HSEM, CFG_HW_CLK48_CONFIG_SEMID)) {
        furi_check(LL_HSEM_1StepLock(HSEM, CFG_HW_CLK48_CONFIG_SEMID) == 0);
    }

    do {
        // Wait until C2 is started or timeout
        if(!ble_glue_wait_for_c2_start(FURI_HAL_BT_C2_START_TIMEOUT)) {
            FURI_LOG_E(TAG, "Core2 start failed");
            ble_glue_thread_stop();
            break;
        }

        // If C2 is running, start radio stack fw
        if(!furi_hal_bt_ensure_c2_mode(BleGlueC2ModeStack)) {
            break;
        }

        // Check whether we support radio stack
        const BleGlueC2Info* c2_info = ble_glue_get_c2_info();
        if(!furi_hal_bt_radio_stack_is_supported(c2_info)) {
            FURI_LOG_E(TAG, "Unsupported radio stack");
            // Don't stop SHCI for crypto enclave support
            break;
        }
        // Starting radio stack
        if(!ble_glue_start()) {
            FURI_LOG_E(TAG, "Failed to start radio stack");
            ble_glue_thread_stop();
            ble_app_thread_stop();
            break;
        }
        res = true;
    } while(false);
    furi_mutex_release(furi_hal_bt_core2_mtx);

    return res;
}

FuriHalBtStack furi_hal_bt_get_radio_stack() {
    return furi_hal_bt_stack;
}

bool furi_hal_bt_is_ble_gatt_gap_supported() {
    if(furi_hal_bt_stack == FuriHalBtStackLight || furi_hal_bt_stack == FuriHalBtStackFull) {
        return true;
    } else {
        return false;
    }
}

bool furi_hal_bt_is_testing_supported() {
    if(furi_hal_bt_stack == FuriHalBtStackFull) {
        return true;
    } else {
        return false;
    }
}

bool furi_hal_bt_start_app(FuriHalBtProfile profile, GapEventCallback event_cb, void* context) {
    furi_assert(event_cb);
    furi_assert(profile < FuriHalBtProfileNumber);
    bool ret = false;

    do {
        if(!ble_glue_is_radio_stack_ready()) {
            FURI_LOG_E(TAG, "Can't start BLE App - radio stack did not start");
            break;
        }
        if(!furi_hal_bt_is_ble_gatt_gap_supported()) {
            FURI_LOG_E(TAG, "Can't start Ble App - unsupported radio stack");
            break;
        }
        // Set mac address
        memcpy(
            profile_config[profile].config.mac_address,
            furi_hal_version_get_ble_mac(),
            sizeof(profile_config[profile].config.mac_address));
        // Set advertise name
        strlcpy(
            profile_config[profile].config.adv_name,
            furi_hal_version_get_ble_local_device_name_ptr(),
            FURI_HAL_VERSION_DEVICE_NAME_LENGTH);
        // Configure GAP
        GapConfig* config = &profile_config[profile].config;
        if(profile == FuriHalBtProfileSerial) {
            config->adv_service_uuid |= furi_hal_version_get_hw_color();
        } else if(profile == FuriHalBtProfileHidKeyboard) {
            // Change MAC address for HID profile
            config->mac_address[2]++;
<<<<<<< HEAD
            // Change name Flipper -> Flipper Remote
            const char* clicker_str = "Flipper Remote";
            memcpy(&config->adv_name[1], clicker_str, strlen(clicker_str));
=======
            // Change name Flipper -> Control
            if (strlen(&config->adv_name[1]) > 1) {
                const char* clicker_str = "Control";
                memcpy(&config->adv_name[1], clicker_str, strlen(clicker_str));
            }
>>>>>>> ce330519
        }
        if(!gap_init(config, event_cb, context)) {
            gap_thread_stop();
            FURI_LOG_E(TAG, "Failed to init GAP");
            break;
        }
        // Start selected profile services
        if(furi_hal_bt_is_ble_gatt_gap_supported()) {
            profile_config[profile].start();
        }
        ret = true;
    } while(false);
    current_profile = &profile_config[profile];

    return ret;
}

void furi_hal_bt_reinit() {
    FURI_LOG_I(TAG, "Disconnect and stop advertising");
    furi_hal_bt_stop_advertising();

    FURI_LOG_I(TAG, "Stop current profile services");
    current_profile->stop();

    // Magic happens here
    hci_reset();

    FURI_LOG_I(TAG, "Stop BLE related RTOS threads");
    ble_app_thread_stop();
    gap_thread_stop();

    FURI_LOG_I(TAG, "Reset SHCI");
    furi_check(ble_glue_reinit_c2());

    furi_delay_ms(100);
    ble_glue_thread_stop();

    FURI_LOG_I(TAG, "Start BT initialization");
    furi_hal_bt_init();

    furi_hal_bt_start_radio_stack();
}

bool furi_hal_bt_change_app(FuriHalBtProfile profile, GapEventCallback event_cb, void* context) {
    furi_assert(event_cb);
    furi_assert(profile < FuriHalBtProfileNumber);
    bool ret = true;

    furi_hal_bt_reinit();

    ret = furi_hal_bt_start_app(profile, event_cb, context);
    if(ret) {
        current_profile = &profile_config[profile];
    }
    return ret;
}

bool furi_hal_bt_is_active() {
    return gap_get_state() > GapStateIdle;
}

void furi_hal_bt_start_advertising() {
    if(gap_get_state() == GapStateIdle) {
        gap_start_advertising();
    }
}

void furi_hal_bt_stop_advertising() {
    if(furi_hal_bt_is_active()) {
        gap_stop_advertising();
        while(furi_hal_bt_is_active()) {
            furi_delay_tick(1);
        }
    }
}

void furi_hal_bt_update_battery_level(uint8_t battery_level) {
    if(battery_svc_is_started()) {
        battery_svc_update_level(battery_level);
    }
}

void furi_hal_bt_update_power_state() {
    if(battery_svc_is_started()) {
        battery_svc_update_power_state();
    }
}

void furi_hal_bt_get_key_storage_buff(uint8_t** key_buff_addr, uint16_t* key_buff_size) {
    ble_app_get_key_storage_buff(key_buff_addr, key_buff_size);
}

void furi_hal_bt_set_key_storage_change_callback(
    BleGlueKeyStorageChangedCallback callback,
    void* context) {
    furi_assert(callback);
    ble_glue_set_key_storage_changed_callback(callback, context);
}

void furi_hal_bt_nvm_sram_sem_acquire() {
    while(LL_HSEM_1StepLock(HSEM, CFG_HW_BLE_NVM_SRAM_SEMID)) {
        furi_thread_yield();
    }
}

void furi_hal_bt_nvm_sram_sem_release() {
    LL_HSEM_ReleaseLock(HSEM, CFG_HW_BLE_NVM_SRAM_SEMID, 0);
}

bool furi_hal_bt_clear_white_list() {
    furi_hal_bt_nvm_sram_sem_acquire();
    tBleStatus status = aci_gap_clear_security_db();
    if(status) {
        FURI_LOG_E(TAG, "Clear while list failed with status %d", status);
    }
    furi_hal_bt_nvm_sram_sem_release();
    return status != BLE_STATUS_SUCCESS;
}

void furi_hal_bt_dump_state(FuriString* buffer) {
    if(furi_hal_bt_is_alive()) {
        uint8_t HCI_Version;
        uint16_t HCI_Revision;
        uint8_t LMP_PAL_Version;
        uint16_t Manufacturer_Name;
        uint16_t LMP_PAL_Subversion;

        tBleStatus ret = hci_read_local_version_information(
            &HCI_Version, &HCI_Revision, &LMP_PAL_Version, &Manufacturer_Name, &LMP_PAL_Subversion);

        furi_string_cat_printf(
            buffer,
            "Ret: %d, HCI_Version: %d, HCI_Revision: %d, LMP_PAL_Version: %d, Manufacturer_Name: %d, LMP_PAL_Subversion: %d",
            ret,
            HCI_Version,
            HCI_Revision,
            LMP_PAL_Version,
            Manufacturer_Name,
            LMP_PAL_Subversion);
    } else {
        furi_string_cat_printf(buffer, "BLE not ready");
    }
}

bool furi_hal_bt_is_alive() {
    return ble_glue_is_alive();
}

void furi_hal_bt_start_tone_tx(uint8_t channel, uint8_t power) {
    aci_hal_set_tx_power_level(0, power);
    aci_hal_tone_start(channel, 0);
}

void furi_hal_bt_stop_tone_tx() {
    aci_hal_tone_stop();
}

void furi_hal_bt_start_packet_tx(uint8_t channel, uint8_t pattern, uint8_t datarate) {
    hci_le_enhanced_transmitter_test(channel, 0x25, pattern, datarate);
}

void furi_hal_bt_start_packet_rx(uint8_t channel, uint8_t datarate) {
    hci_le_enhanced_receiver_test(channel, datarate, 0);
}

uint16_t furi_hal_bt_stop_packet_test() {
    uint16_t num_of_packets = 0;
    hci_le_test_end(&num_of_packets);
    return num_of_packets;
}

void furi_hal_bt_start_rx(uint8_t channel) {
    aci_hal_rx_start(channel);
}

float furi_hal_bt_get_rssi() {
    float val;
    uint8_t rssi_raw[3];

    if(aci_hal_read_raw_rssi(rssi_raw) != BLE_STATUS_SUCCESS) {
        return 0.0f;
    }

    // Some ST magic with rssi
    uint8_t agc = rssi_raw[2] & 0xFF;
    int rssi = (((int)rssi_raw[1] << 8) & 0xFF00) + (rssi_raw[0] & 0xFF);
    if(rssi == 0 || agc > 11) {
        val = -127.0;
    } else {
        val = agc * 6.0f - 127.0f;
        while(rssi > 30) {
            val += 6.0;
            rssi >>= 1;
        }
        val += (float)((417 * rssi + 18080) >> 10);
    }
    return val;
}

uint32_t furi_hal_bt_get_transmitted_packets() {
    uint32_t packets = 0;
    aci_hal_le_tx_test_packet_number(&packets);
    return packets;
}

void furi_hal_bt_stop_rx() {
    aci_hal_rx_stop();
}

bool furi_hal_bt_ensure_c2_mode(BleGlueC2Mode mode) {
    BleGlueCommandResult fw_start_res = ble_glue_force_c2_mode(mode);
    if(fw_start_res == BleGlueCommandResultOK) {
        return true;
    } else if(fw_start_res == BleGlueCommandResultRestartPending) {
        // Do nothing and wait for system reset
        furi_delay_ms(C2_MODE_SWITCH_TIMEOUT);
        furi_crash("Waiting for FUS->radio stack transition");
        return true;
    }

    FURI_LOG_E(TAG, "Failed to switch C2 mode: %d", fw_start_res);
    return false;
}

void furi_hal_bt_modify_profile_adv_name(const char* name, FuriHalBtProfile profile) {
    furi_assert(name);
    furi_assert(strlen(name) < FURI_HAL_VERSION_DEVICE_NAME_LENGTH);
    furi_assert(profile < FuriHalBtProfileNumber);

    strncpy(profile_config[profile].config.adv_name, name, FURI_HAL_VERSION_DEVICE_NAME_LENGTH);
}<|MERGE_RESOLUTION|>--- conflicted
+++ resolved
@@ -54,27 +54,25 @@
                         },
                 },
         },
-    [FuriHalBtProfileHidKeyboard] =
-        {
-            .start = furi_hal_bt_hid_start,
-            .stop = furi_hal_bt_hid_stop,
-            .config =
-                {
-                    .adv_service_uuid = HUMAN_INTERFACE_DEVICE_SERVICE_UUID,
-                    .appearance_char = GAP_APPEARANCE_KEYBOARD,
-                    .bonding_mode = true,
-                    .pairing_method = GapPairingPinCodeVerifyYesNo,
-                    .mac_address = FURI_HAL_BT_DEFAULT_MAC_ADDR,
-                    .conn_param =
-                        {
-                            .conn_int_min = 0x18, // 30 ms
-                            .conn_int_max = 0x24, // 45 ms
-                            .slave_latency = 0,
-                            .supervisor_timeout = 0,
-                        },
-                },
-        }
-};
+    [FuriHalBtProfileHidKeyboard] = {
+        .start = furi_hal_bt_hid_start,
+        .stop = furi_hal_bt_hid_stop,
+        .config =
+            {
+                .adv_service_uuid = HUMAN_INTERFACE_DEVICE_SERVICE_UUID,
+                .appearance_char = GAP_APPEARANCE_KEYBOARD,
+                .bonding_mode = true,
+                .pairing_method = GapPairingPinCodeVerifyYesNo,
+                .mac_address = FURI_HAL_BT_DEFAULT_MAC_ADDR,
+                .conn_param =
+                    {
+                        .conn_int_min = 0x18, // 30 ms
+                        .conn_int_max = 0x24, // 45 ms
+                        .slave_latency = 0,
+                        .supervisor_timeout = 0,
+                    },
+            },
+    }};
 FuriHalBtProfileConfig* current_profile = NULL;
 
 void furi_hal_bt_init() {
@@ -201,34 +199,33 @@
             FURI_LOG_E(TAG, "Can't start Ble App - unsupported radio stack");
             break;
         }
-        // Set mac address
-        memcpy(
-            profile_config[profile].config.mac_address,
-            furi_hal_version_get_ble_mac(),
-            sizeof(profile_config[profile].config.mac_address));
-        // Set advertise name
-        strlcpy(
-            profile_config[profile].config.adv_name,
-            furi_hal_version_get_ble_local_device_name_ptr(),
-            FURI_HAL_VERSION_DEVICE_NAME_LENGTH);
-        // Configure GAP
         GapConfig* config = &profile_config[profile].config;
+        if (strlen(&(profile_config[profile].config.adv_name[1])) == 0) {
+            // Set advertise name
+            strlcpy(
+                profile_config[profile].config.adv_name,
+                furi_hal_version_get_ble_local_device_name_ptr(),
+                FURI_HAL_VERSION_DEVICE_NAME_LENGTH);
+        }
+       // Configure GAP
         if(profile == FuriHalBtProfileSerial) {
+            // Set mac address
+            memcpy(
+                profile_config[profile].config.mac_address,
+                furi_hal_version_get_ble_mac(),
+                sizeof(profile_config[profile].config.mac_address));
             config->adv_service_uuid |= furi_hal_version_get_hw_color();
         } else if(profile == FuriHalBtProfileHidKeyboard) {
             // Change MAC address for HID profile
-            config->mac_address[2]++;
-<<<<<<< HEAD
-            // Change name Flipper -> Flipper Remote
-            const char* clicker_str = "Flipper Remote";
-            memcpy(&config->adv_name[1], clicker_str, strlen(clicker_str));
-=======
+            uint8_t default_mac[GAP_MAC_ADDR_SIZE] = FURI_HAL_BT_DEFAULT_MAC_ADDR;
+            if(memcmp(config->mac_address, default_mac, 6) == 0) {
+                config->mac_address[2]++;
+            }
             // Change name Flipper -> Control
-            if (strlen(&config->adv_name[1]) > 1) {
+            if(strlen(&config->adv_name[1]) == 0) {
                 const char* clicker_str = "Control";
                 memcpy(&config->adv_name[1], clicker_str, strlen(clicker_str));
             }
->>>>>>> ce330519
         }
         if(!gap_init(config, event_cb, context)) {
             gap_thread_stop();
@@ -453,10 +450,31 @@
     return false;
 }
 
-void furi_hal_bt_modify_profile_adv_name(const char* name, FuriHalBtProfile profile) {
+void furi_hal_bt_set_profile_adv_name(FuriHalBtProfile profile, const char name[FURI_HAL_VERSION_DEVICE_NAME_LENGTH]) {
+    furi_assert(profile < FuriHalBtProfileNumber);
     furi_assert(name);
-    furi_assert(strlen(name) < FURI_HAL_VERSION_DEVICE_NAME_LENGTH);
-    furi_assert(profile < FuriHalBtProfileNumber);
-
-    strncpy(profile_config[profile].config.adv_name, name, FURI_HAL_VERSION_DEVICE_NAME_LENGTH);
+
+    memcpy(&(profile_config[profile].config.adv_name[1]),
+     name, FURI_HAL_VERSION_DEVICE_NAME_LENGTH);
+
+}
+
+const char* furi_hal_bt_get_profile_adv_name(FuriHalBtProfile profile) {
+    furi_assert(profile < FuriHalBtProfileNumber);
+    return &(profile_config[profile].config.adv_name[1]);
+}
+
+void furi_hal_bt_set_profile_mac_addr(
+    FuriHalBtProfile profile,
+    const uint8_t mac_addr[GAP_MAC_ADDR_SIZE]) {
+    furi_assert(profile < FuriHalBtProfileNumber);
+    furi_assert(mac_addr);
+
+    memcpy(profile_config[profile].config.mac_address, mac_addr, GAP_MAC_ADDR_SIZE);
+
+}
+
+const uint8_t* furi_hal_bt_get_profile_mac_addr(FuriHalBtProfile profile) {
+    furi_assert(profile < FuriHalBtProfileNumber);
+    return profile_config[profile].config.mac_address;
 }