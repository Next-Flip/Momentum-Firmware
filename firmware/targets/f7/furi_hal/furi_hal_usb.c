--- conflicted
+++ resolved
@@ -113,16 +113,7 @@
     NVIC_EnableIRQ(USB_LP_IRQn);
     NVIC_EnableIRQ(USB_HP_IRQn);
 
-<<<<<<< HEAD
-    usb.queue = furi_message_queue_alloc(1, sizeof(UsbApiEventMessage));
-
-    usb.thread = furi_thread_alloc();
-    furi_thread_set_name(usb.thread, "UsbDriver");
-    furi_thread_set_stack_size(usb.thread, 1024);
-    furi_thread_set_callback(usb.thread, furi_hal_usb_thread);
-=======
     usb.thread = furi_thread_alloc_ex("UsbDriver", 1024, furi_hal_usb_thread, NULL);
->>>>>>> 8224d202
     furi_thread_mark_as_service(usb.thread);
     furi_thread_start(usb.thread);
 
