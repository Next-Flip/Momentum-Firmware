#include <furi_hal.h>
#include <furi_hal_mpu.h>
#include <furi_hal_memory.h>

#include <stm32wbxx_ll_cortex.h>

#define TAG "FuriHal"

void furi_hal_init_early() {
    furi_hal_cortex_init_early();

    furi_hal_clock_init_early();

    furi_hal_resources_init_early();

    furi_hal_os_init();

    furi_hal_spi_config_init_early();

    furi_hal_i2c_init_early();
    furi_hal_light_init();

    furi_hal_rtc_init_early();
}

void furi_hal_deinit_early() {
    furi_hal_rtc_deinit_early();

    furi_hal_i2c_deinit_early();
    furi_hal_spi_config_deinit_early();

    furi_hal_resources_deinit_early();

    furi_hal_clock_deinit_early();
}

void furi_hal_init() {
    furi_hal_mpu_init();
    furi_hal_clock_init();
    furi_hal_console_init();
    furi_hal_rtc_init();

    furi_hal_interrupt_init();

    furi_hal_flash_init();

    furi_hal_resources_init();
    FURI_LOG_I(TAG, "GPIO OK");

    furi_hal_version_init();

    furi_hal_spi_config_init();
    furi_hal_spi_dma_init();

    furi_hal_ibutton_init();
    FURI_LOG_I(TAG, "iButton OK");
    furi_hal_speaker_init();
    FURI_LOG_I(TAG, "Speaker OK");

    furi_hal_crypto_init();

    furi_hal_i2c_init();

    // High Level
    furi_hal_power_init();
    furi_hal_light_init();

    furi_hal_bt_init();
    furi_hal_memory_init();
    furi_hal_compress_icon_init();

#ifndef FURI_RAM_EXEC
    // USB
    furi_hal_usb_init();
    FURI_LOG_I(TAG, "USB OK");
    furi_hal_vibro_init();
    furi_hal_subghz_init();
    furi_hal_nfc_init();
    furi_hal_rfid_init();
#endif
<<<<<<< HEAD

    // FatFS driver initialization
    fatfs_init();
    FURI_LOG_I(TAG, "FATFS OK");
=======
>>>>>>> 445a1aa7
}

void furi_hal_switch(void* address) {
    __set_BASEPRI(0);
    asm volatile("ldr    r3, [%0]    \n"
                 "msr    msp, r3     \n"
                 "ldr    r3, [%1]    \n"
                 "mov    pc, r3      \n"
                 :
                 : "r"(address), "r"(address + 0x4)
                 : "r3");
}<|MERGE_RESOLUTION|>--- conflicted
+++ resolved
@@ -78,13 +78,6 @@
     furi_hal_nfc_init();
     furi_hal_rfid_init();
 #endif
-<<<<<<< HEAD
-
-    // FatFS driver initialization
-    fatfs_init();
-    FURI_LOG_I(TAG, "FATFS OK");
-=======
->>>>>>> 445a1aa7
 }
 
 void furi_hal_switch(void* address) {
