--- conflicted
+++ resolved
@@ -2,12 +2,9 @@
 
 #include <stm32wbxx_ll_lptim.h>
 #include <stm32wbxx_ll_rcc.h>
-<<<<<<< HEAD
-=======
 #include <stm32wbxx_ll_bus.h>
 
 #include <furi_hal_bus.h>
->>>>>>> 8d2ea14f
 
 // Timer used for tickless idle
 #define FURI_HAL_IDLE_TIMER_MAX 0xFFFF
