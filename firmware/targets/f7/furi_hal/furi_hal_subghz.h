--- conflicted
+++ resolved
@@ -10,11 +10,7 @@
 #include <stddef.h>
 #include <toolbox/level_duration.h>
 #include <furi_hal_gpio.h>
-<<<<<<< HEAD
-#include <furi_hal_spi_types.h>
-=======
 // #include <furi_hal_spi_types.h>
->>>>>>> ea357b8e
 
 #ifdef __cplusplus
 extern "C" {
@@ -45,50 +41,6 @@
     FuriHalSubGhzPath868, /**< Center Frequency: 868MHz. Path 3: SW1RF3-SW2RF3, LCLC */
 } FuriHalSubGhzPath;
 
-/** SubGhz state */
-typedef enum {
-    SubGhzStateInit, /**< Init pending */
-
-    SubGhzStateIdle, /**< Idle, energy save mode */
-
-    SubGhzStateAsyncRx, /**< Async RX started */
-
-    SubGhzStateAsyncTx, /**< Async TX started, DMA and timer is on */
-    SubGhzStateAsyncTxLast, /**< Async TX continue, DMA completed and timer got last value to go */
-    SubGhzStateAsyncTxEnd, /**< Async TX complete, cleanup needed */
-
-} SubGhzState;
-
-/** SubGhz regulation, receive transmission on the current frequency for the
- * region */
-typedef enum {
-    SubGhzRegulationOnlyRx, /**only Rx*/
-    SubGhzRegulationTxRx, /**TxRx*/
-} SubGhzRegulation;
-
-/** SubGhz radio types */
-typedef enum {
-    SubGhzRadioInternal,
-    SubGhzRadioExternal,
-} SubGhzRadioType;
-
-/** Structure for accessing SubGhz settings*/
-typedef struct {
-    volatile SubGhzState state;
-    volatile SubGhzRegulation regulation;
-    volatile FuriHalSubGhzPreset preset;
-    const GpioPin* async_mirror_pin;
-    SubGhzRadioType radio_type;
-    FuriHalSpiBusHandle* spi_bus_handle;
-    const GpioPin* cc1101_g0_pin;
-    uint8_t rolling_counter_mult;
-    bool ext_module_power_disabled : 1;
-    bool timestamp_file_names : 1;
-    bool extended_frequency_i : 1;
-} FuriHalSubGhz;
-
-extern volatile FuriHalSubGhz furi_hal_subghz;
-
 /* Mirror RX/TX async modulation signal to specified pin
  *
  * @warning    Configures pin to output mode. Make sure it is not connected
@@ -104,13 +56,6 @@
  */
 void furi_hal_subghz_init();
 
-/** Initialize and switch to power save mode Used by internal API-HAL
- * initialization routine Can be used to reinitialize device to safe state and
- * send it to sleep
- * @return     true if initialisation is successfully
- */
-bool furi_hal_subghz_init_check(void);
-
 /** Send device to sleep mode
  */
 void furi_hal_subghz_sleep();
@@ -238,8 +183,6 @@
  */
 bool furi_hal_subghz_is_tx_allowed(uint32_t value);
 
-<<<<<<< HEAD
-=======
 /** Get the current rolling protocols counter ++ value
  * @return    uint8_t current value
  */
@@ -250,7 +193,6 @@
  */
 void furi_hal_subghz_set_rolling_counter_mult(uint8_t mult);
 
->>>>>>> ea357b8e
 /** Set frequency
  *
  * @param      value  frequency in Hz
@@ -306,54 +248,6 @@
  */
 void furi_hal_subghz_stop_async_tx();
 
-<<<<<<< HEAD
-/** Switching between internal and external radio
- * @param      state SubGhzRadioInternal or SubGhzRadioExternal
- * @return     true if switching is successful
- */
-bool furi_hal_subghz_init_radio_type(SubGhzRadioType state);
-
-/** Get current radio
- * @return     SubGhzRadioInternal or SubGhzRadioExternal
- */
-SubGhzRadioType furi_hal_subghz_get_radio_type(void);
-
-/** Check for a radio module
- * @return     true if check is successful
- */
-bool furi_hal_subghz_check_radio(void);
-
-/** Turn on the power of the external radio module
- * @return     true if power-up is successful
- */
-bool furi_hal_subghz_enable_ext_power(void);
-
-/** Turn off the power of the external radio module
- */
-void furi_hal_subghz_disable_ext_power(void);
-
-/** Get the current rolling protocols counter ++ value
- * @return    uint8_t current value
- */
-uint8_t furi_hal_subghz_get_rolling_counter_mult(void);
-
-/** Set the current rolling protocols counter ++ value
- * @param      mult uint8_t = 1, 2, 4, 8
- */
-void furi_hal_subghz_set_rolling_counter_mult(uint8_t mult);
-
-/** If true - disable 5v power of the external radio module
- */
-void furi_hal_subghz_set_external_power_disable(bool state);
-
-/** Get the current state of the external power disable flag
- */
-bool furi_hal_subghz_get_external_power_disable(void);
-
-/** Set what radio module we will be using
- */
-void furi_hal_subghz_select_radio_type(SubGhzRadioType state);
-=======
 // /** Initialize and switch to power save mode Used by internal API-HAL
 //  * initialization routine Can be used to reinitialize device to safe state and
 //  * send it to sleep
@@ -397,7 +291,6 @@
 // /** Set what radio module we will be using
 //  */
 // void furi_hal_subghz_select_radio_type(SubGhzRadioType state);
->>>>>>> ea357b8e
 
 #ifdef __cplusplus
 }
