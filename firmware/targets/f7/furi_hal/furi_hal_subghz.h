/**
 * @file furi_hal_subghz.h
 * SubGhz HAL API
 */

#pragma once

#include <stdbool.h>
#include <stdint.h>
#include <stddef.h>
#include <toolbox/level_duration.h>
#include <furi_hal_gpio.h>
#include <furi_hal_spi_types.h>

#ifdef __cplusplus
extern "C" {
#endif

/** Low level buffer dimensions and guard times */
#define API_HAL_SUBGHZ_ASYNC_TX_BUFFER_FULL (256)
#define API_HAL_SUBGHZ_ASYNC_TX_BUFFER_HALF (API_HAL_SUBGHZ_ASYNC_TX_BUFFER_FULL / 2)
#define API_HAL_SUBGHZ_ASYNC_TX_GUARD_TIME 999

/** Radio Presets */
typedef enum {
    FuriHalSubGhzPresetIDLE, /**< default configuration */
    FuriHalSubGhzPresetOok270Async, /**< OOK, bandwidth 270kHz, asynchronous */
    FuriHalSubGhzPresetOok650Async, /**< OOK, bandwidth 650kHz, asynchronous */
    FuriHalSubGhzPreset2FSKDev238Async, /**< FM, deviation 2.380371 kHz, asynchronous */
    FuriHalSubGhzPreset2FSKDev476Async, /**< FM, deviation 47.60742 kHz, asynchronous */
    FuriHalSubGhzPresetMSK99_97KbAsync, /**< MSK, deviation 47.60742 kHz, 99.97Kb/s, asynchronous */
    FuriHalSubGhzPresetGFSK9_99KbAsync, /**< GFSK, deviation 19.042969 kHz, 9.996Kb/s, asynchronous */
    FuriHalSubGhzPresetCustom, /**Custom Preset*/
} FuriHalSubGhzPreset;

/** Switchable Radio Paths */
typedef enum {
    FuriHalSubGhzPathIsolate, /**< Isolate Radio from antenna */
    FuriHalSubGhzPath433, /**< Center Frequency: 433MHz. Path 1: SW1RF1-SW2RF2, LCLCL */
    FuriHalSubGhzPath315, /**< Center Frequency: 315MHz. Path 2: SW1RF2-SW2RF1, LCLCLCL */
    FuriHalSubGhzPath868, /**< Center Frequency: 868MHz. Path 3: SW1RF3-SW2RF3, LCLC */
} FuriHalSubGhzPath;

/** SubGhz state */
typedef enum {
    SubGhzStateInit, /**< Init pending */

    SubGhzStateIdle, /**< Idle, energy save mode */

    SubGhzStateAsyncRx, /**< Async RX started */

    SubGhzStateAsyncTx, /**< Async TX started, DMA and timer is on */
    SubGhzStateAsyncTxLast, /**< Async TX continue, DMA completed and timer got last value to go */
    SubGhzStateAsyncTxEnd, /**< Async TX complete, cleanup needed */

} SubGhzState;

/** SubGhz regulation, receive transmission on the current frequency for the
 * region */
typedef enum {
    SubGhzRegulationOnlyRx, /**only Rx*/
    SubGhzRegulationTxRx, /**TxRx*/
} SubGhzRegulation;

/** SubGhz radio types */
typedef enum {
    SubGhzRadioInternal,
    SubGhzRadioExternal,
} SubGhzRadioType;

/** Structure for accessing SubGhz settings*/
typedef struct {
    volatile SubGhzState state;
    volatile SubGhzRegulation regulation;
    volatile FuriHalSubGhzPreset preset;
    const GpioPin* async_mirror_pin;
    SubGhzRadioType radio_type;
    FuriHalSpiBusHandle* spi_bus_handle;
    const GpioPin* cc1101_g0_pin;
    uint8_t rolling_counter_mult;
    bool ext_module_power_disabled : 1;
    bool timestamp_file_names : 1;
<<<<<<< HEAD
    bool extended_frequency_i : 1;
=======
    bool dangerous_frequency_i : 1;
>>>>>>> 8bb30920
} FuriHalSubGhz;

extern volatile FuriHalSubGhz furi_hal_subghz;

/* Mirror RX/TX async modulation signal to specified pin
 *
 * @warning    Configures pin to output mode. Make sure it is not connected
 *             directly to power or ground.
 *
 * @param[in]  pin   pointer to the gpio pin structure or NULL to disable
 */
void furi_hal_subghz_set_async_mirror_pin(const GpioPin* pin);

/** Initialize and switch to power save mode Used by internal API-HAL
 * initialization routine Can be used to reinitialize device to safe state and
 * send it to sleep
 */
void furi_hal_subghz_init();

/** Initialize and switch to power save mode Used by internal API-HAL
 * initialization routine Can be used to reinitialize device to safe state and
 * send it to sleep
 * @return     true if initialisation is successfully
 */
bool furi_hal_subghz_init_check(void);

/** Send device to sleep mode
 */
void furi_hal_subghz_sleep();

/** Dump info to stdout
 */
void furi_hal_subghz_dump_state();

/** Load registers from preset by preset name
 *
 * @param      preset  to load
 */
void furi_hal_subghz_load_preset(FuriHalSubGhzPreset preset);

/** Load custom registers from preset
 *
 * @param      preset_data   registers to load
 */
void furi_hal_subghz_load_custom_preset(uint8_t* preset_data);

/** Load registers
 *
 * @param      data  Registers data
 */
void furi_hal_subghz_load_registers(uint8_t* data);

/** Load PATABLE
 *
 * @param      data  8 uint8_t values
 */
void furi_hal_subghz_load_patable(const uint8_t data[8]);

/** Write packet to FIFO
 *
 * @param      data  bytes array
 * @param      size  size
 */
void furi_hal_subghz_write_packet(const uint8_t* data, uint8_t size);

/** Check if receive pipe is not empty
 *
 * @return     true if not empty
 */
bool furi_hal_subghz_rx_pipe_not_empty();

/** Check if received data crc is valid
 *
 * @return     true if valid
 */
bool furi_hal_subghz_is_rx_data_crc_valid();

/** Read packet from FIFO
 *
 * @param      data  pointer
 * @param      size  size
 */
void furi_hal_subghz_read_packet(uint8_t* data, uint8_t* size);

/** Flush rx FIFO buffer
 */
void furi_hal_subghz_flush_rx();

/** Flush tx FIFO buffer
 */
void furi_hal_subghz_flush_tx();

/** Shutdown Issue SPWD command
 * @warning    registers content will be lost
 */
void furi_hal_subghz_shutdown();

/** Reset Issue reset command
 * @warning    registers content will be lost
 */
void furi_hal_subghz_reset();

/** Switch to Idle
 */
void furi_hal_subghz_idle();

/** Switch to Receive
 */
void furi_hal_subghz_rx();

/** Switch to Transmit
 *
 * @return     true if the transfer is allowed by belonging to the region
 */
bool furi_hal_subghz_tx();

/** Get RSSI value in dBm
 *
 * @return     RSSI value
 */
float furi_hal_subghz_get_rssi();

/** Get LQI
 *
 * @return     LQI value
 */
uint8_t furi_hal_subghz_get_lqi();

/** Check if frequency is in valid range
 *
 * @param      value  frequency in Hz
 *
 * @return     true if frequency is valid, otherwise false
 */
bool furi_hal_subghz_is_frequency_valid(uint32_t value);

/** Set frequency and path This function automatically selects antenna matching
 * network
 *
 * @param      value  frequency in Hz
 *
 * @return     real frequency in Hz
 */
uint32_t furi_hal_subghz_set_frequency_and_path(uint32_t value);

/** Сheck if transmission is allowed on this frequency with your current config
 *
 * @param      value  frequency in Hz
 *
 * @return     true if allowed
 */
bool furi_hal_subghz_is_tx_allowed(uint32_t value);

/** Set frequency
 *
 * @param      value  frequency in Hz
 *
 * @return     real frequency in Hz
 */
uint32_t furi_hal_subghz_set_frequency(uint32_t value);

/** Set path
 *
 * @param      path  path to use
 */
void furi_hal_subghz_set_path(FuriHalSubGhzPath path);

/* High Level API */

/** Signal Timings Capture callback */
typedef void (*FuriHalSubGhzCaptureCallback)(bool level, uint32_t duration, void* context);

/** Enable signal timings capture Initializes GPIO and TIM2 for timings capture
 *
 * @param      callback  FuriHalSubGhzCaptureCallback
 * @param      context   callback context
 */
void furi_hal_subghz_start_async_rx(FuriHalSubGhzCaptureCallback callback, void* context);

/** Disable signal timings capture Resets GPIO and TIM2
 */
void furi_hal_subghz_stop_async_rx();

/** Async TX callback type
 * @param      context  callback context
 * @return     LevelDuration
 */
typedef LevelDuration (*FuriHalSubGhzAsyncTxCallback)(void* context);

/** Start async TX Initializes GPIO, TIM2 and DMA1 for signal output
 *
 * @param      callback  FuriHalSubGhzAsyncTxCallback
 * @param      context   callback context
 *
 * @return     true if the transfer is allowed by belonging to the region
 */
bool furi_hal_subghz_start_async_tx(FuriHalSubGhzAsyncTxCallback callback, void* context);

/** Wait for async transmission to complete
 *
 * @return     true if TX complete
 */
bool furi_hal_subghz_is_async_tx_complete();

/** Stop async transmission and cleanup resources Resets GPIO, TIM2, and DMA1
 */
void furi_hal_subghz_stop_async_tx();

/** Switching between internal and external radio
 * @param      state SubGhzRadioInternal or SubGhzRadioExternal
 * @return     true if switching is successful
 */
bool furi_hal_subghz_init_radio_type(SubGhzRadioType state);

/** Get current radio
 * @return     SubGhzRadioInternal or SubGhzRadioExternal
 */
SubGhzRadioType furi_hal_subghz_get_radio_type(void);

/** Check for a radio module
 * @return     true if check is successful
 */
bool furi_hal_subghz_check_radio(void);

/** Turn on the power of the external radio module
 * @return     true if power-up is successful
 */
bool furi_hal_subghz_enable_ext_power(void);

/** Turn off the power of the external radio module
 */
void furi_hal_subghz_disable_ext_power(void);

/** Get the current rolling protocols counter ++ value
 * @return    uint8_t current value
 */
uint8_t furi_hal_subghz_get_rolling_counter_mult(void);

/** Set the current rolling protocols counter ++ value
 * @param      mult uint8_t = 1, 2, 4, 8
 */
void furi_hal_subghz_set_rolling_counter_mult(uint8_t mult);

/** If true - disable 5v power of the external radio module
 */
void furi_hal_subghz_set_external_power_disable(bool state);

/** Get the current state of the external power disable flag
 */
bool furi_hal_subghz_get_external_power_disable(void);

<<<<<<< HEAD
/** If true - disable generation of random name and add timestamp to filenames instead
 */
void furi_hal_subghz_set_timestamp_file_names(bool state);

/** Get the current state of the timestamp instead of random name flag
 */
bool furi_hal_subghz_get_timestamp_file_names(void);

=======
>>>>>>> 8bb30920
/** Set what radio module we will be using
 */
void furi_hal_subghz_select_radio_type(SubGhzRadioType state);

#ifdef __cplusplus
}
#endif<|MERGE_RESOLUTION|>--- conflicted
+++ resolved
@@ -80,11 +80,7 @@
     uint8_t rolling_counter_mult;
     bool ext_module_power_disabled : 1;
     bool timestamp_file_names : 1;
-<<<<<<< HEAD
     bool extended_frequency_i : 1;
-=======
-    bool dangerous_frequency_i : 1;
->>>>>>> 8bb30920
 } FuriHalSubGhz;
 
 extern volatile FuriHalSubGhz furi_hal_subghz;
@@ -336,17 +332,6 @@
  */
 bool furi_hal_subghz_get_external_power_disable(void);
 
-<<<<<<< HEAD
-/** If true - disable generation of random name and add timestamp to filenames instead
- */
-void furi_hal_subghz_set_timestamp_file_names(bool state);
-
-/** Get the current state of the timestamp instead of random name flag
- */
-bool furi_hal_subghz_get_timestamp_file_names(void);
-
-=======
->>>>>>> 8bb30920
 /** Set what radio module we will be using
  */
 void furi_hal_subghz_select_radio_type(SubGhzRadioType state);
