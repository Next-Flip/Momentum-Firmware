#include "furi_hal_subghz.h"
#include "furi_hal_subghz_configs.h"

#include <furi_hal_version.h>
#include <furi_hal_rtc.h>
#include <furi_hal_gpio.h>
#include <furi_hal_spi.h>
#include <furi_hal_interrupt.h>
#include <furi_hal_resources.h>

#include <lib/flipper_format/flipper_format.h>

#include <stm32wbxx_ll_dma.h>

#include <lib/flipper_format/flipper_format.h>

#include <furi.h>
#include <cc1101.h>
#include <stdio.h>

#define TAG "FuriHalSubGhz"


/*
 * Uncomment define to enable duplication of
 * IO GO0 CC1101 to an external comb.
 * Debug pin can be assigned
 *      gpio_ext_pc0
 *      gpio_ext_pc1
 *      gpio_ext_pc3
 *      gpio_ext_pb2
 *      gpio_ext_pb3
 *      gpio_ext_pa4
 *      gpio_ext_pa6
 *      gpio_ext_pa7
 * Attention this setting switches pin to output. 
 * Make sure it is not connected directly to power or ground
 */
  
//#define SUBGHZ_DEBUG_CC1101_PIN gpio_ext_pa7
#ifdef SUBGHZ_DEBUG_CC1101_PIN
uint32_t subghz_debug_gpio_buff[2];
#endif

typedef struct {
    volatile SubGhzState state;
    volatile SubGhzRegulation regulation;
    volatile FuriHalSubGhzPreset preset;
} FuriHalSubGhz;

volatile FuriHalSubGhz furi_hal_subghz = {
    .state = SubGhzStateInit,
    .regulation = SubGhzRegulationTxRx,
    .preset = FuriHalSubGhzPresetIDLE,
};

void furi_hal_subghz_init() {
    furi_assert(furi_hal_subghz.state == SubGhzStateInit);
    furi_hal_subghz.state = SubGhzStateIdle;
    furi_hal_subghz.preset = FuriHalSubGhzPresetIDLE;

    furi_hal_spi_acquire(&furi_hal_spi_bus_handle_subghz);

#ifdef FURI_HAL_SUBGHZ_TX_GPIO
    furi_hal_gpio_init(&FURI_HAL_SUBGHZ_TX_GPIO, GpioModeOutputPushPull, GpioPullNo, GpioSpeedLow);
#endif

    // Reset
    furi_hal_gpio_init(&gpio_cc1101_g0, GpioModeAnalog, GpioPullNo, GpioSpeedLow);
    cc1101_reset(&furi_hal_spi_bus_handle_subghz);
    cc1101_write_reg(&furi_hal_spi_bus_handle_subghz, CC1101_IOCFG0, CC1101IocfgHighImpedance);

    // Prepare GD0 for power on self test
    furi_hal_gpio_init(&gpio_cc1101_g0, GpioModeInput, GpioPullNo, GpioSpeedLow);

    // GD0 low
    cc1101_write_reg(&furi_hal_spi_bus_handle_subghz, CC1101_IOCFG0, CC1101IocfgHW);
    while(furi_hal_gpio_read(&gpio_cc1101_g0) != false)
        ;

    // GD0 high
    cc1101_write_reg(
        &furi_hal_spi_bus_handle_subghz, CC1101_IOCFG0, CC1101IocfgHW | CC1101_IOCFG_INV);
    while(furi_hal_gpio_read(&gpio_cc1101_g0) != true)
        ;

    // Reset GD0 to floating state
    cc1101_write_reg(&furi_hal_spi_bus_handle_subghz, CC1101_IOCFG0, CC1101IocfgHighImpedance);
    furi_hal_gpio_init(&gpio_cc1101_g0, GpioModeAnalog, GpioPullNo, GpioSpeedLow);

    // RF switches
    furi_hal_gpio_init(&gpio_rf_sw_0, GpioModeOutputPushPull, GpioPullNo, GpioSpeedLow);
    cc1101_write_reg(&furi_hal_spi_bus_handle_subghz, CC1101_IOCFG2, CC1101IocfgHW);

    // Go to sleep
    cc1101_shutdown(&furi_hal_spi_bus_handle_subghz);

    furi_hal_spi_release(&furi_hal_spi_bus_handle_subghz);
    FURI_LOG_I(TAG, "Init OK");
}

void furi_hal_subghz_sleep() {
    furi_assert(furi_hal_subghz.state == SubGhzStateIdle);
    furi_hal_spi_acquire(&furi_hal_spi_bus_handle_subghz);

    cc1101_switch_to_idle(&furi_hal_spi_bus_handle_subghz);

    cc1101_write_reg(&furi_hal_spi_bus_handle_subghz, CC1101_IOCFG0, CC1101IocfgHighImpedance);
    furi_hal_gpio_init(&gpio_cc1101_g0, GpioModeAnalog, GpioPullNo, GpioSpeedLow);

    cc1101_shutdown(&furi_hal_spi_bus_handle_subghz);

    furi_hal_spi_release(&furi_hal_spi_bus_handle_subghz);

    furi_hal_subghz.preset = FuriHalSubGhzPresetIDLE;
}

void furi_hal_subghz_dump_state() {
    furi_hal_spi_acquire(&furi_hal_spi_bus_handle_subghz);
    printf(
        "[furi_hal_subghz] cc1101 chip %d, version %d\r\n",
        cc1101_get_partnumber(&furi_hal_spi_bus_handle_subghz),
        cc1101_get_version(&furi_hal_spi_bus_handle_subghz));
    furi_hal_spi_release(&furi_hal_spi_bus_handle_subghz);
}

void furi_hal_subghz_load_preset(FuriHalSubGhzPreset preset) {
    if(preset == FuriHalSubGhzPresetOok650Async) {
        furi_hal_subghz_load_registers((uint8_t*)furi_hal_subghz_preset_ook_650khz_async_regs);
        furi_hal_subghz_load_patable(furi_hal_subghz_preset_ook_async_patable);
    } else if(preset == FuriHalSubGhzPresetOok270Async) {
        furi_hal_subghz_load_registers((uint8_t*)furi_hal_subghz_preset_ook_270khz_async_regs);
        furi_hal_subghz_load_patable(furi_hal_subghz_preset_ook_async_patable);
    } else if(preset == FuriHalSubGhzPreset2FSKDev238Async) {
        furi_hal_subghz_load_registers(
            (uint8_t*)furi_hal_subghz_preset_2fsk_dev2_38khz_async_regs);
        furi_hal_subghz_load_patable(furi_hal_subghz_preset_2fsk_async_patable);
    } else if(preset == FuriHalSubGhzPreset2FSKDev476Async) {
        furi_hal_subghz_load_registers(
            (uint8_t*)furi_hal_subghz_preset_2fsk_dev47_6khz_async_regs);
        furi_hal_subghz_load_patable(furi_hal_subghz_preset_2fsk_async_patable);
    } else if(preset == FuriHalSubGhzPresetMSK99_97KbAsync) {
        furi_hal_subghz_load_registers((uint8_t*)furi_hal_subghz_preset_msk_99_97kb_async_regs);
        furi_hal_subghz_load_patable(furi_hal_subghz_preset_msk_async_patable);
    } else if(preset == FuriHalSubGhzPresetGFSK9_99KbAsync) {
        furi_hal_subghz_load_registers((uint8_t*)furi_hal_subghz_preset_gfsk_9_99kb_async_regs);
        furi_hal_subghz_load_patable(furi_hal_subghz_preset_gfsk_async_patable);
    } else {
        furi_crash("SubGhz: Missing config.");
    }
    furi_hal_subghz.preset = preset;
}

void furi_hal_subghz_load_custom_preset(uint8_t* preset_data) {
    //load config
    furi_hal_spi_acquire(&furi_hal_spi_bus_handle_subghz);
    cc1101_reset(&furi_hal_spi_bus_handle_subghz);
    uint32_t i = 0;
    uint8_t pa[8] = {0};
    while(preset_data[i]) {
        cc1101_write_reg(&furi_hal_spi_bus_handle_subghz, preset_data[i], preset_data[i + 1]);
        i += 2;
    }
    furi_hal_spi_release(&furi_hal_spi_bus_handle_subghz);

    //load pa table
    memcpy(&pa[0], &preset_data[i + 2], 8);
    furi_hal_subghz_load_patable(pa);
    furi_hal_subghz.preset = FuriHalSubGhzPresetCustom;

    //show debug
    if(furi_hal_rtc_is_flag_set(FuriHalRtcFlagDebug)) {
        i = 0;
        FURI_LOG_D(TAG, "Loading custom preset");
        while(preset_data[i]) {
            FURI_LOG_D(TAG, "Reg[%lu]: %02X=%02X", i, preset_data[i], preset_data[i + 1]);
            i += 2;
        }
        for(uint8_t y = i; y < i + 10; y++) {
            FURI_LOG_D(TAG, "PA[%u]:  %02X", y, preset_data[y]);
        }
    }
}

void furi_hal_subghz_load_registers(uint8_t* data) {
    furi_hal_spi_acquire(&furi_hal_spi_bus_handle_subghz);
    cc1101_reset(&furi_hal_spi_bus_handle_subghz);
    uint32_t i = 0;
    while(data[i]) {
        cc1101_write_reg(&furi_hal_spi_bus_handle_subghz, data[i], data[i + 1]);
        i += 2;
    }
    furi_hal_spi_release(&furi_hal_spi_bus_handle_subghz);
}

void furi_hal_subghz_load_patable(const uint8_t data[8]) {
    furi_hal_spi_acquire(&furi_hal_spi_bus_handle_subghz);
    cc1101_set_pa_table(&furi_hal_spi_bus_handle_subghz, data);
    furi_hal_spi_release(&furi_hal_spi_bus_handle_subghz);
}

void furi_hal_subghz_write_packet(const uint8_t* data, uint8_t size) {
    furi_hal_spi_acquire(&furi_hal_spi_bus_handle_subghz);
    cc1101_flush_tx(&furi_hal_spi_bus_handle_subghz);
    cc1101_write_reg(&furi_hal_spi_bus_handle_subghz, CC1101_FIFO, size);
    cc1101_write_fifo(&furi_hal_spi_bus_handle_subghz, data, size);
    furi_hal_spi_release(&furi_hal_spi_bus_handle_subghz);
}

void furi_hal_subghz_flush_rx() {
    furi_hal_spi_acquire(&furi_hal_spi_bus_handle_subghz);
    cc1101_flush_rx(&furi_hal_spi_bus_handle_subghz);
    furi_hal_spi_release(&furi_hal_spi_bus_handle_subghz);
}

void furi_hal_subghz_flush_tx() {
    furi_hal_spi_acquire(&furi_hal_spi_bus_handle_subghz);
    cc1101_flush_tx(&furi_hal_spi_bus_handle_subghz);
    furi_hal_spi_release(&furi_hal_spi_bus_handle_subghz);
}

bool furi_hal_subghz_rx_pipe_not_empty() {
    CC1101RxBytes status[1];
    furi_hal_spi_acquire(&furi_hal_spi_bus_handle_subghz);
    cc1101_read_reg(
        &furi_hal_spi_bus_handle_subghz, (CC1101_STATUS_RXBYTES) | CC1101_BURST, (uint8_t*)status);
    furi_hal_spi_release(&furi_hal_spi_bus_handle_subghz);
    // TODO: you can add a buffer overflow flag if needed
    if(status->NUM_RXBYTES > 0) {
        return true;
    } else {
        return false;
    }
}

bool furi_hal_subghz_is_rx_data_crc_valid() {
    furi_hal_spi_acquire(&furi_hal_spi_bus_handle_subghz);
    uint8_t data[1];
    cc1101_read_reg(&furi_hal_spi_bus_handle_subghz, CC1101_STATUS_LQI | CC1101_BURST, data);
    furi_hal_spi_release(&furi_hal_spi_bus_handle_subghz);
    if(((data[0] >> 7) & 0x01)) {
        return true;
    } else {
        return false;
    }
}

void furi_hal_subghz_read_packet(uint8_t* data, uint8_t* size) {
    furi_hal_spi_acquire(&furi_hal_spi_bus_handle_subghz);
    cc1101_read_fifo(&furi_hal_spi_bus_handle_subghz, data, size);
    furi_hal_spi_release(&furi_hal_spi_bus_handle_subghz);
}

void furi_hal_subghz_shutdown() {
    furi_hal_spi_acquire(&furi_hal_spi_bus_handle_subghz);
    // Reset and shutdown
    cc1101_shutdown(&furi_hal_spi_bus_handle_subghz);
    furi_hal_spi_release(&furi_hal_spi_bus_handle_subghz);
}

void furi_hal_subghz_reset() {
    furi_hal_spi_acquire(&furi_hal_spi_bus_handle_subghz);
    furi_hal_gpio_init(&gpio_cc1101_g0, GpioModeAnalog, GpioPullNo, GpioSpeedLow);
    cc1101_switch_to_idle(&furi_hal_spi_bus_handle_subghz);
    cc1101_reset(&furi_hal_spi_bus_handle_subghz);
    cc1101_write_reg(&furi_hal_spi_bus_handle_subghz, CC1101_IOCFG0, CC1101IocfgHighImpedance);
    furi_hal_spi_release(&furi_hal_spi_bus_handle_subghz);
}

void furi_hal_subghz_idle() {
    furi_hal_spi_acquire(&furi_hal_spi_bus_handle_subghz);
    cc1101_switch_to_idle(&furi_hal_spi_bus_handle_subghz);
    furi_hal_spi_release(&furi_hal_spi_bus_handle_subghz);
}

void furi_hal_subghz_rx() {
    furi_hal_spi_acquire(&furi_hal_spi_bus_handle_subghz);
    cc1101_switch_to_rx(&furi_hal_spi_bus_handle_subghz);
    furi_hal_spi_release(&furi_hal_spi_bus_handle_subghz);
}

bool furi_hal_subghz_tx() {
    // if(furi_hal_subghz.regulation != SubGhzRegulationTxRx) return false;
    furi_hal_spi_acquire(&furi_hal_spi_bus_handle_subghz);
    cc1101_switch_to_tx(&furi_hal_spi_bus_handle_subghz);
    furi_hal_spi_release(&furi_hal_spi_bus_handle_subghz);
    return true;
}

float furi_hal_subghz_get_rssi() {
    furi_hal_spi_acquire(&furi_hal_spi_bus_handle_subghz);
    int32_t rssi_dec = cc1101_get_rssi(&furi_hal_spi_bus_handle_subghz);
    furi_hal_spi_release(&furi_hal_spi_bus_handle_subghz);

    float rssi = rssi_dec;
    if(rssi_dec >= 128) {
        rssi = ((rssi - 256.0f) / 2.0f) - 74.0f;
    } else {
        rssi = (rssi / 2.0f) - 74.0f;
    }

    return rssi;
}

uint8_t furi_hal_subghz_get_lqi() {
    furi_hal_spi_acquire(&furi_hal_spi_bus_handle_subghz);
    uint8_t data[1];
    cc1101_read_reg(&furi_hal_spi_bus_handle_subghz, CC1101_STATUS_LQI | CC1101_BURST, data);
    furi_hal_spi_release(&furi_hal_spi_bus_handle_subghz);
    return data[0] & 0x7F;
}

/* 
 Modified by @tkerby & MX to the full YARD Stick One extended range of 281-361 MHz, 378-481 MHz, and 749-962 MHz. 
<<<<<<< HEAD
 These changes are at your own risk. The PLL may not lock and FZ devs have warned of possible damage
 Set flag use_ext_range_at_own_risk in extend_range.txt to use
 */
=======
 These changes are at your own risk. The PLL may not lock and FZ devs have warned of possible damage!
 */

>>>>>>> aedde45d
bool furi_hal_subghz_is_frequency_valid(uint32_t value) {
    if(!(value >= 281000000 && value <= 361000000) &&
       !(value >= 378000000 && value <= 481000000) &&
       !(value >= 749000000 && value <= 962000000)) {
        return false;
    }

    return true;
}

uint32_t furi_hal_subghz_set_frequency_and_path(uint32_t value) {
    // Set these values to the extended frequency range only. They dont define if you can transmit but do select the correct RF path
    value = furi_hal_subghz_set_frequency(value);
    if(value >= 281000000 && value <= 361000000) {
        furi_hal_subghz_set_path(FuriHalSubGhzPath315);
    } else if(value >= 378000000 && value <= 481000000) {
        furi_hal_subghz_set_path(FuriHalSubGhzPath433);
    } else if(value >= 749000000 && value <= 962000000) {
        furi_hal_subghz_set_path(FuriHalSubGhzPath868);
    } else {
        furi_crash("SubGhz: Incorrect frequency during set.");
    }
    return value;
}

bool furi_hal_subghz_is_tx_allowed(uint32_t value) {
<<<<<<< HEAD
    //checking regional settings
    bool is_extended = false;
    bool is_allowed = false;

    Storage* storage = furi_record_open(RECORD_STORAGE);
    FlipperFormat* fff_data_file = flipper_format_file_alloc(storage);
    if(flipper_format_file_open_existing(fff_data_file, "/ext/subghz/assets/extend_range.txt")) {
        flipper_format_read_bool(fff_data_file, "use_ext_range_at_own_risk", &is_extended, 1);
        flipper_format_read_bool(fff_data_file, "ignore_default_tx_region", &is_allowed, 1);
    }
    flipper_format_free(fff_data_file);
    furi_record_close(RECORD_STORAGE);

    switch(furi_hal_version_get_hw_region()) {
    case FuriHalVersionRegionEuRu:
        //433,05..434,79; 868,15..868,55
        if(!(value >= 433050000 && value <= 434790000) &&
           !(value >= 868150000 && value <= 868550000)) {
        } else {
            is_allowed = true;
        }
        break;
    case FuriHalVersionRegionUsCaAu:
        //304,10..321,95; 433,05..434,79; 915,00..928,00
        if(!(value >= 304100000 && value <= 321950000) &&
           !(value >= 433050000 && value <= 434790000) &&
           !(value >= 915000000 && value <= 928000000)) {
        } else {
            if(furi_hal_rtc_is_flag_set(FuriHalRtcFlagDebug)) {
                if((value >= 304100000 && value <= 321950000) &&
                   ((furi_hal_subghz.preset == FuriHalSubGhzPresetOok270Async) ||
                    (furi_hal_subghz.preset == FuriHalSubGhzPresetOok650Async))) {
                    furi_hal_subghz_load_patable(furi_hal_subghz_preset_ook_async_patable_au);
                }
            }
            is_allowed = true;
        }
        break;
    case FuriHalVersionRegionJp:
        //312,00..315,25; 920,50..923,50
        if(!(value >= 312000000 && value <= 315250000) &&
           !(value >= 920500000 && value <= 923500000)) {
        } else {
            is_allowed = true;
        }
        break;

    default:
        is_allowed = true;
        break;
    }
    // No flag - test original range, flag set, test extended range
    if(!(value >= 299999755 && value <= 348000335) &&
       !(value >= 386999938 && value <= 464000000) &&
       !(value >= 778999847 && value <= 928000000) && !(is_extended)) {
        FURI_LOG_I(TAG, "Frequency blocked - outside standard range");
        is_allowed = false;
    } else if(
        !(value >= 281000000 && value <= 361000000) &&
        !(value >= 378000000 && value <= 481000000) &&
        !(value >= 749000000 && value <= 962000000) && is_extended) {
        FURI_LOG_I(TAG, "Frequency blocked - outside extended range");
        is_allowed = false;
    }
    return is_allowed;
}

uint32_t furi_hal_subghz_set_frequency(uint32_t value) {
    if(furi_hal_region_is_frequency_allowed(value)) {
        furi_hal_subghz.regulation = SubGhzRegulationTxRx;
    } else {
        furi_hal_subghz.regulation = SubGhzRegulationOnlyRx;
=======
    bool is_extended = false;

    // TODO: !!! Move file check to another place
    Storage* storage = furi_record_open(RECORD_STORAGE);
    FlipperFormat* fff_data_file = flipper_format_file_alloc(storage);

    if(flipper_format_file_open_existing(fff_data_file, "/ext/subghz/assets/dangerous_settings")) {
        flipper_format_read_bool(
            fff_data_file, "yes_i_want_to_destroy_my_flipper", &is_extended, 1);
>>>>>>> aedde45d
    }

    flipper_format_free(fff_data_file);
    furi_record_close(RECORD_STORAGE);

    if(!(value >= 299999755 && value <= 348000335) &&
       !(value >= 386999938 && value <= 464000000) &&
       !(value >= 778999847 && value <= 928000000) && !(is_extended)) {
        FURI_LOG_I(TAG, "Frequency blocked - outside default range");
        return false;
    } else if(
        !(value >= 281000000 && value <= 361000000) &&
        !(value >= 378000000 && value <= 481000000) &&
        !(value >= 749000000 && value <= 962000000) && is_extended) {
        FURI_LOG_I(TAG, "Frequency blocked - outside dangerous range");
        return false;
    }

    return true;
}

uint32_t furi_hal_subghz_set_frequency(uint32_t value) {
    furi_hal_subghz.regulation = SubGhzRegulationTxRx;

    furi_hal_spi_acquire(&furi_hal_spi_bus_handle_subghz);
    uint32_t real_frequency = cc1101_set_frequency(&furi_hal_spi_bus_handle_subghz, value);
    cc1101_calibrate(&furi_hal_spi_bus_handle_subghz);

    while(true) {
        CC1101Status status = cc1101_get_status(&furi_hal_spi_bus_handle_subghz);
        if(status.STATE == CC1101StateIDLE) break;
    }

    furi_hal_spi_release(&furi_hal_spi_bus_handle_subghz);
    return real_frequency;
}

void furi_hal_subghz_set_path(FuriHalSubGhzPath path) {
    furi_hal_spi_acquire(&furi_hal_spi_bus_handle_subghz);
    if(path == FuriHalSubGhzPath433) {
        furi_hal_gpio_write(&gpio_rf_sw_0, 0);
        cc1101_write_reg(
            &furi_hal_spi_bus_handle_subghz, CC1101_IOCFG2, CC1101IocfgHW | CC1101_IOCFG_INV);
    } else if(path == FuriHalSubGhzPath315) {
        furi_hal_gpio_write(&gpio_rf_sw_0, 1);
        cc1101_write_reg(&furi_hal_spi_bus_handle_subghz, CC1101_IOCFG2, CC1101IocfgHW);
    } else if(path == FuriHalSubGhzPath868) {
        furi_hal_gpio_write(&gpio_rf_sw_0, 1);
        cc1101_write_reg(
            &furi_hal_spi_bus_handle_subghz, CC1101_IOCFG2, CC1101IocfgHW | CC1101_IOCFG_INV);
    } else if(path == FuriHalSubGhzPathIsolate) {
        furi_hal_gpio_write(&gpio_rf_sw_0, 0);
        cc1101_write_reg(&furi_hal_spi_bus_handle_subghz, CC1101_IOCFG2, CC1101IocfgHW);
    } else {
        furi_crash("SubGhz: Incorrect path during set.");
    }
    furi_hal_spi_release(&furi_hal_spi_bus_handle_subghz);
}

volatile uint32_t furi_hal_subghz_capture_delta_duration = 0;
volatile FuriHalSubGhzCaptureCallback furi_hal_subghz_capture_callback = NULL;
volatile void* furi_hal_subghz_capture_callback_context = NULL;

static void furi_hal_subghz_capture_ISR() {
    // Channel 1
    if(LL_TIM_IsActiveFlag_CC1(TIM2)) {
        LL_TIM_ClearFlag_CC1(TIM2);
        furi_hal_subghz_capture_delta_duration = LL_TIM_IC_GetCaptureCH1(TIM2);
        if(furi_hal_subghz_capture_callback) {
#ifdef SUBGHZ_DEBUG_CC1101_PIN
            furi_hal_gpio_write(&SUBGHZ_DEBUG_CC1101_PIN, false);
#endif
            furi_hal_subghz_capture_callback(
                true,
                furi_hal_subghz_capture_delta_duration,
                (void*)furi_hal_subghz_capture_callback_context);
        }
    }
    // Channel 2
    if(LL_TIM_IsActiveFlag_CC2(TIM2)) {
        LL_TIM_ClearFlag_CC2(TIM2);
        if(furi_hal_subghz_capture_callback) {
#ifdef SUBGHZ_DEBUG_CC1101_PIN
            furi_hal_gpio_write(&SUBGHZ_DEBUG_CC1101_PIN, true);
#endif
            furi_hal_subghz_capture_callback(
                false,
                LL_TIM_IC_GetCaptureCH2(TIM2) - furi_hal_subghz_capture_delta_duration,
                (void*)furi_hal_subghz_capture_callback_context);
        }
    }
}

void furi_hal_subghz_start_async_rx(FuriHalSubGhzCaptureCallback callback, void* context) {
    furi_assert(furi_hal_subghz.state == SubGhzStateIdle);
    furi_hal_subghz.state = SubGhzStateAsyncRx;

    furi_hal_subghz_capture_callback = callback;
    furi_hal_subghz_capture_callback_context = context;

    furi_hal_gpio_init_ex(
        &gpio_cc1101_g0, GpioModeAltFunctionPushPull, GpioPullNo, GpioSpeedLow, GpioAltFn1TIM2);

    // Timer: base
    LL_TIM_InitTypeDef TIM_InitStruct = {0};
    TIM_InitStruct.Prescaler = 64 - 1;
    TIM_InitStruct.CounterMode = LL_TIM_COUNTERMODE_UP;
    TIM_InitStruct.Autoreload = 0x7FFFFFFE;
    TIM_InitStruct.ClockDivision = LL_TIM_CLOCKDIVISION_DIV4;
    LL_TIM_Init(TIM2, &TIM_InitStruct);

    // Timer: advanced
    LL_TIM_SetClockSource(TIM2, LL_TIM_CLOCKSOURCE_INTERNAL);
    LL_TIM_DisableARRPreload(TIM2);
    LL_TIM_SetTriggerInput(TIM2, LL_TIM_TS_TI2FP2);
    LL_TIM_SetSlaveMode(TIM2, LL_TIM_SLAVEMODE_RESET);
    LL_TIM_SetTriggerOutput(TIM2, LL_TIM_TRGO_RESET);
    LL_TIM_EnableMasterSlaveMode(TIM2);
    LL_TIM_DisableDMAReq_TRIG(TIM2);
    LL_TIM_DisableIT_TRIG(TIM2);

    // Timer: channel 1 indirect
    LL_TIM_IC_SetActiveInput(TIM2, LL_TIM_CHANNEL_CH1, LL_TIM_ACTIVEINPUT_INDIRECTTI);
    LL_TIM_IC_SetPrescaler(TIM2, LL_TIM_CHANNEL_CH1, LL_TIM_ICPSC_DIV1);
    LL_TIM_IC_SetPolarity(TIM2, LL_TIM_CHANNEL_CH1, LL_TIM_IC_POLARITY_FALLING);
    LL_TIM_IC_SetFilter(TIM2, LL_TIM_CHANNEL_CH1, LL_TIM_IC_FILTER_FDIV1);

    // Timer: channel 2 direct
    LL_TIM_IC_SetActiveInput(TIM2, LL_TIM_CHANNEL_CH2, LL_TIM_ACTIVEINPUT_DIRECTTI);
    LL_TIM_IC_SetPrescaler(TIM2, LL_TIM_CHANNEL_CH2, LL_TIM_ICPSC_DIV1);
    LL_TIM_IC_SetPolarity(TIM2, LL_TIM_CHANNEL_CH2, LL_TIM_IC_POLARITY_RISING);
    LL_TIM_IC_SetFilter(TIM2, LL_TIM_CHANNEL_CH2, LL_TIM_IC_FILTER_FDIV32_N8);

    // ISR setup
    furi_hal_interrupt_set_isr(FuriHalInterruptIdTIM2, furi_hal_subghz_capture_ISR, NULL);

    // Interrupts and channels
    LL_TIM_EnableIT_CC1(TIM2);
    LL_TIM_EnableIT_CC2(TIM2);
    LL_TIM_CC_EnableChannel(TIM2, LL_TIM_CHANNEL_CH1);
    LL_TIM_CC_EnableChannel(TIM2, LL_TIM_CHANNEL_CH2);

    // Start timer
    LL_TIM_SetCounter(TIM2, 0);
    LL_TIM_EnableCounter(TIM2);

#ifdef SUBGHZ_DEBUG_CC1101_PIN
    furi_hal_gpio_init(
        &SUBGHZ_DEBUG_CC1101_PIN, GpioModeOutputPushPull, GpioPullNo, GpioSpeedVeryHigh);
#endif

    // Switch to RX
    furi_hal_subghz_rx();
}

void furi_hal_subghz_stop_async_rx() {
    furi_assert(furi_hal_subghz.state == SubGhzStateAsyncRx);
    furi_hal_subghz.state = SubGhzStateIdle;

    // Shutdown radio
    furi_hal_subghz_idle();

    FURI_CRITICAL_ENTER();
    LL_TIM_DeInit(TIM2);

#ifdef SUBGHZ_DEBUG_CC1101_PIN
    furi_hal_gpio_init(&SUBGHZ_DEBUG_CC1101_PIN, GpioModeAnalog, GpioPullNo, GpioSpeedLow);
#endif

    FURI_CRITICAL_EXIT();
    furi_hal_interrupt_set_isr(FuriHalInterruptIdTIM2, NULL, NULL);

    furi_hal_gpio_init(&gpio_cc1101_g0, GpioModeAnalog, GpioPullNo, GpioSpeedLow);
}

#define API_HAL_SUBGHZ_ASYNC_TX_BUFFER_FULL (256)
#define API_HAL_SUBGHZ_ASYNC_TX_BUFFER_HALF (API_HAL_SUBGHZ_ASYNC_TX_BUFFER_FULL / 2)
#define API_HAL_SUBGHZ_ASYNC_TX_GUARD_TIME 333

typedef struct {
    uint32_t* buffer;
    bool flip_flop;
    FuriHalSubGhzAsyncTxCallback callback;
    void* callback_context;
    uint64_t duty_high;
    uint64_t duty_low;
} FuriHalSubGhzAsyncTx;

static FuriHalSubGhzAsyncTx furi_hal_subghz_async_tx = {0};

static void furi_hal_subghz_async_tx_refill(uint32_t* buffer, size_t samples) {
    while(samples > 0) {
        bool is_odd = samples % 2;
        LevelDuration ld =
            furi_hal_subghz_async_tx.callback(furi_hal_subghz_async_tx.callback_context);

        if(level_duration_is_wait(ld)) {
            return;
        } else if(level_duration_is_reset(ld)) {
            // One more even sample required to end at low level
            if(is_odd) {
                *buffer = API_HAL_SUBGHZ_ASYNC_TX_GUARD_TIME;
                buffer++;
                samples--;
                furi_hal_subghz_async_tx.duty_low += API_HAL_SUBGHZ_ASYNC_TX_GUARD_TIME;
            }
            break;
        } else {
            // Inject guard time if level is incorrect
            bool level = level_duration_get_level(ld);
            if(is_odd == level) {
                *buffer = API_HAL_SUBGHZ_ASYNC_TX_GUARD_TIME;
                buffer++;
                samples--;
                if(!level) {
                    furi_hal_subghz_async_tx.duty_high += API_HAL_SUBGHZ_ASYNC_TX_GUARD_TIME;
                } else {
                    furi_hal_subghz_async_tx.duty_low += API_HAL_SUBGHZ_ASYNC_TX_GUARD_TIME;
                }
                // This code must be invoked only once: when encoder starts with low level.
                // Otherwise whole thing will crash.
                furi_check(samples > 0);
            }

            uint32_t duration = level_duration_get_duration(ld);
            furi_assert(duration > 0);
            *buffer = duration;
            buffer++;
            samples--;

            if(level) {
                furi_hal_subghz_async_tx.duty_high += duration;
            } else {
                furi_hal_subghz_async_tx.duty_low += duration;
            }
        }
    }

    memset(buffer, 0, samples * sizeof(uint32_t));
}

static void furi_hal_subghz_async_tx_dma_isr() {
    furi_assert(
        furi_hal_subghz.state == SubGhzStateAsyncTx ||
        furi_hal_subghz.state == SubGhzStateAsyncTxEnd ||
        furi_hal_subghz.state == SubGhzStateAsyncTxLast);
    if(LL_DMA_IsActiveFlag_HT1(DMA1)) {
        LL_DMA_ClearFlag_HT1(DMA1);
        furi_hal_subghz_async_tx_refill(
            furi_hal_subghz_async_tx.buffer, API_HAL_SUBGHZ_ASYNC_TX_BUFFER_HALF);
    }
    if(LL_DMA_IsActiveFlag_TC1(DMA1)) {
        LL_DMA_ClearFlag_TC1(DMA1);
        furi_hal_subghz_async_tx_refill(
            furi_hal_subghz_async_tx.buffer + API_HAL_SUBGHZ_ASYNC_TX_BUFFER_HALF,
            API_HAL_SUBGHZ_ASYNC_TX_BUFFER_HALF);
    }
}

static void furi_hal_subghz_async_tx_timer_isr() {
    if(LL_TIM_IsActiveFlag_UPDATE(TIM2)) {
        LL_TIM_ClearFlag_UPDATE(TIM2);
        if(LL_TIM_GetAutoReload(TIM2) == 0) {
            if(furi_hal_subghz.state == SubGhzStateAsyncTx) {
                furi_hal_subghz.state = SubGhzStateAsyncTxLast;
                //forcibly pulls the pin to the ground so that there is no carrier
                furi_hal_gpio_init(&gpio_cc1101_g0, GpioModeInput, GpioPullDown, GpioSpeedLow);
            } else {
                furi_hal_subghz.state = SubGhzStateAsyncTxEnd;
                LL_TIM_DisableCounter(TIM2);
            }
        }
    }
}

bool furi_hal_subghz_start_async_tx(FuriHalSubGhzAsyncTxCallback callback, void* context) {
    furi_assert(furi_hal_subghz.state == SubGhzStateIdle);
    furi_assert(callback);

    //If transmission is prohibited by regional settings
    // if(furi_hal_subghz.regulation != SubGhzRegulationTxRx) return false;

    furi_hal_subghz_async_tx.callback = callback;
    furi_hal_subghz_async_tx.callback_context = context;

    furi_hal_subghz.state = SubGhzStateAsyncTx;

    furi_hal_subghz_async_tx.duty_low = 0;
    furi_hal_subghz_async_tx.duty_high = 0;

    furi_hal_subghz_async_tx.buffer =
        malloc(API_HAL_SUBGHZ_ASYNC_TX_BUFFER_FULL * sizeof(uint32_t));
    furi_hal_subghz_async_tx_refill(
        furi_hal_subghz_async_tx.buffer, API_HAL_SUBGHZ_ASYNC_TX_BUFFER_FULL);

    // Connect CC1101_GD0 to TIM2 as output
    furi_hal_gpio_init_ex(
        &gpio_cc1101_g0, GpioModeAltFunctionPushPull, GpioPullDown, GpioSpeedLow, GpioAltFn1TIM2);

    // Configure DMA
    LL_DMA_InitTypeDef dma_config = {0};
    dma_config.PeriphOrM2MSrcAddress = (uint32_t) & (TIM2->ARR);
    dma_config.MemoryOrM2MDstAddress = (uint32_t)furi_hal_subghz_async_tx.buffer;
    dma_config.Direction = LL_DMA_DIRECTION_MEMORY_TO_PERIPH;
    dma_config.Mode = LL_DMA_MODE_CIRCULAR;
    dma_config.PeriphOrM2MSrcIncMode = LL_DMA_PERIPH_NOINCREMENT;
    dma_config.MemoryOrM2MDstIncMode = LL_DMA_MEMORY_INCREMENT;
    dma_config.PeriphOrM2MSrcDataSize = LL_DMA_PDATAALIGN_WORD;
    dma_config.MemoryOrM2MDstDataSize = LL_DMA_MDATAALIGN_WORD;
    dma_config.NbData = API_HAL_SUBGHZ_ASYNC_TX_BUFFER_FULL;
    dma_config.PeriphRequest = LL_DMAMUX_REQ_TIM2_UP;
    dma_config.Priority = LL_DMA_MODE_NORMAL;
    LL_DMA_Init(DMA1, LL_DMA_CHANNEL_1, &dma_config);
    furi_hal_interrupt_set_isr(FuriHalInterruptIdDma1Ch1, furi_hal_subghz_async_tx_dma_isr, NULL);
    LL_DMA_EnableIT_TC(DMA1, LL_DMA_CHANNEL_1);
    LL_DMA_EnableIT_HT(DMA1, LL_DMA_CHANNEL_1);
    LL_DMA_EnableChannel(DMA1, LL_DMA_CHANNEL_1);

    // Configure TIM2
    LL_TIM_InitTypeDef TIM_InitStruct = {0};
    TIM_InitStruct.Prescaler = 64 - 1;
    TIM_InitStruct.CounterMode = LL_TIM_COUNTERMODE_UP;
    TIM_InitStruct.Autoreload = 1000;
    TIM_InitStruct.ClockDivision = LL_TIM_CLOCKDIVISION_DIV1;
    LL_TIM_Init(TIM2, &TIM_InitStruct);
    LL_TIM_SetClockSource(TIM2, LL_TIM_CLOCKSOURCE_INTERNAL);
    LL_TIM_EnableARRPreload(TIM2);

    // Configure TIM2 CH2
    LL_TIM_OC_InitTypeDef TIM_OC_InitStruct = {0};
    TIM_OC_InitStruct.OCMode = LL_TIM_OCMODE_TOGGLE;
    TIM_OC_InitStruct.OCState = LL_TIM_OCSTATE_DISABLE;
    TIM_OC_InitStruct.OCNState = LL_TIM_OCSTATE_DISABLE;
    TIM_OC_InitStruct.CompareValue = 0;
    TIM_OC_InitStruct.OCPolarity = LL_TIM_OCPOLARITY_HIGH;
    LL_TIM_OC_Init(TIM2, LL_TIM_CHANNEL_CH2, &TIM_OC_InitStruct);
    LL_TIM_OC_DisableFast(TIM2, LL_TIM_CHANNEL_CH2);
    LL_TIM_DisableMasterSlaveMode(TIM2);

    furi_hal_interrupt_set_isr(FuriHalInterruptIdTIM2, furi_hal_subghz_async_tx_timer_isr, NULL);

    LL_TIM_EnableIT_UPDATE(TIM2);
    LL_TIM_EnableDMAReq_UPDATE(TIM2);
    LL_TIM_CC_EnableChannel(TIM2, LL_TIM_CHANNEL_CH2);

    // Start counter
    LL_TIM_GenerateEvent_UPDATE(TIM2);
#ifdef FURI_HAL_SUBGHZ_TX_GPIO
    furi_hal_gpio_write(&FURI_HAL_SUBGHZ_TX_GPIO, true);
#endif
    furi_hal_subghz_tx();

    LL_TIM_SetCounter(TIM2, 0);
    LL_TIM_EnableCounter(TIM2);

#ifdef SUBGHZ_DEBUG_CC1101_PIN
    furi_hal_gpio_init(
        &SUBGHZ_DEBUG_CC1101_PIN, GpioModeOutputPushPull, GpioPullNo, GpioSpeedVeryHigh);

    const GpioPin* gpio = &SUBGHZ_DEBUG_CC1101_PIN;
    subghz_debug_gpio_buff[0] = gpio->pin;
    subghz_debug_gpio_buff[1] = (uint32_t)gpio->pin << GPIO_NUMBER;

    dma_config.MemoryOrM2MDstAddress = (uint32_t)subghz_debug_gpio_buff;
    dma_config.PeriphOrM2MSrcAddress = (uint32_t) & (gpio->port->BSRR);
    dma_config.Direction = LL_DMA_DIRECTION_MEMORY_TO_PERIPH;
    dma_config.Mode = LL_DMA_MODE_CIRCULAR;
    dma_config.PeriphOrM2MSrcIncMode = LL_DMA_PERIPH_NOINCREMENT;
    dma_config.MemoryOrM2MDstIncMode = LL_DMA_MEMORY_INCREMENT;
    dma_config.PeriphOrM2MSrcDataSize = LL_DMA_PDATAALIGN_WORD;
    dma_config.MemoryOrM2MDstDataSize = LL_DMA_MDATAALIGN_WORD;
    dma_config.NbData = 2;
    dma_config.PeriphRequest = LL_DMAMUX_REQ_TIM2_UP;
    dma_config.Priority = LL_DMA_PRIORITY_VERYHIGH;
    LL_DMA_Init(DMA1, LL_DMA_CHANNEL_2, &dma_config);
    LL_DMA_SetDataLength(DMA1, LL_DMA_CHANNEL_2, 2);
    LL_DMA_EnableChannel(DMA1, LL_DMA_CHANNEL_2);

#endif

    return true;
}

bool furi_hal_subghz_is_async_tx_complete() {
    return furi_hal_subghz.state == SubGhzStateAsyncTxEnd;
}

void furi_hal_subghz_stop_async_tx() {
    furi_assert(
        furi_hal_subghz.state == SubGhzStateAsyncTx ||
        furi_hal_subghz.state == SubGhzStateAsyncTxLast ||
        furi_hal_subghz.state == SubGhzStateAsyncTxEnd);

    // Shutdown radio
    furi_hal_subghz_idle();
#ifdef FURI_HAL_SUBGHZ_TX_GPIO
    furi_hal_gpio_write(&FURI_HAL_SUBGHZ_TX_GPIO, false);
#endif

    // Deinitialize Timer
    FURI_CRITICAL_ENTER();
    LL_TIM_DeInit(TIM2);
    furi_hal_interrupt_set_isr(FuriHalInterruptIdTIM2, NULL, NULL);

    // Deinitialize DMA
    LL_DMA_DeInit(DMA1, LL_DMA_CHANNEL_1);

    furi_hal_interrupt_set_isr(FuriHalInterruptIdDma1Ch1, NULL, NULL);

    // Deinitialize GPIO
    furi_hal_gpio_init(&gpio_cc1101_g0, GpioModeAnalog, GpioPullNo, GpioSpeedLow);

#ifdef SUBGHZ_DEBUG_CC1101_PIN
    LL_DMA_DisableChannel(DMA1, LL_DMA_CHANNEL_2);
    furi_hal_gpio_init(&SUBGHZ_DEBUG_CC1101_PIN, GpioModeAnalog, GpioPullNo, GpioSpeedLow);
#endif

    FURI_CRITICAL_EXIT();

    free(furi_hal_subghz_async_tx.buffer);

    float duty_cycle =
        100.0f * (float)furi_hal_subghz_async_tx.duty_high /
        ((float)furi_hal_subghz_async_tx.duty_low + (float)furi_hal_subghz_async_tx.duty_high);
    FURI_LOG_D(
        TAG,
        "Async TX Radio stats: on %0.0fus, off %0.0fus, DutyCycle: %0.0f%%",
        (double)furi_hal_subghz_async_tx.duty_high,
        (double)furi_hal_subghz_async_tx.duty_low,
        (double)duty_cycle);

    furi_hal_subghz.state = SubGhzStateIdle;
}<|MERGE_RESOLUTION|>--- conflicted
+++ resolved
@@ -1,6 +1,7 @@
 #include "furi_hal_subghz.h"
 #include "furi_hal_subghz_configs.h"
 
+#include <furi_hal_region.h>
 #include <furi_hal_version.h>
 #include <furi_hal_rtc.h>
 #include <furi_hal_gpio.h>
@@ -11,8 +12,6 @@
 #include <lib/flipper_format/flipper_format.h>
 
 #include <stm32wbxx_ll_dma.h>
-
-#include <lib/flipper_format/flipper_format.h>
 
 #include <furi.h>
 #include <cc1101.h>
@@ -312,15 +311,9 @@
 
 /* 
  Modified by @tkerby & MX to the full YARD Stick One extended range of 281-361 MHz, 378-481 MHz, and 749-962 MHz. 
-<<<<<<< HEAD
  These changes are at your own risk. The PLL may not lock and FZ devs have warned of possible damage
  Set flag use_ext_range_at_own_risk in extend_range.txt to use
  */
-=======
- These changes are at your own risk. The PLL may not lock and FZ devs have warned of possible damage!
- */
-
->>>>>>> aedde45d
 bool furi_hal_subghz_is_frequency_valid(uint32_t value) {
     if(!(value >= 281000000 && value <= 361000000) &&
        !(value >= 378000000 && value <= 481000000) &&
@@ -347,7 +340,6 @@
 }
 
 bool furi_hal_subghz_is_tx_allowed(uint32_t value) {
-<<<<<<< HEAD
     //checking regional settings
     bool is_extended = false;
     bool is_allowed = false;
@@ -420,40 +412,7 @@
         furi_hal_subghz.regulation = SubGhzRegulationTxRx;
     } else {
         furi_hal_subghz.regulation = SubGhzRegulationOnlyRx;
-=======
-    bool is_extended = false;
-
-    // TODO: !!! Move file check to another place
-    Storage* storage = furi_record_open(RECORD_STORAGE);
-    FlipperFormat* fff_data_file = flipper_format_file_alloc(storage);
-
-    if(flipper_format_file_open_existing(fff_data_file, "/ext/subghz/assets/dangerous_settings")) {
-        flipper_format_read_bool(
-            fff_data_file, "yes_i_want_to_destroy_my_flipper", &is_extended, 1);
->>>>>>> aedde45d
-    }
-
-    flipper_format_free(fff_data_file);
-    furi_record_close(RECORD_STORAGE);
-
-    if(!(value >= 299999755 && value <= 348000335) &&
-       !(value >= 386999938 && value <= 464000000) &&
-       !(value >= 778999847 && value <= 928000000) && !(is_extended)) {
-        FURI_LOG_I(TAG, "Frequency blocked - outside default range");
-        return false;
-    } else if(
-        !(value >= 281000000 && value <= 361000000) &&
-        !(value >= 378000000 && value <= 481000000) &&
-        !(value >= 749000000 && value <= 962000000) && is_extended) {
-        FURI_LOG_I(TAG, "Frequency blocked - outside dangerous range");
-        return false;
-    }
-
-    return true;
-}
-
-uint32_t furi_hal_subghz_set_frequency(uint32_t value) {
-    furi_hal_subghz.regulation = SubGhzRegulationTxRx;
+    }
 
     furi_hal_spi_acquire(&furi_hal_spi_bus_handle_subghz);
     uint32_t real_frequency = cc1101_set_frequency(&furi_hal_spi_bus_handle_subghz, value);
