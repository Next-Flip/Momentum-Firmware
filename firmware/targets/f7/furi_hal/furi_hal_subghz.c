#include <furi_hal_subghz.h>
#include <furi_hal_subghz_configs.h>
<<<<<<< HEAD
#include <furi_hal_region.h>
=======

>>>>>>> 80a64d8e
#include <furi_hal_version.h>
#include <furi_hal_rtc.h>
#include <furi_hal_spi.h>
#include <furi_hal_interrupt.h>
#include <furi_hal_resources.h>
#include <furi_hal_power.h>

#include <stm32wbxx_ll_dma.h>

#include <lib/flipper_format/flipper_format.h>

#include <furi.h>
#include <cc1101.h>
#include <stdio.h>

#define TAG "FuriHalSubGhz"
//Initialisation timeout (ms)
#define INIT_TIMEOUT 10

static uint32_t furi_hal_subghz_debug_gpio_buff[2];
static bool last_OTG_state = false;

/* DMA Channels definition */
#define SUBGHZ_DMA DMA2
#define SUBGHZ_DMA_CH1_CHANNEL LL_DMA_CHANNEL_1
#define SUBGHZ_DMA_CH2_CHANNEL LL_DMA_CHANNEL_2
#define SUBGHZ_DMA_CH1_IRQ FuriHalInterruptIdDma2Ch1
#define SUBGHZ_DMA_CH1_DEF SUBGHZ_DMA, SUBGHZ_DMA_CH1_CHANNEL
#define SUBGHZ_DMA_CH2_DEF SUBGHZ_DMA, SUBGHZ_DMA_CH2_CHANNEL

volatile FuriHalSubGhz furi_hal_subghz = {
    .state = SubGhzStateInit,
    .regulation = SubGhzRegulationTxRx,
    .preset = FuriHalSubGhzPresetIDLE,
    .async_mirror_pin = NULL,
    .radio_type = SubGhzRadioInternal,
    .spi_bus_handle = &furi_hal_spi_bus_handle_subghz,
    .cc1101_g0_pin = &gpio_cc1101_g0,
};

bool furi_hal_subghz_set_radio_type(SubGhzRadioType state) {
    furi_hal_subghz.radio_type = state;
    furi_hal_spi_bus_handle_deinit(furi_hal_subghz.spi_bus_handle);
<<<<<<< HEAD
    if(state) {
        furi_hal_subghz.spi_bus_handle = &furi_hal_spi_bus_handle_subghz_ext;
        furi_hal_subghz.cc1101_g0_pin = &gpio_cc1101_g0_ext;
    } else {
        furi_hal_subghz.spi_bus_handle = &furi_hal_spi_bus_handle_subghz;
        furi_hal_subghz.cc1101_g0_pin = &gpio_cc1101_g0;
    }
=======

    if(furi_hal_subghz.radio_type == SubGhzRadioInternal) {
        furi_hal_subghz.spi_bus_handle = &furi_hal_spi_bus_handle_subghz;
        furi_hal_subghz.cc1101_g0_pin = &gpio_cc1101_g0;
    } else {
        furi_hal_subghz.spi_bus_handle = &furi_hal_spi_bus_handle_subghz_ext;
        furi_hal_subghz.cc1101_g0_pin = &gpio_cc1101_g0_ext;
    }

>>>>>>> 80a64d8e
    furi_hal_spi_bus_handle_init(furi_hal_subghz.spi_bus_handle);
    furi_hal_subghz_init_check();
    return true;
}

SubGhzRadioType furi_hal_subghz_get_radio_type(void) {
    return furi_hal_subghz.radio_type;
}

void furi_hal_subghz_set_async_mirror_pin(const GpioPin* pin) {
    furi_hal_subghz.async_mirror_pin = pin;
}

void furi_hal_subghz_init(void) {
    furi_hal_subghz_init_check();
}

void furi_hal_subghz_enable_ext_power(void) {
    if(furi_hal_subghz.radio_type != SubGhzRadioInternal && !furi_hal_power_is_otg_enabled()) {
        furi_hal_power_enable_otg();
    }
}

void furi_hal_subghz_disable_ext_power(void) {
    if(furi_hal_subghz.radio_type != SubGhzRadioInternal && !last_OTG_state) {
        furi_hal_power_disable_otg();
    }
}

bool furi_hal_subghz_check_radio(void) {
    bool result = true;

    furi_hal_subghz_enable_ext_power();

    furi_hal_spi_acquire(furi_hal_subghz.spi_bus_handle);
    uint8_t ver = cc1101_get_version(furi_hal_subghz.spi_bus_handle);
    furi_hal_spi_release(furi_hal_subghz.spi_bus_handle);

    if((ver != 0) && (ver != 255)) {
        FURI_LOG_D(TAG, "Radio check ok");
    } else {
        FURI_LOG_D(TAG, "Radio check failed");
        furi_hal_subghz_disable_ext_power();
        result = false;
    }
    return result;
}

bool furi_hal_subghz_init_check(void) {
    bool result = true;

    furi_assert(furi_hal_subghz.state == SubGhzStateInit);
    furi_hal_subghz.state = SubGhzStateIdle;
    furi_hal_subghz.preset = FuriHalSubGhzPresetIDLE;

    last_OTG_state = furi_hal_power_is_otg_enabled();
    furi_hal_subghz_enable_ext_power();
    furi_hal_spi_acquire(furi_hal_subghz.spi_bus_handle);

#ifdef FURI_HAL_SUBGHZ_TX_GPIO
    furi_hal_gpio_init(&FURI_HAL_SUBGHZ_TX_GPIO, GpioModeOutputPushPull, GpioPullNo, GpioSpeedLow);
#endif

    // Reset
    furi_hal_gpio_init(furi_hal_subghz.cc1101_g0_pin, GpioModeAnalog, GpioPullNo, GpioSpeedLow);
    cc1101_reset(furi_hal_subghz.spi_bus_handle);
    cc1101_write_reg(furi_hal_subghz.spi_bus_handle, CC1101_IOCFG0, CC1101IocfgHighImpedance);

    // Prepare GD0 for power on self test
    furi_hal_gpio_init(furi_hal_subghz.cc1101_g0_pin, GpioModeInput, GpioPullNo, GpioSpeedLow);
<<<<<<< HEAD
    if(furi_hal_subghz.radio_type == SubGhzRadioExternal) {
        // GD0 low
        cc1101_write_reg(furi_hal_subghz.spi_bus_handle, CC1101_IOCFG0, CC1101IocfgHW);
        uint32_t test_start_time = furi_get_tick();
        while(furi_hal_gpio_read(furi_hal_subghz.cc1101_g0_pin) != false && result) {
            if(furi_get_tick() - test_start_time > INIT_TIMEOUT) {
                result = false;
            }
        }

        // GD0 high
        cc1101_write_reg(
            furi_hal_subghz.spi_bus_handle, CC1101_IOCFG0, CC1101IocfgHW | CC1101_IOCFG_INV);
        test_start_time = furi_get_tick();
        while(furi_hal_gpio_read(furi_hal_subghz.cc1101_g0_pin) != true && result) {
            if(furi_get_tick() - test_start_time > INIT_TIMEOUT) {
                result = false;
            }
        }
    } else {
        // GD0 low
        cc1101_write_reg(furi_hal_subghz.spi_bus_handle, CC1101_IOCFG0, CC1101IocfgHW);
        while(furi_hal_gpio_read(&gpio_cc1101_g0) != false)
            ;
=======

    // GD0 low
    cc1101_write_reg(furi_hal_subghz.spi_bus_handle, CC1101_IOCFG0, CC1101IocfgHW);
    uint32_t test_start_time = furi_get_tick();
    while(furi_hal_gpio_read(furi_hal_subghz.cc1101_g0_pin) != false && result) {
        if(furi_get_tick() - test_start_time > INIT_TIMEOUT) {
            result = false;
        }
    }

    // GD0 high
    cc1101_write_reg(
        furi_hal_subghz.spi_bus_handle, CC1101_IOCFG0, CC1101IocfgHW | CC1101_IOCFG_INV);
    test_start_time = furi_get_tick();
    while(furi_hal_gpio_read(furi_hal_subghz.cc1101_g0_pin) != true && result) {
        if(furi_get_tick() - test_start_time > INIT_TIMEOUT) {
            result = false;
        }
    }
>>>>>>> 80a64d8e

        // GD0 high
        cc1101_write_reg(
            furi_hal_subghz.spi_bus_handle, CC1101_IOCFG0, CC1101IocfgHW | CC1101_IOCFG_INV);
        while(furi_hal_gpio_read(&gpio_cc1101_g0) != true)
            ;
    }
    // Reset GD0 to floating state
    cc1101_write_reg(furi_hal_subghz.spi_bus_handle, CC1101_IOCFG0, CC1101IocfgHighImpedance);
    furi_hal_gpio_init(furi_hal_subghz.cc1101_g0_pin, GpioModeAnalog, GpioPullNo, GpioSpeedLow);

    // RF switches
    furi_hal_gpio_init(&gpio_rf_sw_0, GpioModeOutputPushPull, GpioPullNo, GpioSpeedLow);
    cc1101_write_reg(furi_hal_subghz.spi_bus_handle, CC1101_IOCFG2, CC1101IocfgHW);

    // Go to sleep
    cc1101_shutdown(furi_hal_subghz.spi_bus_handle);
<<<<<<< HEAD

    furi_hal_spi_release(furi_hal_subghz.spi_bus_handle);

=======

    furi_hal_spi_release(furi_hal_subghz.spi_bus_handle);

>>>>>>> 80a64d8e
    if(result) {
        FURI_LOG_I(TAG, "Init OK");
    } else {
        FURI_LOG_E(TAG, "Failed to initialization");
        furi_hal_subghz_disable_ext_power();
    }
    return result;
}

void furi_hal_subghz_sleep() {
    furi_assert(furi_hal_subghz.state == SubGhzStateIdle);
    furi_hal_spi_acquire(furi_hal_subghz.spi_bus_handle);
<<<<<<< HEAD

    cc1101_switch_to_idle(furi_hal_subghz.spi_bus_handle);

    cc1101_write_reg(furi_hal_subghz.spi_bus_handle, CC1101_IOCFG0, CC1101IocfgHighImpedance);
    furi_hal_gpio_init(furi_hal_subghz.cc1101_g0_pin, GpioModeAnalog, GpioPullNo, GpioSpeedLow);

    cc1101_shutdown(furi_hal_subghz.spi_bus_handle);

    furi_hal_spi_release(furi_hal_subghz.spi_bus_handle);

=======

    cc1101_switch_to_idle(furi_hal_subghz.spi_bus_handle);

    cc1101_write_reg(furi_hal_subghz.spi_bus_handle, CC1101_IOCFG0, CC1101IocfgHighImpedance);
    furi_hal_gpio_init(furi_hal_subghz.cc1101_g0_pin, GpioModeAnalog, GpioPullNo, GpioSpeedLow);

    cc1101_shutdown(furi_hal_subghz.spi_bus_handle);

    furi_hal_spi_release(furi_hal_subghz.spi_bus_handle);

>>>>>>> 80a64d8e
    furi_hal_subghz_disable_ext_power();

    furi_hal_subghz.preset = FuriHalSubGhzPresetIDLE;
}

void furi_hal_subghz_dump_state() {
    furi_hal_spi_acquire(furi_hal_subghz.spi_bus_handle);
    printf(
        "[furi_hal_subghz] cc1101 chip %d, version %d\r\n",
        cc1101_get_partnumber(furi_hal_subghz.spi_bus_handle),
        cc1101_get_version(furi_hal_subghz.spi_bus_handle));
    furi_hal_spi_release(furi_hal_subghz.spi_bus_handle);
}

void furi_hal_subghz_load_preset(FuriHalSubGhzPreset preset) {
    if(preset == FuriHalSubGhzPresetOok650Async) {
        furi_hal_subghz_load_registers((uint8_t*)furi_hal_subghz_preset_ook_650khz_async_regs);
        furi_hal_subghz_load_patable(furi_hal_subghz_preset_ook_async_patable);
    } else if(preset == FuriHalSubGhzPresetOok270Async) {
        furi_hal_subghz_load_registers((uint8_t*)furi_hal_subghz_preset_ook_270khz_async_regs);
        furi_hal_subghz_load_patable(furi_hal_subghz_preset_ook_async_patable);
    } else if(preset == FuriHalSubGhzPreset2FSKDev238Async) {
        furi_hal_subghz_load_registers(
            (uint8_t*)furi_hal_subghz_preset_2fsk_dev2_38khz_async_regs);
        furi_hal_subghz_load_patable(furi_hal_subghz_preset_2fsk_async_patable);
    } else if(preset == FuriHalSubGhzPreset2FSKDev476Async) {
        furi_hal_subghz_load_registers(
            (uint8_t*)furi_hal_subghz_preset_2fsk_dev47_6khz_async_regs);
        furi_hal_subghz_load_patable(furi_hal_subghz_preset_2fsk_async_patable);
    } else if(preset == FuriHalSubGhzPresetMSK99_97KbAsync) {
        furi_hal_subghz_load_registers((uint8_t*)furi_hal_subghz_preset_msk_99_97kb_async_regs);
        furi_hal_subghz_load_patable(furi_hal_subghz_preset_msk_async_patable);
    } else if(preset == FuriHalSubGhzPresetGFSK9_99KbAsync) {
        furi_hal_subghz_load_registers((uint8_t*)furi_hal_subghz_preset_gfsk_9_99kb_async_regs);
        furi_hal_subghz_load_patable(furi_hal_subghz_preset_gfsk_async_patable);
    } else {
        furi_crash("SubGhz: Missing config.");
    }
    furi_hal_subghz.preset = preset;
}

void furi_hal_subghz_load_custom_preset(uint8_t* preset_data) {
    //load config
    furi_hal_spi_acquire(furi_hal_subghz.spi_bus_handle);
    cc1101_reset(furi_hal_subghz.spi_bus_handle);
    uint32_t i = 0;
    uint8_t pa[8] = {0};
    while(preset_data[i]) {
        cc1101_write_reg(furi_hal_subghz.spi_bus_handle, preset_data[i], preset_data[i + 1]);
        i += 2;
    }
    furi_hal_spi_release(furi_hal_subghz.spi_bus_handle);

    //load pa table
    memcpy(&pa[0], &preset_data[i + 2], 8);
    furi_hal_subghz_load_patable(pa);
    furi_hal_subghz.preset = FuriHalSubGhzPresetCustom;

    //show debug
    if(furi_hal_rtc_is_flag_set(FuriHalRtcFlagDebug)) {
        i = 0;
        FURI_LOG_D(TAG, "Loading custom preset");
        while(preset_data[i]) {
            FURI_LOG_D(TAG, "Reg[%lu]: %02X=%02X", i, preset_data[i], preset_data[i + 1]);
            i += 2;
        }
        for(uint8_t y = i; y < i + 10; y++) {
            FURI_LOG_D(TAG, "PA[%u]:  %02X", y, preset_data[y]);
        }
    }
}

void furi_hal_subghz_load_registers(uint8_t* data) {
    furi_hal_spi_acquire(furi_hal_subghz.spi_bus_handle);
    cc1101_reset(furi_hal_subghz.spi_bus_handle);
    uint32_t i = 0;
    while(data[i]) {
        cc1101_write_reg(furi_hal_subghz.spi_bus_handle, data[i], data[i + 1]);
        i += 2;
    }
    furi_hal_spi_release(furi_hal_subghz.spi_bus_handle);
}

void furi_hal_subghz_load_patable(const uint8_t data[8]) {
    furi_hal_spi_acquire(furi_hal_subghz.spi_bus_handle);
    cc1101_set_pa_table(furi_hal_subghz.spi_bus_handle, data);
    furi_hal_spi_release(furi_hal_subghz.spi_bus_handle);
}

void furi_hal_subghz_write_packet(const uint8_t* data, uint8_t size) {
    furi_hal_spi_acquire(furi_hal_subghz.spi_bus_handle);
    cc1101_flush_tx(furi_hal_subghz.spi_bus_handle);
    cc1101_write_reg(furi_hal_subghz.spi_bus_handle, CC1101_FIFO, size);
    cc1101_write_fifo(furi_hal_subghz.spi_bus_handle, data, size);
    furi_hal_spi_release(furi_hal_subghz.spi_bus_handle);
}

void furi_hal_subghz_flush_rx() {
    furi_hal_spi_acquire(furi_hal_subghz.spi_bus_handle);
    cc1101_flush_rx(furi_hal_subghz.spi_bus_handle);
    furi_hal_spi_release(furi_hal_subghz.spi_bus_handle);
}

void furi_hal_subghz_flush_tx() {
    furi_hal_spi_acquire(furi_hal_subghz.spi_bus_handle);
    cc1101_flush_tx(furi_hal_subghz.spi_bus_handle);
    furi_hal_spi_release(furi_hal_subghz.spi_bus_handle);
}

bool furi_hal_subghz_rx_pipe_not_empty() {
    CC1101RxBytes status[1];
    furi_hal_spi_acquire(furi_hal_subghz.spi_bus_handle);
    cc1101_read_reg(
        furi_hal_subghz.spi_bus_handle, (CC1101_STATUS_RXBYTES) | CC1101_BURST, (uint8_t*)status);
    furi_hal_spi_release(furi_hal_subghz.spi_bus_handle);
    // TODO: you can add a buffer overflow flag if needed
    if(status->NUM_RXBYTES > 0) {
        return true;
    } else {
        return false;
    }
}

bool furi_hal_subghz_is_rx_data_crc_valid() {
    furi_hal_spi_acquire(furi_hal_subghz.spi_bus_handle);
    uint8_t data[1];
    cc1101_read_reg(furi_hal_subghz.spi_bus_handle, CC1101_STATUS_LQI | CC1101_BURST, data);
    furi_hal_spi_release(furi_hal_subghz.spi_bus_handle);
    if(((data[0] >> 7) & 0x01)) {
        return true;
    } else {
        return false;
    }
}

void furi_hal_subghz_read_packet(uint8_t* data, uint8_t* size) {
    furi_hal_spi_acquire(furi_hal_subghz.spi_bus_handle);
    cc1101_read_fifo(furi_hal_subghz.spi_bus_handle, data, size);
    furi_hal_spi_release(furi_hal_subghz.spi_bus_handle);
}

void furi_hal_subghz_shutdown() {
    furi_hal_spi_acquire(furi_hal_subghz.spi_bus_handle);
    // Reset and shutdown
    cc1101_shutdown(furi_hal_subghz.spi_bus_handle);
    furi_hal_spi_release(furi_hal_subghz.spi_bus_handle);
    furi_hal_subghz_disable_ext_power();
}

void furi_hal_subghz_reset() {
    furi_hal_spi_acquire(furi_hal_subghz.spi_bus_handle);
    furi_hal_gpio_init(furi_hal_subghz.cc1101_g0_pin, GpioModeAnalog, GpioPullNo, GpioSpeedLow);
    cc1101_switch_to_idle(furi_hal_subghz.spi_bus_handle);
    cc1101_reset(furi_hal_subghz.spi_bus_handle);
    cc1101_write_reg(furi_hal_subghz.spi_bus_handle, CC1101_IOCFG0, CC1101IocfgHighImpedance);
    furi_hal_spi_release(furi_hal_subghz.spi_bus_handle);
}

void furi_hal_subghz_idle() {
    furi_hal_spi_acquire(furi_hal_subghz.spi_bus_handle);
    cc1101_switch_to_idle(furi_hal_subghz.spi_bus_handle);
    furi_hal_spi_release(furi_hal_subghz.spi_bus_handle);
}

void furi_hal_subghz_rx() {
    furi_hal_spi_acquire(furi_hal_subghz.spi_bus_handle);
    cc1101_switch_to_rx(furi_hal_subghz.spi_bus_handle);
    furi_hal_spi_release(furi_hal_subghz.spi_bus_handle);
}

bool furi_hal_subghz_tx() {
    if(furi_hal_subghz.regulation != SubGhzRegulationTxRx) return false;
    furi_hal_spi_acquire(furi_hal_subghz.spi_bus_handle);
    cc1101_switch_to_tx(furi_hal_subghz.spi_bus_handle);
    furi_hal_spi_release(furi_hal_subghz.spi_bus_handle);
    return true;
}

float furi_hal_subghz_get_rssi() {
    furi_hal_spi_acquire(furi_hal_subghz.spi_bus_handle);
    int32_t rssi_dec = cc1101_get_rssi(furi_hal_subghz.spi_bus_handle);
    furi_hal_spi_release(furi_hal_subghz.spi_bus_handle);

    float rssi = rssi_dec;
    if(rssi_dec >= 128) {
        rssi = ((rssi - 256.0f) / 2.0f) - 74.0f;
    } else {
        rssi = (rssi / 2.0f) - 74.0f;
    }

    return rssi;
}

uint8_t furi_hal_subghz_get_lqi() {
    furi_hal_spi_acquire(furi_hal_subghz.spi_bus_handle);
    uint8_t data[1];
    cc1101_read_reg(furi_hal_subghz.spi_bus_handle, CC1101_STATUS_LQI | CC1101_BURST, data);
    furi_hal_spi_release(furi_hal_subghz.spi_bus_handle);
    return data[0] & 0x7F;
}

/* 
 Modified by @tkerby & MX to the full YARD Stick One extended range of 281-361 MHz, 378-481 MHz, and 749-962 MHz. 
<<<<<<< HEAD
 These changes are at your own risk. The PLL may not lock and FZ devs have warned of possible damage
 Set flag use_ext_range_at_own_risk in extend_range.txt to use
=======
 These changes are at your own risk. The PLL may not lock and FZ devs have warned of possible damage!
>>>>>>> 80a64d8e
 */

bool furi_hal_subghz_is_frequency_valid(uint32_t value) {
    if(!(value >= 281000000 && value <= 361000000) &&
       !(value >= 378000000 && value <= 481000000) &&
       !(value >= 749000000 && value <= 962000000)) {
        return false;
    }

    return true;
}

uint32_t furi_hal_subghz_set_frequency_and_path(uint32_t value) {
    // Set these values to the extended frequency range only. They dont define if you can transmit but do select the correct RF path
    value = furi_hal_subghz_set_frequency(value);
    if(value >= 281000000 && value <= 361000000) {
        furi_hal_subghz_set_path(FuriHalSubGhzPath315);
    } else if(value >= 378000000 && value <= 481000000) {
        furi_hal_subghz_set_path(FuriHalSubGhzPath433);
    } else if(value >= 749000000 && value <= 962000000) {
        furi_hal_subghz_set_path(FuriHalSubGhzPath868);
    } else {
        furi_crash("SubGhz: Incorrect frequency during set.");
    }
    return value;
}

bool furi_hal_subghz_is_tx_allowed(uint32_t value) {
    bool is_extended = false;
<<<<<<< HEAD
    bool is_allowed = false;
=======
>>>>>>> 80a64d8e

    // TODO: !!! Move file check to another place
    Storage* storage = furi_record_open(RECORD_STORAGE);
    FlipperFormat* fff_data_file = flipper_format_file_alloc(storage);

<<<<<<< HEAD
    if(flipper_format_file_open_existing(fff_data_file, "/ext/subghz/assets/extend_range.txt")) {
        flipper_format_read_bool(fff_data_file, "use_ext_range_at_own_risk", &is_extended, 1);
        flipper_format_read_bool(fff_data_file, "ignore_default_tx_region", &is_allowed, 1);
=======
    if(flipper_format_file_open_existing(fff_data_file, "/ext/subghz/assets/dangerous_settings")) {
        flipper_format_read_bool(
            fff_data_file, "yes_i_want_to_destroy_my_flipper", &is_extended, 1);
>>>>>>> 80a64d8e
    }

    flipper_format_free(fff_data_file);
    furi_record_close(RECORD_STORAGE);

<<<<<<< HEAD
    switch(furi_hal_version_get_hw_region()) {
    case FuriHalVersionRegionEuRu:
        //433,05..434,79; 868,15..868,55
        if(!(value >= 433050000 && value <= 434790000) &&
           !(value >= 868150000 && value <= 868550000)) {
        } else {
            is_allowed = true;
        }
        break;
    case FuriHalVersionRegionUsCaAu:
        //304,10..321,95; 433,05..434,79; 915,00..928,00
        if(!(value >= 304100000 && value <= 321950000) &&
           !(value >= 433050000 && value <= 434790000) &&
           !(value >= 915000000 && value <= 928000000)) {
        } else {
            if(furi_hal_rtc_is_flag_set(FuriHalRtcFlagDebug)) {
                if(value <= 321950000 &&
                   ((furi_hal_subghz.preset == FuriHalSubGhzPresetOok270Async) ||
                    (furi_hal_subghz.preset == FuriHalSubGhzPresetOok650Async))) {
                    furi_hal_subghz_load_patable(furi_hal_subghz_preset_ook_async_patable_au);
                }
            }
            is_allowed = true;
        }
        break;
    case FuriHalVersionRegionJp:
        //312,00..315,25; 920,50..923,50
        if(!(value >= 312000000 && value <= 315250000) &&
           !(value >= 920500000 && value <= 923500000)) {
        } else {
            is_allowed = true;
        }
        break;

    default:
        is_allowed = true;
        break;
    }
    // No flag - test original range, flag set, test extended range
    if(!(value >= 299999755 && value <= 348000335) &&
       !(value >= 386999938 && value <= 464000000) &&
       !(value >= 778999847 && value <= 928000000) && !(is_extended)) {
        FURI_LOG_I(TAG, "Frequency blocked - outside regional range");
=======
    if(!(value >= 299999755 && value <= 350000335) && // was increased from 348 to 350
       !(value >= 386999938 && value <= 467750000) && // was increased from 464 to 467.75
       !(value >= 778999847 && value <= 928000000) && !(is_extended)) {
        FURI_LOG_I(TAG, "Frequency blocked - outside default range");
>>>>>>> 80a64d8e
        return false;
    } else if(
        !(value >= 281000000 && value <= 361000000) &&
        !(value >= 378000000 && value <= 481000000) &&
        !(value >= 749000000 && value <= 962000000) && is_extended) {
<<<<<<< HEAD
        FURI_LOG_I(TAG, "Frequency blocked - outside extended range");
        return false;
    }

    return true;
}

uint32_t furi_hal_subghz_set_frequency(uint32_t value) {
    if(furi_hal_region_is_frequency_allowed(value)) {
        furi_hal_subghz.regulation = SubGhzRegulationTxRx;
    } else {
        furi_hal_subghz.regulation = SubGhzRegulationTxRx;
    }
=======
        FURI_LOG_I(TAG, "Frequency blocked - outside dangerous range");
        return false;
    }

    return true;
}

uint32_t furi_hal_subghz_set_frequency(uint32_t value) {
    furi_hal_subghz.regulation = SubGhzRegulationTxRx;

>>>>>>> 80a64d8e
    furi_hal_spi_acquire(furi_hal_subghz.spi_bus_handle);
    uint32_t real_frequency = cc1101_set_frequency(furi_hal_subghz.spi_bus_handle, value);
    cc1101_calibrate(furi_hal_subghz.spi_bus_handle);

    while(true) {
        CC1101Status status = cc1101_get_status(furi_hal_subghz.spi_bus_handle);
        if(status.STATE == CC1101StateIDLE) break;
    }

    furi_hal_spi_release(furi_hal_subghz.spi_bus_handle);
    return real_frequency;
}

void furi_hal_subghz_set_path(FuriHalSubGhzPath path) {
    furi_hal_spi_acquire(furi_hal_subghz.spi_bus_handle);
    if(path == FuriHalSubGhzPath433) {
        furi_hal_gpio_write(&gpio_rf_sw_0, 0);
        cc1101_write_reg(
            furi_hal_subghz.spi_bus_handle, CC1101_IOCFG2, CC1101IocfgHW | CC1101_IOCFG_INV);
    } else if(path == FuriHalSubGhzPath315) {
        furi_hal_gpio_write(&gpio_rf_sw_0, 1);
        cc1101_write_reg(furi_hal_subghz.spi_bus_handle, CC1101_IOCFG2, CC1101IocfgHW);
    } else if(path == FuriHalSubGhzPath868) {
        furi_hal_gpio_write(&gpio_rf_sw_0, 1);
        cc1101_write_reg(
            furi_hal_subghz.spi_bus_handle, CC1101_IOCFG2, CC1101IocfgHW | CC1101_IOCFG_INV);
    } else if(path == FuriHalSubGhzPathIsolate) {
        furi_hal_gpio_write(&gpio_rf_sw_0, 0);
        cc1101_write_reg(furi_hal_subghz.spi_bus_handle, CC1101_IOCFG2, CC1101IocfgHW);
    } else {
        furi_crash("SubGhz: Incorrect path during set.");
    }
    furi_hal_spi_release(furi_hal_subghz.spi_bus_handle);
}

static bool furi_hal_subghz_start_debug() {
    bool ret = false;
    if(furi_hal_subghz.async_mirror_pin != NULL) {
        furi_hal_gpio_init(
            furi_hal_subghz.async_mirror_pin,
            GpioModeOutputPushPull,
            GpioPullNo,
            GpioSpeedVeryHigh);
        ret = true;
    }
    return ret;
}

static bool furi_hal_subghz_stop_debug() {
    bool ret = false;
    if(furi_hal_subghz.async_mirror_pin != NULL) {
        furi_hal_gpio_init(
            furi_hal_subghz.async_mirror_pin, GpioModeAnalog, GpioPullNo, GpioSpeedLow);
        ret = true;
    }
    return ret;
}

volatile uint32_t furi_hal_subghz_capture_delta_duration = 0;
volatile FuriHalSubGhzCaptureCallback furi_hal_subghz_capture_callback = NULL;
volatile void* furi_hal_subghz_capture_callback_context = NULL;

<<<<<<< HEAD
static void furi_hal_subghz_capture_ISR() {
    if(furi_hal_subghz.radio_type == SubGhzRadioExternal) {
        if(!furi_hal_gpio_read(furi_hal_subghz.cc1101_g0_pin)) {
            if(furi_hal_subghz_capture_callback) {
                if(furi_hal_subghz.async_mirror_pin != NULL)
                    furi_hal_gpio_write(furi_hal_subghz.async_mirror_pin, false);

                furi_hal_subghz_capture_callback(
                    true, TIM2->CNT, (void*)furi_hal_subghz_capture_callback_context);
            }
        } else {
            if(furi_hal_subghz_capture_callback) {
                if(furi_hal_subghz.async_mirror_pin != NULL)
                    furi_hal_gpio_write(furi_hal_subghz.async_mirror_pin, true);

                furi_hal_subghz_capture_callback(
                    false, TIM2->CNT, (void*)furi_hal_subghz_capture_callback_context);
            }
=======
static void furi_hal_subghz_capture_int_ISR() {
    // Channel 1
    if(LL_TIM_IsActiveFlag_CC1(TIM2)) {
        LL_TIM_ClearFlag_CC1(TIM2);
        furi_hal_subghz_capture_delta_duration = LL_TIM_IC_GetCaptureCH1(TIM2);
        if(furi_hal_subghz_capture_callback) {
            if(furi_hal_subghz.async_mirror_pin != NULL)
                furi_hal_gpio_write(furi_hal_subghz.async_mirror_pin, false);

            furi_hal_subghz_capture_callback(
                true,
                furi_hal_subghz_capture_delta_duration,
                (void*)furi_hal_subghz_capture_callback_context);
>>>>>>> 80a64d8e
        }
        //Forced correction for improved accuracy
        TIM2->CNT = 9;
    } else {
        // Channel 1
        if(LL_TIM_IsActiveFlag_CC1(TIM2)) {
            LL_TIM_ClearFlag_CC1(TIM2);
            furi_hal_subghz_capture_delta_duration = LL_TIM_IC_GetCaptureCH1(TIM2);
            if(furi_hal_subghz_capture_callback) {
                if(furi_hal_subghz.async_mirror_pin != NULL)
                    furi_hal_gpio_write(furi_hal_subghz.async_mirror_pin, false);

                furi_hal_subghz_capture_callback(
                    true,
                    furi_hal_subghz_capture_delta_duration,
                    (void*)furi_hal_subghz_capture_callback_context);
            }
        }
        // Channel 2
        if(LL_TIM_IsActiveFlag_CC2(TIM2)) {
            LL_TIM_ClearFlag_CC2(TIM2);
            if(furi_hal_subghz_capture_callback) {
                if(furi_hal_subghz.async_mirror_pin != NULL)
                    furi_hal_gpio_write(furi_hal_subghz.async_mirror_pin, true);

                furi_hal_subghz_capture_callback(
                    false,
                    LL_TIM_IC_GetCaptureCH2(TIM2) - furi_hal_subghz_capture_delta_duration,
                    (void*)furi_hal_subghz_capture_callback_context);
            }
        }
    }
}

static void furi_hal_subghz_capture_ext_ISR() {
    if(!furi_hal_gpio_read(furi_hal_subghz.cc1101_g0_pin)) {
        if(furi_hal_subghz_capture_callback) {
            if(furi_hal_subghz.async_mirror_pin != NULL)
                furi_hal_gpio_write(furi_hal_subghz.async_mirror_pin, false);

            furi_hal_subghz_capture_callback(
                true, TIM2->CNT, (void*)furi_hal_subghz_capture_callback_context);
        }
    } else {
        if(furi_hal_subghz_capture_callback) {
            if(furi_hal_subghz.async_mirror_pin != NULL)
                furi_hal_gpio_write(furi_hal_subghz.async_mirror_pin, true);

            furi_hal_subghz_capture_callback(
                false, TIM2->CNT, (void*)furi_hal_subghz_capture_callback_context);
        }
    }
    TIM2->CNT = 6;
}

void furi_hal_subghz_start_async_rx(FuriHalSubGhzCaptureCallback callback, void* context) {
    furi_assert(furi_hal_subghz.state == SubGhzStateIdle);
    furi_hal_subghz.state = SubGhzStateAsyncRx;

    furi_hal_subghz_capture_callback = callback;
    furi_hal_subghz_capture_callback_context = context;

<<<<<<< HEAD
    if(furi_hal_subghz.radio_type == SubGhzRadioExternal) {
        furi_hal_gpio_init(
            furi_hal_subghz.cc1101_g0_pin,
            GpioModeInterruptRiseFall,
            GpioPullUp,
            GpioSpeedVeryHigh);
        furi_hal_gpio_add_int_callback(
            furi_hal_subghz.cc1101_g0_pin,
            furi_hal_subghz_capture_ISR,
            furi_hal_subghz_capture_callback);
        furi_hal_gpio_enable_int_callback(furi_hal_subghz.cc1101_g0_pin);
    } else {
        furi_hal_gpio_init_ex(
            &gpio_cc1101_g0, GpioModeAltFunctionPushPull, GpioPullNo, GpioSpeedLow, GpioAltFn1TIM2);
    }

=======
>>>>>>> 80a64d8e
    // Timer: base
    LL_TIM_InitTypeDef TIM_InitStruct = {0};
    TIM_InitStruct.Prescaler = 64 - 1;
    TIM_InitStruct.CounterMode = LL_TIM_COUNTERMODE_UP;
    TIM_InitStruct.Autoreload = 0x7FFFFFFE;
    // Clock division for capture filter (for internal radio)
    TIM_InitStruct.ClockDivision = LL_TIM_CLOCKDIVISION_DIV4;
    LL_TIM_Init(TIM2, &TIM_InitStruct);

    // Timer: advanced
    LL_TIM_SetClockSource(TIM2, LL_TIM_CLOCKSOURCE_INTERNAL);
    LL_TIM_DisableARRPreload(TIM2);
<<<<<<< HEAD
    if(furi_hal_subghz.radio_type == SubGhzRadioInternal) {
        LL_TIM_SetTriggerInput(TIM2, LL_TIM_TS_TI2FP2);
        LL_TIM_SetSlaveMode(TIM2, LL_TIM_SLAVEMODE_RESET);
        LL_TIM_SetTriggerOutput(TIM2, LL_TIM_TRGO_RESET);
        LL_TIM_EnableMasterSlaveMode(TIM2);
    }
=======
>>>>>>> 80a64d8e
    LL_TIM_DisableDMAReq_TRIG(TIM2);
    LL_TIM_DisableIT_TRIG(TIM2);

    if(furi_hal_subghz.radio_type == SubGhzRadioInternal) {
<<<<<<< HEAD
=======
        LL_TIM_SetTriggerInput(TIM2, LL_TIM_TS_TI2FP2);
        LL_TIM_SetSlaveMode(TIM2, LL_TIM_SLAVEMODE_RESET);
        LL_TIM_SetTriggerOutput(TIM2, LL_TIM_TRGO_RESET);
        LL_TIM_EnableMasterSlaveMode(TIM2);

>>>>>>> 80a64d8e
        // Timer: channel 1 indirect
        LL_TIM_IC_SetActiveInput(TIM2, LL_TIM_CHANNEL_CH1, LL_TIM_ACTIVEINPUT_INDIRECTTI);
        LL_TIM_IC_SetPrescaler(TIM2, LL_TIM_CHANNEL_CH1, LL_TIM_ICPSC_DIV1);
        LL_TIM_IC_SetPolarity(TIM2, LL_TIM_CHANNEL_CH1, LL_TIM_IC_POLARITY_FALLING);
        LL_TIM_IC_SetFilter(TIM2, LL_TIM_CHANNEL_CH1, LL_TIM_IC_FILTER_FDIV1);

        // Timer: channel 2 direct
        LL_TIM_IC_SetActiveInput(TIM2, LL_TIM_CHANNEL_CH2, LL_TIM_ACTIVEINPUT_DIRECTTI);
        LL_TIM_IC_SetPrescaler(TIM2, LL_TIM_CHANNEL_CH2, LL_TIM_ICPSC_DIV1);
        LL_TIM_IC_SetPolarity(TIM2, LL_TIM_CHANNEL_CH2, LL_TIM_IC_POLARITY_RISING);
        LL_TIM_IC_SetFilter(TIM2, LL_TIM_CHANNEL_CH2, LL_TIM_IC_FILTER_FDIV32_N8);

        // ISR setup
<<<<<<< HEAD
        furi_hal_interrupt_set_isr(FuriHalInterruptIdTIM2, furi_hal_subghz_capture_ISR, NULL);
=======
        furi_hal_interrupt_set_isr(FuriHalInterruptIdTIM2, furi_hal_subghz_capture_int_ISR, NULL);
>>>>>>> 80a64d8e

        // Interrupts and channels
        LL_TIM_EnableIT_CC1(TIM2);
        LL_TIM_EnableIT_CC2(TIM2);
        LL_TIM_CC_EnableChannel(TIM2, LL_TIM_CHANNEL_CH1);
        LL_TIM_CC_EnableChannel(TIM2, LL_TIM_CHANNEL_CH2);
<<<<<<< HEAD
=======

        furi_hal_gpio_init_ex(
            furi_hal_subghz.cc1101_g0_pin,
            GpioModeAltFunctionPushPull,
            GpioPullNo,
            GpioSpeedLow,
            GpioAltFn1TIM2);
    } else {
        furi_hal_gpio_init(
            furi_hal_subghz.cc1101_g0_pin,
            GpioModeInterruptRiseFall,
            GpioPullUp,
            GpioSpeedVeryHigh);
        furi_hal_gpio_add_int_callback(
            furi_hal_subghz.cc1101_g0_pin,
            furi_hal_subghz_capture_ext_ISR,
            furi_hal_subghz_capture_callback);
        furi_hal_gpio_enable_int_callback(furi_hal_subghz.cc1101_g0_pin);
>>>>>>> 80a64d8e
    }

    // Start timer
    LL_TIM_SetCounter(TIM2, 0);
    LL_TIM_EnableCounter(TIM2);

    // Start debug
    furi_hal_subghz_start_debug();

    // Switch to RX
    furi_hal_subghz_rx();

    // Clear the variable after the end of the session
    furi_hal_subghz_capture_delta_duration = 0;
}

void furi_hal_subghz_stop_async_rx() {
    furi_assert(furi_hal_subghz.state == SubGhzStateAsyncRx);
    furi_hal_subghz.state = SubGhzStateIdle;

    // Shutdown radio
    furi_hal_subghz_idle();

    FURI_CRITICAL_ENTER();
    LL_TIM_DeInit(TIM2);

    // Stop debug
    furi_hal_subghz_stop_debug();

    FURI_CRITICAL_EXIT();
    if(furi_hal_subghz.radio_type == SubGhzRadioInternal) {
        furi_hal_interrupt_set_isr(FuriHalInterruptIdTIM2, NULL, NULL);
<<<<<<< HEAD
=======
    } else {
        furi_hal_gpio_disable_int_callback(furi_hal_subghz.cc1101_g0_pin);
        furi_hal_gpio_remove_int_callback(furi_hal_subghz.cc1101_g0_pin);
>>>>>>> 80a64d8e
    }

    furi_hal_gpio_init(furi_hal_subghz.cc1101_g0_pin, GpioModeAnalog, GpioPullNo, GpioSpeedLow);
}

typedef struct {
    uint32_t* buffer;
    LevelDuration carry_ld;
    FuriHalSubGhzAsyncTxCallback callback;
    void* callback_context;
    uint64_t duty_high;
    uint64_t duty_low;
} FuriHalSubGhzAsyncTx;

static FuriHalSubGhzAsyncTx furi_hal_subghz_async_tx = {0};

static void furi_hal_subghz_async_tx_refill(uint32_t* buffer, size_t samples) {
    furi_assert(furi_hal_subghz.state == SubGhzStateAsyncTx);
    while(samples > 0) {
        bool is_odd = samples % 2;
        LevelDuration ld;
        if(level_duration_is_reset(furi_hal_subghz_async_tx.carry_ld)) {
            ld = furi_hal_subghz_async_tx.callback(furi_hal_subghz_async_tx.callback_context);
        } else {
            ld = furi_hal_subghz_async_tx.carry_ld;
            furi_hal_subghz_async_tx.carry_ld = level_duration_reset();
        }

        if(level_duration_is_wait(ld)) {
            *buffer = API_HAL_SUBGHZ_ASYNC_TX_GUARD_TIME;
            buffer++;
            samples--;
        } else if(level_duration_is_reset(ld)) {
            *buffer = 0;
            buffer++;
            samples--;
            LL_DMA_DisableIT_HT(SUBGHZ_DMA_CH1_DEF);
            LL_DMA_DisableIT_TC(SUBGHZ_DMA_CH1_DEF);
            LL_TIM_EnableIT_UPDATE(TIM2);
            break;
        } else {
            bool level = level_duration_get_level(ld);

            // Inject guard time if level is incorrect
            if(is_odd != level) {
                *buffer = API_HAL_SUBGHZ_ASYNC_TX_GUARD_TIME;
                buffer++;
                samples--;
                if(is_odd) {
                    furi_hal_subghz_async_tx.duty_high += API_HAL_SUBGHZ_ASYNC_TX_GUARD_TIME;
                } else {
                    furi_hal_subghz_async_tx.duty_low += API_HAL_SUBGHZ_ASYNC_TX_GUARD_TIME;
                }

                // Special case: prevent buffer overflow if sample is last
                if(samples == 0) {
                    furi_hal_subghz_async_tx.carry_ld = ld;
                    break;
                }
            }

            uint32_t duration = level_duration_get_duration(ld);
            furi_assert(duration > 0);
            *buffer = duration;
            buffer++;
            samples--;

            if(is_odd) {
                furi_hal_subghz_async_tx.duty_high += duration;
            } else {
                furi_hal_subghz_async_tx.duty_low += duration;
            }
        }
    }
}

static void furi_hal_subghz_async_tx_dma_isr() {
    furi_assert(furi_hal_subghz.state == SubGhzStateAsyncTx);

#if SUBGHZ_DMA_CH1_CHANNEL == LL_DMA_CHANNEL_1
    if(LL_DMA_IsActiveFlag_HT1(SUBGHZ_DMA)) {
        LL_DMA_ClearFlag_HT1(SUBGHZ_DMA);
        furi_hal_subghz_async_tx_refill(
            furi_hal_subghz_async_tx.buffer, API_HAL_SUBGHZ_ASYNC_TX_BUFFER_HALF);
    }
    if(LL_DMA_IsActiveFlag_TC1(SUBGHZ_DMA)) {
        LL_DMA_ClearFlag_TC1(SUBGHZ_DMA);
        furi_hal_subghz_async_tx_refill(
            furi_hal_subghz_async_tx.buffer + API_HAL_SUBGHZ_ASYNC_TX_BUFFER_HALF,
            API_HAL_SUBGHZ_ASYNC_TX_BUFFER_HALF);
    }
#else
#error Update this code. Would you kindly?
#endif
}

static void furi_hal_subghz_async_tx_timer_isr() {
    if(LL_TIM_IsActiveFlag_UPDATE(TIM2)) {
        LL_TIM_ClearFlag_UPDATE(TIM2);
        if(LL_TIM_GetAutoReload(TIM2) == 0) {
            if(furi_hal_subghz.state == SubGhzStateAsyncTx) {
                furi_hal_subghz.state = SubGhzStateAsyncTxLast;
                LL_DMA_DisableChannel(SUBGHZ_DMA_CH1_DEF);
            } else if(furi_hal_subghz.state == SubGhzStateAsyncTxLast) {
                furi_hal_subghz.state = SubGhzStateAsyncTxEnd;
                //forcibly pulls the pin to the ground so that there is no carrier
                furi_hal_gpio_init(
                    furi_hal_subghz.cc1101_g0_pin, GpioModeInput, GpioPullDown, GpioSpeedLow);
                LL_TIM_DisableCounter(TIM2);
            } else {
                furi_crash(NULL);
            }
        }
    }
}

bool furi_hal_subghz_start_async_tx(FuriHalSubGhzAsyncTxCallback callback, void* context) {
    furi_assert(furi_hal_subghz.state == SubGhzStateIdle);
    furi_assert(callback);

    //If transmission is prohibited by regional settings
    if(furi_hal_subghz.regulation != SubGhzRegulationTxRx) return false;

    furi_hal_subghz_async_tx.callback = callback;
    furi_hal_subghz_async_tx.callback_context = context;

    furi_hal_subghz.state = SubGhzStateAsyncTx;

    furi_hal_subghz_async_tx.duty_low = 0;
    furi_hal_subghz_async_tx.duty_high = 0;

    furi_hal_subghz_async_tx.buffer =
        malloc(API_HAL_SUBGHZ_ASYNC_TX_BUFFER_FULL * sizeof(uint32_t));

<<<<<<< HEAD
    if(furi_hal_subghz.radio_type == SubGhzRadioExternal) {
        furi_hal_gpio_write(furi_hal_subghz.cc1101_g0_pin, true);
        furi_hal_gpio_init(
            furi_hal_subghz.cc1101_g0_pin, GpioModeOutputPushPull, GpioPullNo, GpioSpeedVeryHigh);
    } else {
        // Connect CC1101_GD0 to TIM2 as output
        furi_hal_gpio_init_ex(
            &gpio_cc1101_g0,
=======
    if(furi_hal_subghz.radio_type == SubGhzRadioInternal) {
        // Connect CC1101_GD0 to TIM2 as output
        furi_hal_gpio_init_ex(
            furi_hal_subghz.cc1101_g0_pin,
>>>>>>> 80a64d8e
            GpioModeAltFunctionPushPull,
            GpioPullDown,
            GpioSpeedLow,
            GpioAltFn1TIM2);
<<<<<<< HEAD
=======
    } else {
        //Signal generation with mem-to-mem DMA
        furi_hal_gpio_write(furi_hal_subghz.cc1101_g0_pin, true);
        furi_hal_gpio_init(
            furi_hal_subghz.cc1101_g0_pin, GpioModeOutputPushPull, GpioPullNo, GpioSpeedVeryHigh);
>>>>>>> 80a64d8e
    }

    // Configure DMA
    LL_DMA_InitTypeDef dma_config = {0};
    dma_config.PeriphOrM2MSrcAddress = (uint32_t) & (TIM2->ARR);
    dma_config.MemoryOrM2MDstAddress = (uint32_t)furi_hal_subghz_async_tx.buffer;
    dma_config.Direction = LL_DMA_DIRECTION_MEMORY_TO_PERIPH;
    dma_config.Mode = LL_DMA_MODE_CIRCULAR;
    dma_config.PeriphOrM2MSrcIncMode = LL_DMA_PERIPH_NOINCREMENT;
    dma_config.MemoryOrM2MDstIncMode = LL_DMA_MEMORY_INCREMENT;
    dma_config.PeriphOrM2MSrcDataSize = LL_DMA_PDATAALIGN_WORD;
    dma_config.MemoryOrM2MDstDataSize = LL_DMA_MDATAALIGN_WORD;
    dma_config.NbData = API_HAL_SUBGHZ_ASYNC_TX_BUFFER_FULL;
    dma_config.PeriphRequest = LL_DMAMUX_REQ_TIM2_UP;
    dma_config.Priority = LL_DMA_MODE_NORMAL;
    LL_DMA_Init(SUBGHZ_DMA_CH1_DEF, &dma_config);
    furi_hal_interrupt_set_isr(SUBGHZ_DMA_CH1_IRQ, furi_hal_subghz_async_tx_dma_isr, NULL);
    LL_DMA_EnableIT_TC(SUBGHZ_DMA_CH1_DEF);
    LL_DMA_EnableIT_HT(SUBGHZ_DMA_CH1_DEF);
    LL_DMA_EnableChannel(SUBGHZ_DMA_CH1_DEF);

    // Configure TIM2
    LL_TIM_InitTypeDef TIM_InitStruct = {0};
    TIM_InitStruct.Prescaler = 64 - 1;
    TIM_InitStruct.CounterMode = LL_TIM_COUNTERMODE_UP;
    TIM_InitStruct.Autoreload = 1000;
    TIM_InitStruct.ClockDivision = LL_TIM_CLOCKDIVISION_DIV1;
    LL_TIM_Init(TIM2, &TIM_InitStruct);
    LL_TIM_SetClockSource(TIM2, LL_TIM_CLOCKSOURCE_INTERNAL);
    LL_TIM_EnableARRPreload(TIM2);

    // Configure TIM2 CH2
    LL_TIM_OC_InitTypeDef TIM_OC_InitStruct = {0};
    TIM_OC_InitStruct.OCMode = LL_TIM_OCMODE_TOGGLE;
    TIM_OC_InitStruct.OCState = LL_TIM_OCSTATE_DISABLE;
    TIM_OC_InitStruct.OCNState = LL_TIM_OCSTATE_DISABLE;
    TIM_OC_InitStruct.CompareValue = 0;
    TIM_OC_InitStruct.OCPolarity = LL_TIM_OCPOLARITY_LOW;
    LL_TIM_OC_Init(TIM2, LL_TIM_CHANNEL_CH2, &TIM_OC_InitStruct);
    LL_TIM_OC_DisableFast(TIM2, LL_TIM_CHANNEL_CH2);
    LL_TIM_DisableMasterSlaveMode(TIM2);

    furi_hal_interrupt_set_isr(FuriHalInterruptIdTIM2, furi_hal_subghz_async_tx_timer_isr, NULL);

    furi_hal_subghz_async_tx_refill(
        furi_hal_subghz_async_tx.buffer, API_HAL_SUBGHZ_ASYNC_TX_BUFFER_FULL);

    LL_TIM_EnableDMAReq_UPDATE(TIM2);
    LL_TIM_CC_EnableChannel(TIM2, LL_TIM_CHANNEL_CH2);

    // Start counter
    LL_TIM_GenerateEvent_UPDATE(TIM2);
#ifdef FURI_HAL_SUBGHZ_TX_GPIO
    furi_hal_gpio_write(&FURI_HAL_SUBGHZ_TX_GPIO, true);
#endif
    furi_hal_subghz_tx();

    LL_TIM_SetCounter(TIM2, 0);
    LL_TIM_EnableCounter(TIM2);

<<<<<<< HEAD
    //Signal generation for external module

    // Start debug (and speaker)
    furi_hal_subghz_start_debug();

    const GpioPin* gpio = furi_hal_subghz.cc1101_g0_pin;

    if((furi_hal_subghz.async_mirror_pin != NULL) &&
       (furi_hal_subghz.radio_type == SubGhzRadioInternal)) {
        gpio = furi_hal_subghz.async_mirror_pin;
    }
    if(((furi_hal_subghz.async_mirror_pin != NULL) &&
        (furi_hal_subghz.radio_type == SubGhzRadioInternal)) ||
       (furi_hal_subghz.radio_type == SubGhzRadioExternal)) {
        furi_hal_subghz_debug_gpio_buff[0] = (uint32_t)gpio->pin << GPIO_NUMBER;
        furi_hal_subghz_debug_gpio_buff[1] = gpio->pin;
=======
    // Start debug
    if(furi_hal_subghz_start_debug() || furi_hal_subghz.radio_type == SubGhzRadioExternal) {
        const GpioPin* gpio = furi_hal_subghz.cc1101_g0_pin;
        //Preparing bit mask
        //Debug pin is may be only PORTB! (PB0, PB1, .., PB15)
        furi_hal_subghz_debug_gpio_buff[0] = 0;
        furi_hal_subghz_debug_gpio_buff[1] = 0;

        //Mirror pin (for example, speaker)
        if(furi_hal_subghz.async_mirror_pin != NULL) {
            furi_hal_subghz_debug_gpio_buff[0] |= (uint32_t)furi_hal_subghz.async_mirror_pin->pin
                                                  << GPIO_NUMBER;
            furi_hal_subghz_debug_gpio_buff[1] |= furi_hal_subghz.async_mirror_pin->pin;
            gpio = furi_hal_subghz.async_mirror_pin;
        }

        //G0 singnal generation for external radio
        if(furi_hal_subghz.radio_type == SubGhzRadioExternal) {
            furi_hal_subghz_debug_gpio_buff[0] |= (uint32_t)furi_hal_subghz.cc1101_g0_pin->pin
                                                  << GPIO_NUMBER;
            furi_hal_subghz_debug_gpio_buff[1] |= furi_hal_subghz.cc1101_g0_pin->pin;
        }
>>>>>>> 80a64d8e

        dma_config.MemoryOrM2MDstAddress = (uint32_t)furi_hal_subghz_debug_gpio_buff;
        dma_config.PeriphOrM2MSrcAddress = (uint32_t) & (gpio->port->BSRR);
        dma_config.Direction = LL_DMA_DIRECTION_MEMORY_TO_PERIPH;
        dma_config.Mode = LL_DMA_MODE_CIRCULAR;
        dma_config.PeriphOrM2MSrcIncMode = LL_DMA_PERIPH_NOINCREMENT;
        dma_config.MemoryOrM2MDstIncMode = LL_DMA_MEMORY_INCREMENT;
        dma_config.PeriphOrM2MSrcDataSize = LL_DMA_PDATAALIGN_WORD;
        dma_config.MemoryOrM2MDstDataSize = LL_DMA_MDATAALIGN_WORD;
        dma_config.NbData = 2;
        dma_config.PeriphRequest = LL_DMAMUX_REQ_TIM2_UP;
        dma_config.Priority = LL_DMA_PRIORITY_VERYHIGH;
        LL_DMA_Init(SUBGHZ_DMA_CH2_DEF, &dma_config);
        LL_DMA_SetDataLength(SUBGHZ_DMA_CH2_DEF, 2);
        LL_DMA_EnableChannel(SUBGHZ_DMA_CH2_DEF);
    }

    return true;
}

bool furi_hal_subghz_is_async_tx_complete() {
    return furi_hal_subghz.state == SubGhzStateAsyncTxEnd;
}

void furi_hal_subghz_stop_async_tx() {
    furi_assert(
        furi_hal_subghz.state == SubGhzStateAsyncTx ||
        furi_hal_subghz.state == SubGhzStateAsyncTxLast ||
        furi_hal_subghz.state == SubGhzStateAsyncTxEnd);

    // Shutdown radio
    furi_hal_subghz_idle();
    if(furi_hal_subghz.radio_type == SubGhzRadioExternal) {
        furi_hal_gpio_write(furi_hal_subghz.cc1101_g0_pin, false);
    }

    // Deinitialize Timer
    FURI_CRITICAL_ENTER();
    LL_TIM_DeInit(TIM2);
    furi_hal_interrupt_set_isr(FuriHalInterruptIdTIM2, NULL, NULL);

    // Deinitialize DMA
    LL_DMA_DeInit(SUBGHZ_DMA_CH1_DEF);

    furi_hal_interrupt_set_isr(SUBGHZ_DMA_CH1_IRQ, NULL, NULL);

    // Deinitialize GPIO
    furi_hal_gpio_init(furi_hal_subghz.cc1101_g0_pin, GpioModeAnalog, GpioPullNo, GpioSpeedLow);

    // Stop debug
    furi_hal_subghz_stop_debug();

    if(((furi_hal_subghz.async_mirror_pin != NULL) &&
        (furi_hal_subghz.radio_type == SubGhzRadioInternal)) ||
       (furi_hal_subghz.radio_type == SubGhzRadioExternal)) {
        LL_DMA_DisableChannel(SUBGHZ_DMA_CH2_DEF);
    }

    FURI_CRITICAL_EXIT();

    free(furi_hal_subghz_async_tx.buffer);

    float duty_cycle =
        100.0f * (float)furi_hal_subghz_async_tx.duty_high /
        ((float)furi_hal_subghz_async_tx.duty_low + (float)furi_hal_subghz_async_tx.duty_high);
    FURI_LOG_D(
        TAG,
        "Async TX Radio stats: on %0.0fus, off %0.0fus, DutyCycle: %0.0f%%",
        (double)furi_hal_subghz_async_tx.duty_high,
        (double)furi_hal_subghz_async_tx.duty_low,
        (double)duty_cycle);

    furi_hal_subghz.state = SubGhzStateIdle;
}<|MERGE_RESOLUTION|>--- conflicted
+++ resolved
@@ -1,10 +1,6 @@
 #include <furi_hal_subghz.h>
 #include <furi_hal_subghz_configs.h>
-<<<<<<< HEAD
 #include <furi_hal_region.h>
-=======
-
->>>>>>> 80a64d8e
 #include <furi_hal_version.h>
 #include <furi_hal_rtc.h>
 #include <furi_hal_spi.h>
@@ -48,15 +44,6 @@
 bool furi_hal_subghz_set_radio_type(SubGhzRadioType state) {
     furi_hal_subghz.radio_type = state;
     furi_hal_spi_bus_handle_deinit(furi_hal_subghz.spi_bus_handle);
-<<<<<<< HEAD
-    if(state) {
-        furi_hal_subghz.spi_bus_handle = &furi_hal_spi_bus_handle_subghz_ext;
-        furi_hal_subghz.cc1101_g0_pin = &gpio_cc1101_g0_ext;
-    } else {
-        furi_hal_subghz.spi_bus_handle = &furi_hal_spi_bus_handle_subghz;
-        furi_hal_subghz.cc1101_g0_pin = &gpio_cc1101_g0;
-    }
-=======
 
     if(furi_hal_subghz.radio_type == SubGhzRadioInternal) {
         furi_hal_subghz.spi_bus_handle = &furi_hal_spi_bus_handle_subghz;
@@ -66,7 +53,6 @@
         furi_hal_subghz.cc1101_g0_pin = &gpio_cc1101_g0_ext;
     }
 
->>>>>>> 80a64d8e
     furi_hal_spi_bus_handle_init(furi_hal_subghz.spi_bus_handle);
     furi_hal_subghz_init_check();
     return true;
@@ -137,32 +123,6 @@
 
     // Prepare GD0 for power on self test
     furi_hal_gpio_init(furi_hal_subghz.cc1101_g0_pin, GpioModeInput, GpioPullNo, GpioSpeedLow);
-<<<<<<< HEAD
-    if(furi_hal_subghz.radio_type == SubGhzRadioExternal) {
-        // GD0 low
-        cc1101_write_reg(furi_hal_subghz.spi_bus_handle, CC1101_IOCFG0, CC1101IocfgHW);
-        uint32_t test_start_time = furi_get_tick();
-        while(furi_hal_gpio_read(furi_hal_subghz.cc1101_g0_pin) != false && result) {
-            if(furi_get_tick() - test_start_time > INIT_TIMEOUT) {
-                result = false;
-            }
-        }
-
-        // GD0 high
-        cc1101_write_reg(
-            furi_hal_subghz.spi_bus_handle, CC1101_IOCFG0, CC1101IocfgHW | CC1101_IOCFG_INV);
-        test_start_time = furi_get_tick();
-        while(furi_hal_gpio_read(furi_hal_subghz.cc1101_g0_pin) != true && result) {
-            if(furi_get_tick() - test_start_time > INIT_TIMEOUT) {
-                result = false;
-            }
-        }
-    } else {
-        // GD0 low
-        cc1101_write_reg(furi_hal_subghz.spi_bus_handle, CC1101_IOCFG0, CC1101IocfgHW);
-        while(furi_hal_gpio_read(&gpio_cc1101_g0) != false)
-            ;
-=======
 
     // GD0 low
     cc1101_write_reg(furi_hal_subghz.spi_bus_handle, CC1101_IOCFG0, CC1101IocfgHW);
@@ -182,14 +142,7 @@
             result = false;
         }
     }
->>>>>>> 80a64d8e
-
-        // GD0 high
-        cc1101_write_reg(
-            furi_hal_subghz.spi_bus_handle, CC1101_IOCFG0, CC1101IocfgHW | CC1101_IOCFG_INV);
-        while(furi_hal_gpio_read(&gpio_cc1101_g0) != true)
-            ;
-    }
+
     // Reset GD0 to floating state
     cc1101_write_reg(furi_hal_subghz.spi_bus_handle, CC1101_IOCFG0, CC1101IocfgHighImpedance);
     furi_hal_gpio_init(furi_hal_subghz.cc1101_g0_pin, GpioModeAnalog, GpioPullNo, GpioSpeedLow);
@@ -200,15 +153,9 @@
 
     // Go to sleep
     cc1101_shutdown(furi_hal_subghz.spi_bus_handle);
-<<<<<<< HEAD
-
-    furi_hal_spi_release(furi_hal_subghz.spi_bus_handle);
-
-=======
-
-    furi_hal_spi_release(furi_hal_subghz.spi_bus_handle);
-
->>>>>>> 80a64d8e
+
+    furi_hal_spi_release(furi_hal_subghz.spi_bus_handle);
+
     if(result) {
         FURI_LOG_I(TAG, "Init OK");
     } else {
@@ -221,7 +168,6 @@
 void furi_hal_subghz_sleep() {
     furi_assert(furi_hal_subghz.state == SubGhzStateIdle);
     furi_hal_spi_acquire(furi_hal_subghz.spi_bus_handle);
-<<<<<<< HEAD
 
     cc1101_switch_to_idle(furi_hal_subghz.spi_bus_handle);
 
@@ -232,18 +178,6 @@
 
     furi_hal_spi_release(furi_hal_subghz.spi_bus_handle);
 
-=======
-
-    cc1101_switch_to_idle(furi_hal_subghz.spi_bus_handle);
-
-    cc1101_write_reg(furi_hal_subghz.spi_bus_handle, CC1101_IOCFG0, CC1101IocfgHighImpedance);
-    furi_hal_gpio_init(furi_hal_subghz.cc1101_g0_pin, GpioModeAnalog, GpioPullNo, GpioSpeedLow);
-
-    cc1101_shutdown(furi_hal_subghz.spi_bus_handle);
-
-    furi_hal_spi_release(furi_hal_subghz.spi_bus_handle);
-
->>>>>>> 80a64d8e
     furi_hal_subghz_disable_ext_power();
 
     furi_hal_subghz.preset = FuriHalSubGhzPresetIDLE;
@@ -447,12 +381,8 @@
 
 /* 
  Modified by @tkerby & MX to the full YARD Stick One extended range of 281-361 MHz, 378-481 MHz, and 749-962 MHz. 
-<<<<<<< HEAD
  These changes are at your own risk. The PLL may not lock and FZ devs have warned of possible damage
  Set flag use_ext_range_at_own_risk in extend_range.txt to use
-=======
- These changes are at your own risk. The PLL may not lock and FZ devs have warned of possible damage!
->>>>>>> 80a64d8e
  */
 
 bool furi_hal_subghz_is_frequency_valid(uint32_t value) {
@@ -482,85 +412,68 @@
 
 bool furi_hal_subghz_is_tx_allowed(uint32_t value) {
     bool is_extended = false;
-<<<<<<< HEAD
     bool is_allowed = false;
-=======
->>>>>>> 80a64d8e
 
     // TODO: !!! Move file check to another place
     Storage* storage = furi_record_open(RECORD_STORAGE);
     FlipperFormat* fff_data_file = flipper_format_file_alloc(storage);
 
-<<<<<<< HEAD
     if(flipper_format_file_open_existing(fff_data_file, "/ext/subghz/assets/extend_range.txt")) {
         flipper_format_read_bool(fff_data_file, "use_ext_range_at_own_risk", &is_extended, 1);
         flipper_format_read_bool(fff_data_file, "ignore_default_tx_region", &is_allowed, 1);
-=======
-    if(flipper_format_file_open_existing(fff_data_file, "/ext/subghz/assets/dangerous_settings")) {
-        flipper_format_read_bool(
-            fff_data_file, "yes_i_want_to_destroy_my_flipper", &is_extended, 1);
->>>>>>> 80a64d8e
     }
 
     flipper_format_free(fff_data_file);
     furi_record_close(RECORD_STORAGE);
 
-<<<<<<< HEAD
-    switch(furi_hal_version_get_hw_region()) {
-    case FuriHalVersionRegionEuRu:
-        //433,05..434,79; 868,15..868,55
-        if(!(value >= 433050000 && value <= 434790000) &&
-           !(value >= 868150000 && value <= 868550000)) {
-        } else {
+    switch(furi_hal_version_get_hw_region_otp()) {
+        case FuriHalVersionRegionEuRu:
+            //433,05..434,79; 868,15..868,55
+            if(!(value >= 433050000 && value <= 434790000) &&
+            !(value >= 868150000 && value <= 868550000)) {
+            } else {
+                is_allowed = true;
+            }
+            break;
+        case FuriHalVersionRegionUsCaAu:
+            //304,10..321,95; 433,05..434,79; 915,00..928,00
+            if(!(value >= 304100000 && value <= 321950000) &&
+            !(value >= 433050000 && value <= 434790000) &&
+            !(value >= 915000000 && value <= 928000000)) {
+            } else {
+                if(furi_hal_rtc_is_flag_set(FuriHalRtcFlagDebug)) {
+                    if(value <= 321950000 &&
+                    ((furi_hal_subghz.preset == FuriHalSubGhzPresetOok270Async) ||
+                        (furi_hal_subghz.preset == FuriHalSubGhzPresetOok650Async))) {
+                        furi_hal_subghz_load_patable(furi_hal_subghz_preset_ook_async_patable_au);
+                    }
+                }
+                is_allowed = true;
+            }
+            break;
+        case FuriHalVersionRegionJp:
+            //312,00..315,25; 920,50..923,50
+            if(!(value >= 312000000 && value <= 315250000) &&
+            !(value >= 920500000 && value <= 923500000)) {
+            } else {
+                is_allowed = true;
+            }
+            break;
+
+        default:
             is_allowed = true;
-        }
-        break;
-    case FuriHalVersionRegionUsCaAu:
-        //304,10..321,95; 433,05..434,79; 915,00..928,00
-        if(!(value >= 304100000 && value <= 321950000) &&
-           !(value >= 433050000 && value <= 434790000) &&
-           !(value >= 915000000 && value <= 928000000)) {
-        } else {
-            if(furi_hal_rtc_is_flag_set(FuriHalRtcFlagDebug)) {
-                if(value <= 321950000 &&
-                   ((furi_hal_subghz.preset == FuriHalSubGhzPresetOok270Async) ||
-                    (furi_hal_subghz.preset == FuriHalSubGhzPresetOok650Async))) {
-                    furi_hal_subghz_load_patable(furi_hal_subghz_preset_ook_async_patable_au);
-                }
-            }
-            is_allowed = true;
-        }
-        break;
-    case FuriHalVersionRegionJp:
-        //312,00..315,25; 920,50..923,50
-        if(!(value >= 312000000 && value <= 315250000) &&
-           !(value >= 920500000 && value <= 923500000)) {
-        } else {
-            is_allowed = true;
-        }
-        break;
-
-    default:
-        is_allowed = true;
-        break;
+            break;
     }
     // No flag - test original range, flag set, test extended range
-    if(!(value >= 299999755 && value <= 348000335) &&
-       !(value >= 386999938 && value <= 464000000) &&
-       !(value >= 778999847 && value <= 928000000) && !(is_extended)) {
-        FURI_LOG_I(TAG, "Frequency blocked - outside regional range");
-=======
     if(!(value >= 299999755 && value <= 350000335) && // was increased from 348 to 350
        !(value >= 386999938 && value <= 467750000) && // was increased from 464 to 467.75
        !(value >= 778999847 && value <= 928000000) && !(is_extended)) {
-        FURI_LOG_I(TAG, "Frequency blocked - outside default range");
->>>>>>> 80a64d8e
+        FURI_LOG_I(TAG, "Frequency blocked - outside regional range");
         return false;
     } else if(
         !(value >= 281000000 && value <= 361000000) &&
         !(value >= 378000000 && value <= 481000000) &&
         !(value >= 749000000 && value <= 962000000) && is_extended) {
-<<<<<<< HEAD
         FURI_LOG_I(TAG, "Frequency blocked - outside extended range");
         return false;
     }
@@ -569,23 +482,8 @@
 }
 
 uint32_t furi_hal_subghz_set_frequency(uint32_t value) {
-    if(furi_hal_region_is_frequency_allowed(value)) {
-        furi_hal_subghz.regulation = SubGhzRegulationTxRx;
-    } else {
-        furi_hal_subghz.regulation = SubGhzRegulationTxRx;
-    }
-=======
-        FURI_LOG_I(TAG, "Frequency blocked - outside dangerous range");
-        return false;
-    }
-
-    return true;
-}
-
-uint32_t furi_hal_subghz_set_frequency(uint32_t value) {
     furi_hal_subghz.regulation = SubGhzRegulationTxRx;
 
->>>>>>> 80a64d8e
     furi_hal_spi_acquire(furi_hal_subghz.spi_bus_handle);
     uint32_t real_frequency = cc1101_set_frequency(furi_hal_subghz.spi_bus_handle, value);
     cc1101_calibrate(furi_hal_subghz.spi_bus_handle);
@@ -648,26 +546,6 @@
 volatile FuriHalSubGhzCaptureCallback furi_hal_subghz_capture_callback = NULL;
 volatile void* furi_hal_subghz_capture_callback_context = NULL;
 
-<<<<<<< HEAD
-static void furi_hal_subghz_capture_ISR() {
-    if(furi_hal_subghz.radio_type == SubGhzRadioExternal) {
-        if(!furi_hal_gpio_read(furi_hal_subghz.cc1101_g0_pin)) {
-            if(furi_hal_subghz_capture_callback) {
-                if(furi_hal_subghz.async_mirror_pin != NULL)
-                    furi_hal_gpio_write(furi_hal_subghz.async_mirror_pin, false);
-
-                furi_hal_subghz_capture_callback(
-                    true, TIM2->CNT, (void*)furi_hal_subghz_capture_callback_context);
-            }
-        } else {
-            if(furi_hal_subghz_capture_callback) {
-                if(furi_hal_subghz.async_mirror_pin != NULL)
-                    furi_hal_gpio_write(furi_hal_subghz.async_mirror_pin, true);
-
-                furi_hal_subghz_capture_callback(
-                    false, TIM2->CNT, (void*)furi_hal_subghz_capture_callback_context);
-            }
-=======
 static void furi_hal_subghz_capture_int_ISR() {
     // Channel 1
     if(LL_TIM_IsActiveFlag_CC1(TIM2)) {
@@ -681,37 +559,19 @@
                 true,
                 furi_hal_subghz_capture_delta_duration,
                 (void*)furi_hal_subghz_capture_callback_context);
->>>>>>> 80a64d8e
-        }
-        //Forced correction for improved accuracy
-        TIM2->CNT = 9;
-    } else {
-        // Channel 1
-        if(LL_TIM_IsActiveFlag_CC1(TIM2)) {
-            LL_TIM_ClearFlag_CC1(TIM2);
-            furi_hal_subghz_capture_delta_duration = LL_TIM_IC_GetCaptureCH1(TIM2);
-            if(furi_hal_subghz_capture_callback) {
-                if(furi_hal_subghz.async_mirror_pin != NULL)
-                    furi_hal_gpio_write(furi_hal_subghz.async_mirror_pin, false);
-
-                furi_hal_subghz_capture_callback(
-                    true,
-                    furi_hal_subghz_capture_delta_duration,
-                    (void*)furi_hal_subghz_capture_callback_context);
-            }
-        }
-        // Channel 2
-        if(LL_TIM_IsActiveFlag_CC2(TIM2)) {
-            LL_TIM_ClearFlag_CC2(TIM2);
-            if(furi_hal_subghz_capture_callback) {
-                if(furi_hal_subghz.async_mirror_pin != NULL)
-                    furi_hal_gpio_write(furi_hal_subghz.async_mirror_pin, true);
-
-                furi_hal_subghz_capture_callback(
-                    false,
-                    LL_TIM_IC_GetCaptureCH2(TIM2) - furi_hal_subghz_capture_delta_duration,
-                    (void*)furi_hal_subghz_capture_callback_context);
-            }
+        }
+    }
+    // Channel 2
+    if(LL_TIM_IsActiveFlag_CC2(TIM2)) {
+        LL_TIM_ClearFlag_CC2(TIM2);
+        if(furi_hal_subghz_capture_callback) {
+            if(furi_hal_subghz.async_mirror_pin != NULL)
+                furi_hal_gpio_write(furi_hal_subghz.async_mirror_pin, true);
+
+            furi_hal_subghz_capture_callback(
+                false,
+                LL_TIM_IC_GetCaptureCH2(TIM2) - furi_hal_subghz_capture_delta_duration,
+                (void*)furi_hal_subghz_capture_callback_context);
         }
     }
 }
@@ -744,25 +604,6 @@
     furi_hal_subghz_capture_callback = callback;
     furi_hal_subghz_capture_callback_context = context;
 
-<<<<<<< HEAD
-    if(furi_hal_subghz.radio_type == SubGhzRadioExternal) {
-        furi_hal_gpio_init(
-            furi_hal_subghz.cc1101_g0_pin,
-            GpioModeInterruptRiseFall,
-            GpioPullUp,
-            GpioSpeedVeryHigh);
-        furi_hal_gpio_add_int_callback(
-            furi_hal_subghz.cc1101_g0_pin,
-            furi_hal_subghz_capture_ISR,
-            furi_hal_subghz_capture_callback);
-        furi_hal_gpio_enable_int_callback(furi_hal_subghz.cc1101_g0_pin);
-    } else {
-        furi_hal_gpio_init_ex(
-            &gpio_cc1101_g0, GpioModeAltFunctionPushPull, GpioPullNo, GpioSpeedLow, GpioAltFn1TIM2);
-    }
-
-=======
->>>>>>> 80a64d8e
     // Timer: base
     LL_TIM_InitTypeDef TIM_InitStruct = {0};
     TIM_InitStruct.Prescaler = 64 - 1;
@@ -775,27 +616,15 @@
     // Timer: advanced
     LL_TIM_SetClockSource(TIM2, LL_TIM_CLOCKSOURCE_INTERNAL);
     LL_TIM_DisableARRPreload(TIM2);
-<<<<<<< HEAD
+    LL_TIM_DisableDMAReq_TRIG(TIM2);
+    LL_TIM_DisableIT_TRIG(TIM2);
+
     if(furi_hal_subghz.radio_type == SubGhzRadioInternal) {
         LL_TIM_SetTriggerInput(TIM2, LL_TIM_TS_TI2FP2);
         LL_TIM_SetSlaveMode(TIM2, LL_TIM_SLAVEMODE_RESET);
         LL_TIM_SetTriggerOutput(TIM2, LL_TIM_TRGO_RESET);
         LL_TIM_EnableMasterSlaveMode(TIM2);
-    }
-=======
->>>>>>> 80a64d8e
-    LL_TIM_DisableDMAReq_TRIG(TIM2);
-    LL_TIM_DisableIT_TRIG(TIM2);
-
-    if(furi_hal_subghz.radio_type == SubGhzRadioInternal) {
-<<<<<<< HEAD
-=======
-        LL_TIM_SetTriggerInput(TIM2, LL_TIM_TS_TI2FP2);
-        LL_TIM_SetSlaveMode(TIM2, LL_TIM_SLAVEMODE_RESET);
-        LL_TIM_SetTriggerOutput(TIM2, LL_TIM_TRGO_RESET);
-        LL_TIM_EnableMasterSlaveMode(TIM2);
-
->>>>>>> 80a64d8e
+
         // Timer: channel 1 indirect
         LL_TIM_IC_SetActiveInput(TIM2, LL_TIM_CHANNEL_CH1, LL_TIM_ACTIVEINPUT_INDIRECTTI);
         LL_TIM_IC_SetPrescaler(TIM2, LL_TIM_CHANNEL_CH1, LL_TIM_ICPSC_DIV1);
@@ -809,19 +638,13 @@
         LL_TIM_IC_SetFilter(TIM2, LL_TIM_CHANNEL_CH2, LL_TIM_IC_FILTER_FDIV32_N8);
 
         // ISR setup
-<<<<<<< HEAD
-        furi_hal_interrupt_set_isr(FuriHalInterruptIdTIM2, furi_hal_subghz_capture_ISR, NULL);
-=======
         furi_hal_interrupt_set_isr(FuriHalInterruptIdTIM2, furi_hal_subghz_capture_int_ISR, NULL);
->>>>>>> 80a64d8e
 
         // Interrupts and channels
         LL_TIM_EnableIT_CC1(TIM2);
         LL_TIM_EnableIT_CC2(TIM2);
         LL_TIM_CC_EnableChannel(TIM2, LL_TIM_CHANNEL_CH1);
         LL_TIM_CC_EnableChannel(TIM2, LL_TIM_CHANNEL_CH2);
-<<<<<<< HEAD
-=======
 
         furi_hal_gpio_init_ex(
             furi_hal_subghz.cc1101_g0_pin,
@@ -840,7 +663,6 @@
             furi_hal_subghz_capture_ext_ISR,
             furi_hal_subghz_capture_callback);
         furi_hal_gpio_enable_int_callback(furi_hal_subghz.cc1101_g0_pin);
->>>>>>> 80a64d8e
     }
 
     // Start timer
@@ -873,12 +695,9 @@
     FURI_CRITICAL_EXIT();
     if(furi_hal_subghz.radio_type == SubGhzRadioInternal) {
         furi_hal_interrupt_set_isr(FuriHalInterruptIdTIM2, NULL, NULL);
-<<<<<<< HEAD
-=======
     } else {
         furi_hal_gpio_disable_int_callback(furi_hal_subghz.cc1101_g0_pin);
         furi_hal_gpio_remove_int_callback(furi_hal_subghz.cc1101_g0_pin);
->>>>>>> 80a64d8e
     }
 
     furi_hal_gpio_init(furi_hal_subghz.cc1101_g0_pin, GpioModeAnalog, GpioPullNo, GpioSpeedLow);
@@ -1013,33 +832,19 @@
     furi_hal_subghz_async_tx.buffer =
         malloc(API_HAL_SUBGHZ_ASYNC_TX_BUFFER_FULL * sizeof(uint32_t));
 
-<<<<<<< HEAD
-    if(furi_hal_subghz.radio_type == SubGhzRadioExternal) {
-        furi_hal_gpio_write(furi_hal_subghz.cc1101_g0_pin, true);
-        furi_hal_gpio_init(
-            furi_hal_subghz.cc1101_g0_pin, GpioModeOutputPushPull, GpioPullNo, GpioSpeedVeryHigh);
-    } else {
-        // Connect CC1101_GD0 to TIM2 as output
-        furi_hal_gpio_init_ex(
-            &gpio_cc1101_g0,
-=======
     if(furi_hal_subghz.radio_type == SubGhzRadioInternal) {
         // Connect CC1101_GD0 to TIM2 as output
         furi_hal_gpio_init_ex(
             furi_hal_subghz.cc1101_g0_pin,
->>>>>>> 80a64d8e
             GpioModeAltFunctionPushPull,
             GpioPullDown,
             GpioSpeedLow,
             GpioAltFn1TIM2);
-<<<<<<< HEAD
-=======
     } else {
         //Signal generation with mem-to-mem DMA
         furi_hal_gpio_write(furi_hal_subghz.cc1101_g0_pin, true);
         furi_hal_gpio_init(
             furi_hal_subghz.cc1101_g0_pin, GpioModeOutputPushPull, GpioPullNo, GpioSpeedVeryHigh);
->>>>>>> 80a64d8e
     }
 
     // Configure DMA
@@ -1100,24 +905,6 @@
     LL_TIM_SetCounter(TIM2, 0);
     LL_TIM_EnableCounter(TIM2);
 
-<<<<<<< HEAD
-    //Signal generation for external module
-
-    // Start debug (and speaker)
-    furi_hal_subghz_start_debug();
-
-    const GpioPin* gpio = furi_hal_subghz.cc1101_g0_pin;
-
-    if((furi_hal_subghz.async_mirror_pin != NULL) &&
-       (furi_hal_subghz.radio_type == SubGhzRadioInternal)) {
-        gpio = furi_hal_subghz.async_mirror_pin;
-    }
-    if(((furi_hal_subghz.async_mirror_pin != NULL) &&
-        (furi_hal_subghz.radio_type == SubGhzRadioInternal)) ||
-       (furi_hal_subghz.radio_type == SubGhzRadioExternal)) {
-        furi_hal_subghz_debug_gpio_buff[0] = (uint32_t)gpio->pin << GPIO_NUMBER;
-        furi_hal_subghz_debug_gpio_buff[1] = gpio->pin;
-=======
     // Start debug
     if(furi_hal_subghz_start_debug() || furi_hal_subghz.radio_type == SubGhzRadioExternal) {
         const GpioPin* gpio = furi_hal_subghz.cc1101_g0_pin;
@@ -1140,7 +927,6 @@
                                                   << GPIO_NUMBER;
             furi_hal_subghz_debug_gpio_buff[1] |= furi_hal_subghz.cc1101_g0_pin->pin;
         }
->>>>>>> 80a64d8e
 
         dma_config.MemoryOrM2MDstAddress = (uint32_t)furi_hal_subghz_debug_gpio_buff;
         dma_config.PeriphOrM2MSrcAddress = (uint32_t) & (gpio->port->BSRR);
