--- conflicted
+++ resolved
@@ -41,12 +41,7 @@
     .cc1101_g0_pin = &gpio_cc1101_g0,
     .rolling_counter_mult = 1,
     .ext_module_power_disabled = false,
-<<<<<<< HEAD
-    .timestamp_file_names = false,
     .extended_frequency_i = false,
-=======
-    .dangerous_frequency_i = false,
->>>>>>> 8bb30920
 };
 
 void furi_hal_subghz_select_radio_type(SubGhzRadioType state) {
@@ -94,21 +89,8 @@
     return furi_hal_subghz.ext_module_power_disabled;
 }
 
-<<<<<<< HEAD
-void furi_hal_subghz_set_timestamp_file_names(bool state) {
-    furi_hal_subghz.timestamp_file_names = state;
-}
-
-bool furi_hal_subghz_get_timestamp_file_names(void) {
-    return furi_hal_subghz.timestamp_file_names;
-}
-
 void furi_hal_subghz_set_extended_frequency(bool state_i) {
     furi_hal_subghz.extended_frequency_i = state_i;
-=======
-void furi_hal_subghz_set_dangerous_frequency(bool state_i) {
-    furi_hal_subghz.dangerous_frequency_i = state_i;
->>>>>>> 8bb30920
 }
 
 void furi_hal_subghz_set_async_mirror_pin(const GpioPin* pin) {
@@ -434,12 +416,8 @@
 
 /* 
  Modified by @tkerby & MX to the full YARD Stick One extended range of 281-361 MHz, 378-481 MHz, and 749-962 MHz. 
-<<<<<<< HEAD
  These changes are at your own risk. The PLL may not lock and FZ devs have warned of possible damage
  Set flag use_ext_range_at_own_risk in extend_range.txt to use
-=======
- These changes are at your own risk. The PLL may not lock and FZ devs have warned of possible damage!
->>>>>>> 8bb30920
  */
 
 bool furi_hal_subghz_is_frequency_valid(uint32_t value) {
@@ -468,11 +446,7 @@
 }
 
 bool furi_hal_subghz_is_tx_allowed(uint32_t value) {
-<<<<<<< HEAD
     bool allow_extended_for_int = furi_hal_subghz.extended_frequency_i;
-=======
-    bool allow_extended_for_int = furi_hal_subghz.dangerous_frequency_i;
->>>>>>> 8bb30920
 
     if(!(allow_extended_for_int) &&
        !(value >= 299999755 && value <= 350000335) && // was increased from 348 to 350
@@ -485,11 +459,7 @@
         !(value >= 281000000 && value <= 361000000) &&
         !(value >= 378000000 && value <= 481000000) &&
         !(value >= 749000000 && value <= 962000000)) {
-<<<<<<< HEAD
         FURI_LOG_I(TAG, "Frequency blocked - outside extended range");
-=======
-        FURI_LOG_I(TAG, "Frequency blocked - outside dangerous range");
->>>>>>> 8bb30920
         return false;
     }
 
