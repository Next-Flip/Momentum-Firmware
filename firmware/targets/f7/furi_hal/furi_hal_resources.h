#pragma once

#include <furi.h>

#include <stm32wbxx.h>
#include <stm32wbxx_ll_gpio.h>

#ifdef __cplusplus
extern "C" {
#endif

/* Input Related Constants */
#define INPUT_DEBOUNCE_TICKS 4

/* Input Keys */
typedef enum {
    InputKeyUp,
    InputKeyDown,
    InputKeyRight,
    InputKeyLeft,
    InputKeyOk,
    InputKeyBack,
    InputKeyMAX, /**< Special value */
} InputKey;

/* Light */
typedef enum {
    LightRed = (1 << 0),
    LightGreen = (1 << 1),
    LightBlue = (1 << 2),
    LightBacklight = (1 << 3),
} Light;

typedef struct {
    const GpioPin* gpio;
    const InputKey key;
    const bool inverted;
    const char* name;
} InputPin;

typedef struct {
    const GpioPin* pin;
    const char* name;
    const bool debug;
} GpioPinRecord;

extern const InputPin input_pins[];
extern const size_t input_pins_count;

extern const GpioPinRecord gpio_pins[];
extern const size_t gpio_pins_count;

<<<<<<< HEAD
=======
extern const GpioPin gpio_swdio;
extern const GpioPin gpio_swclk;

>>>>>>> 5d98d270
extern const GpioPin gpio_vibro;
extern const GpioPin gpio_ibutton;

extern const GpioPin gpio_cc1101_g0;
extern const GpioPin gpio_cc1101_g0_ext;
extern const GpioPin gpio_rf_sw_0;

extern const GpioPin gpio_subghz_cs;
extern const GpioPin gpio_subghz_cs_ext;
extern const GpioPin gpio_display_cs;
extern const GpioPin gpio_display_rst_n;
extern const GpioPin gpio_display_di;
extern const GpioPin gpio_sdcard_cs;
extern const GpioPin gpio_sdcard_cd;
extern const GpioPin gpio_nfc_cs;

extern const GpioPin gpio_button_up;
extern const GpioPin gpio_button_down;
extern const GpioPin gpio_button_right;
extern const GpioPin gpio_button_left;
extern const GpioPin gpio_button_ok;
extern const GpioPin gpio_button_back;

extern const GpioPin gpio_spi_d_miso;
extern const GpioPin gpio_spi_d_mosi;
extern const GpioPin gpio_spi_d_sck;
extern const GpioPin gpio_spi_r_miso;
extern const GpioPin gpio_spi_r_mosi;
extern const GpioPin gpio_spi_r_sck;
extern const GpioPin gpio_spi_r_miso_ext;
extern const GpioPin gpio_spi_r_mosi_ext;
extern const GpioPin gpio_spi_r_sck_ext;

extern const GpioPin gpio_ext_pc0;
extern const GpioPin gpio_ext_pc1;
extern const GpioPin gpio_ext_pc3;
extern const GpioPin gpio_ext_pb2;
extern const GpioPin gpio_ext_pb3;
extern const GpioPin gpio_ext_pa4;
extern const GpioPin gpio_ext_pa6;
extern const GpioPin gpio_ext_pa7;

extern const GpioPin gpio_nfc_irq_rfid_pull;
extern const GpioPin gpio_rfid_carrier_out;
extern const GpioPin gpio_rfid_data_in;
extern const GpioPin gpio_rfid_carrier;

extern const GpioPin gpio_infrared_rx;
extern const GpioPin gpio_infrared_tx;

extern const GpioPin gpio_usart_tx;
extern const GpioPin gpio_usart_rx;
extern const GpioPin gpio_i2c_power_sda;
extern const GpioPin gpio_i2c_power_scl;

extern const GpioPin gpio_speaker;

extern const GpioPin gpio_periph_power;

extern const GpioPin gpio_usb_dm;
extern const GpioPin gpio_usb_dp;

#define BUTTON_BACK_GPIO_Port GPIOC
#define BUTTON_BACK_Pin LL_GPIO_PIN_13
#define BUTTON_DOWN_GPIO_Port GPIOC
#define BUTTON_DOWN_Pin LL_GPIO_PIN_6
#define BUTTON_LEFT_GPIO_Port GPIOB
#define BUTTON_LEFT_Pin LL_GPIO_PIN_11
#define BUTTON_OK_GPIO_Port GPIOH
#define BUTTON_OK_Pin LL_GPIO_PIN_3
#define BUTTON_RIGHT_GPIO_Port GPIOB
#define BUTTON_RIGHT_Pin LL_GPIO_PIN_12
#define BUTTON_UP_GPIO_Port GPIOB
#define BUTTON_UP_Pin LL_GPIO_PIN_10

#define CC1101_CS_GPIO_Port GPIOD
#define CC1101_CS_Pin LL_GPIO_PIN_0
#define CC1101_G0_GPIO_Port GPIOA
#define CC1101_G0_Pin LL_GPIO_PIN_1

#define DISPLAY_CS_GPIO_Port GPIOC
#define DISPLAY_CS_Pin LL_GPIO_PIN_11
#define DISPLAY_DI_GPIO_Port GPIOB
#define DISPLAY_DI_Pin LL_GPIO_PIN_1
#define DISPLAY_RST_GPIO_Port GPIOB
#define DISPLAY_RST_Pin LL_GPIO_PIN_0

#define IR_RX_GPIO_Port GPIOA
#define IR_RX_Pin LL_GPIO_PIN_0
#define IR_TX_GPIO_Port GPIOB
#define IR_TX_Pin LL_GPIO_PIN_9

#define NFC_CS_GPIO_Port GPIOE
#define NFC_CS_Pin LL_GPIO_PIN_4

#define PA4_GPIO_Port GPIOA
#define PA4_Pin LL_GPIO_PIN_4
#define PA6_GPIO_Port GPIOA
#define PA6_Pin LL_GPIO_PIN_6
#define PA7_GPIO_Port GPIOA
#define PA7_Pin LL_GPIO_PIN_7
#define PB2_GPIO_Port GPIOB
#define PB2_Pin LL_GPIO_PIN_2
#define PB3_GPIO_Port GPIOB
#define PB3_Pin LL_GPIO_PIN_3
#define PC0_GPIO_Port GPIOC
#define PC0_Pin LL_GPIO_PIN_0
#define PC1_GPIO_Port GPIOC
#define PC1_Pin LL_GPIO_PIN_1
#define PC3_GPIO_Port GPIOC
#define PC3_Pin LL_GPIO_PIN_3

#define QUARTZ_32MHZ_IN_GPIO_Port GPIOC
#define QUARTZ_32MHZ_IN_Pin LL_GPIO_PIN_14
#define QUARTZ_32MHZ_OUT_GPIO_Port GPIOC
#define QUARTZ_32MHZ_OUT_Pin LL_GPIO_PIN_15

#define RFID_OUT_GPIO_Port GPIOB
#define RFID_OUT_Pin LL_GPIO_PIN_13
#define RFID_PULL_GPIO_Port GPIOA
#define RFID_PULL_Pin LL_GPIO_PIN_2
#define RFID_RF_IN_GPIO_Port GPIOC
#define RFID_RF_IN_Pin LL_GPIO_PIN_5
#define RFID_CARRIER_GPIO_Port GPIOA
#define RFID_CARRIER_Pin LL_GPIO_PIN_15

#define RF_SW_0_GPIO_Port GPIOC
#define RF_SW_0_Pin LL_GPIO_PIN_4

#define SD_CD_GPIO_Port GPIOC
#define SD_CD_Pin LL_GPIO_PIN_10
#define SD_CS_GPIO_Port GPIOC
#define SD_CS_Pin LL_GPIO_PIN_12

#define SPEAKER_GPIO_Port GPIOB
#define SPEAKER_Pin LL_GPIO_PIN_8

#define VIBRO_GPIO_Port GPIOA
#define VIBRO_Pin LL_GPIO_PIN_8

#define iBTN_GPIO_Port GPIOB
#define iBTN_Pin LL_GPIO_PIN_14

#define USART1_TX_Pin LL_GPIO_PIN_6
#define USART1_TX_Port GPIOB
#define USART1_RX_Pin LL_GPIO_PIN_7
#define USART1_RX_Port GPIOB

#define SPI_D_MISO_GPIO_Port GPIOC
#define SPI_D_MISO_Pin LL_GPIO_PIN_2
#define SPI_D_MOSI_GPIO_Port GPIOB
#define SPI_D_MOSI_Pin LL_GPIO_PIN_15
#define SPI_D_SCK_GPIO_Port GPIOD
#define SPI_D_SCK_Pin LL_GPIO_PIN_1

#define SPI_R_MISO_GPIO_Port GPIOB
#define SPI_R_MISO_Pin LL_GPIO_PIN_4
#define SPI_R_MOSI_GPIO_Port GPIOB
#define SPI_R_MOSI_Pin LL_GPIO_PIN_5
#define SPI_R_SCK_GPIO_Port GPIOA
#define SPI_R_SCK_Pin LL_GPIO_PIN_5

#define NFC_IRQ_Pin RFID_PULL_Pin
#define NFC_IRQ_GPIO_Port RFID_PULL_GPIO_Port

void furi_hal_resources_init_early();

void furi_hal_resources_deinit_early();

void furi_hal_resources_init();

/**
 * Get a corresponding external connector pin number for a gpio
 * @param gpio GpioPin
 * @return pin number or -1 if gpio is not on the external connector
 */
int32_t furi_hal_resources_get_ext_pin_number(const GpioPin* gpio);

#ifdef __cplusplus
}
#endif<|MERGE_RESOLUTION|>--- conflicted
+++ resolved
@@ -50,12 +50,9 @@
 extern const GpioPinRecord gpio_pins[];
 extern const size_t gpio_pins_count;
 
-<<<<<<< HEAD
-=======
 extern const GpioPin gpio_swdio;
 extern const GpioPin gpio_swclk;
 
->>>>>>> 5d98d270
 extern const GpioPin gpio_vibro;
 extern const GpioPin gpio_ibutton;
 
