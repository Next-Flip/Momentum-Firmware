--- conflicted
+++ resolved
@@ -6,12 +6,9 @@
 
 #define TAG "FuriHalResources"
 
-<<<<<<< HEAD
-=======
 const GpioPin gpio_swdio = {.port = GPIOA, .pin = LL_GPIO_PIN_13};
 const GpioPin gpio_swclk = {.port = GPIOA, .pin = LL_GPIO_PIN_14};
 
->>>>>>> 5d98d270
 const GpioPin gpio_vibro = {.port = VIBRO_GPIO_Port, .pin = VIBRO_Pin};
 const GpioPin gpio_ibutton = {.port = iBTN_GPIO_Port, .pin = iBTN_Pin};
 
@@ -164,18 +161,11 @@
     // Button pins
     furi_hal_resources_init_input_pins(GpioModeInterruptRiseFall);
 
-<<<<<<< HEAD
-    // Explicit pulls pins
-    furi_hal_gpio_init(&gpio_infrared_tx, GpioModeAnalog, GpioPullDown, GpioSpeedLow);
-    furi_hal_gpio_init(&gpio_speaker, GpioModeAnalog, GpioPullDown, GpioSpeedLow);
-    furi_hal_gpio_init(&gpio_vibro, GpioModeAnalog, GpioPullDown, GpioSpeedLow);
-=======
     // Explicit, surviving reset, pulls
     LL_PWR_EnablePUPDCfg();
     LL_PWR_EnableGPIOPullDown(LL_PWR_GPIO_B, LL_PWR_GPIO_BIT_9); // gpio_infrared_tx
     LL_PWR_EnableGPIOPullDown(LL_PWR_GPIO_B, LL_PWR_GPIO_BIT_8); // gpio_speaker
     LL_PWR_EnableGPIOPullDown(LL_PWR_GPIO_A, LL_PWR_GPIO_BIT_8); // gpio_vibro
->>>>>>> 5d98d270
 
     // Display pins
     furi_hal_gpio_init(&gpio_display_rst_n, GpioModeOutputPushPull, GpioPullNo, GpioSpeedLow);
