/**
 * @file furi_hal_bt.h
 * BT/BLE HAL API
 */

#pragma once

#include <furi.h>
#include <stdbool.h>
#include <gap.h>
#include <serial_service.h>
#include <ble_glue.h>
#include <ble_app.h>

#include <furi_hal_bt_serial.h>

#define FURI_HAL_BT_STACK_VERSION_MAJOR (1)
#define FURI_HAL_BT_STACK_VERSION_MINOR (12)
#define FURI_HAL_BT_C2_START_TIMEOUT 1000

#ifdef __cplusplus
extern "C" {
#endif

typedef enum {
    FuriHalBtStackUnknown,
    FuriHalBtStackLight,
    FuriHalBtStackFull,
} FuriHalBtStack;

typedef enum {
    FuriHalBtProfileSerial,
    FuriHalBtProfileHidKeyboard,

    // Keep last for Profiles number calculation
    FuriHalBtProfileNumber,
} FuriHalBtProfile;

/** Initialize
 */
void furi_hal_bt_init();

/** Lock core2 state transition */
void furi_hal_bt_lock_core2();

/** Lock core2 state transition */
void furi_hal_bt_unlock_core2();

/** Start radio stack
 *
 * @return  true on successfull radio stack start
 */
bool furi_hal_bt_start_radio_stack();

/** Get radio stack type
 *
 * @return  FuriHalBtStack instance
 */
FuriHalBtStack furi_hal_bt_get_radio_stack();

/** Check if radio stack supports BLE GAT/GAP
 *
 * @return  true if supported
 */
bool furi_hal_bt_is_ble_gatt_gap_supported();

/** Check if radio stack supports testing
 *
 * @return  true if supported
 */
bool furi_hal_bt_is_testing_supported();

/** Start BLE app
 *
 * @param profile   FuriHalBtProfile instance
 * @param event_cb  GapEventCallback instance
 * @param context   pointer to context
 *
 * @return          true on success
*/
bool furi_hal_bt_start_app(FuriHalBtProfile profile, GapEventCallback event_cb, void* context);

/** Reinitialize core2
 * 
 * Also can be used to prepare core2 for stop modes
 */
void furi_hal_bt_reinit();

/** Change BLE app
 * Restarts 2nd core
 *
 * @param profile   FuriHalBtProfile instance
 * @param event_cb  GapEventCallback instance
 * @param context   pointer to context
 *
 * @return          true on success
*/
bool furi_hal_bt_change_app(FuriHalBtProfile profile, GapEventCallback event_cb, void* context);

/** Update battery level
 *
 * @param battery_level battery level
 */
void furi_hal_bt_update_battery_level(uint8_t battery_level);

/** Update battery power state */
void furi_hal_bt_update_power_state();

/** Checks if BLE state is active
 *
 * @return          true if device is connected or advertising, false otherwise
 */
bool furi_hal_bt_is_active();

/** Start advertising
 */
void furi_hal_bt_start_advertising();

/** Stop advertising
 */
void furi_hal_bt_stop_advertising();

/** Get BT/BLE system component state
 *
 * @param[in]  buffer  FuriString* buffer to write to
 */
void furi_hal_bt_dump_state(FuriString* buffer);

/** Get BT/BLE system component state
 *
 * @return     true if core2 is alive
 */
bool furi_hal_bt_is_alive();

/** Get key storage buffer address and size
 *
 * @param      key_buff_addr  pointer to store buffer address
 * @param      key_buff_size  pointer to store buffer size
 */
void furi_hal_bt_get_key_storage_buff(uint8_t** key_buff_addr, uint16_t* key_buff_size);

/** Get SRAM2 hardware semaphore
 * @note Must be called before SRAM2 read/write operations
 */
void furi_hal_bt_nvm_sram_sem_acquire();

/** Release SRAM2 hardware semaphore
 * @note Must be called after SRAM2 read/write operations
 */
void furi_hal_bt_nvm_sram_sem_release();

/** Clear key storage
 *
 * @return      true on success
*/
bool furi_hal_bt_clear_white_list();

/** Set key storage change callback
 *
 * @param       callback    BleGlueKeyStorageChangedCallback instance
 * @param       context     pointer to context
 */
void furi_hal_bt_set_key_storage_change_callback(
    BleGlueKeyStorageChangedCallback callback,
    void* context);

/** Start ble tone tx at given channel and power
 *
 * @param[in]  channel  The channel
 * @param[in]  power    The power
 */
void furi_hal_bt_start_tone_tx(uint8_t channel, uint8_t power);

/** Stop ble tone tx
 */
void furi_hal_bt_stop_tone_tx();

/** Start sending ble packets at a given frequency and datarate
 *
 * @param[in]  channel   The channel
 * @param[in]  pattern   The pattern
 * @param[in]  datarate  The datarate
 */
void furi_hal_bt_start_packet_tx(uint8_t channel, uint8_t pattern, uint8_t datarate);

/** Stop sending ble packets
 *
 * @return     sent packet count
 */
uint16_t furi_hal_bt_stop_packet_test();

/** Start receiving packets
 *
 * @param[in]  channel   RX channel
 * @param[in]  datarate  Datarate
 */
void furi_hal_bt_start_packet_rx(uint8_t channel, uint8_t datarate);

/** Set up the RF to listen to a given RF channel
 *
 * @param[in]  channel  RX channel
 */
void furi_hal_bt_start_rx(uint8_t channel);

/** Stop RF listenning
 */
void furi_hal_bt_stop_rx();

/** Get RSSI
 *
 * @return     RSSI in dBm
 */
float furi_hal_bt_get_rssi();

/** Get number of transmitted packets
 *
 * @return     packet count
 */
uint32_t furi_hal_bt_get_transmitted_packets();

/** Check & switch C2 to given mode
 *
 * @param[in]  mode  mode to switch into
 */
bool furi_hal_bt_ensure_c2_mode(BleGlueC2Mode mode);

<<<<<<< HEAD
/** Modify profile advertisement name and restart bluetooth
 * @param[in] profile   profile type
 * @param[in] name      new adv name
*/
void furi_hal_bt_set_profile_adv_name(
    FuriHalBtProfile profile,
    const char name[FURI_HAL_BT_ADV_NAME_LENGTH]);

const char* furi_hal_bt_get_profile_adv_name(FuriHalBtProfile profile);

/** Modify profile mac address and restart bluetooth
 * @param[in] profile   profile type
 * @param[in] mac       new mac address
*/
void furi_hal_bt_set_profile_mac_addr(
    FuriHalBtProfile profile,
    const uint8_t mac_addr[GAP_MAC_ADDR_SIZE]);

const uint8_t* furi_hal_bt_get_profile_mac_addr(FuriHalBtProfile profile);

uint32_t furi_hal_bt_get_conn_rssi(uint8_t* rssi);

void furi_hal_bt_set_profile_pairing_method(FuriHalBtProfile profile, GapPairing pairing_method);

GapPairing furi_hal_bt_get_profile_pairing_method(FuriHalBtProfile profile);

bool furi_hal_bt_is_connected(void);
=======
typedef struct {
    uint32_t magic;
    uint32_t source_pc;
    uint32_t source_lr;
    uint32_t source_sp;
} FuriHalBtHardfaultInfo;

/** Get hardfault info
 *
 * @return     hardfault info. NULL if no hardfault
 */
const FuriHalBtHardfaultInfo* furi_hal_bt_get_hardfault_info();
>>>>>>> 1d2d05cf

#ifdef __cplusplus
}
#endif<|MERGE_RESOLUTION|>--- conflicted
+++ resolved
@@ -224,35 +224,6 @@
  */
 bool furi_hal_bt_ensure_c2_mode(BleGlueC2Mode mode);
 
-<<<<<<< HEAD
-/** Modify profile advertisement name and restart bluetooth
- * @param[in] profile   profile type
- * @param[in] name      new adv name
-*/
-void furi_hal_bt_set_profile_adv_name(
-    FuriHalBtProfile profile,
-    const char name[FURI_HAL_BT_ADV_NAME_LENGTH]);
-
-const char* furi_hal_bt_get_profile_adv_name(FuriHalBtProfile profile);
-
-/** Modify profile mac address and restart bluetooth
- * @param[in] profile   profile type
- * @param[in] mac       new mac address
-*/
-void furi_hal_bt_set_profile_mac_addr(
-    FuriHalBtProfile profile,
-    const uint8_t mac_addr[GAP_MAC_ADDR_SIZE]);
-
-const uint8_t* furi_hal_bt_get_profile_mac_addr(FuriHalBtProfile profile);
-
-uint32_t furi_hal_bt_get_conn_rssi(uint8_t* rssi);
-
-void furi_hal_bt_set_profile_pairing_method(FuriHalBtProfile profile, GapPairing pairing_method);
-
-GapPairing furi_hal_bt_get_profile_pairing_method(FuriHalBtProfile profile);
-
-bool furi_hal_bt_is_connected(void);
-=======
 typedef struct {
     uint32_t magic;
     uint32_t source_pc;
@@ -265,7 +236,34 @@
  * @return     hardfault info. NULL if no hardfault
  */
 const FuriHalBtHardfaultInfo* furi_hal_bt_get_hardfault_info();
->>>>>>> 1d2d05cf
+
+/** Modify profile advertisement name and restart bluetooth
+ * @param[in] profile   profile type
+ * @param[in] name      new adv name
+*/
+void furi_hal_bt_set_profile_adv_name(
+    FuriHalBtProfile profile,
+    const char name[FURI_HAL_BT_ADV_NAME_LENGTH]);
+
+const char* furi_hal_bt_get_profile_adv_name(FuriHalBtProfile profile);
+
+/** Modify profile mac address and restart bluetooth
+ * @param[in] profile   profile type
+ * @param[in] mac       new mac address
+*/
+void furi_hal_bt_set_profile_mac_addr(
+    FuriHalBtProfile profile,
+    const uint8_t mac_addr[GAP_MAC_ADDR_SIZE]);
+
+const uint8_t* furi_hal_bt_get_profile_mac_addr(FuriHalBtProfile profile);
+
+uint32_t furi_hal_bt_get_conn_rssi(uint8_t* rssi);
+
+void furi_hal_bt_set_profile_pairing_method(FuriHalBtProfile profile, GapPairing pairing_method);
+
+GapPairing furi_hal_bt_get_profile_pairing_method(FuriHalBtProfile profile);
+
+bool furi_hal_bt_is_connected(void);
 
 #ifdef __cplusplus
 }
