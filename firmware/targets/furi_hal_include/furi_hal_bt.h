/**
 * @file furi_hal_bt.h
 * BT/BLE HAL API
 */

#pragma once

#include <furi.h>
#include <stdbool.h>
#include <gap.h>
#include <services/serial_service.h>
#include <ble_glue.h>
#include <ble_app.h>

#include <furi_hal_bt_serial.h>

#define FURI_HAL_BT_STACK_VERSION_MAJOR (1)
#define FURI_HAL_BT_STACK_VERSION_MINOR (12)
#define FURI_HAL_BT_C2_START_TIMEOUT 1000

#ifdef __cplusplus
extern "C" {
#endif

typedef enum {
    FuriHalBtStackUnknown,
    FuriHalBtStackLight,
    FuriHalBtStackFull,
} FuriHalBtStack;

typedef enum {
    FuriHalBtProfileSerial,
    FuriHalBtProfileHidKeyboard,

    // Keep last for Profiles number calculation
    FuriHalBtProfileNumber,
} FuriHalBtProfile;

/** Initialize
 */
void furi_hal_bt_init();

/** Lock core2 state transition */
void furi_hal_bt_lock_core2();

/** Lock core2 state transition */
void furi_hal_bt_unlock_core2();

/** Start radio stack
 *
 * @return  true on successfull radio stack start
 */
bool furi_hal_bt_start_radio_stack();

/** Get radio stack type
 *
 * @return  FuriHalBtStack instance
 */
FuriHalBtStack furi_hal_bt_get_radio_stack();

/** Check if radio stack supports BLE GAT/GAP
 *
 * @return  true if supported
 */
bool furi_hal_bt_is_ble_gatt_gap_supported();

/** Check if radio stack supports testing
 *
 * @return  true if supported
 */
bool furi_hal_bt_is_testing_supported();

/** Start BLE app
 *
 * @param profile   FuriHalBtProfile instance
 * @param event_cb  GapEventCallback instance
 * @param context   pointer to context
 *
 * @return          true on success
*/
bool furi_hal_bt_start_app(FuriHalBtProfile profile, GapEventCallback event_cb, void* context);

/** Reinitialize core2
 * 
 * Also can be used to prepare core2 for stop modes
 */
void furi_hal_bt_reinit();

/** Change BLE app
 * Restarts 2nd core
 *
 * @param profile   FuriHalBtProfile instance
 * @param event_cb  GapEventCallback instance
 * @param context   pointer to context
 *
 * @return          true on success
*/
bool furi_hal_bt_change_app(FuriHalBtProfile profile, GapEventCallback event_cb, void* context);

/** Update battery level
 *
 * @param battery_level battery level
 */
void furi_hal_bt_update_battery_level(uint8_t battery_level);

/** Update battery power state */
void furi_hal_bt_update_power_state();

/** Checks if BLE state is active
 *
 * @return          true if device is connected or advertising, false otherwise
 */
bool furi_hal_bt_is_active();

/** Start advertising
 */
void furi_hal_bt_start_advertising();

/** Stop advertising
 */
void furi_hal_bt_stop_advertising();

/** Get BT/BLE system component state
 *
 * @param[in]  buffer  FuriString* buffer to write to
 */
void furi_hal_bt_dump_state(FuriString* buffer);

/** Get BT/BLE system component state
 *
 * @return     true if core2 is alive
 */
bool furi_hal_bt_is_alive();

/** Get key storage buffer address and size
 *
 * @param      key_buff_addr  pointer to store buffer address
 * @param      key_buff_size  pointer to store buffer size
 */
void furi_hal_bt_get_key_storage_buff(uint8_t** key_buff_addr, uint16_t* key_buff_size);

/** Get SRAM2 hardware semaphore
 * @note Must be called before SRAM2 read/write operations
 */
void furi_hal_bt_nvm_sram_sem_acquire();

/** Release SRAM2 hardware semaphore
 * @note Must be called after SRAM2 read/write operations
 */
void furi_hal_bt_nvm_sram_sem_release();

/** Clear key storage
 *
 * @return      true on success
*/
bool furi_hal_bt_clear_white_list();

/** Set key storage change callback
 *
 * @param       callback    BleGlueKeyStorageChangedCallback instance
 * @param       context     pointer to context
 */
void furi_hal_bt_set_key_storage_change_callback(
    BleGlueKeyStorageChangedCallback callback,
    void* context);

/** Start ble tone tx at given channel and power
 *
 * @param[in]  channel  The channel
 * @param[in]  power    The power
 */
void furi_hal_bt_start_tone_tx(uint8_t channel, uint8_t power);

/** Stop ble tone tx
 */
void furi_hal_bt_stop_tone_tx();

/** Start sending ble packets at a given frequency and datarate
 *
 * @param[in]  channel   The channel
 * @param[in]  pattern   The pattern
 * @param[in]  datarate  The datarate
 */
void furi_hal_bt_start_packet_tx(uint8_t channel, uint8_t pattern, uint8_t datarate);

/** Stop sending ble packets
 *
 * @return     sent packet count
 */
uint16_t furi_hal_bt_stop_packet_test();

/** Start receiving packets
 *
 * @param[in]  channel   RX channel
 * @param[in]  datarate  Datarate
 */
void furi_hal_bt_start_packet_rx(uint8_t channel, uint8_t datarate);

/** Set up the RF to listen to a given RF channel
 *
 * @param[in]  channel  RX channel
 */
void furi_hal_bt_start_rx(uint8_t channel);

/** Stop RF listenning
 */
void furi_hal_bt_stop_rx();

/** Get RSSI
 *
 * @return     RSSI in dBm
 */
float furi_hal_bt_get_rssi();

/** Get number of transmitted packets
 *
 * @return     packet count
 */
uint32_t furi_hal_bt_get_transmitted_packets();

<<<<<<< HEAD
=======
// BadBT stuff
>>>>>>> af4a48a4
/** Modify profile advertisement name and restart bluetooth
 * @param[in] profile   profile type
 * @param[in] name      new adv name
*/
void furi_hal_bt_set_profile_adv_name(
    FuriHalBtProfile profile,
    const char name[FURI_HAL_BT_ADV_NAME_LENGTH]);

const char* furi_hal_bt_get_profile_adv_name(FuriHalBtProfile profile);

/** Modify profile mac address and restart bluetooth
 * @param[in] profile   profile type
 * @param[in] mac       new mac address
*/
void furi_hal_bt_set_profile_mac_addr(
    FuriHalBtProfile profile,
    const uint8_t mac_addr[GAP_MAC_ADDR_SIZE]);

const uint8_t* furi_hal_bt_get_profile_mac_addr(FuriHalBtProfile profile);

uint32_t furi_hal_bt_get_conn_rssi(uint8_t* rssi);

void furi_hal_bt_set_profile_pairing_method(FuriHalBtProfile profile, GapPairing pairing_method);

GapPairing furi_hal_bt_get_profile_pairing_method(FuriHalBtProfile profile);

bool furi_hal_bt_is_connected(void);

/** Check & switch C2 to given mode
 *
 * @param[in]  mode  mode to switch into
 */
bool furi_hal_bt_ensure_c2_mode(BleGlueC2Mode mode);

typedef struct {
    uint32_t magic;
    uint32_t source_pc;
    uint32_t source_lr;
    uint32_t source_sp;
} FuriHalBtHardfaultInfo;

/** Get hardfault info
 *
 * @return     hardfault info. NULL if no hardfault
 */
const FuriHalBtHardfaultInfo* furi_hal_bt_get_hardfault_info();

#ifdef __cplusplus
}
#endif<|MERGE_RESOLUTION|>--- conflicted
+++ resolved
@@ -218,10 +218,6 @@
  */
 uint32_t furi_hal_bt_get_transmitted_packets();
 
-<<<<<<< HEAD
-=======
-// BadBT stuff
->>>>>>> af4a48a4
 /** Modify profile advertisement name and restart bluetooth
  * @param[in] profile   profile type
  * @param[in] name      new adv name
