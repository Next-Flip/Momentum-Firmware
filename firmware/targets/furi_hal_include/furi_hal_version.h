--- conflicted
+++ resolved
@@ -17,13 +17,8 @@
 #define FURI_HAL_VERSION_NAME_LENGTH 8
 #define FURI_HAL_VERSION_ARRAY_NAME_LENGTH (FURI_HAL_VERSION_NAME_LENGTH + 1)
 #define FURI_HAL_BT_ADV_NAME_LENGTH (18 + 1) // 18 characters + null terminator
-<<<<<<< HEAD
 #define FURI_HAL_VERSION_DEVICE_NAME_LENGTH \
     (1 + FURI_HAL_BT_ADV_NAME_LENGTH) // Used for custom BT name, BLE symbol + name
-=======
-/** BLE symbol + "Flipper " + name */
-#define FURI_HAL_VERSION_DEVICE_NAME_LENGTH (1 + 8 + FURI_HAL_VERSION_ARRAY_NAME_LENGTH)
->>>>>>> 523c63fe
 
 /** OTP Versions enum */
 typedef enum {
@@ -163,9 +158,6 @@
  */
 uint32_t furi_hal_version_get_hw_timestamp();
 
-// Set custom name
-void furi_hal_version_set_name(const char* name);
-
 /** Get pointer to target name
  *
  * @return     Hardware Name C-string
