#include "helpers/snake_file_handler.h"
#include "helpers/snake_types.h"

#include <furi.h>
#include <gui/gui.h>
#include <input/input.h>
#include <stdlib.h>
#include <dolphin/dolphin.h>
#include <notification/notification.h>
#include <notification/notification_messages.h>
#include <dolphin/dolphin.h>

<<<<<<< HEAD
typedef struct {
    //    +-----x
    //    |
    //    |
    //    y
    uint8_t x;
    uint8_t y;
} Point;

typedef enum {
    GameStateLife,

    // https://melmagazine.com/en-us/story/snake-nokia-6110-oral-history-taneli-armanto
    // Armanto: While testing the early versions of the game, I noticed it was hard
    // to control the snake upon getting close to and edge but not crashing — especially
    // in the highest speed levels. I wanted the highest level to be as fast as I could
    // possibly make the device "run," but on the other hand, I wanted to be friendly
    // and help the player manage that level. Otherwise it might not be fun to play. So
    // I implemented a little delay. A few milliseconds of extra time right before
    // the player crashes, during which she can still change the directions. And if
    // she does, the game continues.
    GameStateLastChance,

    GameStateGameOver,
} GameState;

// Note: do not change without purpose. Current values are used in smart
// orthogonality calculation in `snake_game_get_turn_snake`.
typedef enum {
    DirectionUp,
    DirectionRight,
    DirectionDown,
    DirectionLeft,
} Direction;

#define MAX_SNAKE_LEN 128*64/4

typedef struct {
    Point points[MAX_SNAKE_LEN];
    uint16_t len;
    Direction currentMovement;
    Direction nextMovement; // if backward of currentMovement, ignore
    Point fruit;
    GameState state;
} SnakeState;

=======
>>>>>>> 87a5651c
typedef enum {
    EventTypeTick,
    EventTypeKey,
} EventType;

typedef struct {
    EventType type;
    InputEvent input;
} SnakeEvent;

const NotificationSequence sequence_fail = {
    &message_vibro_on,

    &message_note_ds4,
    &message_delay_10,
    &message_sound_off,
    &message_delay_10,

    &message_note_ds4,
    &message_delay_10,
    &message_sound_off,
    &message_delay_10,

    &message_note_ds4,
    &message_delay_10,
    &message_sound_off,
    &message_delay_10,

    &message_vibro_off,
    NULL,
};

const NotificationSequence sequence_eat = {
    &message_note_c7,
    &message_delay_50,
    &message_sound_off,
    NULL,
};

static void snake_game_render_callback(Canvas* const canvas, void* ctx) {
    const SnakeState* snake_state = acquire_mutex((ValueMutex*)ctx, 25);
    if(snake_state == NULL) {
        return;
    }

    // Before the function is called, the state is set with the canvas_reset(canvas)

    // Frame
    canvas_draw_frame(canvas, 0, 0, 128, 64);

    // Fruit
    Point f = snake_state->fruit;
    f.x = f.x * 4 + 1;
    f.y = f.y * 4 + 1;
    canvas_draw_rframe(canvas, f.x, f.y, 6, 6, 2);

    // Snake
    for(uint16_t i = 0; i < snake_state->len; i++) {
        Point p = snake_state->points[i];
        p.x = p.x * 4 + 2;
        p.y = p.y * 4 + 2;
        canvas_draw_box(canvas, p.x, p.y, 4, 4);
    }

    // Game Over banner
    if(snake_state->state == GameStateGameOver) {
        // Screen is 128x64 px
        canvas_set_color(canvas, ColorWhite);
        canvas_draw_box(canvas, 32, 20, 64, 34);

        canvas_set_color(canvas, ColorBlack);
        canvas_draw_frame(canvas, 32, 20, 64, 34);

        canvas_set_font(canvas, FontPrimary);
        canvas_draw_str(canvas, 37, 31, "Game Over");

        if((snake_state->len - 7) % 20 == 0 && (snake_state->len - 7) != 0) {
            DOLPHIN_DEED(getRandomDeed());
        }

        canvas_set_font(canvas, FontSecondary);
        char buffer[18];
        snprintf(buffer, sizeof(buffer), "Score: %u", snake_state->len - 7);
        canvas_draw_str_aligned(canvas, 64, 41, AlignCenter, AlignBottom, buffer);

        snprintf(buffer, sizeof(buffer), "Highscore: %d", snake_state->highscore);
        canvas_draw_str_aligned(canvas, 64, 51, AlignCenter, AlignBottom, buffer);
    }

    release_mutex((ValueMutex*)ctx, snake_state);
}

static void snake_game_input_callback(InputEvent* input_event, FuriMessageQueue* event_queue) {
    furi_assert(event_queue);

    SnakeEvent event = {.type = EventTypeKey, .input = *input_event};
    furi_message_queue_put(event_queue, &event, FuriWaitForever);
}

static void snake_game_update_timer_callback(FuriMessageQueue* event_queue) {
    furi_assert(event_queue);

    SnakeEvent event = {.type = EventTypeTick};
    furi_message_queue_put(event_queue, &event, 0);
}

static void snake_game_init_game(SnakeState* const snake_state) {
    Point p[] = {{8, 6}, {7, 6}, {6, 6}, {5, 6}, {4, 6}, {3, 6}, {2, 6}};
    memcpy(snake_state->points, p, sizeof(p));

    snake_state->len = 7;

    snake_state->currentMovement = DirectionRight;

    snake_state->nextMovement = DirectionRight;

    Point f = {18, 6};
    snake_state->fruit = f;

    snake_state->state = GameStateLife;
}

static Point snake_game_get_new_fruit(SnakeState const* const snake_state) {
    // 1 bit for each point on the playing field where the snake can turn
    // and where the fruit can appear
    uint16_t buffer[8];
    memset(buffer, 0, sizeof(buffer));
    uint8_t empty = 8 * 16;

    for(uint16_t i = 0; i < snake_state->len; i++) {
        Point p = snake_state->points[i];

        if(p.x % 2 != 0 || p.y % 2 != 0) {
            continue;
        }
        p.x /= 2;
        p.y /= 2;

        buffer[p.y] |= 1 << p.x;
        empty--;
    }
    // Bit set if snake use that playing field

    uint16_t newFruit = rand() % empty;

    // Skip random number of _empty_ fields
    for(uint8_t y = 0; y < 8; y++) {
        for(uint16_t x = 0, mask = 1; x < 16; x += 1, mask <<= 1) {
            if((buffer[y] & mask) == 0) {
                if(newFruit == 0) {
                    Point p = {
                        .x = x,
                        .y = y,
                    };
                    return p;
                }
                newFruit--;
            }
        }
    }
    // We will never be here
    Point p = {0, 0};
    return p;
}

static bool snake_game_collision_with_frame(Point const next_step) {
    // if x == 0 && currentMovement == left then x - 1 == 255 ,
    // so check only x > right border
    return next_step.x > 30 || next_step.y > 14;
}

static bool
    snake_game_collision_with_tail(SnakeState const* const snake_state, Point const next_step) {
    for(uint16_t i = 0; i < snake_state->len; i++) {
        Point p = snake_state->points[i];
        if(p.x == next_step.x && p.y == next_step.y) {
            return true;
        }
    }

    return false;
}

static Direction snake_game_get_turn_snake(SnakeState const* const snake_state) {
    // Sum of two `Direction` lies between 0 and 6, odd values indicate orthogonality.
    bool is_orthogonal = (snake_state->currentMovement + snake_state->nextMovement) % 2 == 1;
    return is_orthogonal ? snake_state->nextMovement : snake_state->currentMovement;
}

static Point snake_game_get_next_step(SnakeState const* const snake_state) {
    Point next_step = snake_state->points[0];
    switch(snake_state->currentMovement) {
    // +-----x
    // |
    // |
    // y
    case DirectionUp:
        next_step.y--;
        break;
    case DirectionRight:
        next_step.x++;
        break;
    case DirectionDown:
        next_step.y++;
        break;
    case DirectionLeft:
        next_step.x--;
        break;
    }
    return next_step;
}

static void snake_game_move_snake(SnakeState* const snake_state, Point const next_step) {
    memmove(snake_state->points + 1, snake_state->points, snake_state->len * sizeof(Point));
    snake_state->points[0] = next_step;
}

static void
    snake_game_process_game_step(SnakeState* const snake_state, NotificationApp* notification) {
    if(snake_state->state == GameStateGameOver) {
        return;
    }

    
    snake_state->currentMovement = snake_game_get_turn_snake(snake_state);

    Point next_step = snake_game_get_next_step(snake_state);

    bool crush = snake_game_collision_with_frame(next_step);
    if(crush) {
        if(snake_state->state == GameStateLife) {
            snake_state->state = GameStateLastChance;
            return;
        } else if(snake_state->state == GameStateLastChance) {
            snake_state->state = GameStateGameOver;
            snake_state->highscore = snake_game_save_score_to_file(snake_state->len);
            notification_message_block(notification, &sequence_fail);
            return;
        }
    } else {
        if(snake_state->state == GameStateLastChance) {
            snake_state->state = GameStateLife;
        }
    }

    crush = snake_game_collision_with_tail(snake_state, next_step);
    if(crush) {
        snake_state->state = GameStateGameOver;
        snake_state->highscore = snake_game_save_score_to_file(snake_state->len);
        notification_message_block(notification, &sequence_fail);
        return;
    }

    bool eatFruit = (next_step.x == snake_state->fruit.x) && (next_step.y == snake_state->fruit.y);
    if(eatFruit) {
        snake_state->len++;
        if(snake_state->len >= MAX_SNAKE_LEN) {
            snake_state->state = GameStateGameOver;
            snake_state->highscore = snake_game_save_score_to_file(snake_state->len);
            notification_message_block(notification, &sequence_fail);
            return;
        }
    }

    snake_game_move_snake(snake_state, next_step);

    if(eatFruit) {
        snake_state->fruit = snake_game_get_new_fruit(snake_state);
        notification_message(notification, &sequence_eat);
    }
}

int32_t snake_game_app(void* p) {
    UNUSED(p);
    srand(DWT->CYCCNT);

    FuriMessageQueue* event_queue = furi_message_queue_alloc(8, sizeof(SnakeEvent));

    SnakeState* snake_state = malloc(sizeof(SnakeState));
    if(!snake_game_init_game_from_file(snake_state))
        snake_game_init_game(snake_state);

    ValueMutex state_mutex;
    if(!init_mutex(&state_mutex, snake_state, sizeof(SnakeState))) {
        FURI_LOG_E("SnakeGame", "cannot create mutex\r\n");
        furi_message_queue_free(event_queue);
        free(snake_state);
        return 255;
    }

    ViewPort* view_port = view_port_alloc();
    view_port_draw_callback_set(view_port, snake_game_render_callback, &state_mutex);
    view_port_input_callback_set(view_port, snake_game_input_callback, event_queue);

    FuriTimer* timer =
        furi_timer_alloc(snake_game_update_timer_callback, FuriTimerTypePeriodic, event_queue);
    furi_timer_start(timer, furi_kernel_get_tick_frequency() / 4);

    // Open GUI and register view_port
    Gui* gui = furi_record_open(RECORD_GUI);
    gui_add_view_port(gui, view_port, GuiLayerFullscreen);
    NotificationApp* notification = furi_record_open(RECORD_NOTIFICATION);

    notification_message_block(notification, &sequence_display_backlight_enforce_on);

    DOLPHIN_DEED(DolphinDeedPluginGameStart);

    SnakeEvent event;
    for(bool processing = true; processing;) {
        FuriStatus event_status = furi_message_queue_get(event_queue, &event, 100);

        SnakeState* snake_state = (SnakeState*)acquire_mutex_block(&state_mutex);

        if(event_status == FuriStatusOk) {
            // press events
            if(event.type == EventTypeKey) {
                if(event.input.type == InputTypePress) {
                    switch(event.input.key) {
                    case InputKeyUp:
                        snake_state->nextMovement = DirectionUp;
                        break;
                    case InputKeyDown:
                        snake_state->nextMovement = DirectionDown;
                        break;
                    case InputKeyRight:
                        snake_state->nextMovement = DirectionRight;
                        break;
                    case InputKeyLeft:
                        snake_state->nextMovement = DirectionLeft;
                        break;
                    case InputKeyOk:
                        if(snake_state->state == GameStateGameOver) {
                            snake_game_init_game(snake_state);
                        }
                        break;
                    case InputKeyBack:
                        if(snake_state->state == GameStateLife)
                            snake_game_save_game_to_file(snake_state);
                        processing = false;
                        break;
                    }
                }
            } else if(event.type == EventTypeTick) {
                snake_game_process_game_step(snake_state, notification);
            }
        } else {
            // event timeout
        }

        view_port_update(view_port);
        release_mutex(&state_mutex, snake_state);
    }

    // Wait for all notifications to be played and return backlight to normal state
    notification_message_block(notification, &sequence_display_backlight_enforce_auto);

    furi_timer_free(timer);
    view_port_enabled_set(view_port, false);
    gui_remove_view_port(gui, view_port);
    furi_record_close(RECORD_GUI);
    furi_record_close(RECORD_NOTIFICATION);
    view_port_free(view_port);
    furi_message_queue_free(event_queue);
    delete_mutex(&state_mutex);
    free(snake_state);

    return 0;
}<|MERGE_RESOLUTION|>--- conflicted
+++ resolved
@@ -10,55 +10,6 @@
 #include <notification/notification_messages.h>
 #include <dolphin/dolphin.h>
 
-<<<<<<< HEAD
-typedef struct {
-    //    +-----x
-    //    |
-    //    |
-    //    y
-    uint8_t x;
-    uint8_t y;
-} Point;
-
-typedef enum {
-    GameStateLife,
-
-    // https://melmagazine.com/en-us/story/snake-nokia-6110-oral-history-taneli-armanto
-    // Armanto: While testing the early versions of the game, I noticed it was hard
-    // to control the snake upon getting close to and edge but not crashing — especially
-    // in the highest speed levels. I wanted the highest level to be as fast as I could
-    // possibly make the device "run," but on the other hand, I wanted to be friendly
-    // and help the player manage that level. Otherwise it might not be fun to play. So
-    // I implemented a little delay. A few milliseconds of extra time right before
-    // the player crashes, during which she can still change the directions. And if
-    // she does, the game continues.
-    GameStateLastChance,
-
-    GameStateGameOver,
-} GameState;
-
-// Note: do not change without purpose. Current values are used in smart
-// orthogonality calculation in `snake_game_get_turn_snake`.
-typedef enum {
-    DirectionUp,
-    DirectionRight,
-    DirectionDown,
-    DirectionLeft,
-} Direction;
-
-#define MAX_SNAKE_LEN 128*64/4
-
-typedef struct {
-    Point points[MAX_SNAKE_LEN];
-    uint16_t len;
-    Direction currentMovement;
-    Direction nextMovement; // if backward of currentMovement, ignore
-    Point fruit;
-    GameState state;
-} SnakeState;
-
-=======
->>>>>>> 87a5651c
 typedef enum {
     EventTypeTick,
     EventTypeKey,
