#include <furi.h>
#include <gui/gui.h>
#include <input/input.h>
#include <stdlib.h>
#include <notification/notification.h>
#include <notification/notification_messages.h>
<<<<<<< HEAD
#include <dolphin/dolphin.h>
=======
>>>>>>> aedde45d

typedef struct {
    //    +-----x
    //    |
    //    |
    //    y
    uint8_t x;
    uint8_t y;
} Point;

typedef enum {
    GameStateLife,

    // https://melmagazine.com/en-us/story/snake-nokia-6110-oral-history-taneli-armanto
    // Armanto: While testing the early versions of the game, I noticed it was hard
    // to control the snake upon getting close to and edge but not crashing — especially
    // in the highest speed levels. I wanted the highest level to be as fast as I could
    // possibly make the device "run," but on the other hand, I wanted to be friendly
    // and help the player manage that level. Otherwise it might not be fun to play. So
    // I implemented a little delay. A few milliseconds of extra time right before
    // the player crashes, during which she can still change the directions. And if
    // she does, the game continues.
    GameStateLastChance,

    GameStateGameOver,
} GameState;

// Note: do not change without purpose. Current values are used in smart
// orthogonality calculation in `snake_game_get_turn_snake`.
typedef enum {
    DirectionUp,
    DirectionRight,
    DirectionDown,
    DirectionLeft,
} Direction;

#define MAX_SNAKE_LEN 253

typedef struct {
    Point points[MAX_SNAKE_LEN];
    uint16_t len;
    Direction currentMovement;
    Direction nextMovement; // if backward of currentMovement, ignore
    Point fruit;
    GameState state;
} SnakeState;

typedef enum {
    EventTypeTick,
    EventTypeKey,
} EventType;

typedef struct {
    EventType type;
    InputEvent input;
} SnakeEvent;

<<<<<<< HEAD
static const NotificationSequence sequence_short_vibro_and_rgb = {
    &message_red_255,
    &message_blue_255,
    &message_green_255,
    &message_vibro_on,
    &message_delay_100,
    &message_sound_off,
    &message_vibro_off,
    &message_red_0,
    &message_blue_0,
    &message_green_0,
=======
const NotificationSequence sequence_fail = {
    &message_vibro_on,

    &message_note_ds4,
    &message_delay_10,
    &message_sound_off,
    &message_delay_10,

    &message_note_ds4,
    &message_delay_10,
    &message_sound_off,
    &message_delay_10,

    &message_note_ds4,
    &message_delay_10,
    &message_sound_off,
    &message_delay_10,

    &message_vibro_off,
    NULL,
};

const NotificationSequence sequence_eat = {
    &message_note_c7,
    &message_delay_50,
    &message_sound_off,
>>>>>>> aedde45d
    NULL,
};

static void snake_game_render_callback(Canvas* const canvas, void* ctx) {
    const SnakeState* snake_state = acquire_mutex((ValueMutex*)ctx, 25);
    if(snake_state == NULL) {
        return;
    }

    // Before the function is called, the state is set with the canvas_reset(canvas)

    // Frame
    canvas_draw_frame(canvas, 0, 0, 128, 64);

    // Fruit
    Point f = snake_state->fruit;
    f.x = f.x * 4 + 1;
    f.y = f.y * 4 + 1;
    canvas_draw_rframe(canvas, f.x, f.y, 6, 6, 2);

    // Snake
    for(uint16_t i = 0; i < snake_state->len; i++) {
        Point p = snake_state->points[i];
        p.x = p.x * 4 + 2;
        p.y = p.y * 4 + 2;
        canvas_draw_box(canvas, p.x, p.y, 4, 4);
    }

    // Show score on the game field
    if(snake_state->state != GameStateGameOver) {
        char buffer2[6];
        snprintf(buffer2, sizeof(buffer2), "%u", snake_state->len - 7);
        canvas_draw_str_aligned(canvas, 124, 10, AlignRight, AlignBottom, buffer2);
    }
    // Game Over banner
    if(snake_state->state == GameStateGameOver) {
        // Screen is 128x64 px
        canvas_set_color(canvas, ColorWhite);
        canvas_draw_box(canvas, 34, 20, 62, 24);

        canvas_set_color(canvas, ColorBlack);
        canvas_draw_frame(canvas, 34, 20, 62, 24);

        canvas_set_font(canvas, FontPrimary);
        canvas_draw_str(canvas, 37, 31, "Game Over");

        if((snake_state->len - 7) % 20 == 0 && (snake_state->len - 7) != 0) {
            DOLPHIN_DEED(getRandomDeed());
        }

        canvas_set_font(canvas, FontSecondary);
        char buffer[12];
        snprintf(buffer, sizeof(buffer), "Score: %u", snake_state->len - 7);
        canvas_draw_str_aligned(canvas, 64, 41, AlignCenter, AlignBottom, buffer);
    }

    release_mutex((ValueMutex*)ctx, snake_state);
}

static void snake_game_input_callback(InputEvent* input_event, FuriMessageQueue* event_queue) {
    furi_assert(event_queue);

    SnakeEvent event = {.type = EventTypeKey, .input = *input_event};
    furi_message_queue_put(event_queue, &event, FuriWaitForever);
}

static void snake_game_update_timer_callback(FuriMessageQueue* event_queue) {
    furi_assert(event_queue);

    SnakeEvent event = {.type = EventTypeTick};
    furi_message_queue_put(event_queue, &event, 0);
}

static void snake_game_init_game(SnakeState* const snake_state) {
    Point p[] = {{8, 6}, {7, 6}, {6, 6}, {5, 6}, {4, 6}, {3, 6}, {2, 6}};
    memcpy(snake_state->points, p, sizeof(p));

    snake_state->len = 7;

    snake_state->currentMovement = DirectionRight;

    snake_state->nextMovement = DirectionRight;

    Point f = {18, 6};
    snake_state->fruit = f;

    snake_state->state = GameStateLife;
}

static Point snake_game_get_new_fruit(SnakeState const* const snake_state) {
    // 1 bit for each point on the playing field where the snake can turn
    // and where the fruit can appear
    uint16_t buffer[8];
    memset(buffer, 0, sizeof(buffer));
    uint8_t empty = 8 * 16;

    for(uint16_t i = 0; i < snake_state->len; i++) {
        Point p = snake_state->points[i];

        if(p.x % 2 != 0 || p.y % 2 != 0) {
            continue;
        }
        p.x /= 2;
        p.y /= 2;

        buffer[p.y] |= 1 << p.x;
        empty--;
    }
    // Bit set if snake use that playing field

    uint16_t newFruit = rand() % empty;

    // Skip random number of _empty_ fields
    for(uint8_t y = 0; y < 8; y++) {
        for(uint16_t x = 0, mask = 1; x < 16; x += 1, mask <<= 1) {
            if((buffer[y] & mask) == 0) {
                if(newFruit == 0) {
                    Point p = {
                        .x = x * 2,
                        .y = y * 2,
                    };
                    return p;
                }
                newFruit--;
            }
        }
    }
    // We will never be here
    Point p = {0, 0};
    return p;
}

static bool snake_game_collision_with_frame(Point const next_step) {
    // if x == 0 && currentMovement == left then x - 1 == 255 ,
    // so check only x > right border
    return next_step.x > 30 || next_step.y > 14;
}

static bool
    snake_game_collision_with_tail(SnakeState const* const snake_state, Point const next_step) {
    for(uint16_t i = 0; i < snake_state->len; i++) {
        Point p = snake_state->points[i];
        if(p.x == next_step.x && p.y == next_step.y) {
            return true;
        }
    }

    return false;
}

static Direction snake_game_get_turn_snake(SnakeState const* const snake_state) {
    // Sum of two `Direction` lies between 0 and 6, odd values indicate orthogonality.
    bool is_orthogonal = (snake_state->currentMovement + snake_state->nextMovement) % 2 == 1;
    return is_orthogonal ? snake_state->nextMovement : snake_state->currentMovement;
}

static Point snake_game_get_next_step(SnakeState const* const snake_state) {
    Point next_step = snake_state->points[0];
    switch(snake_state->currentMovement) {
    // +-----x
    // |
    // |
    // y
    case DirectionUp:
        next_step.y--;
        break;
    case DirectionRight:
        next_step.x++;
        break;
    case DirectionDown:
        next_step.y++;
        break;
    case DirectionLeft:
        next_step.x--;
        break;
    }
    return next_step;
}

static void snake_game_move_snake(SnakeState* const snake_state, Point const next_step) {
    memmove(snake_state->points + 1, snake_state->points, snake_state->len * sizeof(Point));
    snake_state->points[0] = next_step;
}

<<<<<<< HEAD
static void snake_game_process_game_step(SnakeState* const snake_state, NotificationApp* notify) {
=======
static void
    snake_game_process_game_step(SnakeState* const snake_state, NotificationApp* notification) {
>>>>>>> aedde45d
    if(snake_state->state == GameStateGameOver) {
        return;
    }

    bool can_turn = (snake_state->points[0].x % 2 == 0) && (snake_state->points[0].y % 2 == 0);
    if(can_turn) {
        snake_state->currentMovement = snake_game_get_turn_snake(snake_state);
    }

    Point next_step = snake_game_get_next_step(snake_state);

    bool crush = snake_game_collision_with_frame(next_step);
    if(crush) {
        if(snake_state->state == GameStateLife) {
            snake_state->state = GameStateLastChance;
            return;
        } else if(snake_state->state == GameStateLastChance) {
            snake_state->state = GameStateGameOver;
<<<<<<< HEAD
            notification_message(notify, &sequence_single_vibro);
=======
            notification_message_block(notification, &sequence_fail);
>>>>>>> aedde45d
            return;
        }
    } else {
        if(snake_state->state == GameStateLastChance) {
            snake_state->state = GameStateLife;
        }
    }

    crush = snake_game_collision_with_tail(snake_state, next_step);
    if(crush) {
        snake_state->state = GameStateGameOver;
<<<<<<< HEAD
        notification_message(notify, &sequence_single_vibro);
=======
        notification_message_block(notification, &sequence_fail);
>>>>>>> aedde45d
        return;
    }

    bool eatFruit = (next_step.x == snake_state->fruit.x) && (next_step.y == snake_state->fruit.y);
    if(eatFruit) {
        notification_message(notify, &sequence_short_vibro_and_rgb);

        snake_state->len++;
        if(snake_state->len >= MAX_SNAKE_LEN) {
            snake_state->state = GameStateGameOver;
<<<<<<< HEAD
            notification_message(notify, &sequence_single_vibro);
=======
            notification_message_block(notification, &sequence_fail);
>>>>>>> aedde45d
            return;
        }
    }

    snake_game_move_snake(snake_state, next_step);

    if(eatFruit) {
        snake_state->fruit = snake_game_get_new_fruit(snake_state);
        notification_message(notification, &sequence_eat);
    }
}

int32_t snake_game_app(void* p) {
    UNUSED(p);
    srand(DWT->CYCCNT);

    FuriMessageQueue* event_queue = furi_message_queue_alloc(8, sizeof(SnakeEvent));

    SnakeState* snake_state = malloc(sizeof(SnakeState));
    snake_game_init_game(snake_state);

    ValueMutex state_mutex;
    if(!init_mutex(&state_mutex, snake_state, sizeof(SnakeState))) {
        FURI_LOG_E("SnakeGame", "cannot create mutex\r\n");
        furi_message_queue_free(event_queue);
        free(snake_state);
        return 255;
    }

    ViewPort* view_port = view_port_alloc();
    view_port_draw_callback_set(view_port, snake_game_render_callback, &state_mutex);
    view_port_input_callback_set(view_port, snake_game_input_callback, event_queue);

    FuriTimer* timer =
        furi_timer_alloc(snake_game_update_timer_callback, FuriTimerTypePeriodic, event_queue);
    furi_timer_start(timer, furi_kernel_get_tick_frequency() / 4);

    // Open GUI and register view_port
    Gui* gui = furi_record_open(RECORD_GUI);
    gui_add_view_port(gui, view_port, GuiLayerFullscreen);
    NotificationApp* notification = furi_record_open(RECORD_NOTIFICATION);

    notification_message_block(notification, &sequence_display_backlight_enforce_on);

    NotificationApp* notification = furi_record_open(RECORD_NOTIFICATION);

    SnakeEvent event;
    for(bool processing = true; processing;) {
        FuriStatus event_status = furi_message_queue_get(event_queue, &event, 100);

        SnakeState* snake_state = (SnakeState*)acquire_mutex_block(&state_mutex);

        if(event_status == FuriStatusOk) {
            // press events
            if(event.type == EventTypeKey) {
                if(event.input.type == InputTypePress) {
                    switch(event.input.key) {
                    case InputKeyUp:
                        snake_state->nextMovement = DirectionUp;
                        break;
                    case InputKeyDown:
                        snake_state->nextMovement = DirectionDown;
                        break;
                    case InputKeyRight:
                        snake_state->nextMovement = DirectionRight;
                        break;
                    case InputKeyLeft:
                        snake_state->nextMovement = DirectionLeft;
                        break;
                    case InputKeyOk:
                        if(snake_state->state == GameStateGameOver) {
                            snake_game_init_game(snake_state);
                        }
                        break;
                    case InputKeyBack:
                        processing = false;
                        break;
                    }
                }
            } else if(event.type == EventTypeTick) {
                snake_game_process_game_step(snake_state, notification);
            }
        } else {
            // event timeout
        }

        view_port_update(view_port);
        release_mutex(&state_mutex, snake_state);
    }

    // Wait for all notifications to be played and return backlight to normal state
    notification_message_block(notification, &sequence_display_backlight_enforce_auto);

    furi_timer_free(timer);
    view_port_enabled_set(view_port, false);
    gui_remove_view_port(gui, view_port);
    furi_record_close(RECORD_GUI);
    furi_record_close(RECORD_NOTIFICATION);
    view_port_free(view_port);
    furi_message_queue_free(event_queue);
    delete_mutex(&state_mutex);
    free(snake_state);

    return 0;
}

// Screen is 128x64 px
// (4 + 4) * 16 - 4 + 2 + 2border == 128
// (4 + 4) * 8 - 4 + 2 + 2border == 64
// Game field from point{x:  0, y: 0} to point{x: 30, y: 14}.
// The snake turns only in even cells - intersections.
// ┌╌╌╌╌╌╌╌╌╌╌╌╌╌╌╌╌╌╌╌╌╌╌╌╌╌╌╌╌╌╌╌╌╌╌╌╌╌╌╌╌╌╌╌╌╌╌╌╌╌╌╌╌╌╌╌╌╌╌╌╌╌╌╌┐
// ╎ ▪ ▪ ▪ ▪ ▪ ▪ ▪ ▪ ▪ ▪ ▪ ▪ ▪ ▪ ▪ ▪ ▪ ▪ ▪ ▪ ▪ ▪ ▪ ▪ ▪ ▪ ▪ ▪ ▪ ▪ ▪ ╎
// ╎ ▪   ▪   ▪   ▪   ▪   ▪   ▪   ▪   ▪   ▪   ▪   ▪   ▪   ▪   ▪   ▪ ╎
// ╎ ▪ ▪ ▪ ▪ ▪ ▪ ▪ ▪ ▪ ▪ ▪ ▪ ▪ ▪ ▪ ▪ ▪ ▪ ▪ ▪ ▪ ▪ ▪ ▪ ▪ ▪ ▪ ▪ ▪ ▪ ▪ ╎
// ╎ ▪   ▪   ▪   ▪   ▪   ▪   ▪   ▪   ▪   ▪   ▪   ▪   ▪   ▪   ▪   ▪ ╎
// ╎ ▪ ▪ ▪ ▪ ▪ ▪ ▪ ▪ ▪ ▪ ▪ ▪ ▪ ▪ ▪ ▪ ▪ ▪ ▪ ▪ ▪ ▪ ▪ ▪ ▪ ▪ ▪ ▪ ▪ ▪ ▪ ╎
// ╎ ▪   ▪   ▪   ▪   ▪   ▪   ▪   ▪   ▪   ▪   ▪   ▪   ▪   ▪   ▪   ▪ ╎
// ╎ ▪ ▪ ▪ ▪ ▪ ▪ ▪ ▪ ▪ ▪ ▪ ▪ ▪ ▪ ▪ ▪ ▪ ▪ ▪ ▪ ▪ ▪ ▪ ▪ ▪ ▪ ▪ ▪ ▪ ▪ ▪ ╎
// ╎ ▪   ▪   ▪   ▪   ▪   ▪   ▪   ▪   ▪   ▪   ▪   ▪   ▪   ▪   ▪   ▪ ╎
// ╎ ▪ ▪ ▪ ▪ ▪ ▪ ▪ ▪ ▪ ▪ ▪ ▪ ▪ ▪ ▪ ▪ ▪ ▪ ▪ ▪ ▪ ▪ ▪ ▪ ▪ ▪ ▪ ▪ ▪ ▪ ▪ ╎
// ╎ ▪   ▪   ▪   ▪   ▪   ▪   ▪   ▪   ▪   ▪   ▪   ▪   ▪   ▪   ▪   ▪ ╎
// ╎ ▪ ▪ ▪ ▪ ▪ ▪ ▪ ▪ ▪ ▪ ▪ ▪ ▪ ▪ ▪ ▪ ▪ ▪ ▪ ▪ ▪ ▪ ▪ ▪ ▪ ▪ ▪ ▪ ▪ ▪ ▪ ╎
// ╎ ▪   ▪   ▪   ▪   ▪   ▪   ▪   ▪   ▪   ▪   ▪   ▪   ▪   ▪   ▪   ▪ ╎
// ╎ ▪ ▪ ▪ ▪ ▪ ▪ ▪ ▪ ▪ ▪ ▪ ▪ ▪ ▪ ▪ ▪ ▪ ▪ ▪ ▪ ▪ ▪ ▪ ▪ ▪ ▪ ▪ ▪ ▪ ▪ ▪ ╎
// ╎ ▪   ▪   ▪   ▪   ▪   ▪   ▪   ▪   ▪   ▪   ▪   ▪   ▪   ▪   ▪   ▪ ╎
// ╎ ▪ ▪ ▪ ▪ ▪ ▪ ▪ ▪ ▪ ▪ ▪ ▪ ▪ ▪ ▪ ▪ ▪ ▪ ▪ ▪ ▪ ▪ ▪ ▪ ▪ ▪ ▪ ▪ ▪ ▪ ▪ ╎
// └╌╌╌╌╌╌╌╌╌╌╌╌╌╌╌╌╌╌╌╌╌╌╌╌╌╌╌╌╌╌╌╌╌╌╌╌╌╌╌╌╌╌╌╌╌╌╌╌╌╌╌╌╌╌╌╌╌╌╌╌╌╌╌┘<|MERGE_RESOLUTION|>--- conflicted
+++ resolved
@@ -4,10 +4,7 @@
 #include <stdlib.h>
 #include <notification/notification.h>
 #include <notification/notification_messages.h>
-<<<<<<< HEAD
 #include <dolphin/dolphin.h>
-=======
->>>>>>> aedde45d
 
 typedef struct {
     //    +-----x
@@ -65,19 +62,6 @@
     InputEvent input;
 } SnakeEvent;
 
-<<<<<<< HEAD
-static const NotificationSequence sequence_short_vibro_and_rgb = {
-    &message_red_255,
-    &message_blue_255,
-    &message_green_255,
-    &message_vibro_on,
-    &message_delay_100,
-    &message_sound_off,
-    &message_vibro_off,
-    &message_red_0,
-    &message_blue_0,
-    &message_green_0,
-=======
 const NotificationSequence sequence_fail = {
     &message_vibro_on,
 
@@ -104,7 +88,6 @@
     &message_note_c7,
     &message_delay_50,
     &message_sound_off,
->>>>>>> aedde45d
     NULL,
 };
 
@@ -133,12 +116,6 @@
         canvas_draw_box(canvas, p.x, p.y, 4, 4);
     }
 
-    // Show score on the game field
-    if(snake_state->state != GameStateGameOver) {
-        char buffer2[6];
-        snprintf(buffer2, sizeof(buffer2), "%u", snake_state->len - 7);
-        canvas_draw_str_aligned(canvas, 124, 10, AlignRight, AlignBottom, buffer2);
-    }
     // Game Over banner
     if(snake_state->state == GameStateGameOver) {
         // Screen is 128x64 px
@@ -289,12 +266,8 @@
     snake_state->points[0] = next_step;
 }
 
-<<<<<<< HEAD
-static void snake_game_process_game_step(SnakeState* const snake_state, NotificationApp* notify) {
-=======
 static void
     snake_game_process_game_step(SnakeState* const snake_state, NotificationApp* notification) {
->>>>>>> aedde45d
     if(snake_state->state == GameStateGameOver) {
         return;
     }
@@ -313,11 +286,7 @@
             return;
         } else if(snake_state->state == GameStateLastChance) {
             snake_state->state = GameStateGameOver;
-<<<<<<< HEAD
-            notification_message(notify, &sequence_single_vibro);
-=======
             notification_message_block(notification, &sequence_fail);
->>>>>>> aedde45d
             return;
         }
     } else {
@@ -329,26 +298,16 @@
     crush = snake_game_collision_with_tail(snake_state, next_step);
     if(crush) {
         snake_state->state = GameStateGameOver;
-<<<<<<< HEAD
-        notification_message(notify, &sequence_single_vibro);
-=======
         notification_message_block(notification, &sequence_fail);
->>>>>>> aedde45d
         return;
     }
 
     bool eatFruit = (next_step.x == snake_state->fruit.x) && (next_step.y == snake_state->fruit.y);
     if(eatFruit) {
-        notification_message(notify, &sequence_short_vibro_and_rgb);
-
         snake_state->len++;
         if(snake_state->len >= MAX_SNAKE_LEN) {
             snake_state->state = GameStateGameOver;
-<<<<<<< HEAD
-            notification_message(notify, &sequence_single_vibro);
-=======
             notification_message_block(notification, &sequence_fail);
->>>>>>> aedde45d
             return;
         }
     }
@@ -392,8 +351,6 @@
     NotificationApp* notification = furi_record_open(RECORD_NOTIFICATION);
 
     notification_message_block(notification, &sequence_display_backlight_enforce_on);
-
-    NotificationApp* notification = furi_record_open(RECORD_NOTIFICATION);
 
     SnakeEvent event;
     for(bool processing = true; processing;) {
