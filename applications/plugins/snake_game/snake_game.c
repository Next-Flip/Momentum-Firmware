--- conflicted
+++ resolved
@@ -1,6 +1,3 @@
-#include "helpers/snake_file_handler.h"
-#include "helpers/snake_types.h"
-
 #include <furi.h>
 #include <gui/gui.h>
 #include <input/input.h>
@@ -8,7 +5,52 @@
 #include <dolphin/dolphin.h>
 #include <notification/notification.h>
 #include <notification/notification_messages.h>
-#include <dolphin/dolphin.h>
+
+typedef struct {
+    //    +-----x
+    //    |
+    //    |
+    //    y
+    uint8_t x;
+    uint8_t y;
+} Point;
+
+typedef enum {
+    GameStateLife,
+
+    // https://melmagazine.com/en-us/story/snake-nokia-6110-oral-history-taneli-armanto
+    // Armanto: While testing the early versions of the game, I noticed it was hard
+    // to control the snake upon getting close to and edge but not crashing — especially
+    // in the highest speed levels. I wanted the highest level to be as fast as I could
+    // possibly make the device "run," but on the other hand, I wanted to be friendly
+    // and help the player manage that level. Otherwise it might not be fun to play. So
+    // I implemented a little delay. A few milliseconds of extra time right before
+    // the player crashes, during which she can still change the directions. And if
+    // she does, the game continues.
+    GameStateLastChance,
+
+    GameStateGameOver,
+} GameState;
+
+// Note: do not change without purpose. Current values are used in smart
+// orthogonality calculation in `snake_game_get_turn_snake`.
+typedef enum {
+    DirectionUp,
+    DirectionRight,
+    DirectionDown,
+    DirectionLeft,
+} Direction;
+
+#define MAX_SNAKE_LEN 253
+
+typedef struct {
+    Point points[MAX_SNAKE_LEN];
+    uint16_t len;
+    Direction currentMovement;
+    Direction nextMovement; // if backward of currentMovement, ignore
+    Point fruit;
+    GameState state;
+} SnakeState;
 
 typedef enum {
     EventTypeTick,
@@ -74,35 +116,22 @@
         canvas_draw_box(canvas, p.x, p.y, 4, 4);
     }
 
-    // Show score on the game field
-    if(snake_state->state != GameStateGameOver) {
-        char buffer2[6];
-        canvas_set_font(canvas, FontBatteryPercent);
-        snprintf(buffer2, sizeof(buffer2), "%u", (snake_state->len - 7));
-        canvas_draw_str_aligned(canvas, 124, 10, AlignRight, AlignBottom, buffer2);
-    }
     // Game Over banner
     if(snake_state->state == GameStateGameOver) {
         // Screen is 128x64 px
         canvas_set_color(canvas, ColorWhite);
-        canvas_draw_box(canvas, 32, 20, 64, 34);
+        canvas_draw_box(canvas, 34, 20, 62, 24);
 
         canvas_set_color(canvas, ColorBlack);
-        canvas_draw_frame(canvas, 32, 20, 64, 34);
+        canvas_draw_frame(canvas, 34, 20, 62, 24);
 
         canvas_set_font(canvas, FontPrimary);
         canvas_draw_str(canvas, 37, 31, "Game Over");
 
-        char buffer[18];
         canvas_set_font(canvas, FontSecondary);
-        snprintf(buffer, sizeof(buffer), "Score: %u", snake_state->len);
+        char buffer[12];
+        snprintf(buffer, sizeof(buffer), "Score: %u", snake_state->len - 7U);
         canvas_draw_str_aligned(canvas, 64, 41, AlignCenter, AlignBottom, buffer);
-
-        snprintf(buffer, sizeof(buffer), "Highscore: %d", snake_state->highscore);
-        canvas_draw_str_aligned(canvas, 64, 51, AlignCenter, AlignBottom, buffer);
-    }
-    if((snake_state->len - 7) % 20 == 0 && (snake_state->len - 7) != 0) {
-        DOLPHIN_DEED(getRandomDeed());
     }
 
     release_mutex((ValueMutex*)ctx, snake_state);
@@ -233,24 +262,16 @@
     snake_state->points[0] = next_step;
 }
 
-static void snake_game_game_over(SnakeState* const snake_state, NotificationApp* notification) {
-    snake_state->state = GameStateGameOver;
-    snake_state->len = snake_state->len - 7;
-    if(snake_state->len > snake_state->highscore) {
-        snake_state->isNewHighscore = true;
-        snake_state->highscore = snake_state->len;
-    }
-
-    notification_message_block(notification, &sequence_fail);
-}
-
 static void
     snake_game_process_game_step(SnakeState* const snake_state, NotificationApp* notification) {
     if(snake_state->state == GameStateGameOver) {
         return;
     }
 
-    snake_state->currentMovement = snake_game_get_turn_snake(snake_state);
+    bool can_turn = (snake_state->points[0].x % 2 == 0) && (snake_state->points[0].y % 2 == 0);
+    if(can_turn) {
+        snake_state->currentMovement = snake_game_get_turn_snake(snake_state);
+    }
 
     Point next_step = snake_game_get_next_step(snake_state);
 
@@ -260,7 +281,8 @@
             snake_state->state = GameStateLastChance;
             return;
         } else if(snake_state->state == GameStateLastChance) {
-            snake_game_game_over(snake_state, notification);
+            snake_state->state = GameStateGameOver;
+            notification_message_block(notification, &sequence_fail);
             return;
         }
     } else {
@@ -271,7 +293,8 @@
 
     crush = snake_game_collision_with_tail(snake_state, next_step);
     if(crush) {
-        snake_game_game_over(snake_state, notification);
+        snake_state->state = GameStateGameOver;
+        notification_message_block(notification, &sequence_fail);
         return;
     }
 
@@ -279,7 +302,8 @@
     if(eatFruit) {
         snake_state->len++;
         if(snake_state->len >= MAX_SNAKE_LEN) {
-            snake_game_game_over(snake_state, notification);
+            snake_state->state = GameStateGameOver;
+            notification_message_block(notification, &sequence_fail);
             return;
         }
     }
@@ -298,16 +322,11 @@
     FuriMessageQueue* event_queue = furi_message_queue_alloc(8, sizeof(SnakeEvent));
 
     SnakeState* snake_state = malloc(sizeof(SnakeState));
-    snake_state->isNewHighscore = false;
-    snake_state->highscore = 0;
-    if(!snake_game_init_game_from_file(snake_state)) {
-        snake_game_init_game(snake_state);
-    }
+    snake_game_init_game(snake_state);
 
     ValueMutex state_mutex;
     if(!init_mutex(&state_mutex, snake_state, sizeof(SnakeState))) {
         FURI_LOG_E("SnakeGame", "cannot create mutex\r\n");
-        furi_message_queue_free(event_queue);
         free(snake_state);
         return 255;
     }
@@ -358,9 +377,6 @@
                         }
                         break;
                     case InputKeyBack:
-                        if(snake_state->state == GameStateLife) {
-                            snake_game_save_game_to_file(snake_state);
-                        }
                         processing = false;
                         break;
                     default:
@@ -378,16 +394,8 @@
         release_mutex(&state_mutex, snake_state);
     }
 
-<<<<<<< HEAD
-    if(snake_state->isNewHighscore) {
-        snake_game_save_score_to_file(snake_state->highscore);
-    }
-    // Wait for all notifications to be played and return backlight to normal state
-    notification_message_block(notification, &sequence_display_backlight_enforce_auto);
-=======
     // Return backlight to normal state
     notification_message(notification, &sequence_display_backlight_enforce_auto);
->>>>>>> 709fa633
 
     furi_timer_free(timer);
     view_port_enabled_set(view_port, false);
@@ -400,4 +408,27 @@
     free(snake_state);
 
     return 0;
-}+}
+
+// Screen is 128x64 px
+// (4 + 4) * 16 - 4 + 2 + 2border == 128
+// (4 + 4) * 8 - 4 + 2 + 2border == 64
+// Game field from point{x:  0, y: 0} to point{x: 30, y: 14}.
+// The snake turns only in even cells - intersections.
+// ┌╌╌╌╌╌╌╌╌╌╌╌╌╌╌╌╌╌╌╌╌╌╌╌╌╌╌╌╌╌╌╌╌╌╌╌╌╌╌╌╌╌╌╌╌╌╌╌╌╌╌╌╌╌╌╌╌╌╌╌╌╌╌╌┐
+// ╎ ▪ ▪ ▪ ▪ ▪ ▪ ▪ ▪ ▪ ▪ ▪ ▪ ▪ ▪ ▪ ▪ ▪ ▪ ▪ ▪ ▪ ▪ ▪ ▪ ▪ ▪ ▪ ▪ ▪ ▪ ▪ ╎
+// ╎ ▪   ▪   ▪   ▪   ▪   ▪   ▪   ▪   ▪   ▪   ▪   ▪   ▪   ▪   ▪   ▪ ╎
+// ╎ ▪ ▪ ▪ ▪ ▪ ▪ ▪ ▪ ▪ ▪ ▪ ▪ ▪ ▪ ▪ ▪ ▪ ▪ ▪ ▪ ▪ ▪ ▪ ▪ ▪ ▪ ▪ ▪ ▪ ▪ ▪ ╎
+// ╎ ▪   ▪   ▪   ▪   ▪   ▪   ▪   ▪   ▪   ▪   ▪   ▪   ▪   ▪   ▪   ▪ ╎
+// ╎ ▪ ▪ ▪ ▪ ▪ ▪ ▪ ▪ ▪ ▪ ▪ ▪ ▪ ▪ ▪ ▪ ▪ ▪ ▪ ▪ ▪ ▪ ▪ ▪ ▪ ▪ ▪ ▪ ▪ ▪ ▪ ╎
+// ╎ ▪   ▪   ▪   ▪   ▪   ▪   ▪   ▪   ▪   ▪   ▪   ▪   ▪   ▪   ▪   ▪ ╎
+// ╎ ▪ ▪ ▪ ▪ ▪ ▪ ▪ ▪ ▪ ▪ ▪ ▪ ▪ ▪ ▪ ▪ ▪ ▪ ▪ ▪ ▪ ▪ ▪ ▪ ▪ ▪ ▪ ▪ ▪ ▪ ▪ ╎
+// ╎ ▪   ▪   ▪   ▪   ▪   ▪   ▪   ▪   ▪   ▪   ▪   ▪   ▪   ▪   ▪   ▪ ╎
+// ╎ ▪ ▪ ▪ ▪ ▪ ▪ ▪ ▪ ▪ ▪ ▪ ▪ ▪ ▪ ▪ ▪ ▪ ▪ ▪ ▪ ▪ ▪ ▪ ▪ ▪ ▪ ▪ ▪ ▪ ▪ ▪ ╎
+// ╎ ▪   ▪   ▪   ▪   ▪   ▪   ▪   ▪   ▪   ▪   ▪   ▪   ▪   ▪   ▪   ▪ ╎
+// ╎ ▪ ▪ ▪ ▪ ▪ ▪ ▪ ▪ ▪ ▪ ▪ ▪ ▪ ▪ ▪ ▪ ▪ ▪ ▪ ▪ ▪ ▪ ▪ ▪ ▪ ▪ ▪ ▪ ▪ ▪ ▪ ╎
+// ╎ ▪   ▪   ▪   ▪   ▪   ▪   ▪   ▪   ▪   ▪   ▪   ▪   ▪   ▪   ▪   ▪ ╎
+// ╎ ▪ ▪ ▪ ▪ ▪ ▪ ▪ ▪ ▪ ▪ ▪ ▪ ▪ ▪ ▪ ▪ ▪ ▪ ▪ ▪ ▪ ▪ ▪ ▪ ▪ ▪ ▪ ▪ ▪ ▪ ▪ ╎
+// ╎ ▪   ▪   ▪   ▪   ▪   ▪   ▪   ▪   ▪   ▪   ▪   ▪   ▪   ▪   ▪   ▪ ╎
+// ╎ ▪ ▪ ▪ ▪ ▪ ▪ ▪ ▪ ▪ ▪ ▪ ▪ ▪ ▪ ▪ ▪ ▪ ▪ ▪ ▪ ▪ ▪ ▪ ▪ ▪ ▪ ▪ ▪ ▪ ▪ ▪ ╎
+// └╌╌╌╌╌╌╌╌╌╌╌╌╌╌╌╌╌╌╌╌╌╌╌╌╌╌╌╌╌╌╌╌╌╌╌╌╌╌╌╌╌╌╌╌╌╌╌╌╌╌╌╌╌╌╌╌╌╌╌╌╌╌╌┘