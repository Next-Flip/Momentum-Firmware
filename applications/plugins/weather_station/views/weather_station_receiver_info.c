--- conflicted
+++ resolved
@@ -92,17 +92,8 @@
         canvas_draw_str(canvas, 64, 55, buffer);
     }
 
-<<<<<<< HEAD
-    if((int)model->generic->timestamp > 0) {
-        FuriHalRtcDateTime curr_dt;
-        furi_hal_rtc_get_datetime(&curr_dt);
-        uint32_t curr_ts = furi_hal_rtc_datetime_to_timestamp(&curr_dt);
-
-        int ts_diff = (int)curr_ts - (int)model->generic->timestamp;
-=======
     if((int)model->generic->timestamp > 0 && model->curr_ts) {
         int ts_diff = (int)model->curr_ts - (int)model->generic->timestamp;
->>>>>>> 2fcff37f
 
         canvas_draw_icon(canvas, 91, 46, &I_Timer_11x11);
 
@@ -114,11 +105,7 @@
                 cnt_min = i;
             }
 
-<<<<<<< HEAD
-            if(curr_ts % 2 == 0) {
-=======
             if(model->curr_ts % 2 == 0) {
->>>>>>> 2fcff37f
                 canvas_draw_str_aligned(canvas, 105, 51, AlignLeft, AlignCenter, "Old");
             } else {
                 if(cnt_min >= 59) {
