App(
    appid="Weather_Station",
    name="Weather Station",
<<<<<<< HEAD
    apptype=FlipperAppType.EXTERNAL,
=======
    apptype=FlipperAppType.PLUGIN,
    targets=["f7"],
>>>>>>> 224d0aef
    entry_point="weather_station_app",
    cdefines=["APP_WEATHER_STATION"],
    requires=["gui"],
    stack_size=4 * 1024,
    order=50,
    fap_icon="weather_station_10px.png",
    fap_category="Tools",
    fap_icon_assets="images",
)<|MERGE_RESOLUTION|>--- conflicted
+++ resolved
@@ -1,12 +1,8 @@
 App(
     appid="Weather_Station",
     name="Weather Station",
-<<<<<<< HEAD
-    apptype=FlipperAppType.EXTERNAL,
-=======
     apptype=FlipperAppType.PLUGIN,
     targets=["f7"],
->>>>>>> 224d0aef
     entry_point="weather_station_app",
     cdefines=["APP_WEATHER_STATION"],
     requires=["gui"],
