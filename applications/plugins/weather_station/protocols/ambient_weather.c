#include "ambient_weather.h"
#include <lib/toolbox/manchester_decoder.h>

#define TAG "WSProtocolAmbient_Weather"

/*
 * Help
 * https://github.com/merbanan/rtl_433/blob/master/src/devices/ambient_weather.c
 * 
 * Decode Ambient Weather F007TH, F012TH, TF 30.3208.02, SwitchDoc F016TH.
 * Devices supported:
 * - Ambient Weather F007TH Thermo-Hygrometer.
 * - Ambient Weather F012TH Indoor/Display Thermo-Hygrometer.
 * - TFA senders 30.3208.02 from the TFA "Klima-Monitor" 30.3054,
 * - SwitchDoc Labs F016TH.
 * This decoder handles the 433mhz/868mhz thermo-hygrometers.
 * The 915mhz (WH*) family of devices use different modulation/encoding.
 * Byte 0   Byte 1   Byte 2   Byte 3   Byte 4   Byte 5
 * xxxxMMMM IIIIIIII BCCCTTTT TTTTTTTT HHHHHHHH MMMMMMMM
 * - x: Unknown 0x04 on F007TH/F012TH
 * - M: Model Number?, 0x05 on F007TH/F012TH/SwitchDocLabs F016TH
 * - I: ID byte (8 bits), volatie, changes at power up,
 * - B: Battery Low
 * - C: Channel (3 bits 1-8) - F007TH set by Dip switch, F012TH soft setting
 * - T: Temperature 12 bits - Fahrenheit * 10 + 400
 * - H: Humidity (8 bits)
 * - M: Message integrity check LFSR Digest-8, gen 0x98, key 0x3e, init 0x64
 * 
 * three repeats without gap
 * full preamble is 0x00145 (the last bits might not be fixed, e.g. 0x00146)
 * and on decoding also 0xffd45
 */

#define AMBIENT_WEATHER_PACKET_HEADER_1 0xFFD440000000000 //0xffd45 .. 0xffd46
#define AMBIENT_WEATHER_PACKET_HEADER_2 0x001440000000000 //0x00145 .. 0x00146
#define AMBIENT_WEATHER_PACKET_HEADER_MASK 0xFFFFC0000000000

static const SubGhzBlockConst ws_protocol_ambient_weather_const = {
    .te_short = 500,
    .te_long = 1000,
    .te_delta = 120,
    .min_count_bit_for_found = 48,
};

struct WSProtocolDecoderAmbient_Weather {
    SubGhzProtocolDecoderBase base;

    SubGhzBlockDecoder decoder;
    WSBlockGeneric generic;
    ManchesterState manchester_saved_state;
    uint16_t header_count;
};

struct WSProtocolEncoderAmbient_Weather {
    SubGhzProtocolEncoderBase base;

    SubGhzProtocolBlockEncoder encoder;
    WSBlockGeneric generic;
};

const SubGhzProtocolDecoder ws_protocol_ambient_weather_decoder = {
    .alloc = ws_protocol_decoder_ambient_weather_alloc,
    .free = ws_protocol_decoder_ambient_weather_free,

    .feed = ws_protocol_decoder_ambient_weather_feed,
    .reset = ws_protocol_decoder_ambient_weather_reset,

    .get_hash_data = ws_protocol_decoder_ambient_weather_get_hash_data,
    .serialize = ws_protocol_decoder_ambient_weather_serialize,
    .deserialize = ws_protocol_decoder_ambient_weather_deserialize,
    .get_string = ws_protocol_decoder_ambient_weather_get_string,
};

const SubGhzProtocolEncoder ws_protocol_ambient_weather_encoder = {
    .alloc = NULL,
    .free = NULL,

    .deserialize = NULL,
    .stop = NULL,
    .yield = NULL,
};

const SubGhzProtocol ws_protocol_ambient_weather = {
    .name = WS_PROTOCOL_AMBIENT_WEATHER_NAME,
    .type = SubGhzProtocolWeatherStation,
    .flag = SubGhzProtocolFlag_433 | SubGhzProtocolFlag_315 | SubGhzProtocolFlag_868 |
            SubGhzProtocolFlag_AM | SubGhzProtocolFlag_Decodable,

    .decoder = &ws_protocol_ambient_weather_decoder,
    .encoder = &ws_protocol_ambient_weather_encoder,
};

void* ws_protocol_decoder_ambient_weather_alloc(SubGhzEnvironment* environment) {
    UNUSED(environment);
    WSProtocolDecoderAmbient_Weather* instance = malloc(sizeof(WSProtocolDecoderAmbient_Weather));
    instance->base.protocol = &ws_protocol_ambient_weather;
    instance->generic.protocol_name = instance->base.protocol->name;
    return instance;
}

void ws_protocol_decoder_ambient_weather_free(void* context) {
    furi_assert(context);
    WSProtocolDecoderAmbient_Weather* instance = context;
    free(instance);
}

void ws_protocol_decoder_ambient_weather_reset(void* context) {
    furi_assert(context);
    WSProtocolDecoderAmbient_Weather* instance = context;
    manchester_advance(
        instance->manchester_saved_state,
        ManchesterEventReset,
        &instance->manchester_saved_state,
        NULL);
}

static bool ws_protocol_ambient_weather_check_crc(WSProtocolDecoderAmbient_Weather* instance) {
    uint8_t msg[] = {
        instance->decoder.decode_data >> 40,
        instance->decoder.decode_data >> 32,
        instance->decoder.decode_data >> 24,
        instance->decoder.decode_data >> 16,
        instance->decoder.decode_data >> 8};

    uint8_t crc = subghz_protocol_blocks_lfsr_digest8(msg, 5, 0x98, 0x3e) ^ 0x64;
    return (crc == (uint8_t)(instance->decoder.decode_data & 0xFF));
}

/**
 * Analysis of received data
 * @param instance Pointer to a WSBlockGeneric* instance
 */
static void ws_protocol_ambient_weather_remote_controller(WSBlockGeneric* instance) {
    instance->id = (instance->data >> 32) & 0xFF;
    instance->battery_low = (instance->data >> 31) & 1;
    instance->channel = ((instance->data >> 28) & 0x07) + 1;
    instance->temp =
<<<<<<< HEAD
        locale_fahrenheit_to_celsius(((float)((instance->data >> 16) & 0x0FFF) - 400.0f) / 10.0f);    instance->humidity = (instance->data >> 8) & 0xFF;
=======
        locale_fahrenheit_to_celsius(((float)((instance->data >> 16) & 0x0FFF) - 400.0f) / 10.0f);
    instance->humidity = (instance->data >> 8) & 0xFF;
>>>>>>> 1e175163
    instance->btn = WS_NO_BTN;

    // ToDo maybe it won't be needed
    /*
    Sanity checks to reduce false positives and other bad data
    Packets with Bad data often pass the MIC check.
    - humidity > 100 (such as 255) and
    - temperatures > 140 F (such as 369.5 F and 348.8 F
    Specs in the F007TH and F012TH manuals state the range is:
    - Temperature: -40 to 140 F
    - Humidity: 10 to 99%
    @todo - sanity check b[0] "model number"
    - 0x45 - F007TH and F012TH
    - 0x?5 - SwitchDocLabs F016TH temperature sensor (based on comment b[0] & 0x0f == 5)
    - ? - TFA 30.3208.02
    if (instance->humidity < 0 || instance->humidity > 100) {
        ERROR;
    }

    if (instance->temp < -40.0 || instance->temp > 140.0) {
         ERROR;
    }
    */
}

void ws_protocol_decoder_ambient_weather_feed(void* context, bool level, uint32_t duration) {
    furi_assert(context);
    WSProtocolDecoderAmbient_Weather* instance = context;

    ManchesterEvent event = ManchesterEventReset;
    if(!level) {
        if(DURATION_DIFF(duration, ws_protocol_ambient_weather_const.te_short) <
           ws_protocol_ambient_weather_const.te_delta) {
            event = ManchesterEventShortLow;
        } else if(
            DURATION_DIFF(duration, ws_protocol_ambient_weather_const.te_long) <
            ws_protocol_ambient_weather_const.te_delta * 2) {
            event = ManchesterEventLongLow;
        }
    } else {
        if(DURATION_DIFF(duration, ws_protocol_ambient_weather_const.te_short) <
           ws_protocol_ambient_weather_const.te_delta) {
            event = ManchesterEventShortHigh;
        } else if(
            DURATION_DIFF(duration, ws_protocol_ambient_weather_const.te_long) <
            ws_protocol_ambient_weather_const.te_delta * 2) {
            event = ManchesterEventLongHigh;
        }
    }
    if(event != ManchesterEventReset) {
        bool data;
        bool data_ok = manchester_advance(
            instance->manchester_saved_state, event, &instance->manchester_saved_state, &data);

        if(data_ok) {
            instance->decoder.decode_data = (instance->decoder.decode_data << 1) | !data;
        }

        if(((instance->decoder.decode_data & AMBIENT_WEATHER_PACKET_HEADER_MASK) ==
            AMBIENT_WEATHER_PACKET_HEADER_1) ||
           ((instance->decoder.decode_data & AMBIENT_WEATHER_PACKET_HEADER_MASK) ==
            AMBIENT_WEATHER_PACKET_HEADER_2)) {
            if(ws_protocol_ambient_weather_check_crc(instance)) {
                instance->generic.data = instance->decoder.decode_data;
                instance->generic.data_count_bit =
                    ws_protocol_ambient_weather_const.min_count_bit_for_found;
                ws_protocol_ambient_weather_remote_controller(&instance->generic);
                if(instance->base.callback)
                    instance->base.callback(&instance->base, instance->base.context);
                instance->decoder.decode_data = 0;
                instance->decoder.decode_count_bit = 0;
            }
        }
    } else {
        instance->decoder.decode_data = 0;
        instance->decoder.decode_count_bit = 0;
        manchester_advance(
            instance->manchester_saved_state,
            ManchesterEventReset,
            &instance->manchester_saved_state,
            NULL);
    }
}

uint8_t ws_protocol_decoder_ambient_weather_get_hash_data(void* context) {
    furi_assert(context);
    WSProtocolDecoderAmbient_Weather* instance = context;
    return subghz_protocol_blocks_get_hash_data(
        &instance->decoder, (instance->decoder.decode_count_bit / 8) + 1);
}

bool ws_protocol_decoder_ambient_weather_serialize(
    void* context,
    FlipperFormat* flipper_format,
    SubGhzRadioPreset* preset) {
    furi_assert(context);
    WSProtocolDecoderAmbient_Weather* instance = context;
    return ws_block_generic_serialize(&instance->generic, flipper_format, preset);
}

bool ws_protocol_decoder_ambient_weather_deserialize(void* context, FlipperFormat* flipper_format) {
    furi_assert(context);
    WSProtocolDecoderAmbient_Weather* instance = context;
    bool ret = false;
    do {
        if(!ws_block_generic_deserialize(&instance->generic, flipper_format)) {
            break;
        }
        if(instance->generic.data_count_bit !=
           ws_protocol_ambient_weather_const.min_count_bit_for_found) {
            FURI_LOG_E(TAG, "Wrong number of bits in key");
            break;
        }
        ret = true;
    } while(false);
    return ret;
}

void ws_protocol_decoder_ambient_weather_get_string(void* context, FuriString* output) {
    furi_assert(context);
    WSProtocolDecoderAmbient_Weather* instance = context;
    furi_string_printf(
        output,
        "%s %dbit\r\n"
        "Key:0x%lX%08lX\r\n"
        "Sn:0x%lX Ch:%d  Bat:%d\r\n"
        "Temp:%3.1f C Hum:%d%%",
        instance->generic.protocol_name,
        instance->generic.data_count_bit,
        (uint32_t)(instance->generic.data >> 32),
        (uint32_t)(instance->generic.data),
        instance->generic.id,
        instance->generic.channel,
        instance->generic.battery_low,
        (double)instance->generic.temp,
        instance->generic.humidity);
}<|MERGE_RESOLUTION|>--- conflicted
+++ resolved
@@ -135,12 +135,8 @@
     instance->battery_low = (instance->data >> 31) & 1;
     instance->channel = ((instance->data >> 28) & 0x07) + 1;
     instance->temp =
-<<<<<<< HEAD
-        locale_fahrenheit_to_celsius(((float)((instance->data >> 16) & 0x0FFF) - 400.0f) / 10.0f);    instance->humidity = (instance->data >> 8) & 0xFF;
-=======
         locale_fahrenheit_to_celsius(((float)((instance->data >> 16) & 0x0FFF) - 400.0f) / 10.0f);
     instance->humidity = (instance->data >> 8) & 0xFF;
->>>>>>> 1e175163
     instance->btn = WS_NO_BTN;
 
     // ToDo maybe it won't be needed
