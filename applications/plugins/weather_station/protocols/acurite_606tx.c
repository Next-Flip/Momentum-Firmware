--- conflicted
+++ resolved
@@ -169,10 +169,6 @@
                     }
                     instance->decoder.decode_data = 0;
                     instance->decoder.decode_count_bit = 0;
-<<<<<<< HEAD
-                    break;
-=======
->>>>>>> 4c0c70ff
                 } else if(
                     DURATION_DIFF(duration, ws_protocol_acurite_606tx_const.te_long) <
                     ws_protocol_acurite_606tx_const.te_delta * 2) {
@@ -186,10 +182,6 @@
                 } else {
                     instance->decoder.parser_step = Acurite_606TXDecoderStepReset;
                 }
-<<<<<<< HEAD
-
-=======
->>>>>>> 4c0c70ff
             } else {
                 instance->decoder.parser_step = Acurite_606TXDecoderStepReset;
             }
