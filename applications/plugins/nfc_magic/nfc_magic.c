#include "nfc_magic_i.h"

bool nfc_magic_custom_event_callback(void* context, uint32_t event) {
    furi_assert(context);
    NfcMagic* nfc_magic = context;
    return scene_manager_handle_custom_event(nfc_magic->scene_manager, event);
}

bool nfc_magic_back_event_callback(void* context) {
    furi_assert(context);
    NfcMagic* nfc_magic = context;
    return scene_manager_handle_back_event(nfc_magic->scene_manager);
}

void nfc_magic_tick_event_callback(void* context) {
    furi_assert(context);
    NfcMagic* nfc_magic = context;
    scene_manager_handle_tick_event(nfc_magic->scene_manager);
}

void nfc_magic_show_loading_popup(void* context, bool show) {
    NfcMagic* nfc_magic = context;
    TaskHandle_t timer_task = xTaskGetHandle(configTIMER_SERVICE_TASK_NAME);

    if(show) {
        // Raise timer priority so that animations can play
        vTaskPrioritySet(timer_task, configMAX_PRIORITIES - 1);
        view_dispatcher_switch_to_view(nfc_magic->view_dispatcher, NfcMagicViewLoading);
    } else {
        // Restore default timer priority
        vTaskPrioritySet(timer_task, configTIMER_TASK_PRIORITY);
    }
}

NfcMagic* nfc_magic_alloc() {
    NfcMagic* nfc_magic = malloc(sizeof(NfcMagic));

    nfc_magic->worker = nfc_magic_worker_alloc();
    nfc_magic->view_dispatcher = view_dispatcher_alloc();
    nfc_magic->scene_manager = scene_manager_alloc(&nfc_magic_scene_handlers, nfc_magic);
    view_dispatcher_enable_queue(nfc_magic->view_dispatcher);
    view_dispatcher_set_event_callback_context(nfc_magic->view_dispatcher, nfc_magic);
    view_dispatcher_set_custom_event_callback(
        nfc_magic->view_dispatcher, nfc_magic_custom_event_callback);
    view_dispatcher_set_navigation_event_callback(
        nfc_magic->view_dispatcher, nfc_magic_back_event_callback);
    view_dispatcher_set_tick_event_callback(
        nfc_magic->view_dispatcher, nfc_magic_tick_event_callback, 100);

    // Nfc device
    nfc_magic->nfc_dev = nfc_device_alloc();
    furi_string_set(nfc_magic->nfc_dev->folder, NFC_APP_FOLDER);
<<<<<<< HEAD
    
=======

>>>>>>> 84c2161a
    // Open GUI record
    nfc_magic->gui = furi_record_open(RECORD_GUI);
    view_dispatcher_attach_to_gui(
        nfc_magic->view_dispatcher, nfc_magic->gui, ViewDispatcherTypeFullscreen);

    // Open Notification record
    nfc_magic->notifications = furi_record_open(RECORD_NOTIFICATION);

    // Submenu
    nfc_magic->submenu = submenu_alloc();
    view_dispatcher_add_view(
        nfc_magic->view_dispatcher, NfcMagicViewMenu, submenu_get_view(nfc_magic->submenu));

    // Popup
    nfc_magic->popup = popup_alloc();
    view_dispatcher_add_view(
        nfc_magic->view_dispatcher, NfcMagicViewPopup, popup_get_view(nfc_magic->popup));

    // Loading
    nfc_magic->loading = loading_alloc();
    view_dispatcher_add_view(
        nfc_magic->view_dispatcher, NfcMagicViewLoading, loading_get_view(nfc_magic->loading));

    // Text Input
    nfc_magic->text_input = text_input_alloc();
    view_dispatcher_add_view(
        nfc_magic->view_dispatcher,
        NfcMagicViewTextInput,
        text_input_get_view(nfc_magic->text_input));

    // Custom Widget
    nfc_magic->widget = widget_alloc();
    view_dispatcher_add_view(
        nfc_magic->view_dispatcher, NfcMagicViewWidget, widget_get_view(nfc_magic->widget));

    return nfc_magic;
}

void nfc_magic_free(NfcMagic* nfc_magic) {
    furi_assert(nfc_magic);

    // Nfc device
    nfc_device_free(nfc_magic->nfc_dev);

    // Submenu
    view_dispatcher_remove_view(nfc_magic->view_dispatcher, NfcMagicViewMenu);
    submenu_free(nfc_magic->submenu);

    // Popup
    view_dispatcher_remove_view(nfc_magic->view_dispatcher, NfcMagicViewPopup);
    popup_free(nfc_magic->popup);

    // Loading
    view_dispatcher_remove_view(nfc_magic->view_dispatcher, NfcMagicViewLoading);
    loading_free(nfc_magic->loading);

    // TextInput
    view_dispatcher_remove_view(nfc_magic->view_dispatcher, NfcMagicViewTextInput);
    text_input_free(nfc_magic->text_input);

    // Custom Widget
    view_dispatcher_remove_view(nfc_magic->view_dispatcher, NfcMagicViewWidget);
    widget_free(nfc_magic->widget);

    // Worker
    nfc_magic_worker_stop(nfc_magic->worker);
    nfc_magic_worker_free(nfc_magic->worker);

    // View Dispatcher
    view_dispatcher_free(nfc_magic->view_dispatcher);

    // Scene Manager
    scene_manager_free(nfc_magic->scene_manager);

    // GUI
    furi_record_close(RECORD_GUI);
    nfc_magic->gui = NULL;

    // Notifications
    furi_record_close(RECORD_NOTIFICATION);
    nfc_magic->notifications = NULL;

    free(nfc_magic);
}

static const NotificationSequence nfc_magic_sequence_blink_start_blue = {
    &message_blink_start_10,
    &message_blink_set_color_blue,
    &message_do_not_reset,
    NULL,
};

static const NotificationSequence nfc_magic_sequence_blink_stop = {
    &message_blink_stop,
    NULL,
};

void nfc_magic_blink_start(NfcMagic* nfc_magic) {
    notification_message(nfc_magic->notifications, &nfc_magic_sequence_blink_start_blue);
}

void nfc_magic_blink_stop(NfcMagic* nfc_magic) {
    notification_message(nfc_magic->notifications, &nfc_magic_sequence_blink_stop);
}

int32_t nfc_magic_app(void* p) {
    UNUSED(p);
    NfcMagic* nfc_magic = nfc_magic_alloc();

    scene_manager_next_scene(nfc_magic->scene_manager, NfcMagicSceneStart);

    view_dispatcher_run(nfc_magic->view_dispatcher);

    nfc_magic_free(nfc_magic);

    return 0;
}<|MERGE_RESOLUTION|>--- conflicted
+++ resolved
@@ -50,11 +50,7 @@
     // Nfc device
     nfc_magic->nfc_dev = nfc_device_alloc();
     furi_string_set(nfc_magic->nfc_dev->folder, NFC_APP_FOLDER);
-<<<<<<< HEAD
-    
-=======
 
->>>>>>> 84c2161a
     // Open GUI record
     nfc_magic->gui = furi_record_open(RECORD_GUI);
     view_dispatcher_attach_to_gui(
