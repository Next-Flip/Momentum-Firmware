#include <furi.h>
#include <gui/gui.h>
#include <input/input.h>
#include <stdlib.h>
#include <math.h>
#include <sys/time.h>
#include "sound.h"
#include "display.h"
#include "compiled/assets_icons.h"
#include "constants.h"
#include "entities.h"
#include "types.h"
#include "level.h"
#include <notification/notification.h>
#include <notification/notification_messages.h>

#define SOUND

// Useful macros
#define swap(a, b)          \
    do {                    \
        typeof(a) temp = a; \
        a = b;              \
        b = temp;           \
    } while(0)
#define sign(a, b) (double)(a > b ? 1 : (b > a ? -1 : 0))
#define pgm_read_byte(addr) (*(const unsigned char*)(addr))

typedef enum {
    EventTypeTick,
    EventTypeKey,
} EventType;

typedef struct {
    EventType type;
    InputEvent input;
} PluginEvent;

typedef struct {
    Player player;
    Entity entity[MAX_ENTITIES];
    StaticEntity static_entity[MAX_STATIC_ENTITIES];
    uint8_t num_entities;
    uint8_t num_static_entities;

    uint8_t scene;
    uint8_t gun_pos;
    double jogging;
    double view_height;
    bool init;

    bool up;
    bool down;
    bool left;
    bool right;
    bool fired;
    bool gun_fired;

    double rot_speed;
    double old_dir_x;
    double old_plane_x;
    NotificationApp* notify;
#ifdef SOUND
    MusicPlayer* music_instance;
    bool intro_sound;
#endif
} PluginState;

static const NotificationSequence sequence_short_sound = {
    &message_note_c5,
    &message_delay_50,
    &message_sound_off,
    NULL,
};
static const NotificationSequence sequence_long_sound = {
    &message_note_c3,
    &message_delay_100,
    &message_sound_off,
    NULL,
};

Coords translateIntoView(Coords* pos, PluginState* const plugin_state);
void updateHud(Canvas* const canvas, PluginState* const plugin_state);
// general

bool invert_screen = false;
uint8_t flash_screen = 0;

// game
// player and entities

uint8_t getBlockAt(const uint8_t level[], uint8_t x, uint8_t y) {
    if(x >= LEVEL_WIDTH || y >= LEVEL_HEIGHT) {
        return E_FLOOR;
    }

    // y is read in inverse order
    return pgm_read_byte(level + (((LEVEL_HEIGHT - 1 - y) * LEVEL_WIDTH + x) / 2)) >>
               (!(x % 2) * 4) // displace part of wanted bits
           & 0b1111; // mask wanted bits
}

// Finds the player in the map
void initializeLevel(const uint8_t level[], PluginState* const plugin_state) {
    for(uint8_t y = LEVEL_HEIGHT - 1; y > 0; y--) {
        for(uint8_t x = 0; x < LEVEL_WIDTH; x++) {
            uint8_t block = getBlockAt(level, x, y);

            if(block == E_PLAYER) {
                plugin_state->player = create_player(x, y);
                return;
            }

            // todo create other static entities
        }
    }
}

bool isSpawned(UID uid, PluginState* const plugin_state) {
    for(uint8_t i = 0; i < plugin_state->num_entities; i++) {
        if(plugin_state->entity[i].uid == uid) return true;
    }

    return false;
}

bool isStatic(UID uid, PluginState* const plugin_state) {
    for(uint8_t i = 0; i < plugin_state->num_static_entities; i++) {
        if(plugin_state->static_entity[i].uid == uid) return true;
    }

    return false;
}

void spawnEntity(uint8_t type, uint8_t x, uint8_t y, PluginState* const plugin_state) {
    // Limit the number of spawned entities
    if(plugin_state->num_entities >= MAX_ENTITIES) {
        return;
    }

    // todo: read static entity status

    switch(type) {
    case E_ENEMY:
        plugin_state->entity[plugin_state->num_entities] = create_enemy(x, y);
        plugin_state->num_entities++;
        break;

    case E_KEY:
        plugin_state->entity[plugin_state->num_entities] = create_key(x, y);
        plugin_state->num_entities++;
        break;

    case E_MEDIKIT:
        plugin_state->entity[plugin_state->num_entities] = create_medikit(x, y);
        plugin_state->num_entities++;
        break;
<<<<<<< HEAD
		
	default:
		break;
=======

    default:
        break;
>>>>>>> b2f0be3d
    }
}

void spawnFireball(double x, double y, PluginState* const plugin_state) {
    // Limit the number of spawned entities
    if(plugin_state->num_entities >= MAX_ENTITIES) {
        return;
    }

    UID uid = create_uid(E_FIREBALL, x, y);
    // Remove if already exists, don't throw anything. Not the best, but shouldn't happen too often
    if(isSpawned(uid, plugin_state)) return;

    // Calculate direction. 32 angles
    int16_t dir =
        FIREBALL_ANGLES + atan2(y - plugin_state->player.pos.y, x - plugin_state->player.pos.x) /
                              (double)PI * FIREBALL_ANGLES;
    if(dir < 0) dir += FIREBALL_ANGLES * 2;
    plugin_state->entity[plugin_state->num_entities] = create_fireball(x, y, dir);
    plugin_state->num_entities++;
}

void removeEntity(UID uid, PluginState* const plugin_state) {
    uint8_t i = 0;
    bool found = false;

    while(i < plugin_state->num_entities) {
        if(!found && plugin_state->entity[i].uid == uid) {
            // todo: doze it
            found = true;
            plugin_state->num_entities--;
        }

        // displace entities
        if(found) {
            plugin_state->entity[i] = plugin_state->entity[i + 1];
        }

        i++;
    }
}

void removeStaticEntity(UID uid, PluginState* const plugin_state) {
    uint8_t i = 0;
    bool found = false;

    while(i < plugin_state->num_static_entities) {
        if(!found && plugin_state->static_entity[i].uid == uid) {
            found = true;
            plugin_state->num_static_entities--;
        }

        // displace entities
        if(found) {
            plugin_state->static_entity[i] = plugin_state->static_entity[i + 1];
        }

        i++;
    }
}

UID detectCollision(
    const uint8_t level[],
    Coords* pos,
    double relative_x,
    double relative_y,
    bool only_walls,
    PluginState* const plugin_state) {
    // Wall collision
    uint8_t round_x = (int)pos->x + (int)relative_x;
    uint8_t round_y = (int)pos->y + (int)relative_y;
    uint8_t block = getBlockAt(level, round_x, round_y);

    if(block == E_WALL) {
        //playSound(hit_wall_snd, HIT_WALL_SND_LEN);
        return create_uid(block, round_x, round_y);
    }

    if(only_walls) {
        return UID_null;
    }

    // Entity collision
    for(uint8_t i = 0; i < plugin_state->num_entities; i++) {
        // Don't collide with itself
        if(&(plugin_state->entity[i].pos) == pos) {
            continue;
        }

        uint8_t type = uid_get_type(plugin_state->entity[i].uid);

        // Only ALIVE enemy collision
        if(type != E_ENEMY || plugin_state->entity[i].state == S_DEAD ||
           plugin_state->entity[i].state == S_HIDDEN) {
            continue;
        }

        Coords new_coords = {
            plugin_state->entity[i].pos.x - relative_x,
            plugin_state->entity[i].pos.y - relative_y};
        uint8_t distance = coords_distance(pos, &new_coords);

        // Check distance and if it's getting closer
        if(distance < ENEMY_COLLIDER_DIST && distance < plugin_state->entity[i].distance) {
            return plugin_state->entity[i].uid;
        }
    }

    return UID_null;
}

// Shoot
void fire(PluginState* const plugin_state) {
    //playSound(shoot_snd, SHOOT_SND_LEN);

    for(uint8_t i = 0; i < plugin_state->num_entities; i++) {
        // Shoot only ALIVE enemies
        if(uid_get_type(plugin_state->entity[i].uid) != E_ENEMY ||
           plugin_state->entity[i].state == S_DEAD || plugin_state->entity[i].state == S_HIDDEN) {
            continue;
        }

        Coords transform = translateIntoView(&(plugin_state->entity[i].pos), plugin_state);
        if(fabs(transform.x) < 20 && transform.y > 0) {
            uint8_t damage = (double)fmin(
                GUN_MAX_DAMAGE,
                GUN_MAX_DAMAGE / (fabs(transform.x) * plugin_state->entity[i].distance) / 5);
            if(damage > 0) {
                plugin_state->entity[i].health = fmax(0, plugin_state->entity[i].health - damage);
                plugin_state->entity[i].state = S_HIT;
                plugin_state->entity[i].timer = 4;
            }
        }
    }
}

UID updatePosition(
    const uint8_t level[],
    Coords* pos,
    double relative_x,
    double relative_y,
    bool only_walls,
    PluginState* const plugin_state) {
    UID collide_x = detectCollision(level, pos, relative_x, 0, only_walls, plugin_state);
    UID collide_y = detectCollision(level, pos, 0, relative_y, only_walls, plugin_state);

    if(!collide_x) pos->x += relative_x;
    if(!collide_y) pos->y += relative_y;

    return collide_x || collide_y || UID_null;
}

void updateEntities(const uint8_t level[], Canvas* const canvas, PluginState* const plugin_state) {
    uint8_t i = 0;
    while(i < plugin_state->num_entities) {
        // update distance
        plugin_state->entity[i].distance =
            coords_distance(&(plugin_state->player.pos), &(plugin_state->entity[i].pos));

        // Run the timer. Works with actual frames.
        // Todo: use delta here. But needs double type and more memory
        if(plugin_state->entity[i].timer > 0) plugin_state->entity[i].timer--;

        // too far away. put it in doze mode
        if(plugin_state->entity[i].distance > MAX_ENTITY_DISTANCE) {
            removeEntity(plugin_state->entity[i].uid, plugin_state);
            // don't increase 'i', since current one has been removed
            continue;
        }

        // bypass render if hidden
        if(plugin_state->entity[i].state == S_HIDDEN) {
            i++;
            continue;
        }

        uint8_t type = uid_get_type(plugin_state->entity[i].uid);

        switch(type) {
        case E_ENEMY: {
            // Enemy "IA"
            if(plugin_state->entity[i].health == 0) {
                if(plugin_state->entity[i].state != S_DEAD) {
                    plugin_state->entity[i].state = S_DEAD;
                    plugin_state->entity[i].timer = 6;
                }
            } else if(plugin_state->entity[i].state == S_HIT) {
                if(plugin_state->entity[i].timer == 0) {
                    // Back to alert state
                    plugin_state->entity[i].state = S_ALERT;
                    plugin_state->entity[i].timer = 40; // delay next fireball thrown
                }
            } else if(plugin_state->entity[i].state == S_FIRING) {
                if(plugin_state->entity[i].timer == 0) {
                    // Back to alert state
                    plugin_state->entity[i].state = S_ALERT;
                    plugin_state->entity[i].timer = 40; // delay next fireball throwm
                }
            } else {
                // ALERT STATE
                if(plugin_state->entity[i].distance > ENEMY_MELEE_DIST &&
                   plugin_state->entity[i].distance < MAX_ENEMY_VIEW) {
                    if(plugin_state->entity[i].state != S_ALERT) {
                        plugin_state->entity[i].state = S_ALERT;
                        plugin_state->entity[i].timer = 20; // used to throw fireballs
                    } else {
                        if(plugin_state->entity[i].timer == 0) {
                            // Throw a fireball
                            spawnFireball(
                                plugin_state->entity[i].pos.x,
                                plugin_state->entity[i].pos.y,
                                plugin_state);
                            plugin_state->entity[i].state = S_FIRING;
                            plugin_state->entity[i].timer = 6;
                        } else {
                            // move towards to the player.
                            updatePosition(
                                level,
                                &(plugin_state->entity[i].pos),
                                sign(plugin_state->player.pos.x, plugin_state->entity[i].pos.x) *
                                    (double)ENEMY_SPEED * 1, // NOT SURE (delta)
                                sign(plugin_state->player.pos.y, plugin_state->entity[i].pos.y) *
                                    (double)ENEMY_SPEED * 1, // NOT SURE (delta)
                                true,
                                plugin_state);
                        }
                    }
                } else if(plugin_state->entity[i].distance <= ENEMY_MELEE_DIST) {
                    if(plugin_state->entity[i].state != S_MELEE) {
                        // Preparing the melee attack
                        plugin_state->entity[i].state = S_MELEE;
                        plugin_state->entity[i].timer = 10;
                    } else if(plugin_state->entity[i].timer == 0) {
                        // Melee attack
                        plugin_state->player.health =
                            fmax(0, plugin_state->player.health - ENEMY_MELEE_DAMAGE);
                        plugin_state->entity[i].timer = 14;
                        flash_screen = 1;
                        updateHud(canvas, plugin_state);
                    }
                } else {
                    // stand
                    plugin_state->entity[i].state = S_STAND;
                }
            }
            break;
        }

        case E_FIREBALL: {
            if(plugin_state->entity[i].distance < FIREBALL_COLLIDER_DIST) {
                // Hit the player and disappear
                plugin_state->player.health =
                    fmax(0, plugin_state->player.health - ENEMY_FIREBALL_DAMAGE);
                flash_screen = 1;
                updateHud(canvas, plugin_state);
                removeEntity(plugin_state->entity[i].uid, plugin_state);
                continue; // continue in the loop
            } else {
                // Move. Only collide with walls.
                // Note: using health to store the angle of the movement
                UID collided = updatePosition(
                    level,
                    &(plugin_state->entity[i].pos),
                    cos((double)plugin_state->entity[i].health / FIREBALL_ANGLES * (double)PI) *
                        (double)FIREBALL_SPEED,
                    sin((double)plugin_state->entity[i].health / FIREBALL_ANGLES * (double)PI) *
                        (double)FIREBALL_SPEED,
                    true,
                    plugin_state);

                if(collided) {
                    removeEntity(plugin_state->entity[i].uid, plugin_state);
                    continue; // continue in the entity check loop
                }
            }
            break;
        }

        case E_MEDIKIT: {
            if(plugin_state->entity[i].distance < ITEM_COLLIDER_DIST) {
                // pickup
                notification_message(plugin_state->notify, &sequence_long_sound);
                //playSound(medkit_snd, MEDKIT_SND_LEN);
                plugin_state->entity[i].state = S_HIDDEN;
                plugin_state->player.health = fmin(100, plugin_state->player.health + 50);
                updateHud(canvas, plugin_state);
                flash_screen = 1;
            }
            break;
        }

        case E_KEY: {
            if(plugin_state->entity[i].distance < ITEM_COLLIDER_DIST) {
                // pickup
                notification_message(plugin_state->notify, &sequence_long_sound);
                //playSound(get_key_snd, GET_KEY_SND_LEN);
                plugin_state->entity[i].state = S_HIDDEN;
                plugin_state->player.keys++;
                updateHud(canvas, plugin_state);
                flash_screen = 1;
            }
            break;
        }

<<<<<<< HEAD
		default:
			break;

=======
        default:
            break;
>>>>>>> b2f0be3d
        }

        i++;
    }
}

// The map raycaster. Based on https://lodev.org/cgtutor/raycasting.html
void renderMap(
    const uint8_t level[],
    double view_height,
    Canvas* const canvas,
    PluginState* const plugin_state) {
    UID last_uid = 0; // NOT SURE ?

    for(uint8_t x = 0; x < SCREEN_WIDTH; x += RES_DIVIDER) {
        double camera_x = 2 * (double)x / SCREEN_WIDTH - 1;
        double ray_x = plugin_state->player.dir.x + plugin_state->player.plane.x * camera_x;
        double ray_y = plugin_state->player.dir.y + plugin_state->player.plane.y * camera_x;
        uint8_t map_x = (uint8_t)plugin_state->player.pos.x;
        uint8_t map_y = (uint8_t)plugin_state->player.pos.y;
        Coords map_coords = {plugin_state->player.pos.x, plugin_state->player.pos.y};
        double delta_x = fabs(1 / ray_x);
        double delta_y = fabs(1 / ray_y);

        int8_t step_x;
        int8_t step_y;
        double side_x;
        double side_y;

        if(ray_x < 0) {
            step_x = -1;
            side_x = (plugin_state->player.pos.x - map_x) * delta_x;
        } else {
            step_x = 1;
            side_x = (map_x + (double)1.0 - plugin_state->player.pos.x) * delta_x;
        }

        if(ray_y < 0) {
            step_y = -1;
            side_y = (plugin_state->player.pos.y - map_y) * delta_y;
        } else {
            step_y = 1;
            side_y = (map_y + (double)1.0 - plugin_state->player.pos.y) * delta_y;
        }

        // Wall detection
        uint8_t depth = 0;
        bool hit = 0;
        bool side;
        while(!hit && depth < MAX_RENDER_DEPTH) {
            if(side_x < side_y) {
                side_x += delta_x;
                map_x += step_x;
                side = 0;
            } else {
                side_y += delta_y;
                map_y += step_y;
                side = 1;
            }

            uint8_t block = getBlockAt(level, map_x, map_y);

            if(block == E_WALL) {
                hit = 1;
            } else {
                // Spawning entities here, as soon they are visible for the
                // player. Not the best place, but would be a very performance
                // cost scan for them in another loop
                if(block == E_ENEMY || (block & 0b00001000) /* all collectable items */) {
                    // Check that it's close to the player
                    if(coords_distance(&(plugin_state->player.pos), &map_coords) <
                       MAX_ENTITY_DISTANCE) {
                        UID uid = create_uid(block, map_x, map_y);
                        if(last_uid != uid && !isSpawned(uid, plugin_state)) {
                            spawnEntity(block, map_x, map_y, plugin_state);
                            last_uid = uid;
                        }
                    }
                }
            }

            depth++;
        }

        if(hit) {
            double distance;

            if(side == 0) {
                distance =
                    fmax(1, (map_x - plugin_state->player.pos.x + (1 - step_x) / 2) / ray_x);
            } else {
                distance =
                    fmax(1, (map_y - plugin_state->player.pos.y + (1 - step_y) / 2) / ray_y);
            }

            // store zbuffer value for the column
            zbuffer[x / Z_RES_DIVIDER] = fmin(distance * DISTANCE_MULTIPLIER, 255);

            // rendered line height
            uint8_t line_height = RENDER_HEIGHT / distance;

            drawVLine(
                x,
                view_height / distance - line_height / 2 + RENDER_HEIGHT / 2,
                view_height / distance + line_height / 2 + RENDER_HEIGHT / 2,
                GRADIENT_COUNT - (int)distance / MAX_RENDER_DEPTH * GRADIENT_COUNT - side * 2,
                canvas);
        }
    }
}

// Sort entities from far to close
uint8_t sortEntities(PluginState* const plugin_state) {
    uint8_t gap = plugin_state->num_entities;
    bool swapped = false;
    while(gap > 1 || swapped) {
        //shrink factor 1.3
        gap = (gap * 10) / 13;
        if(gap == 9 || gap == 10) gap = 11;
        if(gap < 1) gap = 1;
        swapped = false;
        for(uint8_t i = 0; i < plugin_state->num_entities - gap; i++) {
            uint8_t j = i + gap;
            if(plugin_state->entity[i].distance < plugin_state->entity[j].distance) {
                swap(plugin_state->entity[i], plugin_state->entity[j]);
                swapped = true;
            }
        }
    }
    return swapped;
}

Coords translateIntoView(Coords* pos, PluginState* const plugin_state) {
    //translate sprite position to relative to camera
    double sprite_x = pos->x - plugin_state->player.pos.x;
    double sprite_y = pos->y - plugin_state->player.pos.y;

    //required for correct matrix multiplication
    double inv_det =
        ((double)1.0 /
         ((double)plugin_state->player.plane.x * (double)plugin_state->player.dir.y -
          (double)plugin_state->player.dir.x * (double)plugin_state->player.plane.y));
    double transform_x =
        inv_det * (plugin_state->player.dir.y * sprite_x - plugin_state->player.dir.x * sprite_y);
    double transform_y = inv_det * (-plugin_state->player.plane.y * sprite_x +
                                    plugin_state->player.plane.x * sprite_y); // Z in screen
    Coords res = {transform_x, transform_y};
    return res;
}

void renderEntities(double view_height, Canvas* const canvas, PluginState* const plugin_state) {
    sortEntities(plugin_state);

    for(uint8_t i = 0; i < plugin_state->num_entities; i++) {
        if(plugin_state->entity[i].state == S_HIDDEN) continue;

        Coords transform = translateIntoView(&(plugin_state->entity[i].pos), plugin_state);

        // don´t render if behind the player or too far away
        if(transform.y <= (double)0.1 || transform.y > MAX_SPRITE_DEPTH) {
            continue;
        }

        int16_t sprite_screen_x = HALF_WIDTH * ((double)1.0 + transform.x / transform.y);
        int8_t sprite_screen_y = RENDER_HEIGHT / 2 + view_height / transform.y;
        uint8_t type = uid_get_type(plugin_state->entity[i].uid);

        // don´t try to render if outside of screen
        // doing this pre-shortcut due int16 -> int8 conversion makes out-of-screen
        // values fit into the screen space
        if(sprite_screen_x < -HALF_WIDTH || sprite_screen_x > SCREEN_WIDTH + HALF_WIDTH) {
            continue;
        }

        switch(type) {
        case E_ENEMY: {
            uint8_t sprite;
            if(plugin_state->entity[i].state == S_ALERT) {
                // walking
                sprite = ((int)furi_get_tick() / 500) % 2;
            } else if(plugin_state->entity[i].state == S_FIRING) {
                // fireball
                sprite = 2;
            } else if(plugin_state->entity[i].state == S_HIT) {
                // hit
                sprite = 3;
            } else if(plugin_state->entity[i].state == S_MELEE) {
                // melee atack
                sprite = plugin_state->entity[i].timer > 10 ? 2 : 1;
            } else if(plugin_state->entity[i].state == S_DEAD) {
                // dying
                sprite = plugin_state->entity[i].timer > 0 ? 3 : 4;
            } else {
                // stand
                sprite = 0;
            }

            drawSprite(
                sprite_screen_x - BMP_IMP_WIDTH * (double).5 / transform.y,
                sprite_screen_y - 8 / transform.y,
                imp_inv,
                imp_mask_inv,
                BMP_IMP_WIDTH,
                BMP_IMP_HEIGHT,
                sprite,
                transform.y,
                canvas);
            break;
        }

        case E_FIREBALL: {
            drawSprite(
                sprite_screen_x - BMP_FIREBALL_WIDTH / 2 / transform.y,
                sprite_screen_y - BMP_FIREBALL_HEIGHT / 2 / transform.y,
                fireball,
                fireball_mask,
                BMP_FIREBALL_WIDTH,
                BMP_FIREBALL_HEIGHT,
                0,
                transform.y,
                canvas);
            break;
        }

        case E_MEDIKIT: {
            drawSprite(
                sprite_screen_x - BMP_ITEMS_WIDTH / 2 / transform.y,
                sprite_screen_y + 5 / transform.y,
                item,
                item_mask,
                BMP_ITEMS_WIDTH,
                BMP_ITEMS_HEIGHT,
                0,
                transform.y,
                canvas);
            break;
        }

        case E_KEY: {
            drawSprite(
                sprite_screen_x - BMP_ITEMS_WIDTH / 2 / transform.y,
                sprite_screen_y + 5 / transform.y,
                item,
                item_mask,
                BMP_ITEMS_WIDTH,
                BMP_ITEMS_HEIGHT,
                1,
                transform.y,
                canvas);
            break;
        }
        }
    }
}

void renderGun(uint8_t gun_pos, double amount_jogging, Canvas* const canvas) {
    // jogging
    char x = 48 + sin((double)furi_get_tick() * (double)JOGGING_SPEED) * 10 * amount_jogging;
    char y = RENDER_HEIGHT - gun_pos +
             fabs(cos((double)furi_get_tick() * (double)JOGGING_SPEED)) * 8 * amount_jogging;

    if(gun_pos > GUN_SHOT_POS - 2) {
        // Gun fire
        drawBitmap(x + 6, y - 11, &I_fire_inv, BMP_FIRE_WIDTH, BMP_FIRE_HEIGHT, 1, canvas);
    }

    // Don't draw over the hud!
    uint8_t clip_height = fmax(0, fmin(y + BMP_GUN_HEIGHT, RENDER_HEIGHT) - y);

    // Draw the gun (black mask + actual sprite).
    drawBitmap(x, y, &I_gun_mask_inv, BMP_GUN_WIDTH, clip_height, 0, canvas);
    drawBitmap(x, y, &I_gun_inv, BMP_GUN_WIDTH, clip_height, 1, canvas);
    //drawGun(x,y,gun_mask, BMP_GUN_WIDTH, clip_height, 0, canvas);
    //drawGun(x,y,gun, BMP_GUN_WIDTH, clip_height, 1, canvas);
}

// Only needed first time
void renderHud(Canvas* const canvas, PluginState* plugin_state) {
    drawTextSpace(2, 58, "{}", 0, canvas); // Health symbol
    drawTextSpace(40, 58, "[]", 0, canvas); // Keys symbol
    updateHud(canvas, plugin_state);
}

// Render values for the HUD
void updateHud(Canvas* const canvas, PluginState* plugin_state) {
    clearRect(12, 58, 15, 6, canvas);
    clearRect(50, 58, 15, 6, canvas);
    drawText(12, 58, plugin_state->player.health, canvas);
    drawText(50, 58, plugin_state->player.keys, canvas);
}

// Debug stats
void renderStats(Canvas* const canvas, PluginState* plugin_state) {
    clearRect(58, 58, 70, 6, canvas);
    drawText(114, 58, (int)getActualFps(), canvas);
    drawText(82, 58, plugin_state->num_entities, canvas);
    // drawText(94, 58, freeMemory());
}

// Intro screen
void loopIntro(Canvas* const canvas) {
    canvas_draw_icon(canvas, 0, 0, &I_logo_inv);
    //drawTextSpace(SCREEN_WIDTH / 2 - 25, SCREEN_HEIGHT * .8, "PRESS FIRE", 1, canvas);
}

static void render_callback(Canvas* const canvas, void* ctx) {
    PluginState* plugin_state = acquire_mutex((ValueMutex*)ctx, 25);
    if(plugin_state == NULL) {
        return;
    }
    if(plugin_state->init) setupDisplay(canvas);

    canvas_set_font(canvas, FontPrimary);

    switch(plugin_state->scene) {
    case INTRO: {
        loopIntro(canvas);
        break;
    }
    case GAME_PLAY: {
        updateEntities(sto_level_1, canvas, plugin_state);

        renderGun(plugin_state->gun_pos, plugin_state->jogging, canvas);
        renderMap(sto_level_1, plugin_state->view_height, canvas, plugin_state);

        renderEntities(plugin_state->view_height, canvas, plugin_state);

        renderHud(canvas, plugin_state);
        updateHud(canvas, plugin_state);
        renderStats(canvas, plugin_state);
        break;
    }
    }
    release_mutex((ValueMutex*)ctx, plugin_state);
}

static void input_callback(InputEvent* input_event, FuriMessageQueue* event_queue) {
    furi_assert(event_queue);

    PluginEvent event = {.type = EventTypeKey, .input = *input_event};
    furi_message_queue_put(event_queue, &event, 0);
}

static void doom_state_init(PluginState* const plugin_state) {
    plugin_state->notify = furi_record_open(RECORD_NOTIFICATION);
    plugin_state->num_entities = 0;
    plugin_state->num_static_entities = 0;

    plugin_state->scene = INTRO;
    plugin_state->gun_pos = 0;
    plugin_state->view_height = 0;
    plugin_state->init = true;

    plugin_state->up = false;
    plugin_state->down = false;
    plugin_state->left = false;
    plugin_state->right = false;
    plugin_state->fired = false;
    plugin_state->gun_fired = false;
#ifdef SOUND

    plugin_state->music_instance = malloc(sizeof(MusicPlayer));
    plugin_state->music_instance->model = malloc(sizeof(MusicPlayerModel));
    memset(
        plugin_state->music_instance->model->duration_history,
        0xff,
        MUSIC_PLAYER_SEMITONE_HISTORY_SIZE);
    memset(
        plugin_state->music_instance->model->semitone_history,
        0xff,
        MUSIC_PLAYER_SEMITONE_HISTORY_SIZE);
    plugin_state->music_instance->model->volume = 2;

    plugin_state->music_instance->model_mutex = furi_mutex_alloc(FuriMutexTypeNormal);
    //plugin_state->music_instance->view_port = view_port_alloc();

    plugin_state->music_instance->worker = music_player_worker_alloc();
    //music_player_worker_set_volume(plugin_state->music_instance->worker, 0.75);
    music_player_worker_set_volume(
        plugin_state->music_instance->worker,
        MUSIC_PLAYER_VOLUMES[plugin_state->music_instance->model->volume]);
    plugin_state->intro_sound = true;
    //init_sound(plugin_state->music_instance);
#endif
}

static void doom_game_update_timer_callback(FuriMessageQueue* event_queue) {
    furi_assert(event_queue);

    PluginEvent event = {.type = EventTypeTick};
    furi_message_queue_put(event_queue, &event, 0);
}

static void doom_game_tick(PluginState* const plugin_state) {
    if(plugin_state->scene == GAME_PLAY) {
        //fps();
        memset(display_buf, 0, SCREEN_WIDTH * (RENDER_HEIGHT / 8));
        //player is alive
        if(plugin_state->player.health > 0) {
            if(plugin_state->up) {
                plugin_state->player.velocity +=
                    ((double)MOV_SPEED - plugin_state->player.velocity) * (double).4;
                plugin_state->jogging = fabs(plugin_state->player.velocity) * MOV_SPEED_INV;
                //plugin_state->up = false;
            } else if(plugin_state->down) {
                plugin_state->player.velocity +=
                    (-(double)MOV_SPEED - plugin_state->player.velocity) * (double).4;
                plugin_state->jogging = fabs(plugin_state->player.velocity) * MOV_SPEED_INV;
                //plugin_state->down = false;
            } else {
                plugin_state->player.velocity *= (double).5;
                plugin_state->jogging = fabs(plugin_state->player.velocity) * MOV_SPEED_INV;
            }

            if(plugin_state->right) {
                plugin_state->rot_speed = (double)ROT_SPEED * delta;
                plugin_state->old_dir_x = plugin_state->player.dir.x;
                plugin_state->player.dir.x =
                    plugin_state->player.dir.x * cos(-(plugin_state->rot_speed)) -
                    plugin_state->player.dir.y * sin(-(plugin_state->rot_speed));
                plugin_state->player.dir.y =
                    plugin_state->old_dir_x * sin(-(plugin_state->rot_speed)) +
                    plugin_state->player.dir.y * cos(-(plugin_state->rot_speed));
                plugin_state->old_plane_x = plugin_state->player.plane.x;
                plugin_state->player.plane.x =
                    plugin_state->player.plane.x * cos(-(plugin_state->rot_speed)) -
                    plugin_state->player.plane.y * sin(-(plugin_state->rot_speed));
                plugin_state->player.plane.y =
                    plugin_state->old_plane_x * sin(-(plugin_state->rot_speed)) +
                    plugin_state->player.plane.y * cos(-(plugin_state->rot_speed));

                //plugin_state->right = false;
            } else if(plugin_state->left) {
                plugin_state->rot_speed = (double)ROT_SPEED * delta;
                plugin_state->old_dir_x = plugin_state->player.dir.x;
                plugin_state->player.dir.x =
                    plugin_state->player.dir.x * cos(plugin_state->rot_speed) -
                    plugin_state->player.dir.y * sin(plugin_state->rot_speed);
                plugin_state->player.dir.y =
                    plugin_state->old_dir_x * sin(plugin_state->rot_speed) +
                    plugin_state->player.dir.y * cos(plugin_state->rot_speed);
                plugin_state->old_plane_x = plugin_state->player.plane.x;
                plugin_state->player.plane.x =
                    plugin_state->player.plane.x * cos(plugin_state->rot_speed) -
                    plugin_state->player.plane.y * sin(plugin_state->rot_speed);
                plugin_state->player.plane.y =
                    plugin_state->old_plane_x * sin(plugin_state->rot_speed) +
                    plugin_state->player.plane.y * cos(plugin_state->rot_speed);
                //plugin_state->left = false;
            }
            plugin_state->view_height =
                fabs(sin((double)furi_get_tick() * (double)JOGGING_SPEED)) * 6 *
                plugin_state->jogging;

            if(plugin_state->gun_pos > GUN_TARGET_POS) {
                // Right after fire
                plugin_state->gun_pos -= 1;
            } else if(plugin_state->gun_pos < GUN_TARGET_POS) {
                plugin_state->gun_pos += 2;
            } else if(!plugin_state->gun_fired && plugin_state->fired) {
                //furi_hal_speaker_start(20480 / 10, 0.45f);
                /*#ifdef SOUND
        music_player_worker_start(plugin_state->music_instance->worker);
#endif*/
                plugin_state->gun_pos = GUN_SHOT_POS;
                plugin_state->gun_fired = true;
                plugin_state->fired = false;
                fire(plugin_state);

            } else if(plugin_state->gun_fired && !plugin_state->fired) {
                //furi_hal_speaker_stop();
                plugin_state->gun_fired = false;

                notification_message(plugin_state->notify, &sequence_short_sound);

                /*#ifdef SOUND
        music_player_worker_stop(plugin_state->music_instance->worker);
#endif*/
            }
        } else {
            // Player is dead
            if(plugin_state->view_height > -10) plugin_state->view_height--;
            if(plugin_state->gun_pos > 1) plugin_state->gun_pos -= 2;
        }

        if(fabs(plugin_state->player.velocity) > (double)0.003) {
            updatePosition(
                sto_level_1,
                &(plugin_state->player.pos),
                plugin_state->player.dir.x * plugin_state->player.velocity * delta,
                plugin_state->player.dir.y * plugin_state->player.velocity * delta,
                false,
                plugin_state);
        } else {
            plugin_state->player.velocity = 0;
        }
    }
}

int32_t doom_app() {
    FuriMessageQueue* event_queue = furi_message_queue_alloc(8, sizeof(PluginEvent));
    PluginState* plugin_state = malloc(sizeof(PluginState));
    doom_state_init(plugin_state);
    ValueMutex state_mutex;
    if(!init_mutex(&state_mutex, plugin_state, sizeof(PluginState))) {
        FURI_LOG_E("Doom_game", "cannot create mutex\r\n");
        furi_record_close(RECORD_NOTIFICATION);
        furi_message_queue_free(event_queue);
        free(plugin_state);
        return 255;
    }
    FuriTimer* timer =
        furi_timer_alloc(doom_game_update_timer_callback, FuriTimerTypePeriodic, event_queue);
    furi_timer_start(timer, furi_kernel_get_tick_frequency() / 12);
    // Set system callbacks
    ViewPort* view_port = view_port_alloc();
    view_port_draw_callback_set(view_port, render_callback, &state_mutex);
    view_port_input_callback_set(view_port, input_callback, event_queue);

    // Open GUI and register view_port
    Gui* gui = furi_record_open("gui");
    gui_add_view_port(gui, view_port, GuiLayerFullscreen);

    //////////////////////////////////
    if(display_buf != NULL) plugin_state->init = false;

    PluginEvent event;
#ifdef SOUND
    music_player_worker_load_rtttl_from_string(plugin_state->music_instance->worker, dsintro);
    music_player_worker_start(plugin_state->music_instance->worker);
#endif
    for(bool processing = true; processing;) {
        FuriStatus event_status = furi_message_queue_get(event_queue, &event, 100);
        PluginState* plugin_state = (PluginState*)acquire_mutex_block(&state_mutex);
#ifdef SOUND
        furi_check(
            furi_mutex_acquire(plugin_state->music_instance->model_mutex, FuriWaitForever) ==
            FuriStatusOk);
#endif
        if(event_status == FuriStatusOk) {
            // press events
            if(event.type == EventTypeKey) {
                if(event.input.key == InputKeyBack) {
                    processing = false;
#ifdef SOUND
                    if(plugin_state->intro_sound) {
                        furi_mutex_release(plugin_state->music_instance->model_mutex);
                        music_player_worker_stop(plugin_state->music_instance->worker);
                    }
#endif
                }

                if(event.input.type == InputTypePress) {
                    if(plugin_state->scene == INTRO && event.input.key == InputKeyOk) {
                        plugin_state->scene = GAME_PLAY;
                        initializeLevel(sto_level_1, plugin_state);
#ifdef SOUND
                        furi_mutex_release(plugin_state->music_instance->model_mutex);
                        music_player_worker_stop(plugin_state->music_instance->worker);
                        plugin_state->intro_sound = false;
#endif
                        goto skipintro;
                    }

                    //While playing game
                    if(plugin_state->scene == GAME_PLAY) {
                        // If the player is alive
                        if(plugin_state->player.health > 0) {
                            //Player speed
                            if(event.input.key == InputKeyUp) {
                                plugin_state->up = true;
                            } else if(event.input.key == InputKeyDown) {
                                plugin_state->down = true;
                            }
                            // Player rotation
                            if(event.input.key == InputKeyRight) {
                                plugin_state->right = true;
                            } else if(event.input.key == InputKeyLeft) {
                                plugin_state->left = true;
                            }
                            if(event.input.key == InputKeyOk) {
                                /*#ifdef SOUND
                        music_player_worker_load_rtttl_from_string(plugin_state->music_instance->worker, dspistol);
#endif*/
                                if(plugin_state->fired) {
                                    plugin_state->fired = false;
                                } else {
                                    plugin_state->fired = true;
                                }
                            }
                        } else {
                            // Player is dead
                            if(event.input.key == InputKeyOk) plugin_state->scene = INTRO;
                        }
                    }
                }
                if(event.input.type == InputTypeRelease) {
                    if(plugin_state->player.health > 0) {
                        //Player speed
                        if(event.input.key == InputKeyUp) {
                            plugin_state->up = false;
                        } else if(event.input.key == InputKeyDown) {
                            plugin_state->down = false;
                        }
                        // Player rotation
                        if(event.input.key == InputKeyRight) {
                            plugin_state->right = false;
                        } else if(event.input.key == InputKeyLeft) {
                            plugin_state->left = false;
                        }
                    }
                }
            }

        skipintro:
            if(event.type == EventTypeTick) {
                doom_game_tick(plugin_state);
            }
        }
#ifdef SOUND
        furi_mutex_release(plugin_state->music_instance->model_mutex);
#endif
        view_port_update(view_port);
        release_mutex(&state_mutex, plugin_state);
    }
#ifdef SOUND
    music_player_worker_free(plugin_state->music_instance->worker);
    furi_mutex_free(plugin_state->music_instance->model_mutex);
    free(plugin_state->music_instance->model);
    free(plugin_state->music_instance);
#endif
    furi_record_close(RECORD_NOTIFICATION);
    furi_timer_free(timer);
    view_port_enabled_set(view_port, false);
    gui_remove_view_port(gui, view_port);
    furi_record_close("gui");
    view_port_free(view_port);
    furi_message_queue_free(event_queue);
    free(plugin_state);
    return 0;
}<|MERGE_RESOLUTION|>--- conflicted
+++ resolved
@@ -155,15 +155,9 @@
         plugin_state->entity[plugin_state->num_entities] = create_medikit(x, y);
         plugin_state->num_entities++;
         break;
-<<<<<<< HEAD
-		
-	default:
-		break;
-=======
 
     default:
         break;
->>>>>>> b2f0be3d
     }
 }
 
@@ -468,14 +462,8 @@
             break;
         }
 
-<<<<<<< HEAD
-		default:
-			break;
-
-=======
         default:
             break;
->>>>>>> b2f0be3d
         }
 
         i++;
