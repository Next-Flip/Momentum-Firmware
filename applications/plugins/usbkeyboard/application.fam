--- conflicted
+++ resolved
@@ -11,9 +11,5 @@
     order=60,
     fap_icon="usb_keyboard_10px.png",
     fap_category="Misc",
-<<<<<<< HEAD
-    fap_icon_assets="icons",
-=======
     fap_icon_assets="assets",
->>>>>>> e7316464
 )