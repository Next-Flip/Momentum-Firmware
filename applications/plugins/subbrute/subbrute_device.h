#pragma once

#include "subbrute_device_i.h"
#include <lib/subghz/protocols/base.h>
#include <lib/subghz/transmitter.h>
#include <lib/subghz/receiver.h>
#include <lib/subghz/environment.h>

<<<<<<< HEAD
struct SubBruteDevice {
=======
#define SUBBRUTE_TEXT_STORE_SIZE 256

#define SUBBRUTE_MAX_LEN_NAME 64
#define SUBBRUTE_PATH EXT_PATH("subghz")
#define SUBBRUTE_FILE_EXT ".sub"

#define SUBBRUTE_PAYLOAD_SIZE 16

typedef enum {
    SubBruteAttackCAME12bit303,
    SubBruteAttackCAME12bit307,
    SubBruteAttackCAME12bit433,
    SubBruteAttackCAME12bit868,
    SubBruteAttackNICE12bit433,
    SubBruteAttackNICE12bit868,
    SubBruteAttackChamberlain9bit300,
    SubBruteAttackChamberlain9bit315,
    SubBruteAttackChamberlain9bit390,
    SubBruteAttackLinear10bit300,
    SubBruteAttackLinear10bit310,
    SubBruteAttackLoadFile,
    SubBruteAttackTotalCount,
} SubBruteAttacks;

typedef enum {
    SubBruteFileResultUnknown,
    SubBruteFileResultOk,
    SubBruteFileResultErrorOpenFile,
    SubBruteFileResultMissingOrIncorrectHeader,
    SubBruteFileResultFrequencyNotAllowed,
    SubBruteFileResultMissingOrIncorrectFrequency,
    SubBruteFileResultPresetInvalid,
    SubBruteFileResultMissingProtocol,
    SubBruteFileResultProtocolNotSupported,
    SubBruteFileResultDynamicProtocolNotValid,
    SubBruteFileResultProtocolNotFound,
    SubBruteFileResultMissingOrIncorrectBit,
    SubBruteFileResultMissingOrIncorrectKey,
    SubBruteFileResultMissingOrIncorrectTe,
    SubBruteFileResultBigBitSize,
} SubBruteFileResult;

typedef enum {
    SubBruteDeviceStateIDLE,
    SubBruteDeviceStateReady,
    SubBruteDeviceStateTx,
    SubBruteDeviceStateFinished,
} SubBruteDeviceState;

typedef struct {
>>>>>>> 464c725a
    SubBruteDeviceState state;
    SubBruteProtocol* protocol_info;
    volatile bool worker_running;

    // Current step
    uint64_t key_index;
<<<<<<< HEAD
=======
    FuriString* load_path;
>>>>>>> 464c725a
    // Index of group to bruteforce in loaded file
    uint8_t load_index;

    // SubGhz
    FuriThread* thread;
    SubGhzReceiver* receiver;
    SubGhzProtocolDecoderBase* decoder_result;
    SubGhzEnvironment* environment;
    SubGhzTransmitter* transmitter;

    // Attack state
    SubBruteAttacks attack;
    char file_template[SUBBRUTE_TEXT_STORE_SIZE];

    uint64_t max_value;

    // Loaded info for attack type
<<<<<<< HEAD
=======
    FuriHalSubGhzPreset preset;
    FuriString* preset_name;
    FuriString* protocol_name;
    uint32_t frequency;
    uint32_t repeat;
    uint32_t bit;
>>>>>>> 464c725a
    char current_key[SUBBRUTE_PAYLOAD_SIZE];
    char file_key[SUBBRUTE_MAX_LEN_NAME];

<<<<<<< HEAD
    // Manual transmit
    uint32_t last_time_tx_data;

    // Callback for changed states
    SubBruteDeviceWorkerCallback callback;
    void* context;
};

/*
 * PRIVATE METHODS
 */
void subbrute_device_free_protocol_info(SubBruteDevice* instance);
int32_t subbrute_worker_thread(void* context);
=======
SubBruteDevice* subbrute_device_alloc();
void subbrute_device_free(SubBruteDevice* instance);
bool subbrute_device_save_file(SubBruteDevice* instance, const char* key_name);
const char* subbrute_device_error_get_desc(SubBruteFileResult error_id);
bool subbrute_device_create_packet_parsed(SubBruteDevice* context, uint64_t step, bool small);
SubBruteFileResult subbrute_device_attack_set(SubBruteDevice* context, SubBruteAttacks type);
uint8_t subbrute_device_load_from_file(SubBruteDevice* context, FuriString* file_path);
FuriHalSubGhzPreset subbrute_device_convert_preset(const char* preset);
>>>>>>> 464c725a
void subbrute_device_attack_set_default_values(
    SubBruteDevice* context,
    SubBruteAttacks default_attack);
bool subbrute_device_create_packet_parsed(
    SubBruteDevice* instance,
    FlipperFormat* flipper_format,
    uint64_t step,
    bool small);
void subbrute_device_send_callback(SubBruteDevice* instance);
void subbrute_device_subghz_transmit(SubBruteDevice* instance, FlipperFormat* flipper_format);<|MERGE_RESOLUTION|>--- conflicted
+++ resolved
@@ -6,9 +6,6 @@
 #include <lib/subghz/receiver.h>
 #include <lib/subghz/environment.h>
 
-<<<<<<< HEAD
-struct SubBruteDevice {
-=======
 #define SUBBRUTE_TEXT_STORE_SIZE 256
 
 #define SUBBRUTE_MAX_LEN_NAME 64
@@ -59,17 +56,12 @@
 } SubBruteDeviceState;
 
 typedef struct {
->>>>>>> 464c725a
     SubBruteDeviceState state;
     SubBruteProtocol* protocol_info;
     volatile bool worker_running;
 
     // Current step
     uint64_t key_index;
-<<<<<<< HEAD
-=======
-    FuriString* load_path;
->>>>>>> 464c725a
     // Index of group to bruteforce in loaded file
     uint8_t load_index;
 
@@ -87,19 +79,9 @@
     uint64_t max_value;
 
     // Loaded info for attack type
-<<<<<<< HEAD
-=======
-    FuriHalSubGhzPreset preset;
-    FuriString* preset_name;
-    FuriString* protocol_name;
-    uint32_t frequency;
-    uint32_t repeat;
-    uint32_t bit;
->>>>>>> 464c725a
     char current_key[SUBBRUTE_PAYLOAD_SIZE];
     char file_key[SUBBRUTE_MAX_LEN_NAME];
 
-<<<<<<< HEAD
     // Manual transmit
     uint32_t last_time_tx_data;
 
@@ -113,16 +95,6 @@
  */
 void subbrute_device_free_protocol_info(SubBruteDevice* instance);
 int32_t subbrute_worker_thread(void* context);
-=======
-SubBruteDevice* subbrute_device_alloc();
-void subbrute_device_free(SubBruteDevice* instance);
-bool subbrute_device_save_file(SubBruteDevice* instance, const char* key_name);
-const char* subbrute_device_error_get_desc(SubBruteFileResult error_id);
-bool subbrute_device_create_packet_parsed(SubBruteDevice* context, uint64_t step, bool small);
-SubBruteFileResult subbrute_device_attack_set(SubBruteDevice* context, SubBruteAttacks type);
-uint8_t subbrute_device_load_from_file(SubBruteDevice* context, FuriString* file_path);
-FuriHalSubGhzPreset subbrute_device_convert_preset(const char* preset);
->>>>>>> 464c725a
 void subbrute_device_attack_set_default_values(
     SubBruteDevice* context,
     SubBruteAttacks default_attack);
