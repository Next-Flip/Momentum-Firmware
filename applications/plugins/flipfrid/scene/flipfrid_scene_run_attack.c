#include "flipfrid_scene_run_attack.h"
#include <gui/elements.h>

uint8_t counter = 0;

uint8_t id_list[17][5] = {
    {0x00, 0x00, 0x00, 0x00, 0x00}, // Null bytes
    {0xFF, 0xFF, 0xFF, 0xFF, 0xFF}, // Only FF
    {0x11, 0x11, 0x11, 0x11, 0x11}, // Only 11
    {0x22, 0x22, 0x22, 0x22, 0x22}, // Only 22
    {0x33, 0x33, 0x33, 0x33, 0x33}, // Only 33
    {0x44, 0x44, 0x44, 0x44, 0x44}, // Only 44
    {0x55, 0x55, 0x55, 0x55, 0x55}, // Only 55
    {0x66, 0x66, 0x66, 0x66, 0x66}, // Only 66
    {0x77, 0x77, 0x77, 0x77, 0x77}, // Only 77
    {0x88, 0x88, 0x88, 0x88, 0x88}, // Only 88
    {0x99, 0x99, 0x99, 0x99, 0x99}, // Only 99
    {0x12, 0x34, 0x56, 0x78, 0x9A}, // Incremental UID
    {0x9A, 0x78, 0x56, 0x34, 0x12}, // Decremental UID
    {0x04, 0xd0, 0x9b, 0x0d, 0x6a}, // From arha
    {0x34, 0x00, 0x29, 0x3d, 0x9e}, // From arha
    {0x04, 0xdf, 0x00, 0x00, 0x01}, // From arha
    {0xCA, 0xCA, 0xCA, 0xCA, 0xCA}, // From arha
};

uint8_t id_list_hid[14][6] = {
    {0x00, 0x00, 0x00, 0x00, 0x00, 0x00}, // Null bytes
    {0xFF, 0xFF, 0xFF, 0xFF, 0xFF, 0xFF}, // Only FF
    {0x11, 0x11, 0x11, 0x11, 0x11, 0x11}, // Only 11
    {0x22, 0x22, 0x22, 0x22, 0x22, 0x22}, // Only 22
    {0x33, 0x33, 0x33, 0x33, 0x33, 0x33}, // Only 33
    {0x44, 0x44, 0x44, 0x44, 0x44, 0x44}, // Only 44
    {0x55, 0x55, 0x55, 0x55, 0x55, 0x55}, // Only 55
    {0x66, 0x66, 0x66, 0x66, 0x66, 0x66}, // Only 66
    {0x77, 0x77, 0x77, 0x77, 0x77, 0x77}, // Only 77
    {0x88, 0x88, 0x88, 0x88, 0x88, 0x88}, // Only 88
    {0x99, 0x99, 0x99, 0x99, 0x99, 0x99}, // Only 99
    {0x12, 0x34, 0x56, 0x78, 0x9A, 0xBC}, // Incremental UID
    {0xBC, 0x9A, 0x78, 0x56, 0x34, 0x12}, // Decremental UID
    {0xCA, 0xCA, 0xCA, 0xCA, 0xCA, 0xCA}, // From arha
};

uint8_t id_list_pac[17][4] = {
    {0x00, 0x00, 0x00, 0x00}, // Null bytes
    {0xFF, 0xFF, 0xFF, 0xFF}, // Only FF
    {0x11, 0x11, 0x11, 0x11}, // Only 11
    {0x22, 0x22, 0x22, 0x22}, // Only 22
    {0x33, 0x33, 0x33, 0x33}, // Only 33
    {0x44, 0x44, 0x44, 0x44}, // Only 44
    {0x55, 0x55, 0x55, 0x55}, // Only 55
    {0x66, 0x66, 0x66, 0x66}, // Only 66
    {0x77, 0x77, 0x77, 0x77}, // Only 77
    {0x88, 0x88, 0x88, 0x88}, // Only 88
    {0x99, 0x99, 0x99, 0x99}, // Only 99
    {0x12, 0x34, 0x56, 0x78}, // Incremental UID
    {0x9A, 0x78, 0x56, 0x34}, // Decremental UID
    {0x04, 0xd0, 0x9b, 0x0d}, // From arha
    {0x34, 0x00, 0x29, 0x3d}, // From arha
    {0x04, 0xdf, 0x00, 0x00}, // From arha
    {0xCA, 0xCA, 0xCA, 0xCA}, // From arha
};

uint8_t id_list_h[14][3] = {
    {0x00, 0x00, 0x00}, // Null bytes
    {0xFF, 0xFF, 0xFF}, // Only FF
    {0x11, 0x11, 0x11}, // Only 11
    {0x22, 0x22, 0x22}, // Only 22
    {0x33, 0x33, 0x33}, // Only 33
    {0x44, 0x44, 0x44}, // Only 44
    {0x55, 0x55, 0x55}, // Only 55
    {0x66, 0x66, 0x66}, // Only 66
    {0x77, 0x77, 0x77}, // Only 77
    {0x88, 0x88, 0x88}, // Only 88
    {0x99, 0x99, 0x99}, // Only 99
    {0x12, 0x34, 0x56}, // Incremental UID
    {0x56, 0x34, 0x12}, // Decremental UID
    {0xCA, 0xCA, 0xCA}, // From arha
};

void flipfrid_scene_run_attack_on_enter(FlipFridState* context) {
    context->time_between_cards = 10;
    context->attack_step = 0;
    context->dict = protocol_dict_alloc(lfrfid_protocols, LFRFIDProtocolMax);
    context->worker = lfrfid_worker_alloc(context->dict);
    if(context->proto == HIDProx) {
        context->protocol = protocol_dict_get_protocol_by_name(context->dict, "HIDProx");
    } else if(context->proto == PAC) {
        context->protocol = protocol_dict_get_protocol_by_name(context->dict, "PAC/Stanley");
    } else if(context->proto == H10301) {
        context->protocol = protocol_dict_get_protocol_by_name(context->dict, "H10301");
    } else {
        context->protocol = protocol_dict_get_protocol_by_name(context->dict, "EM4100");
    }
}

void flipfrid_scene_run_attack_on_exit(FlipFridState* context) {
    lfrfid_worker_stop(context->worker);
    lfrfid_worker_stop_thread(context->worker);
    lfrfid_worker_free(context->worker);
    protocol_dict_free(context->dict);
    notification_message(context->notify, &sequence_blink_stop);
}

void flipfrid_scene_run_attack_on_tick(FlipFridState* context) {
    if(context->is_attacking) {
        if(1 == counter) {
            protocol_dict_set_data(context->dict, context->protocol, context->payload, 6);
            lfrfid_worker_free(context->worker);
            context->worker = lfrfid_worker_alloc(context->dict);
            lfrfid_worker_start_thread(context->worker);
            lfrfid_worker_emulate_start(context->worker, context->protocol);
        } else if(0 == counter) {
            lfrfid_worker_stop(context->worker);
            lfrfid_worker_stop_thread(context->worker);
            switch(context->attack) {
            case FlipFridAttackDefaultValues:
                if(context->proto == EM4100) {
                    context->payload[0] = id_list[context->attack_step][0];
                    context->payload[1] = id_list[context->attack_step][1];
                    context->payload[2] = id_list[context->attack_step][2];
                    context->payload[3] = id_list[context->attack_step][3];
                    context->payload[4] = id_list[context->attack_step][4];

                    if(context->attack_step == 16) {
                        context->attack_step = 0;
                        counter = 0;
                        context->is_attacking = false;
                        notification_message(context->notify, &sequence_blink_stop);
                        notification_message(context->notify, &sequence_single_vibro);
                    } else {
                        context->attack_step++;
                    }
                    break;
                } else if(context->proto == PAC) {
                    context->payload[0] = id_list_pac[context->attack_step][0];
                    context->payload[1] = id_list_pac[context->attack_step][1];
                    context->payload[2] = id_list_pac[context->attack_step][2];
                    context->payload[3] = id_list_pac[context->attack_step][3];

                    if(context->attack_step == 16) {
                        context->attack_step = 0;
                        counter = 0;
                        context->is_attacking = false;
                        notification_message(context->notify, &sequence_blink_stop);
                        notification_message(context->notify, &sequence_single_vibro);
                    } else {
                        context->attack_step++;
                    }
                    break;
                } else if(context->proto == H10301) {
                    context->payload[0] = id_list_h[context->attack_step][0];
                    context->payload[1] = id_list_h[context->attack_step][1];
                    context->payload[2] = id_list_h[context->attack_step][2];

                    if(context->attack_step == 13) {
                        context->attack_step = 0;
                        counter = 0;
                        context->is_attacking = false;
                        notification_message(context->notify, &sequence_blink_stop);
                        notification_message(context->notify, &sequence_single_vibro);
                    } else {
                        context->attack_step++;
                    }
                    break;
                } else {
                    context->payload[0] = id_list_hid[context->attack_step][0];
                    context->payload[1] = id_list_hid[context->attack_step][1];
                    context->payload[2] = id_list_hid[context->attack_step][2];
                    context->payload[3] = id_list_hid[context->attack_step][3];
                    context->payload[4] = id_list_hid[context->attack_step][4];
                    context->payload[5] = id_list_hid[context->attack_step][5];

                    if(context->attack_step == 13) {
                        context->attack_step = 0;
                        counter = 0;
                        context->is_attacking = false;
                        notification_message(context->notify, &sequence_blink_stop);
                        notification_message(context->notify, &sequence_single_vibro);

                    } else {
                        context->attack_step++;
                    }
                    break;
                }

            case FlipFridAttackBfCustomerId:
                if(context->proto == EM4100) {
                    context->payload[0] = context->attack_step;
                    context->payload[1] = 0x00;
                    context->payload[2] = 0x00;
                    context->payload[3] = 0x00;
                    context->payload[4] = 0x00;

                    if(context->attack_step == 255) {
                        context->attack_step = 0;
                        counter = 0;
                        context->is_attacking = false;
                        notification_message(context->notify, &sequence_blink_stop);
                        notification_message(context->notify, &sequence_single_vibro);
                    } else {
                        context->attack_step++;
                    }
                    break;
                } else if(context->proto == PAC) {
                    context->payload[0] = context->attack_step;
                    context->payload[1] = 0x00;
                    context->payload[2] = 0x00;
                    context->payload[3] = 0x00;

                    if(context->attack_step == 255) {
                        context->attack_step = 0;
                        counter = 0;
                        context->is_attacking = false;
                        notification_message(context->notify, &sequence_blink_stop);
                        notification_message(context->notify, &sequence_single_vibro);
                    } else {
                        context->attack_step++;
                    }
                    break;
                } else if(context->proto == H10301) {
                    context->payload[0] = context->attack_step;
                    context->payload[1] = 0x00;
                    context->payload[2] = 0x00;

                    if(context->attack_step == 255) {
                        context->attack_step = 0;
                        counter = 0;
                        context->is_attacking = false;
                        notification_message(context->notify, &sequence_blink_stop);
                        notification_message(context->notify, &sequence_single_vibro);
                    } else {
                        context->attack_step++;
                    }
                    break;
                } else {
                    context->payload[0] = context->attack_step;
                    context->payload[1] = 0x00;
                    context->payload[2] = 0x00;
                    context->payload[3] = 0x00;
                    context->payload[4] = 0x00;
                    context->payload[5] = 0x00;

                    if(context->attack_step == 255) {
                        context->attack_step = 0;
                        counter = 0;
                        context->is_attacking = false;
                        notification_message(context->notify, &sequence_blink_stop);
                        notification_message(context->notify, &sequence_single_vibro);
                    } else {
                        context->attack_step++;
                    }
                    break;
                }

            case FlipFridAttackLoadFile:
                if(context->proto == EM4100) {
                    context->payload[0] = context->data[0];
                    context->payload[1] = context->data[1];
                    context->payload[2] = context->data[2];
                    context->payload[3] = context->data[3];
                    context->payload[4] = context->data[4];

                    context->payload[context->key_index] = context->attack_step;

                    if(context->attack_step == 255) {
                        context->attack_step = 0;
                        counter = 0;
                        context->is_attacking = false;
                        notification_message(context->notify, &sequence_blink_stop);
                        notification_message(context->notify, &sequence_single_vibro);
                        break;
                    } else {
                        context->attack_step++;
                    }
                    break;
                } else if(context->proto == PAC) {
                    context->payload[0] = context->data[0];
                    context->payload[1] = context->data[1];
                    context->payload[2] = context->data[2];
                    context->payload[3] = context->data[3];

                    context->payload[context->key_index] = context->attack_step;

                    if(context->attack_step == 255) {
                        context->attack_step = 0;
                        counter = 0;
                        context->is_attacking = false;
                        notification_message(context->notify, &sequence_blink_stop);
                        notification_message(context->notify, &sequence_single_vibro);
                        break;
                    } else {
                        context->attack_step++;
                    }
                    break;
                } else if(context->proto == H10301) {
                    context->payload[0] = context->data[0];
                    context->payload[1] = context->data[1];
                    context->payload[2] = context->data[2];

                    context->payload[context->key_index] = context->attack_step;

                    if(context->attack_step == 255) {
                        context->attack_step = 0;
                        counter = 0;
                        context->is_attacking = false;
                        notification_message(context->notify, &sequence_blink_stop);
                        notification_message(context->notify, &sequence_single_vibro);
                        break;
                    } else {
                        context->attack_step++;
                    }
                    break;
                } else {
                    context->payload[0] = context->data[0];
                    context->payload[1] = context->data[1];
                    context->payload[2] = context->data[2];
                    context->payload[3] = context->data[3];
                    context->payload[4] = context->data[4];
                    context->payload[5] = context->data[5];

                    context->payload[context->key_index] = context->attack_step;

                    if(context->attack_step == 255) {
                        context->attack_step = 0;
                        counter = 0;
                        context->is_attacking = false;
                        notification_message(context->notify, &sequence_blink_stop);
                        notification_message(context->notify, &sequence_single_vibro);
                        break;
                    } else {
                        context->attack_step++;
                    }
                    break;
                }

            case FlipFridAttackLoadFileCustomUids:
                if(context->proto == EM4100) {
                    bool end_of_list = false;
                    while(true) {
                        furi_string_reset(context->data_str);
                        if(!stream_read_line(context->uids_stream, context->data_str)) {
                            context->attack_step = 0;
                            counter = 0;
                            context->is_attacking = false;
                            notification_message(context->notify, &sequence_blink_stop);
                            notification_message(context->notify, &sequence_single_vibro);
                            stream_rewind(context->uids_stream);
                            end_of_list = true;
                            break;
                        };
                        if(furi_string_get_char(context->data_str, 0) == '#') continue;
                        if(furi_string_size(context->data_str) != 11) break;
                        break;
                    }
                    if(end_of_list) break;
                    FURI_LOG_D(TAG, furi_string_get_cstr(context->data_str));
                    if(furi_string_size(context->data_str) != 11) {
                        context->attack_step = 0;
                        counter = 0;
                        context->is_attacking = false;
                        notification_message(context->notify, &sequence_blink_stop);
                        notification_message(context->notify, &sequence_error);
                        break;
                    };

                    // string is valid, parse it in context->payload
                    for(uint8_t i = 0; i < 5; i++) {
                        char temp_str[3];
                        temp_str[0] = furi_string_get_cstr(context->data_str)[i * 2];
                        temp_str[1] = furi_string_get_cstr(context->data_str)[i * 2 + 1];
                        temp_str[2] = '\0';
                        context->payload[i] = (uint8_t)strtol(temp_str, NULL, 16);
                    }
                    break;
                } else if(context->proto == PAC) {
                    bool end_of_list = false;
                    while(true) {
                        furi_string_reset(context->data_str);
                        if(!stream_read_line(context->uids_stream, context->data_str)) {
                            context->attack_step = 0;
                            counter = 0;
                            context->is_attacking = false;
                            notification_message(context->notify, &sequence_blink_stop);
                            notification_message(context->notify, &sequence_single_vibro);
                            stream_rewind(context->uids_stream);
                            end_of_list = true;
                            break;
                        };
                        if(furi_string_get_char(context->data_str, 0) == '#') continue;
                        if(furi_string_size(context->data_str) != 9) break;
                        break;
                    }
                    if(end_of_list) break;
                    FURI_LOG_D(TAG, furi_string_get_cstr(context->data_str));
                    if(furi_string_size(context->data_str) != 9) {
                        context->attack_step = 0;
                        counter = 0;
                        context->is_attacking = false;
                        notification_message(context->notify, &sequence_blink_stop);
                        notification_message(context->notify, &sequence_error);
                        break;
                    };

                    // string is valid, parse it in context->payload
                    for(uint8_t i = 0; i < 4; i++) {
                        char temp_str[3];
                        temp_str[0] = furi_string_get_cstr(context->data_str)[i * 2];
                        temp_str[1] = furi_string_get_cstr(context->data_str)[i * 2 + 1];
                        temp_str[2] = '\0';
                        context->payload[i] = (uint8_t)strtol(temp_str, NULL, 16);
                    }
                    break;
                } else if(context->proto == H10301) {
                    bool end_of_list = false;
                    while(true) {
                        furi_string_reset(context->data_str);
                        if(!stream_read_line(context->uids_stream, context->data_str)) {
                            context->attack_step = 0;
                            counter = 0;
                            context->is_attacking = false;
                            notification_message(context->notify, &sequence_blink_stop);
                            notification_message(context->notify, &sequence_single_vibro);
                            stream_rewind(context->uids_stream);
                            end_of_list = true;
                            break;
                        };
                        if(furi_string_get_char(context->data_str, 0) == '#') continue;
                        if(furi_string_size(context->data_str) != 7) break;
                        break;
                    }
                    if(end_of_list) break;
                    FURI_LOG_D(TAG, furi_string_get_cstr(context->data_str));
                    if(furi_string_size(context->data_str) != 7) {
                        context->attack_step = 0;
                        counter = 0;
                        context->is_attacking = false;
                        notification_message(context->notify, &sequence_blink_stop);
                        notification_message(context->notify, &sequence_error);
                        break;
                    };

                    // string is valid, parse it in context->payload
                    for(uint8_t i = 0; i < 3; i++) {
                        char temp_str[3];
                        temp_str[0] = furi_string_get_cstr(context->data_str)[i * 2];
                        temp_str[1] = furi_string_get_cstr(context->data_str)[i * 2 + 1];
                        temp_str[2] = '\0';
                        context->payload[i] = (uint8_t)strtol(temp_str, NULL, 16);
                    }
                    break;
                } else {
                    bool end_of_list = false;
                    while(true) {
                        furi_string_reset(context->data_str);
                        if(!stream_read_line(context->uids_stream, context->data_str)) {
                            context->attack_step = 0;
                            counter = 0;
                            context->is_attacking = false;
                            notification_message(context->notify, &sequence_blink_stop);
                            notification_message(context->notify, &sequence_single_vibro);
                            stream_rewind(context->uids_stream);
                            end_of_list = true;
                            break;
                        };
                        if(furi_string_get_char(context->data_str, 0) == '#') continue;
                        if(furi_string_size(context->data_str) != 13) break;
                        break;
                    }
                    FURI_LOG_D(TAG, furi_string_get_cstr(context->data_str));
                    if(end_of_list) break;
                    if(furi_string_size(context->data_str) != 13) {
                        context->attack_step = 0;
                        counter = 0;
                        context->is_attacking = false;
                        notification_message(context->notify, &sequence_blink_stop);
                        notification_message(context->notify, &sequence_error);
                        break;
                    };

                    // string is valid, parse it in context->payload
                    for(uint8_t i = 0; i < 6; i++) {
                        char temp_str[3];
                        temp_str[0] = furi_string_get_cstr(context->data_str)[i * 2];
                        temp_str[1] = furi_string_get_cstr(context->data_str)[i * 2 + 1];
                        temp_str[2] = '\0';
                        context->payload[i] = (uint8_t)strtol(temp_str, NULL, 16);
                    }
                    break;
<<<<<<< HEAD
				default:
					break;
=======
                default:
                    break;
>>>>>>> b2f0be3d
                }
            }
        }

        if(counter > context->time_between_cards) {
            counter = 0;
        } else {
            counter++;
        }
    }
}

void flipfrid_scene_run_attack_on_event(FlipFridEvent event, FlipFridState* context) {
    if(event.evt_type == EventTypeKey) {
        if(event.input_type == InputTypeShort) {
            switch(event.key) {
            case InputKeyDown:
                break;
            case InputKeyUp:
                break;
            case InputKeyLeft:
                if(!context->is_attacking) {
                    if(context->time_between_cards > 0) {
                        context->time_between_cards--;
                    }
                }
                break;
            case InputKeyRight:
                if(!context->is_attacking) {
                    if(context->time_between_cards < 60) {
                        context->time_between_cards++;
                    }
                }
                break;
            case InputKeyOk:
                counter = 0;
                if(!context->is_attacking) {
                    notification_message(context->notify, &sequence_blink_start_blue);
                    context->is_attacking = true;
                } else {
                    context->is_attacking = false;
                    notification_message(context->notify, &sequence_blink_stop);
                    notification_message(context->notify, &sequence_single_vibro);
                }
                break;
            case InputKeyBack:
                context->is_attacking = false;
                context->attack_step = 0;
                counter = 0;

                if(context->attack == FlipFridAttackLoadFileCustomUids) {
                    furi_string_reset(context->data_str);
                    stream_rewind(context->uids_stream);
                    buffered_file_stream_close(context->uids_stream);
                }

                furi_string_reset(context->notification_msg);
                notification_message(context->notify, &sequence_blink_stop);
                context->current_scene = SceneEntryPoint;
                break;
            default:
                break;
            }
        }
    }
}

void flipfrid_scene_run_attack_on_draw(Canvas* canvas, FlipFridState* context) {
    canvas_clear(canvas);
    canvas_set_color(canvas, ColorBlack);

    // Frame
    //canvas_draw_frame(canvas, 0, 0, 128, 64);

    // Title
    canvas_set_font(canvas, FontPrimary);
    canvas_draw_str_aligned(
        canvas, 64, 2, AlignCenter, AlignTop, furi_string_get_cstr(context->attack_name));

    char uid[18];
    char speed[16];
    if(context->proto == HIDProx) {
        snprintf(
            uid,
            sizeof(uid),
            "%02X:%02X:%02X:%02X:%02X:%02X",
            context->payload[0],
            context->payload[1],
            context->payload[2],
            context->payload[3],
            context->payload[4],
            context->payload[5]);
    } else if(context->proto == PAC) {
        snprintf(
            uid,
            sizeof(uid),
            "%02X:%02X:%02X:%02X",
            context->payload[0],
            context->payload[1],
            context->payload[2],
            context->payload[3]);
    } else if(context->proto == H10301) {
        snprintf(
            uid,
            sizeof(uid),
            "%02X:%02X:%02X",
            context->payload[0],
            context->payload[1],
            context->payload[2]);
    } else {
        snprintf(
            uid,
            sizeof(uid),
            "%02X:%02X:%02X:%02X:%02X",
            context->payload[0],
            context->payload[1],
            context->payload[2],
            context->payload[3],
            context->payload[4]);
    }

    canvas_draw_str_aligned(canvas, 64, 38, AlignCenter, AlignTop, uid);

    canvas_set_font(canvas, FontSecondary);

    canvas_draw_str_aligned(
        canvas, 64, 26, AlignCenter, AlignTop, furi_string_get_cstr(context->proto_name));

    snprintf(speed, sizeof(speed), "Time delay: %d", context->time_between_cards);

    //canvas_draw_str_aligned(canvas, 0, 22, AlignLeft, AlignTop, "Speed:");
    canvas_draw_str_aligned(canvas, 64, 14, AlignCenter, AlignTop, speed);
    //char start_stop_msg[20];
    if(context->is_attacking) {
        elements_button_center(canvas, "Stop");
        //snprintf(start_stop_msg, sizeof(start_stop_msg), " Press OK to stop ");
    } else {
        elements_button_center(canvas, "Start");
        elements_button_left(canvas, "TD -");
        elements_button_right(canvas, "+ TD");
    }
    //canvas_draw_str_aligned(canvas, 64, 44, AlignCenter, AlignTop, start_stop_msg);
}<|MERGE_RESOLUTION|>--- conflicted
+++ resolved
@@ -486,13 +486,8 @@
                         context->payload[i] = (uint8_t)strtol(temp_str, NULL, 16);
                     }
                     break;
-<<<<<<< HEAD
-				default:
-					break;
-=======
                 default:
                     break;
->>>>>>> b2f0be3d
                 }
             }
         }
