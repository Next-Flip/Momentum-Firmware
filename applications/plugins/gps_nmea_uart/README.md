# GPS for Flipper Zero

<<<<<<< HEAD
A simple Flipper Zero application for NMEA 0183 serial GPS modules, such as the
=======
[Original link](https://github.com/ezod/flipperzero-gps)
>>>>>>> e7316464
[Adafruit Ultimate GPS Breakout].

![ui](ui.png)

Heavy lifting (NMEA parsing) provided by [minmea], which is included in this
repository.

## Hardware Setup

Connect the GPS module to power and the USART using GPIO pins 9 (3.3V), 11
(GND), 13 (TX), and 14 (RX), as appropriate.

![wiring](wiring.png)

<<<<<<< HEAD
## Building the FAP

1. Clone the [flipperzero-firmware] repository.
2. Create a symbolic link in `applications_user` named `gps`, pointing to this
   repository.
3. Compile with `./fbt fap_gps`.
4. Copy `build/f7-firmware-D/.extapps/gps.fap` to `apps/Tools` on the SD card
   (directly or using [qFlipper]).
=======
>>>>>>> e7316464

## Contributing

This project was a learning exercise and is more or less "complete" from my
perspective, but I will happily accept pull requests that improve and enhance
the functionality for others.

Currently, the app only parses RMC and GGA sentences, and displays a subset of
the data that fits on the screen. The UART is also hard-coded to 9600 baud.
These limitations are largely driven by the GPS module I have to work with. A
more elaborate UI with scrolling or multiple screens, as well as a configurable
baud rate, may be useful for other GPS modules.

[Adafruit Ultimate GPS Breakout]: https://www.adafruit.com/product/746
[minmea]: https://github.com/kosma/minmea
[flipperzero-firmware]: https://github.com/flipperdevices/flipperzero-firmware
[qFlipper]: https://flipperzero.one/update<|MERGE_RESOLUTION|>--- conflicted
+++ resolved
@@ -1,11 +1,9 @@
 # GPS for Flipper Zero
 
-<<<<<<< HEAD
 A simple Flipper Zero application for NMEA 0183 serial GPS modules, such as the
-=======
+[Adafruit Ultimate GPS Breakout].
+
 [Original link](https://github.com/ezod/flipperzero-gps)
->>>>>>> e7316464
-[Adafruit Ultimate GPS Breakout].
 
 ![ui](ui.png)
 
@@ -19,17 +17,6 @@
 
 ![wiring](wiring.png)
 
-<<<<<<< HEAD
-## Building the FAP
-
-1. Clone the [flipperzero-firmware] repository.
-2. Create a symbolic link in `applications_user` named `gps`, pointing to this
-   repository.
-3. Compile with `./fbt fap_gps`.
-4. Copy `build/f7-firmware-D/.extapps/gps.fap` to `apps/Tools` on the SD card
-   (directly or using [qFlipper]).
-=======
->>>>>>> e7316464
 
 ## Contributing
 
