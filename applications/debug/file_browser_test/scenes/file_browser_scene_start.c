#include "../file_browser_app_i.h"

#include <furi_hal.h>
#include <gui/modules/widget_elements/widget_element_i.h>
#include <storage/storage.h>

static void
    file_browser_scene_start_ok_callback(GuiButtonType result, InputType type, void* context) {
    UNUSED(result);
    furi_assert(context);
    FileBrowserApp* app = context;
    if(type == InputTypeShort) {
        view_dispatcher_send_custom_event(app->view_dispatcher, type);
    }
}

bool file_browser_scene_start_on_event(void* context, SceneManagerEvent event) {
    FileBrowserApp* app = context;
    bool consumed = false;

    if(event.type == SceneManagerEventTypeCustom) {
<<<<<<< HEAD
        furi_string_set(app->file_path, ANY_PATH("badusb/Demos/demo_windows.txt"));
=======
        furi_string_set(app->file_path, EXT_PATH("badusb/demo_windows.txt"));
>>>>>>> 4d985ba8
        scene_manager_next_scene(app->scene_manager, FileBrowserSceneBrowser);
        consumed = true;
    } else if(event.type == SceneManagerEventTypeTick) {
    }
    return consumed;
}

void file_browser_scene_start_on_enter(void* context) {
    FileBrowserApp* app = context;

    widget_add_string_multiline_element(
        app->widget, 64, 20, AlignCenter, AlignTop, FontSecondary, "Press OK to start");

    widget_add_button_element(
        app->widget, GuiButtonTypeCenter, "Ok", file_browser_scene_start_ok_callback, app);

    view_dispatcher_switch_to_view(app->view_dispatcher, FileBrowserAppViewStart);
}

void file_browser_scene_start_on_exit(void* context) {
    UNUSED(context);
    FileBrowserApp* app = context;
    widget_reset(app->widget);
}<|MERGE_RESOLUTION|>--- conflicted
+++ resolved
@@ -19,11 +19,7 @@
     bool consumed = false;
 
     if(event.type == SceneManagerEventTypeCustom) {
-<<<<<<< HEAD
-        furi_string_set(app->file_path, ANY_PATH("badusb/Demos/demo_windows.txt"));
-=======
-        furi_string_set(app->file_path, EXT_PATH("badusb/demo_windows.txt"));
->>>>>>> 4d985ba8
+        furi_string_set(app->file_path, EXT_PATH("badusb/Demos/demo_windows.txt"));
         scene_manager_next_scene(app->scene_manager, FileBrowserSceneBrowser);
         consumed = true;
     } else if(event.type == SceneManagerEventTypeTick) {
