#include <core/log.h>
#include <core/record.h>
#include "storage.h"
#include "storage_i.h"
#include "storage_message.h"
#include <toolbox/stream/file_stream.h>
#include <toolbox/dir_walk.h>
#include "toolbox/path.h"

#define MAX_NAME_LENGTH 254
#define FILE_BUFFER_SIZE 512

#define TAG "StorageApi"

#define S_API_PROLOGUE FuriApiLock lock = api_lock_alloc_locked();

#define S_FILE_API_PROLOGUE           \
    furi_check(file);                 \
    Storage* storage = file->storage; \
    furi_check(storage);

#define S_API_EPILOGUE                                                               \
    furi_check(                                                                      \
        furi_message_queue_put(storage->message_queue, &message, FuriWaitForever) == \
        FuriStatusOk);                                                               \
    api_lock_wait_unlock_and_free(lock)

#define S_API_MESSAGE(_command)      \
    SAReturn return_data;            \
    StorageMessage message = {       \
        .lock = lock,                \
        .command = _command,         \
        .data = &data,               \
        .return_data = &return_data, \
    };

#define S_API_DATA_FILE   \
    SAData data = {       \
        .file = {         \
            .file = file, \
        }};

#define S_RETURN_BOOL (return_data.bool_value);
#define S_RETURN_UINT16 (return_data.uint16_value);
#define S_RETURN_UINT64 (return_data.uint64_value);
#define S_RETURN_ERROR (return_data.error_value);
#define S_RETURN_CSTRING (return_data.cstring_value);

typedef enum {
    StorageEventFlagFileClose = (1 << 0),
} StorageEventFlag;
/****************** FILE ******************/

static bool storage_file_open_internal(
    File* file,
    const char* path,
    FS_AccessMode access_mode,
    FS_OpenMode open_mode) {
    S_FILE_API_PROLOGUE;
    S_API_PROLOGUE;

    SAData data = {
        .fopen = {
            .file = file,
            .path = path,
            .access_mode = access_mode,
            .open_mode = open_mode,
            .thread_id = furi_thread_get_current_id(),
        }};

    file->type = FileTypeOpenFile;

    S_API_MESSAGE(StorageCommandFileOpen);
    S_API_EPILOGUE;

    return S_RETURN_BOOL;
}

static void storage_file_close_callback(const void* message, void* context) {
    const StorageEvent* storage_event = message;

    if(storage_event->type == StorageEventTypeFileClose ||
       storage_event->type == StorageEventTypeDirClose) {
        furi_assert(context);
        FuriEventFlag* event = context;
        furi_event_flag_set(event, StorageEventFlagFileClose);
    }
}

bool storage_file_open(
    File* file,
    const char* path,
    FS_AccessMode access_mode,
    FS_OpenMode open_mode) {
    furi_check(file);

    bool result;
    FuriEventFlag* event = furi_event_flag_alloc();
    FuriPubSubSubscription* subscription = furi_pubsub_subscribe(
        storage_get_pubsub(file->storage), storage_file_close_callback, event);

    do {
        result = storage_file_open_internal(file, path, access_mode, open_mode);

        if(!result && file->error_id == FSE_ALREADY_OPEN) {
            furi_event_flag_wait(
                event, StorageEventFlagFileClose, FuriFlagWaitAny, FuriWaitForever);
        } else {
            break;
        }
    } while(true);

    furi_pubsub_unsubscribe(storage_get_pubsub(file->storage), subscription);
    furi_event_flag_free(event);

    FURI_LOG_T(
        TAG,
        "File %p - %p open (%s)",
        (void*)((uint32_t)file - SRAM_BASE),
        (void*)(file->file_id - SRAM_BASE),
        path);

    return result;
}

bool storage_file_close(File* file) {
    S_FILE_API_PROLOGUE;
    S_API_PROLOGUE;

    S_API_DATA_FILE;
    S_API_MESSAGE(StorageCommandFileClose);
    S_API_EPILOGUE;

    FURI_LOG_T(
        TAG,
        "File %p - %p closed",
        (void*)((uint32_t)file - SRAM_BASE),
        (void*)(file->file_id - SRAM_BASE));
    file->type = FileTypeClosed;

    return S_RETURN_BOOL;
}

static uint16_t storage_file_read_underlying(File* file, void* buff, uint16_t bytes_to_read) {
    if(bytes_to_read == 0) {
        return 0;
    }

    S_FILE_API_PROLOGUE;
    S_API_PROLOGUE;

    SAData data = {
        .fread = {
            .file = file,
            .buff = buff,
            .bytes_to_read = bytes_to_read,
        }};

    S_API_MESSAGE(StorageCommandFileRead);
    S_API_EPILOGUE;
    return S_RETURN_UINT16;
}

static uint16_t
    storage_file_write_underlying(File* file, const void* buff, uint16_t bytes_to_write) {
    if(bytes_to_write == 0) {
        return 0;
    }

    S_FILE_API_PROLOGUE;
    S_API_PROLOGUE;

    SAData data = {
        .fwrite = {
            .file = file,
            .buff = buff,
            .bytes_to_write = bytes_to_write,
        }};

    S_API_MESSAGE(StorageCommandFileWrite);
    S_API_EPILOGUE;
    return S_RETURN_UINT16;
}

size_t storage_file_read(File* file, void* buff, size_t to_read) {
    size_t total = 0;

    const size_t max_chunk = UINT16_MAX;
    do {
        const size_t chunk = MIN((to_read - total), max_chunk);
        size_t read = storage_file_read_underlying(file, buff + total, chunk);
        total += read;

        if(storage_file_get_error(file) != FSE_OK || read != chunk) {
            break;
        }
    } while(total != to_read);

    return total;
}

size_t storage_file_write(File* file, const void* buff, size_t to_write) {
    furi_check(file);

    size_t total = 0;

    const size_t max_chunk = UINT16_MAX;
    do {
        const size_t chunk = MIN((to_write - total), max_chunk);
        size_t written = storage_file_write_underlying(file, buff + total, chunk);
        total += written;

        if(storage_file_get_error(file) != FSE_OK || written != chunk) {
            break;
        }
    } while(total != to_write);

    return total;
}

bool storage_file_seek(File* file, uint32_t offset, bool from_start) {
    S_FILE_API_PROLOGUE;
    S_API_PROLOGUE;

    SAData data = {
        .fseek = {
            .file = file,
            .offset = offset,
            .from_start = from_start,
        }};

    S_API_MESSAGE(StorageCommandFileSeek);
    S_API_EPILOGUE;
    return S_RETURN_BOOL;
}

uint64_t storage_file_tell(File* file) {
    S_FILE_API_PROLOGUE;
    S_API_PROLOGUE;
    S_API_DATA_FILE;
    S_API_MESSAGE(StorageCommandFileTell);
    S_API_EPILOGUE;
    return S_RETURN_UINT64;
}

bool storage_file_expand(File* file, uint64_t size) {
    S_FILE_API_PROLOGUE;
    S_API_PROLOGUE;

    SAData data = {
        .fexpand = {
            .file = file,
            .size = size,
        }};

    S_API_MESSAGE(StorageCommandFileExpand);
    S_API_EPILOGUE;
    return S_RETURN_BOOL;
}

bool storage_file_truncate(File* file) {
    S_FILE_API_PROLOGUE;
    S_API_PROLOGUE;
    S_API_DATA_FILE;
    S_API_MESSAGE(StorageCommandFileTruncate);
    S_API_EPILOGUE;
    return S_RETURN_BOOL;
}

uint64_t storage_file_size(File* file) {
    S_FILE_API_PROLOGUE;
    S_API_PROLOGUE;
    S_API_DATA_FILE;
    S_API_MESSAGE(StorageCommandFileSize);
    S_API_EPILOGUE;
    return S_RETURN_UINT64;
}

bool storage_file_sync(File* file) {
    S_FILE_API_PROLOGUE;
    S_API_PROLOGUE;
    S_API_DATA_FILE;
    S_API_MESSAGE(StorageCommandFileSync);
    S_API_EPILOGUE;
    return S_RETURN_BOOL;
}

bool storage_file_eof(File* file) {
    S_FILE_API_PROLOGUE;
    S_API_PROLOGUE;
    S_API_DATA_FILE;
    S_API_MESSAGE(StorageCommandFileEof);
    S_API_EPILOGUE;
    return S_RETURN_BOOL;
}

bool storage_file_exists(Storage* storage, const char* path) {
    furi_check(storage);

    bool exist = false;
    FileInfo fileinfo;
    FS_Error error = storage_common_stat(storage, path, &fileinfo);

    if(error == FSE_OK && !file_info_is_dir(&fileinfo)) {
        exist = true;
    }

    return exist;
}

bool storage_file_copy_to_file(File* source, File* destination, size_t size) {
    furi_check(source);
    furi_check(destination);

    uint8_t* buffer = malloc(FILE_BUFFER_SIZE);

    while(size) {
        uint32_t read_size = size > FILE_BUFFER_SIZE ? FILE_BUFFER_SIZE : size;
        if(storage_file_read(source, buffer, read_size) != read_size) {
            break;
        }

        if(storage_file_write(destination, buffer, read_size) != read_size) {
            break;
        }

        size -= read_size;
    }

    free(buffer);
    return size == 0;
}

/****************** DIR ******************/

static bool storage_dir_open_internal(File* file, const char* path) {
    S_FILE_API_PROLOGUE;
    S_API_PROLOGUE;

    SAData data = {
        .dopen = {
            .file = file,
            .path = path,
            .thread_id = furi_thread_get_current_id(),
        }};

    file->type = FileTypeOpenDir;

    S_API_MESSAGE(StorageCommandDirOpen);
    S_API_EPILOGUE;
    return S_RETURN_BOOL;
}

bool storage_dir_open(File* file, const char* path) {
    furi_check(file);

    bool result;
    FuriEventFlag* event = furi_event_flag_alloc();
    FuriPubSubSubscription* subscription = furi_pubsub_subscribe(
        storage_get_pubsub(file->storage), storage_file_close_callback, event);

    do {
        result = storage_dir_open_internal(file, path);

        if(!result && file->error_id == FSE_ALREADY_OPEN) {
            furi_event_flag_wait(
                event, StorageEventFlagFileClose, FuriFlagWaitAny, FuriWaitForever);
        } else {
            break;
        }
    } while(true);

    furi_pubsub_unsubscribe(storage_get_pubsub(file->storage), subscription);
    furi_event_flag_free(event);

    FURI_LOG_T(
        TAG,
        "Dir %p - %p open (%s)",
        (void*)((uint32_t)file - SRAM_BASE),
        (void*)(file->file_id - SRAM_BASE),
        path);

    return result;
}

bool storage_dir_close(File* file) {
    S_FILE_API_PROLOGUE;
    S_API_PROLOGUE;
    S_API_DATA_FILE;
    S_API_MESSAGE(StorageCommandDirClose);
    S_API_EPILOGUE;

    FURI_LOG_T(
        TAG,
        "Dir %p - %p closed",
        (void*)((uint32_t)file - SRAM_BASE),
        (void*)(file->file_id - SRAM_BASE));

    file->type = FileTypeClosed;

    return S_RETURN_BOOL;
}

bool storage_dir_read(File* file, FileInfo* fileinfo, char* name, uint16_t name_length) {
    S_FILE_API_PROLOGUE;
    S_API_PROLOGUE;

    SAData data = {
        .dread = {
            .file = file,
            .fileinfo = fileinfo,
            .name = name,
            .name_length = name_length,
        }};

    S_API_MESSAGE(StorageCommandDirRead);
    S_API_EPILOGUE;
    return S_RETURN_BOOL;
}

bool storage_dir_rewind(File* file) {
    S_FILE_API_PROLOGUE;
    S_API_PROLOGUE;
    S_API_DATA_FILE;
    S_API_MESSAGE(StorageCommandDirRewind);
    S_API_EPILOGUE;
    return S_RETURN_BOOL;
}

bool storage_dir_exists(Storage* storage, const char* path) {
    furi_check(storage);

    bool exist = false;
    FileInfo fileinfo;
    FS_Error error = storage_common_stat(storage, path, &fileinfo);

    if(error == FSE_OK && file_info_is_dir(&fileinfo)) {
        exist = true;
    }

    return exist;
}
/****************** COMMON ******************/

FS_Error storage_common_timestamp(Storage* storage, const char* path, uint32_t* timestamp) {
    furi_check(storage);
    S_API_PROLOGUE;

    SAData data = {
        .ctimestamp = {
            .path = path,
            .timestamp = timestamp,
            .thread_id = furi_thread_get_current_id(),
        }};

    S_API_MESSAGE(StorageCommandCommonTimestamp);
    S_API_EPILOGUE;
    return S_RETURN_ERROR;
}

FS_Error storage_common_stat(Storage* storage, const char* path, FileInfo* fileinfo) {
    furi_check(storage);

    S_API_PROLOGUE;
    SAData data = {
        .cstat = {
            .path = path,
            .fileinfo = fileinfo,
            .thread_id = furi_thread_get_current_id(),
        }};

    S_API_MESSAGE(StorageCommandCommonStat);
    S_API_EPILOGUE;
    return S_RETURN_ERROR;
}

FS_Error storage_common_remove(Storage* storage, const char* path) {
    furi_check(storage);

    S_API_PROLOGUE;
    SAData data = {
        .path = {
            .path = path,
            .thread_id = furi_thread_get_current_id(),
        }};

    S_API_MESSAGE(StorageCommandCommonRemove);
    S_API_EPILOGUE;
    return S_RETURN_ERROR;
}

FS_Error storage_common_rename(Storage* storage, const char* old_path, const char* new_path) {
    furi_check(storage);
    FS_Error error;

    do {
        if(!storage_common_exists(storage, old_path)) {
            error = FSE_NOT_EXIST;
            break;
        }

        if(storage_dir_exists(storage, old_path)) {
            // Cannot overwrite a file with a directory
            if(storage_file_exists(storage, new_path)) {
                error = FSE_INVALID_NAME;
                break;
            }

            // Cannot rename a directory to itself or to a nested directory
            if(storage_common_equivalent_path(storage, old_path, new_path, true)) {
                error = FSE_INVALID_NAME;
                break;
            }

            // Renaming a regular file to itself does nothing and always succeeds
        } else if(storage_common_equivalent_path(storage, old_path, new_path, false)) {
            error = FSE_OK;
            break;
        }

        if(storage_file_exists(storage, new_path)) {
            storage_common_remove(storage, new_path);
        }

        S_API_PROLOGUE;
        SAData data = {
            .rename = {
                .old = old_path,
                .new = new_path,
                .thread_id = furi_thread_get_current_id(),
            }};

        S_API_MESSAGE(StorageCommandCommonRename);
        S_API_EPILOGUE;
        error = S_RETURN_ERROR;

        if(error == FSE_NOT_IMPLEMENTED) {
            // Different filesystems, use copy + remove
            error = storage_common_copy(storage, old_path, new_path);
            if(error != FSE_OK) {
                break;
            }

            if(!storage_simply_remove_recursive(storage, old_path)) {
                error = FSE_INTERNAL;
            }
        }
    } while(false);

    return error;
}

FS_Error storage_common_rename_safe(Storage* storage, const char* old_path, const char* new_path) {
    FS_Error error;

    do {
        if(!storage_common_exists(storage, old_path)) {
            error = FSE_NOT_EXIST;
            break;
        }

        if(storage_common_exists(storage, new_path)) {
            error = FSE_EXIST;
            break;
        }

        if(storage_dir_exists(storage, old_path)) {
            // Cannot rename a directory to itself or to a nested directory
            if(storage_common_equivalent_path(storage, old_path, new_path, true)) {
                error = FSE_INVALID_NAME;
                break;
            }

            // Renaming a regular file to itself does nothing and always succeeds
        } else if(storage_common_equivalent_path(storage, old_path, new_path, false)) {
            error = FSE_OK;
            break;
        }

        S_API_PROLOGUE;
        SAData data = {
            .rename = {
                .old = old_path,
                .new = new_path,
                .thread_id = furi_thread_get_current_id(),
            }};

        S_API_MESSAGE(StorageCommandCommonRename);
        S_API_EPILOGUE;
        error = S_RETURN_ERROR;

        if(error == FSE_NOT_IMPLEMENTED) {
            // Different filesystems, use copy + remove
            error = storage_common_copy(storage, old_path, new_path);
            if(error != FSE_OK) {
                break;
            }

            if(!storage_simply_remove_recursive(storage, old_path)) {
                error = FSE_INTERNAL;
            }
        }
    } while(false);

    return error;
}

static FS_Error
    storage_copy_recursive(Storage* storage, const char* old_path, const char* new_path) {
    if(storage_common_equivalent_path(storage, old_path, new_path, true)) {
        return FSE_INVALID_NAME;
    }

    FS_Error error = storage_common_mkdir(storage, new_path);
    DirWalk* dir_walk = dir_walk_alloc(storage);
    FuriString* path;
    FuriString* tmp_new_path;
    FuriString* tmp_old_path;
    FileInfo fileinfo;
    path = furi_string_alloc();
    tmp_new_path = furi_string_alloc();
    tmp_old_path = furi_string_alloc();

    do {
        if(error != FSE_OK) break;

        if(!dir_walk_open(dir_walk, old_path)) {
            error = dir_walk_get_error(dir_walk);
            break;
        }

        while(1) {
            DirWalkResult res = dir_walk_read(dir_walk, path, &fileinfo);

            if(res == DirWalkError) {
                error = dir_walk_get_error(dir_walk);
                break;
            } else if(res == DirWalkLast) {
                break;
            } else {
                furi_string_set(tmp_old_path, path);
                furi_string_right(path, strlen(old_path));
                furi_string_printf(tmp_new_path, "%s%s", new_path, furi_string_get_cstr(path));

                if(file_info_is_dir(&fileinfo)) {
                    error = storage_common_mkdir(storage, furi_string_get_cstr(tmp_new_path));
                } else {
                    error = storage_common_copy(
                        storage,
                        furi_string_get_cstr(tmp_old_path),
                        furi_string_get_cstr(tmp_new_path));
                }

                if(error != FSE_OK) break;
            }
        }

    } while(false);

    furi_string_free(tmp_new_path);
    furi_string_free(tmp_old_path);
    furi_string_free(path);
    dir_walk_free(dir_walk);
    return error;
}

FS_Error storage_common_copy(Storage* storage, const char* old_path, const char* new_path) {
    furi_check(storage);

    FS_Error error;

    FileInfo fileinfo;
    error = storage_common_stat(storage, old_path, &fileinfo);

    if(error == FSE_OK) {
        if(file_info_is_dir(&fileinfo)) {
            error = storage_copy_recursive(storage, old_path, new_path);
        } else {
            Stream* stream_from = file_stream_alloc(storage);
            Stream* stream_to = file_stream_alloc(storage);

            do {
                if(!file_stream_open(stream_from, old_path, FSAM_READ, FSOM_OPEN_EXISTING)) break;
                if(!file_stream_open(stream_to, new_path, FSAM_WRITE, FSOM_CREATE_NEW)) break;
                stream_copy_full(stream_from, stream_to);
            } while(false);

            error = file_stream_get_error(stream_from);
            if(error == FSE_OK) {
                error = file_stream_get_error(stream_to);
            }

            stream_free(stream_from);
            stream_free(stream_to);
        }
    }

    return error;
}

static FS_Error _storage_common_merge(Storage*, const char*, const char*, bool);

static FS_Error storage_merge_recursive(
    Storage* storage,
    const char* old_path,
    const char* new_path,
    bool copy) {
    FS_Error error = FSE_OK;
    DirWalk* dir_walk = dir_walk_alloc(storage);
    FuriString *path, *file_basename, *tmp_new_path;
    FileInfo fileinfo;
    path = furi_string_alloc();
    file_basename = furi_string_alloc();
    tmp_new_path = furi_string_alloc();

    do {
        if(!storage_simply_mkdir(storage, new_path)) break;

        dir_walk_set_recursive(dir_walk, false);
        if(!dir_walk_open(dir_walk, old_path)) {
            error = dir_walk_get_error(dir_walk);
            break;
        }

        while(1) {
            DirWalkResult res = dir_walk_read(dir_walk, path, &fileinfo);

            if(res == DirWalkError) {
                error = dir_walk_get_error(dir_walk);
                break;
            } else if(res == DirWalkLast) {
                break;
            } else {
                path_extract_basename(furi_string_get_cstr(path), file_basename);
                path_concat(new_path, furi_string_get_cstr(file_basename), tmp_new_path);

                if(file_info_is_dir(&fileinfo)) {
                    if(storage_common_stat(
                           storage, furi_string_get_cstr(tmp_new_path), &fileinfo) == FSE_OK) {
                        if(file_info_is_dir(&fileinfo)) {
                            error =
                                storage_common_mkdir(storage, furi_string_get_cstr(tmp_new_path));
                            if(error != FSE_OK && error != FSE_EXIST) {
                                break;
                            }
                        }
                    }
                }
                error = _storage_common_merge(
                    storage, furi_string_get_cstr(path), furi_string_get_cstr(tmp_new_path), copy);

                if(error != FSE_OK) {
                    break;
                }
            }
        }

    } while(false);

    furi_string_free(tmp_new_path);
    furi_string_free(file_basename);
    furi_string_free(path);
    dir_walk_free(dir_walk);
    return error;
}

<<<<<<< HEAD
static FS_Error
    _storage_common_merge(Storage* storage, const char* old_path, const char* new_path, bool copy) {
=======
FS_Error storage_common_merge(Storage* storage, const char* old_path, const char* new_path) {
    furi_check(storage);

>>>>>>> bcde0aef
    FS_Error error;
    const char* new_path_tmp = NULL;
    FuriString* new_path_next = NULL;
    new_path_next = furi_string_alloc();

    FileInfo fileinfo;
    error = storage_common_stat(storage, old_path, &fileinfo);

    if(error == FSE_OK) {
        if(file_info_is_dir(&fileinfo)) {
            if(!copy) {
                error = storage_common_rename_safe(storage, old_path, new_path);
            }
            if(copy || error != FSE_OK) {
                error = storage_merge_recursive(storage, old_path, new_path, copy);
            }
        } else {
            error = storage_common_stat(storage, new_path, &fileinfo);
            if(error == FSE_OK) {
                furi_string_set(new_path_next, new_path);
                FuriString* dir_path = furi_string_alloc();
                FuriString* filename = furi_string_alloc();
                FuriString* file_ext = furi_string_alloc();

                path_extract_filename(new_path_next, filename, true);
                path_extract_dirname(new_path, dir_path);
                path_extract_ext_str(new_path_next, file_ext);

                storage_get_next_filename(
                    storage,
                    furi_string_get_cstr(dir_path),
                    furi_string_get_cstr(filename),
                    furi_string_get_cstr(file_ext),
                    new_path_next,
                    255);
                furi_string_cat_printf(
                    dir_path,
                    "/%s%s",
                    furi_string_get_cstr(new_path_next),
                    furi_string_get_cstr(file_ext));
                furi_string_set(new_path_next, dir_path);

                furi_string_free(dir_path);
                furi_string_free(filename);
                furi_string_free(file_ext);
                new_path_tmp = furi_string_get_cstr(new_path_next);
            } else {
                new_path_tmp = new_path;
            }
            if(copy) {
                Stream* stream_from = file_stream_alloc(storage);
                Stream* stream_to = file_stream_alloc(storage);

                do {
                    if(!file_stream_open(stream_from, old_path, FSAM_READ, FSOM_OPEN_EXISTING))
                        break;
                    if(!file_stream_open(stream_to, new_path_tmp, FSAM_WRITE, FSOM_CREATE_NEW))
                        break;
                    stream_copy_full(stream_from, stream_to);
                } while(false);

                error = file_stream_get_error(stream_from);
                if(error == FSE_OK) {
                    error = file_stream_get_error(stream_to);
                }

                stream_free(stream_from);
                stream_free(stream_to);
            } else {
                error = storage_common_rename_safe(storage, old_path, new_path_tmp);
            }
        }
    }

    furi_string_free(new_path_next);

    return error;
}

FS_Error storage_common_merge(Storage* storage, const char* old_path, const char* new_path) {
    return _storage_common_merge(storage, old_path, new_path, true);
}

FS_Error storage_common_mkdir(Storage* storage, const char* path) {
    furi_check(storage);

    S_API_PROLOGUE;
    SAData data = {
        .path = {
            .path = path,
            .thread_id = furi_thread_get_current_id(),
        }};

    S_API_MESSAGE(StorageCommandCommonMkDir);
    S_API_EPILOGUE;
    return S_RETURN_ERROR;
}

FS_Error storage_common_fs_info(
    Storage* storage,
    const char* fs_path,
    uint64_t* total_space,
    uint64_t* free_space) {
    furi_check(storage);

    S_API_PROLOGUE;

    SAData data = {
        .cfsinfo = {
            .fs_path = fs_path,
            .total_space = total_space,
            .free_space = free_space,
            .thread_id = furi_thread_get_current_id(),
        }};

    S_API_MESSAGE(StorageCommandCommonFSInfo);
    S_API_EPILOGUE;
    return S_RETURN_ERROR;
}

void storage_common_resolve_path_and_ensure_app_directory(Storage* storage, FuriString* path) {
    furi_check(storage);

    S_API_PROLOGUE;

    SAData data = {
        .cresolvepath = {
            .path = path,
            .thread_id = furi_thread_get_current_id(),
        }};

    S_API_MESSAGE(StorageCommandCommonResolvePath);
    S_API_EPILOGUE;
}

FS_Error storage_common_migrate(Storage* storage, const char* source, const char* dest) {
    furi_check(storage);

    if(!storage_common_exists(storage, source)) {
        return FSE_OK;
    }

    FS_Error error = _storage_common_merge(storage, source, dest, false);

    if(error == FSE_OK) {
        storage_simply_remove_recursive(storage, source);
    }

    return error;
}

bool storage_common_exists(Storage* storage, const char* path) {
    furi_check(storage);

    FileInfo file_info;
    return storage_common_stat(storage, path, &file_info) == FSE_OK;
}

bool storage_common_equivalent_path(
    Storage* storage,
    const char* path1,
    const char* path2,
    bool truncate) {
    furi_check(storage);

    S_API_PROLOGUE;

    SAData data = {
        .cequivpath = {
            .path1 = path1,
            .path2 = path2,
            .truncate = truncate,
            .thread_id = furi_thread_get_current_id(),
        }};

    S_API_MESSAGE(StorageCommandCommonEquivalentPath);
    S_API_EPILOGUE;

    return S_RETURN_BOOL;
}

/****************** ERROR ******************/

const char* storage_error_get_desc(FS_Error error_id) {
    return filesystem_api_error_get_desc(error_id);
}

FS_Error storage_file_get_error(File* file) {
    furi_check(file);
    return file->error_id;
}

int32_t storage_file_get_internal_error(File* file) {
    furi_check(file);
    return file->internal_error_id;
}

const char* storage_file_get_error_desc(File* file) {
    furi_check(file);
    return filesystem_api_error_get_desc(file->error_id);
}

/****************** Raw SD API ******************/

FS_Error storage_sd_format(Storage* storage) {
    furi_check(storage);

    S_API_PROLOGUE;
    SAData data = {};
    S_API_MESSAGE(StorageCommandSDFormat);
    S_API_EPILOGUE;
    return S_RETURN_ERROR;
}

FS_Error storage_sd_unmount(Storage* storage) {
    furi_check(storage);

    S_API_PROLOGUE;
    SAData data = {};
    S_API_MESSAGE(StorageCommandSDUnmount);
    S_API_EPILOGUE;
    return S_RETURN_ERROR;
}

FS_Error storage_sd_mount(Storage* storage) {
    furi_check(storage);

    S_API_PROLOGUE;
    SAData data = {};
    S_API_MESSAGE(StorageCommandSDMount);
    S_API_EPILOGUE;
    return S_RETURN_ERROR;
}

FS_Error storage_sd_info(Storage* storage, SDInfo* info) {
    furi_check(storage);

    S_API_PROLOGUE;
    SAData data = {
        .sdinfo = {
            .info = info,
        }};
    S_API_MESSAGE(StorageCommandSDInfo);
    S_API_EPILOGUE;
    return S_RETURN_ERROR;
}

FS_Error storage_sd_status(Storage* storage) {
    furi_check(storage);

    S_API_PROLOGUE;
    SAData data = {};
    S_API_MESSAGE(StorageCommandSDStatus);
    S_API_EPILOGUE;
    return S_RETURN_ERROR;
}

FS_Error storage_virtual_init(Storage* storage, File* image) {
    S_API_PROLOGUE;
    SAData data = {
        .virtualinit = {
            .image = image,
        }};
    S_API_MESSAGE(StorageCommandVirtualInit);
    S_API_EPILOGUE;
    return S_RETURN_ERROR;
}

FS_Error storage_virtual_format(Storage* storage) {
    S_API_PROLOGUE;
    SAData data = {};
    S_API_MESSAGE(StorageCommandVirtualFormat);
    S_API_EPILOGUE;
    return S_RETURN_ERROR;
}

FS_Error storage_virtual_mount(Storage* storage) {
    S_API_PROLOGUE;
    SAData data = {};
    S_API_MESSAGE(StorageCommandVirtualMount);
    S_API_EPILOGUE;
    return S_RETURN_ERROR;
}

FS_Error storage_virtual_unmount(Storage* storage) {
    S_API_PROLOGUE;
    SAData data = {};
    S_API_MESSAGE(StorageCommandVirtualUnmount);
    S_API_EPILOGUE;
    return S_RETURN_ERROR;
}

FS_Error storage_virtual_quit(Storage* storage) {
    S_API_PROLOGUE;
    SAData data = {};
    S_API_MESSAGE(StorageCommandVirtualQuit);
    S_API_EPILOGUE;
    return S_RETURN_ERROR;
}

File* storage_file_alloc(Storage* storage) {
    furi_check(storage);

    File* file = malloc(sizeof(File));
    file->type = FileTypeClosed;
    file->storage = storage;

    FURI_LOG_T(TAG, "File/Dir %p alloc", (void*)((uint32_t)file - SRAM_BASE));

    return file;
}

bool storage_file_is_open(File* file) {
    furi_check(file);
    return (file->type != FileTypeClosed);
}

bool storage_file_is_dir(File* file) {
    furi_check(file);
    return (file->type == FileTypeOpenDir);
}

void storage_file_free(File* file) {
    furi_check(file);

    if(storage_file_is_open(file)) {
        if(storage_file_is_dir(file)) {
            storage_dir_close(file);
        } else {
            storage_file_close(file);
        }
    }

    FURI_LOG_T(TAG, "File/Dir %p free", (void*)((uint32_t)file - SRAM_BASE));
    free(file);
}

FuriPubSub* storage_get_pubsub(Storage* storage) {
    furi_check(storage);
    return storage->pubsub;
}

bool storage_simply_remove_recursive(Storage* storage, const char* path) {
    furi_check(storage);
    furi_check(path);
    FileInfo fileinfo;
    bool result = false;
    FuriString* fullname;
    FuriString* cur_dir;

    if(storage_simply_remove(storage, path)) {
        return true;
    }

    char* name = malloc(MAX_NAME_LENGTH); //-V799
    File* dir = storage_file_alloc(storage);
    cur_dir = furi_string_alloc_set(path);
    bool go_deeper = false;

    while(1) {
        if(!storage_dir_open(dir, furi_string_get_cstr(cur_dir))) {
            storage_dir_close(dir);
            break;
        }

        while(storage_dir_read(dir, &fileinfo, name, MAX_NAME_LENGTH)) {
            if(file_info_is_dir(&fileinfo)) {
                furi_string_cat_printf(cur_dir, "/%s", name); //-V576
                go_deeper = true;
                break;
            }

            fullname = furi_string_alloc_printf("%s/%s", furi_string_get_cstr(cur_dir), name);
            FS_Error error = storage_common_remove(storage, furi_string_get_cstr(fullname));
            furi_check(error == FSE_OK);
            furi_string_free(fullname);
        }
        storage_dir_close(dir);

        if(go_deeper) {
            go_deeper = false;
            continue;
        }

        FS_Error error = storage_common_remove(storage, furi_string_get_cstr(cur_dir));
        furi_check(error == FSE_OK);

        if(furi_string_cmp(cur_dir, path)) {
            size_t last_char = furi_string_search_rchar(cur_dir, '/');
            furi_assert(last_char != FURI_STRING_FAILURE);
            furi_string_left(cur_dir, last_char);
        } else {
            result = true;
            break;
        }
    }

    storage_file_free(dir);
    furi_string_free(cur_dir);
    free(name);
    return result;
} //-V773

bool storage_simply_remove(Storage* storage, const char* path) {
    furi_check(storage);

    FS_Error result;
    result = storage_common_remove(storage, path);
    return result == FSE_OK || result == FSE_NOT_EXIST;
}

bool storage_simply_mkdir(Storage* storage, const char* path) {
    furi_check(storage);

    FS_Error result;
    result = storage_common_mkdir(storage, path);
    return result == FSE_OK || result == FSE_EXIST;
}

void storage_get_next_filename(
    Storage* storage,
    const char* dirname,
    const char* filename,
    const char* fileextension,
    FuriString* nextfilename,
    uint8_t max_len) {
    furi_check(storage);

    FuriString* temp_str;
    uint16_t num = 0;

    temp_str = furi_string_alloc_printf("%s/%s%s", dirname, filename, fileextension);

    while(storage_common_stat(storage, furi_string_get_cstr(temp_str), NULL) == FSE_OK) {
        num++;
        furi_string_printf(temp_str, "%s/%s%d%s", dirname, filename, num, fileextension);
    }
    if(num && (max_len > strlen(filename))) {
        furi_string_printf(nextfilename, "%s%d", filename, num);
    } else {
        furi_string_printf(nextfilename, "%s", filename);
    }

    furi_string_free(temp_str);
}<|MERGE_RESOLUTION|>--- conflicted
+++ resolved
@@ -551,6 +551,7 @@
 }
 
 FS_Error storage_common_rename_safe(Storage* storage, const char* old_path, const char* new_path) {
+    furi_check(storage);
     FS_Error error;
 
     do {
@@ -764,14 +765,10 @@
     return error;
 }
 
-<<<<<<< HEAD
 static FS_Error
     _storage_common_merge(Storage* storage, const char* old_path, const char* new_path, bool copy) {
-=======
-FS_Error storage_common_merge(Storage* storage, const char* old_path, const char* new_path) {
-    furi_check(storage);
-
->>>>>>> bcde0aef
+    furi_check(storage);
+
     FS_Error error;
     const char* new_path_tmp = NULL;
     FuriString* new_path_next = NULL;
@@ -1030,6 +1027,9 @@
 }
 
 FS_Error storage_virtual_init(Storage* storage, File* image) {
+    furi_check(storage);
+    furi_check(image);
+
     S_API_PROLOGUE;
     SAData data = {
         .virtualinit = {
@@ -1041,6 +1041,8 @@
 }
 
 FS_Error storage_virtual_format(Storage* storage) {
+    furi_check(storage);
+
     S_API_PROLOGUE;
     SAData data = {};
     S_API_MESSAGE(StorageCommandVirtualFormat);
@@ -1049,6 +1051,8 @@
 }
 
 FS_Error storage_virtual_mount(Storage* storage) {
+    furi_check(storage);
+
     S_API_PROLOGUE;
     SAData data = {};
     S_API_MESSAGE(StorageCommandVirtualMount);
@@ -1057,6 +1061,8 @@
 }
 
 FS_Error storage_virtual_unmount(Storage* storage) {
+    furi_check(storage);
+
     S_API_PROLOGUE;
     SAData data = {};
     S_API_MESSAGE(StorageCommandVirtualUnmount);
@@ -1065,6 +1071,8 @@
 }
 
 FS_Error storage_virtual_quit(Storage* storage) {
+    furi_check(storage);
+
     S_API_PROLOGUE;
     SAData data = {};
     S_API_MESSAGE(StorageCommandVirtualQuit);
