#include <fatfs.h>
#include <furi_hal.h>
#include <furi_hal_sd.h>
#include <toolbox/path.h>

#include "sd_notify.h"
#include "storage_ext.h"

#include "../filesystem_api_internal.h"
#include "../storage_internal_dirname_i.h"

typedef FIL SDFile;
typedef DIR SDDir;
typedef FILINFO SDFileInfo;
typedef FRESULT SDError;

#define TAG "StorageExt"

/********************* Definitions ********************/

typedef struct {
    FATFS* fs;
    const char* path;
    bool sd_was_present;
} SDData;

static FS_Error storage_ext_parse_error(SDError error);

/******************* Core Functions *******************/

static bool sd_mount_card_internal(StorageData* storage, bool notify) {
    bool result = false;
    uint8_t counter = furi_hal_sd_max_mount_retry_count();
    uint8_t bsp_result;
    SDData* sd_data = storage->data;

    while(result == false && counter > 0 && furi_hal_sd_is_present()) {
        if(notify) {
            NotificationApp* notification = furi_record_open(RECORD_NOTIFICATION);
            sd_notify_wait(notification);
            furi_record_close(RECORD_NOTIFICATION);
        }

        if((counter % 2) == 0) {
            // power reset sd card
            bsp_result = furi_hal_sd_init(true);
        } else {
            bsp_result = furi_hal_sd_init(false);
        }

        if(bsp_result) {
            // bsp error
            storage->status = StorageStatusErrorInternal;
        } else {
            SDError status = f_mount(sd_data->fs, sd_data->path, 1);

            if(status == FR_OK || status == FR_NO_FILESYSTEM) {
#ifndef FURI_RAM_EXEC
                FATFS* fs;
                uint32_t free_clusters;

                status = f_getfree(sd_data->path, &free_clusters, &fs);
#endif

                if(status == FR_OK || status == FR_NO_FILESYSTEM) {
                    result = true;
                }

                if(status == FR_OK) {
                    storage->status = StorageStatusOK;
                } else if(status == FR_NO_FILESYSTEM) {
                    storage->status = StorageStatusNoFS;
                } else {
                    storage->status = StorageStatusNotAccessible;
                }
            } else {
                storage->status = StorageStatusNotMounted;
            }
        }

        if(notify) {
            NotificationApp* notification = furi_record_open(RECORD_NOTIFICATION);
            sd_notify_wait_off(notification);
            furi_record_close(RECORD_NOTIFICATION);
        }

        if(!result) {
            furi_delay_ms(1000);
            FURI_LOG_E(
                TAG, "init cycle %d, error: %s", counter, storage_data_status_text(storage));
            counter--;
        }
    }

    storage_data_timestamp(storage);

    return result;
}

static bool sd_remove_recursive(const char* path) {
    SDDir* current_dir = malloc(sizeof(DIR));
    SDFileInfo* file_info = malloc(sizeof(FILINFO));
    FuriString* current_path = furi_string_alloc_set(path);

    bool go_deeper = false;
    SDError status;

    while(true) {
        status = f_opendir(current_dir, furi_string_get_cstr(current_path));
        if(status != FR_OK) break;

        while(true) {
            status = f_readdir(current_dir, file_info);
            if(status != FR_OK || !strlen(file_info->fname)) break;

            if(file_info->fattrib & AM_DIR) {
                furi_string_cat_printf(current_path, "/%s", file_info->fname);
                go_deeper = true;
                break;

            } else {
                FuriString* file_path = furi_string_alloc_printf(
                    "%s/%s", furi_string_get_cstr(current_path), file_info->fname);
                status = f_unlink(furi_string_get_cstr(file_path));
                furi_string_free(file_path);

                if(status != FR_OK) break;
            }
        }

        status = f_closedir(current_dir);
        if(status != FR_OK) break;

        if(go_deeper) {
            go_deeper = false;
            continue;
        }

        status = f_unlink(furi_string_get_cstr(current_path));
        if(status != FR_OK) break;

        if(!furi_string_equal(current_path, path)) {
            size_t last_char_pos = furi_string_search_rchar(current_path, '/');
            furi_assert(last_char_pos != FURI_STRING_FAILURE);
            furi_string_left(current_path, last_char_pos);
        } else {
            break;
        }
    }

    free(current_dir);
    free(file_info);
    furi_string_free(current_path);

    return status == FR_OK;
}

FS_Error sd_unmount_card(StorageData* storage) {
    SDData* sd_data = storage->data;
    SDError error;

    storage->status = StorageStatusNotReady;
    error = FR_DISK_ERR;

    // TODO FL-3522: do i need to close the files?
    f_mount(0, sd_data->path, 0);

    return storage_ext_parse_error(error);
}

FS_Error sd_mount_card(StorageData* storage, bool notify) {
    sd_mount_card_internal(storage, notify);
    FS_Error error;

    if(storage->status != StorageStatusOK) {
        FURI_LOG_E(TAG, "sd init error: %s", storage_data_status_text(storage));
        error = FSE_INTERNAL;

    } else {
        FURI_LOG_I(TAG, "card mounted");

#ifndef FURI_RAM_EXEC
        if(furi_hal_rtc_is_flag_set(FuriHalRtcFlagStorageFormatInternal)) {
            FURI_LOG_I(TAG, "deleting internal storage directory");
            error = sd_remove_recursive(STORAGE_INTERNAL_DIR_NAME) ? FSE_OK : FSE_INTERNAL;
        } else {
            error = FSE_OK;
        }
#else
        UNUSED(sd_remove_recursive);
        error = FSE_OK;
#endif
    }

    if(notify) {
        NotificationApp* notification = furi_record_open(RECORD_NOTIFICATION);
        if(error != FSE_OK) {
            sd_notify_error(notification);
        } else {
            sd_notify_success(notification);
        }
        furi_record_close(RECORD_NOTIFICATION);
    }

    return error;
}

FS_Error sd_format_card(StorageData* storage) {
#ifdef FURI_RAM_EXEC
    UNUSED(storage);
    return FSE_NOT_READY;
#else
    uint8_t* work_area;
    SDData* sd_data = storage->data;
    SDError error;

    work_area = malloc(_MAX_SS);
    error = f_mkfs(sd_data->path, FM_ANY, 0, work_area, _MAX_SS);
    free(work_area);

    do {
        storage->status = StorageStatusNotAccessible;
        if(error != FR_OK) break;
        storage->status = StorageStatusNoFS;
        char label[] = "X:Flipper SD";
        label[0] = sd_data->path[0]; // Drive number
        error = f_setlabel(label);
        if(error != FR_OK) break;
        storage->status = StorageStatusNotMounted;
        error = f_mount(sd_data->fs, sd_data->path, 1);
        if(error != FR_OK) break;
        storage->status = StorageStatusOK;
    } while(false);

    return storage_ext_parse_error(error);
#endif
}

FS_Error sd_card_info(StorageData* storage, SDInfo* sd_info) {
#ifndef FURI_RAM_EXEC
    uint32_t free_clusters, free_sectors, total_sectors;
    FATFS* fs;
#endif
    SDData* sd_data = storage->data;
    SDError error;

    // clean data
    memset(sd_info, 0, sizeof(SDInfo));

    // get fs info
    error = f_getlabel(sd_data->path, sd_info->label, NULL);
    if(error == FR_OK) {
#ifndef FURI_RAM_EXEC
        error = f_getfree(sd_data->path, &free_clusters, &fs);
#endif
    }

    if(error == FR_OK) {
        // calculate size
#ifndef FURI_RAM_EXEC
        total_sectors = (fs->n_fatent - 2) * fs->csize;
        free_sectors = free_clusters * fs->csize;
#endif

        uint16_t sector_size = _MAX_SS;
#if _MAX_SS != _MIN_SS
        sector_size = fs->ssize;
#endif

#ifdef FURI_RAM_EXEC
        sd_info->fs_type = 0;
        sd_info->kb_total = 0;
        sd_info->kb_free = 0;
        sd_info->cluster_size = 512;
        sd_info->sector_size = sector_size;
#else
        sd_info->fs_type = fs->fs_type;
        switch(fs->fs_type) {
        case FS_FAT12:
            sd_info->fs_type = FST_FAT12;
            break;
        case FS_FAT16:
            sd_info->fs_type = FST_FAT16;
            break;
        case FS_FAT32:
            sd_info->fs_type = FST_FAT32;
            break;
        case FS_EXFAT:
            sd_info->fs_type = FST_EXFAT;
            break;
        default:
            sd_info->fs_type = FST_UNKNOWN;
            break;
        }

        sd_info->kb_total = total_sectors / 1024 * sector_size;
        sd_info->kb_free = free_sectors / 1024 * sector_size;
        sd_info->cluster_size = fs->csize;
        sd_info->sector_size = sector_size;
#endif
    }

    FuriHalSdInfo info;
    FuriStatus status = furi_hal_sd_info(&info);

    if(status == FuriStatusOk) {
        sd_info->manufacturer_id = info.manufacturer_id;
        memcpy(sd_info->oem_id, info.oem_id, sizeof(info.oem_id));
        memcpy(sd_info->product_name, info.product_name, sizeof(info.product_name));
        sd_info->product_revision_major = info.product_revision_major;
        sd_info->product_revision_minor = info.product_revision_minor;
        sd_info->product_serial_number = info.product_serial_number;
        sd_info->manufacturing_year = info.manufacturing_year;
        sd_info->manufacturing_month = info.manufacturing_month;
    }

    return storage_ext_parse_error(error);
}

static void storage_ext_tick_internal(StorageData* storage, bool notify) {
    SDData* sd_data = storage->data;

    if(sd_data->sd_was_present) {
        if(furi_hal_sd_is_present()) {
            FURI_LOG_I(TAG, "card detected");
            sd_data->sd_was_present = false;
            sd_mount_card(storage, notify);

            if(!furi_hal_sd_is_present()) {
                FURI_LOG_I(TAG, "card removed while mounting");
                sd_unmount_card(storage);
                sd_data->sd_was_present = true;
            }
        }
    } else {
        if(!furi_hal_sd_is_present()) {
            FURI_LOG_I(TAG, "card removed");
            sd_data->sd_was_present = true;

            sd_unmount_card(storage);
            if(notify) {
                NotificationApp* notification = furi_record_open(RECORD_NOTIFICATION);
                sd_notify_eject(notification);
                furi_record_close(RECORD_NOTIFICATION);
            }
        }
    }
}

static void storage_ext_tick(StorageData* storage) {
    storage_ext_tick_internal(storage, true);
}

/****************** Common Functions ******************/

static FS_Error storage_ext_parse_error(SDError error) {
    FS_Error result;
    switch(error) {
    case FR_OK:
        result = FSE_OK;
        break;
    case FR_NOT_READY:
        result = FSE_NOT_READY;
        break;
    case FR_NO_FILE:
    case FR_NO_PATH:
    case FR_NO_FILESYSTEM:
        result = FSE_NOT_EXIST;
        break;
    case FR_EXIST:
        result = FSE_EXIST;
        break;
    case FR_INVALID_NAME:
        result = FSE_INVALID_NAME;
        break;
    case FR_INVALID_OBJECT:
    case FR_INVALID_PARAMETER:
        result = FSE_INVALID_PARAMETER;
        break;
    case FR_DENIED:
        result = FSE_DENIED;
        break;
    default:
        result = FSE_INTERNAL;
        break;
    }

    return result;
}

static char* storage_ext_drive_path(StorageData* storage, const char* path) {
    SDData* sd_data = storage->data;
    size_t path_len = strlen(path) + 3;
    char* path_drv = malloc(path_len);
    path_drv[0] = sd_data->path[0];
    path_drv[1] = ':';
    strlcpy(path_drv + 2, path, path_len - 2);
    return path_drv;
}

/******************* File Functions *******************/

static bool storage_ext_file_open(
    void* ctx,
    File* file,
    const char* path,
    FS_AccessMode access_mode,
    FS_OpenMode open_mode) {
    StorageData* storage = ctx;
    uint8_t _mode = 0;

    if(access_mode & FSAM_READ) _mode |= FA_READ;
    if(access_mode & FSAM_WRITE) _mode |= FA_WRITE;
    if(open_mode & FSOM_OPEN_EXISTING) _mode |= FA_OPEN_EXISTING;
    if(open_mode & FSOM_OPEN_ALWAYS) _mode |= FA_OPEN_ALWAYS;
    if(open_mode & FSOM_OPEN_APPEND) _mode |= FA_OPEN_APPEND;
    if(open_mode & FSOM_CREATE_NEW) _mode |= FA_CREATE_NEW;
    if(open_mode & FSOM_CREATE_ALWAYS) _mode |= FA_CREATE_ALWAYS;

    SDFile* file_data = malloc(sizeof(SDFile));
    storage_set_storage_file_data(file, file_data, storage);

    char* drive_path = storage_ext_drive_path(storage, path);
    file->internal_error_id = f_open(file_data, drive_path, _mode);
    free(drive_path);
    file->error_id = storage_ext_parse_error(file->internal_error_id);
    return file->error_id == FSE_OK;
}

static bool storage_ext_file_close(void* ctx, File* file) {
    StorageData* storage = ctx;
    SDFile* file_data = storage_get_storage_file_data(file, storage);
    file->internal_error_id = f_close(file_data);
    file->error_id = storage_ext_parse_error(file->internal_error_id);
    free(file_data);
    storage_set_storage_file_data(file, NULL, storage);
    return file->error_id == FSE_OK;
}

static uint16_t
    storage_ext_file_read(void* ctx, File* file, void* buff, uint16_t const bytes_to_read) {
    StorageData* storage = ctx;
    SDFile* file_data = storage_get_storage_file_data(file, storage);
    uint16_t bytes_read = 0;
    file->internal_error_id = f_read(file_data, buff, bytes_to_read, &bytes_read);
    file->error_id = storage_ext_parse_error(file->internal_error_id);
    return bytes_read;
}

static uint16_t
    storage_ext_file_write(void* ctx, File* file, const void* buff, uint16_t const bytes_to_write) {
    uint16_t bytes_written = 0;
#ifdef FURI_RAM_EXEC
    UNUSED(ctx);
    UNUSED(file);
    UNUSED(buff);
    UNUSED(bytes_to_write);
    file->error_id = FSE_NOT_READY;
#else
    StorageData* storage = ctx;
    SDFile* file_data = storage_get_storage_file_data(file, storage);
    file->internal_error_id = f_write(file_data, buff, bytes_to_write, &bytes_written);
    file->error_id = storage_ext_parse_error(file->internal_error_id);
#endif
    return bytes_written;
}

static bool
    storage_ext_file_seek(void* ctx, File* file, const uint32_t offset, const bool from_start) {
    StorageData* storage = ctx;
    SDFile* file_data = storage_get_storage_file_data(file, storage);

    if(from_start) {
        file->internal_error_id = f_lseek(file_data, offset);
    } else {
        uint64_t position = f_tell(file_data);
        position += offset;
        file->internal_error_id = f_lseek(file_data, position);
    }

    file->error_id = storage_ext_parse_error(file->internal_error_id);
    return file->error_id == FSE_OK;
}

static uint64_t storage_ext_file_tell(void* ctx, File* file) {
    StorageData* storage = ctx;
    SDFile* file_data = storage_get_storage_file_data(file, storage);

    uint64_t position = 0;
    position = f_tell(file_data);
    file->error_id = FSE_OK;
    return position;
}

static bool storage_ext_file_expand(void* ctx, File* file, const uint64_t size) {
#ifdef FURI_RAM_EXEC
    UNUSED(ctx);
    UNUSED(file);
    UNUSED(size);
    file->error_id = FSE_NOT_READY;
#else
    StorageData* storage = ctx;
    SDFile* file_data = storage_get_storage_file_data(file, storage);

    file->internal_error_id = f_expand(file_data, size, 1);
    file->error_id = storage_ext_parse_error(file->internal_error_id);
#endif
    return (file->error_id == FSE_OK);
}

static bool storage_ext_file_truncate(void* ctx, File* file) {
#ifdef FURI_RAM_EXEC
    UNUSED(ctx);
    UNUSED(file);
    file->error_id = FSE_NOT_READY;
#else
    StorageData* storage = ctx;
    SDFile* file_data = storage_get_storage_file_data(file, storage);

    file->internal_error_id = f_truncate(file_data);
    file->error_id = storage_ext_parse_error(file->internal_error_id);
#endif
    return file->error_id == FSE_OK;
}

static bool storage_ext_file_sync(void* ctx, File* file) {
#ifdef FURI_RAM_EXEC
    UNUSED(ctx);
    UNUSED(file);
    file->error_id = FSE_NOT_READY;
#else
    StorageData* storage = ctx;
    SDFile* file_data = storage_get_storage_file_data(file, storage);

    file->internal_error_id = f_sync(file_data);
    file->error_id = storage_ext_parse_error(file->internal_error_id);
#endif
    return file->error_id == FSE_OK;
}

static uint64_t storage_ext_file_size(void* ctx, File* file) {
    StorageData* storage = ctx;
    SDFile* file_data = storage_get_storage_file_data(file, storage);

    uint64_t size = 0;
    size = f_size(file_data);
    file->error_id = FSE_OK;
    return size;
}

static bool storage_ext_file_eof(void* ctx, File* file) {
    StorageData* storage = ctx;
    SDFile* file_data = storage_get_storage_file_data(file, storage);

    bool eof = f_eof(file_data);
    file->internal_error_id = 0;
    file->error_id = FSE_OK;
    return eof;
}

/******************* Dir Functions *******************/

static bool storage_ext_dir_open(void* ctx, File* file, const char* path) {
    StorageData* storage = ctx;

    SDDir* file_data = malloc(sizeof(SDDir));
    storage_set_storage_file_data(file, file_data, storage);
    char* drive_path = storage_ext_drive_path(storage, path);
    file->internal_error_id = f_opendir(file_data, drive_path);
    free(drive_path);
    file->error_id = storage_ext_parse_error(file->internal_error_id);
    return file->error_id == FSE_OK;
}

static bool storage_ext_dir_close(void* ctx, File* file) {
    StorageData* storage = ctx;
    SDDir* file_data = storage_get_storage_file_data(file, storage);

    file->internal_error_id = f_closedir(file_data);
    file->error_id = storage_ext_parse_error(file->internal_error_id);
    free(file_data);
    return file->error_id == FSE_OK;
}

static bool storage_ext_dir_read(
    void* ctx,
    File* file,
    FileInfo* fileinfo,
    char* name,
    const uint16_t name_length) {
    StorageData* storage = ctx;
    SDDir* file_data = storage_get_storage_file_data(file, storage);

    SDFileInfo _fileinfo;
    file->internal_error_id = f_readdir(file_data, &_fileinfo);
    file->error_id = storage_ext_parse_error(file->internal_error_id);

    if(fileinfo != NULL) {
        fileinfo->size = _fileinfo.fsize;
        fileinfo->flags = 0;

        if(_fileinfo.fattrib & AM_DIR) fileinfo->flags |= FSF_DIRECTORY;
    }

    if(name != NULL) {
        snprintf(name, name_length, "%s", _fileinfo.fname);
    }

    if(_fileinfo.fname[0] == 0) {
        file->error_id = FSE_NOT_EXIST;
    }

    return file->error_id == FSE_OK;
}

static bool storage_ext_dir_rewind(void* ctx, File* file) {
    StorageData* storage = ctx;
    SDDir* file_data = storage_get_storage_file_data(file, storage);

    file->internal_error_id = f_readdir(file_data, NULL);
    file->error_id = storage_ext_parse_error(file->internal_error_id);
    return file->error_id == FSE_OK;
}
/******************* Common FS Functions *******************/

static FS_Error storage_ext_common_stat(void* ctx, const char* path, FileInfo* fileinfo) {
    StorageData* storage = ctx;
    SDFileInfo _fileinfo;
    char* drive_path = storage_ext_drive_path(storage, path);
    SDError result = f_stat(drive_path, &_fileinfo);
    free(drive_path);

    if(fileinfo != NULL) {
        fileinfo->size = _fileinfo.fsize;
        fileinfo->flags = 0;

        if(_fileinfo.fattrib & AM_DIR) fileinfo->flags |= FSF_DIRECTORY;
    }

    return storage_ext_parse_error(result);
}

static FS_Error storage_ext_common_remove(void* ctx, const char* path) {
    StorageData* storage = ctx;
#ifdef FURI_RAM_EXEC
    UNUSED(storage);
    UNUSED(path);
    return FSE_NOT_READY;
#else
    char* drive_path = storage_ext_drive_path(storage, path);
    SDError result = f_unlink(drive_path);
    free(drive_path);
    return storage_ext_parse_error(result);
#endif
}

static FS_Error storage_ext_common_rename(void* ctx, const char* old, const char* new) {
    StorageData* storage = ctx;
#ifdef FURI_RAM_EXEC
    UNUSED(storage);
    UNUSED(old);
    UNUSED(new);
    return FSE_NOT_READY;
#else
    char* drive_old = storage_ext_drive_path(storage, old);
    char* drive_new = storage_ext_drive_path(storage, new);
    SDError result = f_rename(drive_old, drive_new);
    free(drive_old);
    free(drive_new);
    return storage_ext_parse_error(result);
#endif
}

static FS_Error storage_ext_common_mkdir(void* ctx, const char* path) {
    StorageData* storage = ctx;
#ifdef FURI_RAM_EXEC
    UNUSED(storage);
    UNUSED(path);
    return FSE_NOT_READY;
#else
    char* drive_path = storage_ext_drive_path(storage, path);
    SDError result = f_mkdir(drive_path);
    free(drive_path);
    return storage_ext_parse_error(result);
#endif
}

static FS_Error storage_ext_common_fs_info(
    void* ctx,
    const char* fs_path,
    uint64_t* total_space,
    uint64_t* free_space) {
    UNUSED(fs_path);
#ifdef FURI_RAM_EXEC
    UNUSED(ctx);
    UNUSED(total_space);
    UNUSED(free_space);
    return FSE_NOT_READY;
#else
    StorageData* storage = ctx;
    SDData* sd_data = storage->data;

    DWORD free_clusters;
    FATFS* fs;

    SDError fresult = f_getfree(sd_data->path, &free_clusters, &fs);
    if((FRESULT)fresult == FR_OK) {
        uint32_t total_sectors = (fs->n_fatent - 2) * fs->csize;
        uint32_t free_sectors = free_clusters * fs->csize;

        uint16_t sector_size = _MAX_SS;
#if _MAX_SS != _MIN_SS
        sector_size = fs->ssize;
#endif

        if(total_space != NULL) {
            *total_space = (uint64_t)total_sectors * (uint64_t)sector_size;
        }

        if(free_space != NULL) {
            *free_space = (uint64_t)free_sectors * (uint64_t)sector_size;
        }
    }

    return storage_ext_parse_error(fresult);
#endif
}

static bool storage_ext_common_equivalent_path(const char* path1, const char* path2) {
#ifdef FURI_RAM_EXEC
    UNUSED(path1);
    UNUSED(path2);
    return false;
#else
    return strcasecmp(path1, path2) == 0;
#endif
}

/******************* Init Storage *******************/
static const FS_Api fs_api = {
    .file =
        {
            .open = storage_ext_file_open,
            .close = storage_ext_file_close,
            .read = storage_ext_file_read,
            .write = storage_ext_file_write,
            .seek = storage_ext_file_seek,
            .tell = storage_ext_file_tell,
            .expand = storage_ext_file_expand,
            .truncate = storage_ext_file_truncate,
            .size = storage_ext_file_size,
            .sync = storage_ext_file_sync,
            .eof = storage_ext_file_eof,
        },
    .dir =
        {
            .open = storage_ext_dir_open,
            .close = storage_ext_dir_close,
            .read = storage_ext_dir_read,
            .rewind = storage_ext_dir_rewind,
        },
    .common =
        {
            .stat = storage_ext_common_stat,
            .mkdir = storage_ext_common_mkdir,
            .remove = storage_ext_common_remove,
            .rename = storage_ext_common_rename,
            .fs_info = storage_ext_common_fs_info,
            .equivalent_path = storage_ext_common_equivalent_path,
        },
};

void storage_ext_init(StorageData* storage) {
    fatfs_init();

    SDData* sd_data = malloc(sizeof(SDData));
    sd_data->fs = &fatfs_object;
    sd_data->path = fatfs_path;
    sd_data->sd_was_present = true;

    storage->data = sd_data;
    storage->api.tick = storage_ext_tick;
    storage->fs_api = &fs_api;

    furi_hal_sd_presence_init();

    // do not notify on first launch, notifications app is waiting for our thread to read settings
    storage_ext_tick_internal(storage, false);
<<<<<<< HEAD
}

#include "fatfs/ff_gen_drv.h"

#define SCSI_BLOCK_SIZE (0x200UL)
static File* mnt_image = NULL;
static StorageData* mnt_image_storage = NULL;
bool mnt_mounted = false;
;

FS_Error storage_process_virtual_init(StorageData* image_storage, File* image) {
    if(mnt_image) return FSE_ALREADY_OPEN;
    mnt_image = image;
    mnt_image_storage = image_storage;
    return FSE_OK;
}

FS_Error storage_process_virtual_format(StorageData* storage) {
#ifdef FURI_RAM_EXEC
    UNUSED(storage);
    return FSE_NOT_READY;
#else
    if(!mnt_image) return FSE_NOT_READY;
    SDData* sd_data = storage->data;
    uint8_t* work = malloc(_MAX_SS);
    SDError error = f_mkfs(sd_data->path, FM_ANY, 0, work, _MAX_SS);
    free(work);
    if(error != FR_OK) return FSE_INTERNAL;

    if(storage_process_virtual_mount(storage) == FSE_OK) {
        // Image file path
        const char* img_path = storage_file_get_path(mnt_image, mnt_image_storage);
        // Image file name
        FuriString* img_name = furi_string_alloc();
        path_extract_filename_no_ext(img_path, img_name);
        // Label with drive id prefix
        char* label = storage_ext_drive_path(storage, furi_string_get_cstr(img_name));
        furi_string_free(img_name);
        f_setlabel(label);
        free(label);
        storage_process_virtual_unmount(storage);
    }
    return FSE_OK;
#endif
}

FS_Error storage_process_virtual_mount(StorageData* storage) {
    if(!mnt_image) return FSE_NOT_READY;
    SDData* sd_data = storage->data;
    SDError error = f_mount(sd_data->fs, sd_data->path, 1);
    if(error == FR_NO_FILESYSTEM) return FSE_INVALID_PARAMETER;
    if(error != FR_OK) return FSE_INTERNAL;
    mnt_mounted = true;
    return FSE_OK;
}

FS_Error storage_process_virtual_unmount(StorageData* storage) {
    if(!mnt_image) return FSE_NOT_READY;
    SDData* sd_data = storage->data;
    SDError error = f_mount(0, sd_data->path, 0);
    if(error != FR_OK) return FSE_INTERNAL;
    mnt_mounted = false;
    return FSE_OK;
}

FS_Error storage_process_virtual_quit(StorageData* storage) {
    if(!mnt_image) return FSE_NOT_READY;
    if(mnt_mounted) storage_process_virtual_unmount(storage);
    mnt_image = NULL;
    mnt_image_storage = NULL;
    return FSE_OK;
}

/**
  * @brief  Initializes a Drive
  * @param  pdrv: Physical drive number (0..)
  * @retval DSTATUS: Operation status
  */
static DSTATUS mnt_driver_initialize(BYTE pdrv) {
    UNUSED(pdrv);
    return RES_OK;
}

/**
  * @brief  Gets Disk Status
  * @param  pdrv: Physical drive number (0..)
  * @retval DSTATUS: Operation status
  */
static DSTATUS mnt_driver_status(BYTE pdrv) {
    UNUSED(pdrv);
    if(!mnt_image) return STA_NOINIT;
    return RES_OK;
}

/**
  * @brief  Reads Sector(s)
  * @param  pdrv: Physical drive number (0..)
  * @param  *buff: Data buffer to store read data
  * @param  sector: Sector address (LBA)
  * @param  count: Number of sectors to read (1..128)
  * @retval DRESULT: Operation result
  */
static DRESULT mnt_driver_read(BYTE pdrv, BYTE* buff, DWORD sector, UINT count) {
    UNUSED(pdrv);
    if(!storage_ext_file_seek(mnt_image_storage, mnt_image, sector * SCSI_BLOCK_SIZE, true)) {
        return RES_ERROR;
    }
    size_t size = count * SCSI_BLOCK_SIZE;
    size_t read = storage_ext_file_read(mnt_image_storage, mnt_image, buff, size);
    return read == size ? RES_OK : RES_ERROR;
}

/**
  * @brief  Writes Sector(s)
  * @param  pdrv: Physical drive number (0..)
  * @param  *buff: Data to be written
  * @param  sector: Sector address (LBA)
  * @param  count: Number of sectors to write (1..128)
  * @retval DRESULT: Operation result
  */
static DRESULT mnt_driver_write(BYTE pdrv, const BYTE* buff, DWORD sector, UINT count) {
    UNUSED(pdrv);
    if(!storage_ext_file_seek(mnt_image_storage, mnt_image, sector * SCSI_BLOCK_SIZE, true)) {
        return RES_ERROR;
    }
    size_t size = count * SCSI_BLOCK_SIZE;
    size_t wrote = storage_ext_file_write(mnt_image_storage, mnt_image, buff, size);
    return wrote == size ? RES_OK : RES_ERROR;
}

/**
  * @brief  I/O control operation
  * @param  pdrv: Physical drive number (0..)
  * @param  cmd: Control code
  * @param  *buff: Buffer to send/receive control data
  * @retval DRESULT: Operation result
  */
static DRESULT mnt_driver_ioctl(BYTE pdrv, BYTE cmd, void* buff) {
    DRESULT res = RES_ERROR;

    DSTATUS status = mnt_driver_status(pdrv);
    if(status & STA_NOINIT) return RES_NOTRDY;

    switch(cmd) {
    /* Make sure that no pending write process */
    case CTRL_SYNC:
        res = RES_OK;
        break;

    /* Get number of sectors on the disk (DWORD) */
    case GET_SECTOR_COUNT:
        *(DWORD*)buff = storage_ext_file_size(mnt_image_storage, mnt_image) / SCSI_BLOCK_SIZE;
        res = RES_OK;
        break;

    /* Get R/W sector size (WORD) */
    case GET_SECTOR_SIZE:
        *(WORD*)buff = SCSI_BLOCK_SIZE;
        res = RES_OK;
        break;

    /* Get erase block size in unit of sector (DWORD) */
    case GET_BLOCK_SIZE:
        *(DWORD*)buff = SCSI_BLOCK_SIZE;
        res = RES_OK;
        break;

    default:
        res = RES_PARERR;
    }

    return res;
}

static Diskio_drvTypeDef mnt_driver = {
    mnt_driver_initialize,
    mnt_driver_status,
    mnt_driver_read,
    mnt_driver_write,
    mnt_driver_ioctl,
};

void storage_mnt_init(StorageData* storage) {
    char path[4] = {0};
    FATFS_LinkDriver(&mnt_driver, path);

    SDData* sd_data = malloc(sizeof(SDData));
    sd_data->fs = malloc(sizeof(FATFS));
    sd_data->path = strdup(path);

    storage->data = sd_data;
    storage->fs_api = &fs_api;
=======
#ifndef FURI_RAM_EXEC
    // always reset the flag to prevent accidental wipe on SD card insertion
    furi_hal_rtc_reset_flag(FuriHalRtcFlagStorageFormatInternal);
#endif
>>>>>>> 99655c15
}<|MERGE_RESOLUTION|>--- conflicted
+++ resolved
@@ -786,7 +786,10 @@
 
     // do not notify on first launch, notifications app is waiting for our thread to read settings
     storage_ext_tick_internal(storage, false);
-<<<<<<< HEAD
+#ifndef FURI_RAM_EXEC
+    // always reset the flag to prevent accidental wipe on SD card insertion
+    furi_hal_rtc_reset_flag(FuriHalRtcFlagStorageFormatInternal);
+#endif
 }
 
 #include "fatfs/ff_gen_drv.h"
@@ -979,10 +982,4 @@
 
     storage->data = sd_data;
     storage->fs_api = &fs_api;
-=======
-#ifndef FURI_RAM_EXEC
-    // always reset the flag to prevent accidental wipe on SD card insertion
-    furi_hal_rtc_reset_flag(FuriHalRtcFlagStorageFormatInternal);
-#endif
->>>>>>> 99655c15
 }