#include "storage_processing.h"
#include <m-list.h>
#include <m-dict.h>

#define TAG "Storage"

#define STORAGE_PATH_PREFIX_LEN 4u
_Static_assert(
    sizeof(STORAGE_ANY_PATH_PREFIX) == STORAGE_PATH_PREFIX_LEN + 1,
    "Any path prefix len mismatch");
_Static_assert(
    sizeof(STORAGE_EXT_PATH_PREFIX) == STORAGE_PATH_PREFIX_LEN + 1,
    "Ext path prefix len mismatch");
_Static_assert(
    sizeof(STORAGE_INT_PATH_PREFIX) == STORAGE_PATH_PREFIX_LEN + 1,
    "Int path prefix len mismatch");

#define FS_CALL(_storage, _fn) ret = _storage->fs_api->_fn;

static bool storage_type_is_valid(StorageType type) {
#ifdef FURI_RAM_EXEC
    return type == ST_EXT;
#else
    return type < ST_ERROR;
#endif
}

static StorageData* get_storage_by_file(File* file, StorageData* storages) {
    StorageData* storage_data = NULL;

    for(uint8_t i = 0; i < STORAGE_COUNT; i++) {
        if(storage_has_file(file, &storages[i])) {
            storage_data = &storages[i];
        }
    }

    return storage_data;
}

static const char* cstr_path_without_vfs_prefix(FuriString* path) {
    const char* path_cstr = furi_string_get_cstr(path);
    return path_cstr + MIN(STORAGE_PATH_PREFIX_LEN, strlen(path_cstr));
}

static StorageType storage_get_type_by_path(FuriString* path) {
    StorageType type = ST_ERROR;
    const char* path_cstr = furi_string_get_cstr(path);

    if(furi_string_size(path) > STORAGE_PATH_PREFIX_LEN) {
        if(path_cstr[STORAGE_PATH_PREFIX_LEN] != '/') {
            return ST_ERROR;
        }
    }

    if(memcmp(path_cstr, STORAGE_EXT_PATH_PREFIX, strlen(STORAGE_EXT_PATH_PREFIX)) == 0) {
        type = ST_EXT;
    } else if(memcmp(path_cstr, STORAGE_INT_PATH_PREFIX, strlen(STORAGE_INT_PATH_PREFIX)) == 0) {
        type = ST_INT;
    } else if(memcmp(path_cstr, STORAGE_MNT_PATH_PREFIX, strlen(STORAGE_MNT_PATH_PREFIX)) == 0) {
        type = ST_MNT;
    } else if(memcmp(path_cstr, STORAGE_ANY_PATH_PREFIX, strlen(STORAGE_ANY_PATH_PREFIX)) == 0) {
        type = ST_ANY;
    }

    return type;
}

FS_Error storage_get_data(Storage* app, FuriString* path, StorageData** storage) {
    StorageType type = storage_get_type_by_path(path);

    if(storage_type_is_valid(type)) {
        // Any storage phase-out: redirect "/any" to "/ext"
        if(type == ST_ANY) {
            FURI_LOG_W(
                TAG,
                STORAGE_ANY_PATH_PREFIX " is deprecated, use " STORAGE_EXT_PATH_PREFIX " instead");
            furi_string_replace_at(
                path, 0, strlen(STORAGE_EXT_PATH_PREFIX), STORAGE_EXT_PATH_PREFIX);
            type = ST_EXT;
        }

        furi_assert(type == ST_EXT);

        if(storage_data_status(&app->storage[type]) != StorageStatusOK) {
            return FSE_NOT_READY;
        }

        *storage = &app->storage[type];

        return FSE_OK;
    } else {
        return FSE_INVALID_NAME;
    }
}

static void storage_path_trim_trailing_slashes(FuriString* path) {
    while(furi_string_end_with(path, "/")) {
        furi_string_left(path, furi_string_size(path) - 1);
    }
}

/******************* File Functions *******************/

bool storage_process_file_open(
    Storage* app,
    File* file,
    FuriString* path,
    FS_AccessMode access_mode,
    FS_OpenMode open_mode) {
    bool ret = false;
    StorageData* storage;
    file->error_id = storage_get_data(app, path, &storage);

    if(file->error_id == FSE_OK) {
        if(storage_path_already_open(path, storage)) {
            file->error_id = FSE_ALREADY_OPEN;
        } else {
            if(access_mode & FSAM_WRITE) {
                storage_data_timestamp(storage);
            }
            storage_push_storage_file(file, path, storage);

            const char* path_cstr_no_vfs = cstr_path_without_vfs_prefix(path);
            FS_CALL(storage, file.open(storage, file, path_cstr_no_vfs, access_mode, open_mode));
        }
    }

    return ret;
}

bool storage_process_file_close(Storage* app, File* file) {
    bool ret = false;
    StorageData* storage = get_storage_by_file(file, app->storage);

    if(storage == NULL) {
        file->error_id = FSE_INVALID_PARAMETER;
    } else {
        FS_CALL(storage, file.close(storage, file));
        storage_pop_storage_file(file, storage);

        StorageEvent event = {.type = StorageEventTypeFileClose};
        furi_pubsub_publish(app->pubsub, &event);
    }

    return ret;
}

static uint16_t
    storage_process_file_read(Storage* app, File* file, void* buff, uint16_t const bytes_to_read) {
    uint16_t ret = 0;
    StorageData* storage = get_storage_by_file(file, app->storage);

    if(storage == NULL) {
        file->error_id = FSE_INVALID_PARAMETER;
    } else {
        FS_CALL(storage, file.read(storage, file, buff, bytes_to_read));
    }

    return ret;
}

static uint16_t storage_process_file_write(
    Storage* app,
    File* file,
    const void* buff,
    uint16_t const bytes_to_write) {
    uint16_t ret = 0;
    StorageData* storage = get_storage_by_file(file, app->storage);

    if(storage == NULL) {
        file->error_id = FSE_INVALID_PARAMETER;
    } else {
        storage_data_timestamp(storage);
        FS_CALL(storage, file.write(storage, file, buff, bytes_to_write));
    }

    return ret;
}

static bool storage_process_file_seek(
    Storage* app,
    File* file,
    const uint32_t offset,
    const bool from_start) {
    bool ret = false;
    StorageData* storage = get_storage_by_file(file, app->storage);

    if(storage == NULL) {
        file->error_id = FSE_INVALID_PARAMETER;
    } else {
        FS_CALL(storage, file.seek(storage, file, offset, from_start));
    }

    return ret;
}

static uint64_t storage_process_file_tell(Storage* app, File* file) {
    uint64_t ret = 0;
    StorageData* storage = get_storage_by_file(file, app->storage);

    if(storage == NULL) {
        file->error_id = FSE_INVALID_PARAMETER;
    } else {
        FS_CALL(storage, file.tell(storage, file));
    }

    return ret;
}

static bool storage_process_file_expand(Storage* app, File* file, const uint64_t size) {
    bool ret = false;
    StorageData* storage = get_storage_by_file(file, app->storage);

    if(storage == NULL) {
        file->error_id = FSE_INVALID_PARAMETER;
    } else {
        FS_CALL(storage, file.expand(storage, file, size));
    }

    return ret;
}

static bool storage_process_file_truncate(Storage* app, File* file) {
    bool ret = false;
    StorageData* storage = get_storage_by_file(file, app->storage);

    if(storage == NULL) {
        file->error_id = FSE_INVALID_PARAMETER;
    } else {
        storage_data_timestamp(storage);
        FS_CALL(storage, file.truncate(storage, file));
    }

    return ret;
}

static bool storage_process_file_sync(Storage* app, File* file) {
    bool ret = false;
    StorageData* storage = get_storage_by_file(file, app->storage);

    if(storage == NULL) {
        file->error_id = FSE_INVALID_PARAMETER;
    } else {
        storage_data_timestamp(storage);
        FS_CALL(storage, file.sync(storage, file));
    }

    return ret;
}

static uint64_t storage_process_file_size(Storage* app, File* file) {
    uint64_t ret = 0;
    StorageData* storage = get_storage_by_file(file, app->storage);

    if(storage == NULL) {
        file->error_id = FSE_INVALID_PARAMETER;
    } else {
        FS_CALL(storage, file.size(storage, file));
    }

    return ret;
}

static bool storage_process_file_eof(Storage* app, File* file) {
    bool ret = false;
    StorageData* storage = get_storage_by_file(file, app->storage);

    if(storage == NULL) {
        file->error_id = FSE_INVALID_PARAMETER;
    } else {
        FS_CALL(storage, file.eof(storage, file));
    }

    return ret;
}

/******************* Dir Functions *******************/

bool storage_process_dir_open(Storage* app, File* file, FuriString* path) {
    bool ret = false;
    StorageData* storage;
    file->error_id = storage_get_data(app, path, &storage);

    if(file->error_id == FSE_OK) {
        if(storage_path_already_open(path, storage)) {
            file->error_id = FSE_ALREADY_OPEN;
        } else {
            storage_push_storage_file(file, path, storage);
            FS_CALL(storage, dir.open(storage, file, cstr_path_without_vfs_prefix(path)));
        }
    }

    return ret;
}

bool storage_process_dir_close(Storage* app, File* file) {
    bool ret = false;
    StorageData* storage = get_storage_by_file(file, app->storage);

    if(storage == NULL) {
        file->error_id = FSE_INVALID_PARAMETER;
    } else {
        FS_CALL(storage, dir.close(storage, file));
        storage_pop_storage_file(file, storage);

        StorageEvent event = {.type = StorageEventTypeDirClose};
        furi_pubsub_publish(app->pubsub, &event);
    }

    return ret;
}

bool storage_process_dir_read(
    Storage* app,
    File* file,
    FileInfo* fileinfo,
    char* name,
    const uint16_t name_length) {
    bool ret = false;
    StorageData* storage = get_storage_by_file(file, app->storage);

    if(storage == NULL) {
        file->error_id = FSE_INVALID_PARAMETER;
    } else {
        FS_CALL(storage, dir.read(storage, file, fileinfo, name, name_length));
    }

    return ret;
}

bool storage_process_dir_rewind(Storage* app, File* file) {
    bool ret = false;
    StorageData* storage = get_storage_by_file(file, app->storage);

    if(storage == NULL) {
        file->error_id = FSE_INVALID_PARAMETER;
    } else {
        FS_CALL(storage, dir.rewind(storage, file));
    }

    return ret;
}

/******************* Common FS Functions *******************/

static FS_Error
    storage_process_common_timestamp(Storage* app, FuriString* path, uint32_t* timestamp) {
    StorageData* storage;
    FS_Error ret = storage_get_data(app, path, &storage);

    if(ret == FSE_OK) {
        *timestamp = storage_data_get_timestamp(storage);
    }

    return ret;
}

static FS_Error storage_process_common_stat(Storage* app, FuriString* path, FileInfo* fileinfo) {
    StorageData* storage;
    FS_Error ret = storage_get_data(app, path, &storage);

    if(ret == FSE_OK) {
        FS_CALL(storage, common.stat(storage, cstr_path_without_vfs_prefix(path), fileinfo));
    }

    return ret;
}

static FS_Error storage_process_common_remove(Storage* app, FuriString* path) {
    StorageData* storage;
    FS_Error ret = storage_get_data(app, path, &storage);

    do {
        if(ret != FSE_OK) break;

        if(storage_path_already_open(path, storage)) {
            ret = FSE_ALREADY_OPEN;
            break;
        }

        storage_data_timestamp(storage);
        FS_CALL(storage, common.remove(storage, cstr_path_without_vfs_prefix(path)));
    } while(false);

    return ret;
}

static FS_Error storage_process_common_rename(Storage* app, FuriString* old, FuriString* new) {
    FS_Error ret = FSE_OK;

    do {
        const StorageType storage_type_old = storage_get_type_by_path(old);
        const StorageType storage_type_new = storage_get_type_by_path(new);

        // Different filesystems, return to caller to do copy + remove
        if(storage_type_old != storage_type_new) {
            ret = FSE_NOT_IMPLEMENTED;
            break;
        }

        // Same filesystem, use fast rename
        StorageData* storage;
        ret = storage_get_data(app, old, &storage);

        if(ret != FSE_OK) break;

        if(storage_path_already_open(old, storage)) {
            ret = FSE_ALREADY_OPEN;
            break;
        }

        storage_data_timestamp(storage);
        FS_CALL(
            storage,
            common.rename(
                storage, cstr_path_without_vfs_prefix(old), cstr_path_without_vfs_prefix(new)));
    } while(false);

    return ret;
}

static FS_Error storage_process_common_mkdir(Storage* app, FuriString* path) {
    StorageData* storage;
    FS_Error ret = storage_get_data(app, path, &storage);

    if(ret == FSE_OK) {
        storage_data_timestamp(storage);
        FS_CALL(storage, common.mkdir(storage, cstr_path_without_vfs_prefix(path)));
    }

    return ret;
}

static FS_Error storage_process_common_fs_info(
    Storage* app,
    FuriString* path,
    uint64_t* total_space,
    uint64_t* free_space) {
    StorageData* storage;
    FS_Error ret = storage_get_data(app, path, &storage);

    if(ret == FSE_OK) {
        FS_CALL(
            storage,
            common.fs_info(storage, cstr_path_without_vfs_prefix(path), total_space, free_space));
    }

    return ret;
}

static bool
    storage_process_common_equivalent_path(Storage* app, FuriString* path1, FuriString* path2) {
    bool ret = false;

    do {
        const StorageType storage_type1 = storage_get_type_by_path(path1);
        const StorageType storage_type2 = storage_get_type_by_path(path2);

        // Paths on different storages are of course not equal
        if(storage_type1 != storage_type2) break;

        StorageData* storage;
        const FS_Error status = storage_get_data(app, path1, &storage);

        if(status != FSE_OK) break;

        FS_CALL(
            storage,
            common.equivalent_path(furi_string_get_cstr(path1), furi_string_get_cstr(path2)));

    } while(false);

    return ret;
}

/****************** Raw SD API ******************/
// TODO FL-3521: think about implementing a custom storage API to split that kind of api linkage
#include "storages/storage_ext.h"

static FS_Error storage_process_sd_format(Storage* app) {
    FS_Error ret = FSE_OK;

    if(storage_data_status(&app->storage[ST_EXT]) == StorageStatusNotReady) {
        ret = FSE_NOT_READY;
    } else {
        ret = sd_format_card(&app->storage[ST_EXT]);
        storage_data_timestamp(&app->storage[ST_EXT]);
    }

    return ret;
}

static FS_Error storage_process_sd_unmount(Storage* app) {
    FS_Error ret = FSE_OK;

    do {
        StorageData* storage = &app->storage[ST_EXT];
        if(storage_data_status(storage) == StorageStatusNotReady) {
            ret = FSE_NOT_READY;
            break;
        }

        if(storage_open_files_count(storage)) {
            ret = FSE_DENIED;
            break;
        }

        sd_unmount_card(storage);
        storage_data_timestamp(storage);
    } while(false);

    return ret;
}

static FS_Error storage_process_sd_mount(Storage* app) {
    FS_Error ret = FSE_OK;

    do {
        StorageData* storage = &app->storage[ST_EXT];
        if(storage_data_status(storage) != StorageStatusNotReady) {
            ret = FSE_NOT_READY;
            break;
        }

        ret = sd_mount_card(storage, true);
        storage_data_timestamp(storage);
    } while(false);

    return ret;
}

static FS_Error storage_process_sd_info(Storage* app, SDInfo* info) {
    FS_Error ret = FSE_OK;

    if(storage_data_status(&app->storage[ST_EXT]) == StorageStatusNotReady) {
        ret = FSE_NOT_READY;
    } else {
        ret = sd_card_info(&app->storage[ST_EXT], info);
    }

    return ret;
}

static FS_Error storage_process_sd_status(Storage* app) {
    FS_Error ret;
    StorageStatus status = storage_data_status(&app->storage[ST_EXT]);

    switch(status) {
    case StorageStatusOK:
        ret = FSE_OK;
        break;
    case StorageStatusNotReady:
        ret = FSE_NOT_READY;
        break;
    default:
        ret = FSE_INTERNAL;
        break;
    }

    return ret;
}

/******************** Aliases processing *******************/

void storage_process_alias(
    Storage* app,
    FuriString* path,
    FuriThreadId thread_id,
    bool create_folders) {
    if(furi_string_start_with(path, STORAGE_APP_DATA_PATH_PREFIX)) {
        FuriString* apps_data_path_with_appsid = furi_string_alloc_set(APPS_DATA_PATH "/");
        furi_string_cat(apps_data_path_with_appsid, furi_thread_get_appid(thread_id));

        // "/data" -> "/ext/apps_data/appsid"
        furi_string_replace_at(
            path,
            0,
            strlen(STORAGE_APP_DATA_PATH_PREFIX),
            furi_string_get_cstr(apps_data_path_with_appsid));

        // Create app data folder if not exists
        if(create_folders &&
           storage_process_common_stat(app, apps_data_path_with_appsid, NULL) != FSE_OK) {
            furi_string_set(apps_data_path_with_appsid, APPS_DATA_PATH);
            storage_process_common_mkdir(app, apps_data_path_with_appsid);
            furi_string_cat(apps_data_path_with_appsid, "/");
            furi_string_cat(apps_data_path_with_appsid, furi_thread_get_appid(thread_id));
            storage_process_common_mkdir(app, apps_data_path_with_appsid);
        }

        furi_string_free(apps_data_path_with_appsid);
    } else if(furi_string_start_with(path, STORAGE_APP_ASSETS_PATH_PREFIX)) {
        FuriString* apps_assets_path_with_appsid = furi_string_alloc_set(APPS_ASSETS_PATH "/");
        furi_string_cat(apps_assets_path_with_appsid, furi_thread_get_appid(thread_id));

        // "/assets" -> "/ext/apps_assets/appsid"
        furi_string_replace_at(
            path,
            0,
            strlen(STORAGE_APP_ASSETS_PATH_PREFIX),
            furi_string_get_cstr(apps_assets_path_with_appsid));

        furi_string_free(apps_assets_path_with_appsid);
<<<<<<< HEAD
    } else if(furi_string_start_with(path, STORAGE_CFG_PATH_PREFIX)) {
        // Create config folder if it doesn't exist
        FuriString* config_path = furi_string_alloc_set(STORAGE_CFG_PATH_PREFIX);
        if(create_folders && storage_process_common_stat(app, config_path, NULL) != FSE_OK) {
            storage_process_common_mkdir(app, config_path);
        }
        furi_string_free(config_path);
=======

    } else if(furi_string_start_with(path, STORAGE_INT_PATH_PREFIX)) {
        furi_string_replace_at(
            path, 0, strlen(STORAGE_INT_PATH_PREFIX), STORAGE_EXT_PATH_PREFIX "/.int");

        FuriString* int_on_ext_path = furi_string_alloc_set(STORAGE_EXT_PATH_PREFIX "/.int");
        if(storage_process_common_stat(app, int_on_ext_path, NULL) != FSE_OK) {
            storage_process_common_mkdir(app, int_on_ext_path);
        }
        furi_string_free(int_on_ext_path);
>>>>>>> 4d985ba8
    }
}

/****************** API calls processing ******************/

void storage_process_message_internal(Storage* app, StorageMessage* message) {
    FuriString* path = NULL;

    switch(message->command) {
    // File operations
    case StorageCommandFileOpen:
        path = furi_string_alloc_set(message->data->fopen.path);
        storage_process_alias(app, path, message->data->fopen.thread_id, true);
        message->return_data->bool_value = storage_process_file_open(
            app,
            message->data->fopen.file,
            path,
            message->data->fopen.access_mode,
            message->data->fopen.open_mode);
        break;
    case StorageCommandFileClose:
        message->return_data->bool_value =
            storage_process_file_close(app, message->data->fopen.file);
        break;
    case StorageCommandFileRead:
        message->return_data->uint16_value = storage_process_file_read(
            app,
            message->data->fread.file,
            message->data->fread.buff,
            message->data->fread.bytes_to_read);
        break;
    case StorageCommandFileWrite:
        message->return_data->uint16_value = storage_process_file_write(
            app,
            message->data->fwrite.file,
            message->data->fwrite.buff,
            message->data->fwrite.bytes_to_write);
        break;
    case StorageCommandFileSeek:
        message->return_data->bool_value = storage_process_file_seek(
            app,
            message->data->fseek.file,
            message->data->fseek.offset,
            message->data->fseek.from_start);
        break;
    case StorageCommandFileTell:
        message->return_data->uint64_value =
            storage_process_file_tell(app, message->data->file.file);
        break;
    case StorageCommandFileExpand:
        message->return_data->bool_value = storage_process_file_expand(
            app, message->data->fexpand.file, message->data->fexpand.size);
        break;
    case StorageCommandFileTruncate:
        message->return_data->bool_value =
            storage_process_file_truncate(app, message->data->file.file);
        break;
    case StorageCommandFileSync:
        message->return_data->bool_value =
            storage_process_file_sync(app, message->data->file.file);
        break;
    case StorageCommandFileSize:
        message->return_data->uint64_value =
            storage_process_file_size(app, message->data->file.file);
        break;
    case StorageCommandFileEof:
        message->return_data->bool_value = storage_process_file_eof(app, message->data->file.file);
        break;

    // Dir operations
    case StorageCommandDirOpen:
        path = furi_string_alloc_set(message->data->dopen.path);
        storage_process_alias(app, path, message->data->dopen.thread_id, true);
        message->return_data->bool_value =
            storage_process_dir_open(app, message->data->dopen.file, path);
        break;
    case StorageCommandDirClose:
        message->return_data->bool_value =
            storage_process_dir_close(app, message->data->file.file);
        break;
    case StorageCommandDirRead:
        message->return_data->bool_value = storage_process_dir_read(
            app,
            message->data->dread.file,
            message->data->dread.fileinfo,
            message->data->dread.name,
            message->data->dread.name_length);
        break;
    case StorageCommandDirRewind:
        message->return_data->bool_value =
            storage_process_dir_rewind(app, message->data->file.file);
        break;

    // Common operations
    case StorageCommandCommonTimestamp:
        path = furi_string_alloc_set(message->data->ctimestamp.path);
        storage_process_alias(app, path, message->data->ctimestamp.thread_id, false);
        message->return_data->error_value =
            storage_process_common_timestamp(app, path, message->data->ctimestamp.timestamp);
        break;
    case StorageCommandCommonStat:
        path = furi_string_alloc_set(message->data->cstat.path);
        storage_process_alias(app, path, message->data->cstat.thread_id, false);
        message->return_data->error_value =
            storage_process_common_stat(app, path, message->data->cstat.fileinfo);
        break;
    case StorageCommandCommonRemove:
        path = furi_string_alloc_set(message->data->path.path);
        storage_process_alias(app, path, message->data->path.thread_id, false);
        message->return_data->error_value = storage_process_common_remove(app, path);
        break;
    case StorageCommandCommonRename: {
        FuriString* old_path = furi_string_alloc_set(message->data->rename.old);
        FuriString* new_path = furi_string_alloc_set(message->data->rename.new);
        storage_process_alias(app, old_path, message->data->rename.thread_id, false);
        storage_process_alias(app, new_path, message->data->rename.thread_id, false);
        message->return_data->error_value = storage_process_common_rename(app, old_path, new_path);
        furi_string_free(old_path);
        furi_string_free(new_path);
        break;
    }
    case StorageCommandCommonMkDir:
        path = furi_string_alloc_set(message->data->path.path);
        storage_process_alias(app, path, message->data->path.thread_id, true);
        message->return_data->error_value = storage_process_common_mkdir(app, path);
        break;
    case StorageCommandCommonFSInfo:
        path = furi_string_alloc_set(message->data->cfsinfo.fs_path);
        storage_process_alias(app, path, message->data->cfsinfo.thread_id, false);
        message->return_data->error_value = storage_process_common_fs_info(
            app, path, message->data->cfsinfo.total_space, message->data->cfsinfo.free_space);
        break;
    case StorageCommandCommonResolvePath:
        storage_process_alias(
            app, message->data->cresolvepath.path, message->data->cresolvepath.thread_id, true);
        break;

    case StorageCommandCommonEquivalentPath: {
        FuriString* path1 = furi_string_alloc_set(message->data->cequivpath.path1);
        FuriString* path2 = furi_string_alloc_set(message->data->cequivpath.path2);
        storage_path_trim_trailing_slashes(path1);
        storage_path_trim_trailing_slashes(path2);
        storage_process_alias(app, path1, message->data->cequivpath.thread_id, false);
        storage_process_alias(app, path2, message->data->cequivpath.thread_id, false);
        // Comparison is done on path name, same beginning of name != same file/folder
        // Check with a / suffixed to ensure same file/folder name
        furi_string_cat(path1, "/");
        furi_string_cat(path2, "/");
        if(message->data->cequivpath.truncate) {
            furi_string_left(path2, furi_string_size(path1));
        }
        message->return_data->bool_value =
            storage_process_common_equivalent_path(app, path1, path2);
        furi_string_free(path1);
        furi_string_free(path2);
        break;
    }

    // SD operations
    case StorageCommandSDFormat:
        message->return_data->error_value = storage_process_sd_format(app);
        break;
    case StorageCommandSDUnmount:
        message->return_data->error_value = storage_process_sd_unmount(app);
        break;
    case StorageCommandSDMount:
        message->return_data->error_value = storage_process_sd_mount(app);
        break;
    case StorageCommandSDInfo:
        message->return_data->error_value =
            storage_process_sd_info(app, message->data->sdinfo.info);
        break;
    case StorageCommandSDStatus:
        message->return_data->error_value = storage_process_sd_status(app);
        break;

    // Virtual operations
    case StorageCommandVirtualInit:
        File* image = message->data->virtualinit.image;
        StorageData* image_storage = get_storage_by_file(image, app->storage);
        message->return_data->error_value = storage_process_virtual_init(image_storage, image);
        break;
    case StorageCommandVirtualFormat:
        message->return_data->error_value = storage_process_virtual_format(&app->storage[ST_MNT]);
        break;
    case StorageCommandVirtualMount:
        message->return_data->error_value = storage_process_virtual_mount(&app->storage[ST_MNT]);
        break;
    case StorageCommandVirtualUnmount:
        message->return_data->error_value = storage_process_virtual_unmount(&app->storage[ST_MNT]);
        break;
    case StorageCommandVirtualQuit:
        message->return_data->error_value = storage_process_virtual_quit(&app->storage[ST_MNT]);
        break;
    }

    if(path != NULL) { //-V547
        furi_string_free(path);
    }

    api_lock_unlock(message->lock);
}

void storage_process_message(Storage* app, StorageMessage* message) {
    storage_process_message_internal(app, message);
}<|MERGE_RESOLUTION|>--- conflicted
+++ resolved
@@ -79,7 +79,7 @@
             type = ST_EXT;
         }
 
-        furi_assert(type == ST_EXT);
+        furi_assert(type == ST_EXT || type == ST_MNT);
 
         if(storage_data_status(&app->storage[type]) != StorageStatusOK) {
             return FSE_NOT_READY;
@@ -601,7 +601,16 @@
             furi_string_get_cstr(apps_assets_path_with_appsid));
 
         furi_string_free(apps_assets_path_with_appsid);
-<<<<<<< HEAD
+
+    } else if(furi_string_start_with(path, STORAGE_INT_PATH_PREFIX)) {
+        furi_string_replace_at(
+            path, 0, strlen(STORAGE_INT_PATH_PREFIX), STORAGE_EXT_PATH_PREFIX "/.int");
+
+        FuriString* int_on_ext_path = furi_string_alloc_set(STORAGE_EXT_PATH_PREFIX "/.int");
+        if(storage_process_common_stat(app, int_on_ext_path, NULL) != FSE_OK) {
+            storage_process_common_mkdir(app, int_on_ext_path);
+        }
+        furi_string_free(int_on_ext_path);
     } else if(furi_string_start_with(path, STORAGE_CFG_PATH_PREFIX)) {
         // Create config folder if it doesn't exist
         FuriString* config_path = furi_string_alloc_set(STORAGE_CFG_PATH_PREFIX);
@@ -609,18 +618,6 @@
             storage_process_common_mkdir(app, config_path);
         }
         furi_string_free(config_path);
-=======
-
-    } else if(furi_string_start_with(path, STORAGE_INT_PATH_PREFIX)) {
-        furi_string_replace_at(
-            path, 0, strlen(STORAGE_INT_PATH_PREFIX), STORAGE_EXT_PATH_PREFIX "/.int");
-
-        FuriString* int_on_ext_path = furi_string_alloc_set(STORAGE_EXT_PATH_PREFIX "/.int");
-        if(storage_process_common_stat(app, int_on_ext_path, NULL) != FSE_OK) {
-            storage_process_common_mkdir(app, int_on_ext_path);
-        }
-        furi_string_free(int_on_ext_path);
->>>>>>> 4d985ba8
     }
 }
 
