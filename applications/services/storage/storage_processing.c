#include "storage_processing.h"
#include <m-list.h>
#include <m-dict.h>

#define STORAGE_PATH_PREFIX_LEN 4u
_Static_assert(
    sizeof(STORAGE_ANY_PATH_PREFIX) == STORAGE_PATH_PREFIX_LEN + 1,
    "Any path prefix len mismatch");
_Static_assert(
    sizeof(STORAGE_EXT_PATH_PREFIX) == STORAGE_PATH_PREFIX_LEN + 1,
    "Ext path prefix len mismatch");
_Static_assert(
    sizeof(STORAGE_INT_PATH_PREFIX) == STORAGE_PATH_PREFIX_LEN + 1,
    "Int path prefix len mismatch");

#define FS_CALL(_storage, _fn) ret = _storage->fs_api->_fn;

static bool storage_type_is_valid(StorageType type) {
#ifdef FURI_RAM_EXEC
    return type == ST_EXT;
#else
    return type < ST_ERROR;
#endif
}

static StorageData* get_storage_by_file(File* file, StorageData* storages) {
    StorageData* storage_data = NULL;

    for(uint8_t i = 0; i < STORAGE_COUNT; i++) {
        if(storage_has_file(file, &storages[i])) {
            storage_data = &storages[i];
        }
    }

    return storage_data;
}

static const char* cstr_path_without_vfs_prefix(FuriString* path) {
    const char* path_cstr = furi_string_get_cstr(path);
    return path_cstr + MIN(STORAGE_PATH_PREFIX_LEN, strlen(path_cstr));
}

static StorageType storage_get_type_by_path(FuriString* path) {
    StorageType type = ST_ERROR;
    const char* path_cstr = furi_string_get_cstr(path);

    if(furi_string_size(path) > STORAGE_PATH_PREFIX_LEN) {
        if(path_cstr[STORAGE_PATH_PREFIX_LEN] != '/') {
            return ST_ERROR;
        }
    }

    if(memcmp(path_cstr, STORAGE_EXT_PATH_PREFIX, strlen(STORAGE_EXT_PATH_PREFIX)) == 0) {
        type = ST_EXT;
    } else if(memcmp(path_cstr, STORAGE_INT_PATH_PREFIX, strlen(STORAGE_INT_PATH_PREFIX)) == 0) {
        type = ST_INT;
    } else if(memcmp(path_cstr, STORAGE_ANY_PATH_PREFIX, strlen(STORAGE_ANY_PATH_PREFIX)) == 0) {
        type = ST_ANY;
    }

    return type;
}
static void storage_path_change_to_real_storage(FuriString* path, StorageType real_storage) {
    if(furi_string_search(path, STORAGE_ANY_PATH_PREFIX) == 0) {
        switch(real_storage) {
        case ST_EXT:
            furi_string_replace_at(
                path, 0, strlen(STORAGE_EXT_PATH_PREFIX), STORAGE_EXT_PATH_PREFIX);
            break;
        case ST_INT:
            furi_string_replace_at(
                path, 0, strlen(STORAGE_INT_PATH_PREFIX), STORAGE_INT_PATH_PREFIX);
            break;
        default:
            break;
        }
    }
}

FS_Error storage_get_data(Storage* app, FuriString* path, StorageData** storage) {
    StorageType type = storage_get_type_by_path(path);

    if(storage_type_is_valid(type)) {
        if(type == ST_ANY) {
            type = ST_INT;
            if(storage_data_status(&app->storage[ST_EXT]) == StorageStatusOK) {
                type = ST_EXT;
            }
            storage_path_change_to_real_storage(path, type);
        }

        furi_assert(type == ST_EXT || type == ST_INT);
        *storage = &app->storage[type];

        return FSE_OK;
    } else {
        return FSE_INVALID_NAME;
    }
}

static void storage_path_trim_trailing_slashes(FuriString* path) {
    while(furi_string_end_with(path, "/")) {
        furi_string_left(path, furi_string_size(path) - 1);
    }
}

/******************* File Functions *******************/

bool storage_process_file_open(
    Storage* app,
    File* file,
    FuriString* path,
    FS_AccessMode access_mode,
    FS_OpenMode open_mode) {
    bool ret = false;
    StorageData* storage;
    file->error_id = storage_get_data(app, path, &storage);

    if(file->error_id == FSE_OK) {
        if(storage_path_already_open(path, storage)) {
            file->error_id = FSE_ALREADY_OPEN;
        } else {
            if(access_mode & FSAM_WRITE) {
                storage_data_timestamp(storage);
            }
            storage_push_storage_file(file, path, storage);

            const char* path_cstr_no_vfs = cstr_path_without_vfs_prefix(path);
            FS_CALL(storage, file.open(storage, file, path_cstr_no_vfs, access_mode, open_mode));
        }
    }

    return ret;
}

bool storage_process_file_close(Storage* app, File* file) {
    bool ret = false;
    StorageData* storage = get_storage_by_file(file, app->storage);

    if(storage == NULL) {
        file->error_id = FSE_INVALID_PARAMETER;
    } else {
        FS_CALL(storage, file.close(storage, file));
        storage_pop_storage_file(file, storage);

        StorageEvent event = {.type = StorageEventTypeFileClose};
        furi_pubsub_publish(app->pubsub, &event);
    }

    return ret;
}

static uint16_t
    storage_process_file_read(Storage* app, File* file, void* buff, uint16_t const bytes_to_read) {
    uint16_t ret = 0;
    StorageData* storage = get_storage_by_file(file, app->storage);

    if(storage == NULL) {
        file->error_id = FSE_INVALID_PARAMETER;
    } else {
        FS_CALL(storage, file.read(storage, file, buff, bytes_to_read));
    }

    return ret;
}

static uint16_t storage_process_file_write(
    Storage* app,
    File* file,
    const void* buff,
    uint16_t const bytes_to_write) {
    uint16_t ret = 0;
    StorageData* storage = get_storage_by_file(file, app->storage);

    if(storage == NULL) {
        file->error_id = FSE_INVALID_PARAMETER;
    } else {
        storage_data_timestamp(storage);
        FS_CALL(storage, file.write(storage, file, buff, bytes_to_write));
    }

    return ret;
}

static bool storage_process_file_seek(
    Storage* app,
    File* file,
    const uint32_t offset,
    const bool from_start) {
    bool ret = false;
    StorageData* storage = get_storage_by_file(file, app->storage);

    if(storage == NULL) {
        file->error_id = FSE_INVALID_PARAMETER;
    } else {
        FS_CALL(storage, file.seek(storage, file, offset, from_start));
    }

    return ret;
}

static uint64_t storage_process_file_tell(Storage* app, File* file) {
    uint64_t ret = 0;
    StorageData* storage = get_storage_by_file(file, app->storage);

    if(storage == NULL) {
        file->error_id = FSE_INVALID_PARAMETER;
    } else {
        FS_CALL(storage, file.tell(storage, file));
    }

    return ret;
}

static bool storage_process_file_expand(Storage* app, File* file, const uint64_t size) {
    bool ret = false;
    StorageData* storage = get_storage_by_file(file, app->storage);

    if(storage == NULL) {
        file->error_id = FSE_INVALID_PARAMETER;
    } else {
        FS_CALL(storage, file.expand(storage, file, size));
    }

    return ret;
}

static bool storage_process_file_truncate(Storage* app, File* file) {
    bool ret = false;
    StorageData* storage = get_storage_by_file(file, app->storage);

    if(storage == NULL) {
        file->error_id = FSE_INVALID_PARAMETER;
    } else {
        storage_data_timestamp(storage);
        FS_CALL(storage, file.truncate(storage, file));
    }

    return ret;
}

static bool storage_process_file_sync(Storage* app, File* file) {
    bool ret = false;
    StorageData* storage = get_storage_by_file(file, app->storage);

    if(storage == NULL) {
        file->error_id = FSE_INVALID_PARAMETER;
    } else {
        storage_data_timestamp(storage);
        FS_CALL(storage, file.sync(storage, file));
    }

    return ret;
}

static uint64_t storage_process_file_size(Storage* app, File* file) {
    uint64_t ret = 0;
    StorageData* storage = get_storage_by_file(file, app->storage);

    if(storage == NULL) {
        file->error_id = FSE_INVALID_PARAMETER;
    } else {
        FS_CALL(storage, file.size(storage, file));
    }

    return ret;
}

static bool storage_process_file_eof(Storage* app, File* file) {
    bool ret = false;
    StorageData* storage = get_storage_by_file(file, app->storage);

    if(storage == NULL) {
        file->error_id = FSE_INVALID_PARAMETER;
    } else {
        FS_CALL(storage, file.eof(storage, file));
    }

    return ret;
}

/******************* Dir Functions *******************/

bool storage_process_dir_open(Storage* app, File* file, FuriString* path) {
    bool ret = false;
    StorageData* storage;
    file->error_id = storage_get_data(app, path, &storage);

    if(file->error_id == FSE_OK) {
        if(storage_path_already_open(path, storage)) {
            file->error_id = FSE_ALREADY_OPEN;
        } else {
            storage_push_storage_file(file, path, storage);
            FS_CALL(storage, dir.open(storage, file, cstr_path_without_vfs_prefix(path)));
        }
    }

    return ret;
}

bool storage_process_dir_close(Storage* app, File* file) {
    bool ret = false;
    StorageData* storage = get_storage_by_file(file, app->storage);

    if(storage == NULL) {
        file->error_id = FSE_INVALID_PARAMETER;
    } else {
        FS_CALL(storage, dir.close(storage, file));
        storage_pop_storage_file(file, storage);

        StorageEvent event = {.type = StorageEventTypeDirClose};
        furi_pubsub_publish(app->pubsub, &event);
    }

    return ret;
}

bool storage_process_dir_read(
    Storage* app,
    File* file,
    FileInfo* fileinfo,
    char* name,
    const uint16_t name_length) {
    bool ret = false;
    StorageData* storage = get_storage_by_file(file, app->storage);

    if(storage == NULL) {
        file->error_id = FSE_INVALID_PARAMETER;
    } else {
        FS_CALL(storage, dir.read(storage, file, fileinfo, name, name_length));
    }

    return ret;
}

bool storage_process_dir_rewind(Storage* app, File* file) {
    bool ret = false;
    StorageData* storage = get_storage_by_file(file, app->storage);

    if(storage == NULL) {
        file->error_id = FSE_INVALID_PARAMETER;
    } else {
        FS_CALL(storage, dir.rewind(storage, file));
    }

    return ret;
}

/******************* Common FS Functions *******************/

static FS_Error
    storage_process_common_timestamp(Storage* app, FuriString* path, uint32_t* timestamp) {
    StorageData* storage;
    FS_Error ret = storage_get_data(app, path, &storage);

    if(ret == FSE_OK) {
        *timestamp = storage_data_get_timestamp(storage);
    }

    return ret;
}

static FS_Error storage_process_common_stat(Storage* app, FuriString* path, FileInfo* fileinfo) {
    StorageData* storage;
    FS_Error ret = storage_get_data(app, path, &storage);

    if(ret == FSE_OK) {
        FS_CALL(storage, common.stat(storage, cstr_path_without_vfs_prefix(path), fileinfo));
    }

    return ret;
}

static FS_Error storage_process_common_remove(Storage* app, FuriString* path) {
    StorageData* storage;
    FS_Error ret = storage_get_data(app, path, &storage);

<<<<<<< HEAD
    if(ret == FSE_OK) {
=======
    do {
        if(ret != FSE_OK) break;

>>>>>>> 4b3e8aba
        if(storage_path_already_open(path, storage)) {
            return FSE_ALREADY_OPEN;
        }

        storage_data_timestamp(storage);
        FS_CALL(storage, common.remove(storage, cstr_path_without_vfs_prefix(path)));
    }

    return ret;
}

static FS_Error storage_process_common_rename(Storage* app, FuriString* old, FuriString* new) {
    StorageData* storage;
    FS_Error ret = storage_get_data(app, old, &storage);

    if(ret == FSE_OK) {
        if(storage_path_already_open(old, storage)) {
            return FSE_ALREADY_OPEN;
        }

        storage_data_timestamp(storage);
        FS_CALL(
            storage,
            common.rename(
                storage, cstr_path_without_vfs_prefix(old), cstr_path_without_vfs_prefix(new)));
    }

    return ret;
}

static FS_Error storage_process_common_mkdir(Storage* app, FuriString* path) {
    StorageData* storage;
    FS_Error ret = storage_get_data(app, path, &storage);

    if(ret == FSE_OK) {
        storage_data_timestamp(storage);
        FS_CALL(storage, common.mkdir(storage, cstr_path_without_vfs_prefix(path)));
    }

    return ret;
}

static FS_Error storage_process_common_fs_info(
    Storage* app,
    FuriString* path,
    uint64_t* total_space,
    uint64_t* free_space) {
    StorageData* storage;
    FS_Error ret = storage_get_data(app, path, &storage);

    if(ret == FSE_OK) {
        FS_CALL(
            storage,
            common.fs_info(storage, cstr_path_without_vfs_prefix(path), total_space, free_space));
    }

    return ret;
}

static bool
    storage_process_common_equivalent_path(Storage* app, FuriString* path1, FuriString* path2) {
    bool ret = false;

    do {
        const StorageType storage_type1 = storage_get_type_by_path(path1);
        const StorageType storage_type2 = storage_get_type_by_path(path2);

        // Paths on different storages are of course not equal
        if(storage_type1 != storage_type2) break;

        StorageData* storage;
        const FS_Error status = storage_get_data(app, path1, &storage);

        if(status != FSE_OK) break;

        FS_CALL(
            storage,
            common.equivalent_path(furi_string_get_cstr(path1), furi_string_get_cstr(path2)));

    } while(false);

    return ret;
}

/****************** Raw SD API ******************/
// TODO FL-3521: think about implementing a custom storage API to split that kind of api linkage
#include "storages/storage_ext.h"

static FS_Error storage_process_sd_format(Storage* app) {
    FS_Error ret = FSE_OK;

    if(storage_data_status(&app->storage[ST_EXT]) == StorageStatusNotReady) {
        ret = FSE_NOT_READY;
    } else {
        ret = sd_format_card(&app->storage[ST_EXT]);
        storage_data_timestamp(&app->storage[ST_EXT]);
    }

    return ret;
}

static FS_Error storage_process_sd_unmount(Storage* app) {
    FS_Error ret = FSE_OK;

    do {
        StorageData* storage = &app->storage[ST_EXT];
        if(storage_data_status(storage) == StorageStatusNotReady) {
            ret = FSE_NOT_READY;
            break;
        }

        if(storage_open_files_count(storage)) {
            ret = FSE_DENIED;
            break;
        }

        sd_unmount_card(storage);
        storage_data_timestamp(storage);
    } while(false);

    return ret;
}

static FS_Error storage_process_sd_mount(Storage* app) {
    FS_Error ret = FSE_OK;

    do {
        StorageData* storage = &app->storage[ST_EXT];
        if(storage_data_status(storage) != StorageStatusNotReady) {
            ret = FSE_NOT_READY;
            break;
        }

        ret = sd_mount_card(storage, true);
        storage_data_timestamp(storage);
    } while(false);

    return ret;
}

static FS_Error storage_process_sd_info(Storage* app, SDInfo* info) {
    FS_Error ret = FSE_OK;

    if(storage_data_status(&app->storage[ST_EXT]) == StorageStatusNotReady) {
        ret = FSE_NOT_READY;
    } else {
        ret = sd_card_info(&app->storage[ST_EXT], info);
    }

    return ret;
}

static FS_Error storage_process_sd_status(Storage* app) {
    FS_Error ret;
    StorageStatus status = storage_data_status(&app->storage[ST_EXT]);

    switch(status) {
    case StorageStatusOK:
        ret = FSE_OK;
        break;
    case StorageStatusNotReady:
        ret = FSE_NOT_READY;
        break;
    default:
        ret = FSE_INTERNAL;
        break;
    }

    return ret;
}

/******************** Aliases processing *******************/

void storage_process_alias(
    Storage* app,
    FuriString* path,
    FuriThreadId thread_id,
    bool create_folders) {
    if(furi_string_start_with(path, STORAGE_APP_DATA_PATH_PREFIX)) {
        FuriString* apps_data_path_with_appsid = furi_string_alloc_set(APPS_DATA_PATH "/");
        furi_string_cat(apps_data_path_with_appsid, furi_thread_get_appid(thread_id));

        // "/data" -> "/ext/apps_data/appsid"
        furi_string_replace_at(
            path,
            0,
            strlen(STORAGE_APP_DATA_PATH_PREFIX),
            furi_string_get_cstr(apps_data_path_with_appsid));

        // Create app data folder if not exists
        if(create_folders &&
           storage_process_common_stat(app, apps_data_path_with_appsid, NULL) != FSE_OK) {
            furi_string_set(apps_data_path_with_appsid, APPS_DATA_PATH);
            storage_process_common_mkdir(app, apps_data_path_with_appsid);
            furi_string_cat(apps_data_path_with_appsid, "/");
            furi_string_cat(apps_data_path_with_appsid, furi_thread_get_appid(thread_id));
            storage_process_common_mkdir(app, apps_data_path_with_appsid);
        }

        furi_string_free(apps_data_path_with_appsid);
    } else if(furi_string_start_with(path, STORAGE_APP_ASSETS_PATH_PREFIX)) {
        FuriString* apps_assets_path_with_appsid = furi_string_alloc_set(APPS_ASSETS_PATH "/");
        furi_string_cat(apps_assets_path_with_appsid, furi_thread_get_appid(thread_id));

        // "/assets" -> "/ext/apps_assets/appsid"
        furi_string_replace_at(
            path,
            0,
            strlen(STORAGE_APP_ASSETS_PATH_PREFIX),
            furi_string_get_cstr(apps_assets_path_with_appsid));

        furi_string_free(apps_assets_path_with_appsid);
    } else if(furi_string_start_with(path, STORAGE_CFG_PATH_PREFIX)) {
        // Create config folder if it doesn't exist
        FuriString* config_path = furi_string_alloc_set(STORAGE_CFG_PATH_PREFIX);
        if(create_folders && storage_process_common_stat(app, config_path, NULL) != FSE_OK) {
            storage_process_common_mkdir(app, config_path);
        }
        furi_string_free(config_path);
    }
}

/****************** API calls processing ******************/

void storage_process_message_internal(Storage* app, StorageMessage* message) {
    FuriString* path = NULL;
    FuriString* opath = NULL;

    switch(message->command) {
    // File operations
    case StorageCommandFileOpen:
        path = furi_string_alloc_set(message->data->fopen.path);
        storage_process_alias(app, path, message->data->fopen.thread_id, true);
        message->return_data->bool_value = storage_process_file_open(
            app,
            message->data->fopen.file,
            path,
            message->data->fopen.access_mode,
            message->data->fopen.open_mode);
        break;
    case StorageCommandFileClose:
        message->return_data->bool_value =
            storage_process_file_close(app, message->data->fopen.file);
        break;
    case StorageCommandFileRead:
        message->return_data->uint16_value = storage_process_file_read(
            app,
            message->data->fread.file,
            message->data->fread.buff,
            message->data->fread.bytes_to_read);
        break;
    case StorageCommandFileWrite:
        message->return_data->uint16_value = storage_process_file_write(
            app,
            message->data->fwrite.file,
            message->data->fwrite.buff,
            message->data->fwrite.bytes_to_write);
        break;
    case StorageCommandFileSeek:
        message->return_data->bool_value = storage_process_file_seek(
            app,
            message->data->fseek.file,
            message->data->fseek.offset,
            message->data->fseek.from_start);
        break;
    case StorageCommandFileTell:
        message->return_data->uint64_value =
            storage_process_file_tell(app, message->data->file.file);
        break;
    case StorageCommandFileExpand:
        message->return_data->bool_value = storage_process_file_expand(
            app, message->data->fexpand.file, message->data->fexpand.size);
        break;
    case StorageCommandFileTruncate:
        message->return_data->bool_value =
            storage_process_file_truncate(app, message->data->file.file);
        break;
    case StorageCommandFileSync:
        message->return_data->bool_value =
            storage_process_file_sync(app, message->data->file.file);
        break;
    case StorageCommandFileSize:
        message->return_data->uint64_value =
            storage_process_file_size(app, message->data->file.file);
        break;
    case StorageCommandFileEof:
        message->return_data->bool_value = storage_process_file_eof(app, message->data->file.file);
        break;

    // Dir operations
    case StorageCommandDirOpen:
        path = furi_string_alloc_set(message->data->dopen.path);
        storage_process_alias(app, path, message->data->dopen.thread_id, true);
        message->return_data->bool_value =
            storage_process_dir_open(app, message->data->dopen.file, path);
        break;
    case StorageCommandDirClose:
        message->return_data->bool_value =
            storage_process_dir_close(app, message->data->file.file);
        break;
    case StorageCommandDirRead:
        message->return_data->bool_value = storage_process_dir_read(
            app,
            message->data->dread.file,
            message->data->dread.fileinfo,
            message->data->dread.name,
            message->data->dread.name_length);
        break;
    case StorageCommandDirRewind:
        message->return_data->bool_value =
            storage_process_dir_rewind(app, message->data->file.file);
        break;

    // Common operations
    case StorageCommandCommonTimestamp:
        path = furi_string_alloc_set(message->data->ctimestamp.path);
        storage_process_alias(app, path, message->data->ctimestamp.thread_id, false);
        message->return_data->error_value =
            storage_process_common_timestamp(app, path, message->data->ctimestamp.timestamp);
        break;
    case StorageCommandCommonStat:
        path = furi_string_alloc_set(message->data->cstat.path);
        storage_process_alias(app, path, message->data->cstat.thread_id, false);
        message->return_data->error_value =
            storage_process_common_stat(app, path, message->data->cstat.fileinfo);
        break;
    case StorageCommandCommonRemove:
        path = furi_string_alloc_set(message->data->path.path);
        storage_process_alias(app, path, message->data->path.thread_id, false);
        message->return_data->error_value = storage_process_common_remove(app, path);
        break;
    case StorageCommandCommonRename:
        opath = furi_string_alloc_set(message->data->rename.old);
        storage_process_alias(app, opath, message->data->rename.thread_id, false);
        path = furi_string_alloc_set(message->data->rename.new);
        storage_process_alias(app, path, message->data->rename.thread_id, false);
        // Paths are resolved, no aliases
        if(strncmp(
               furi_string_get_cstr(opath), furi_string_get_cstr(path), STORAGE_PATH_PREFIX_LEN)) {
            // Different filesystems, return to caller
            message->return_data->error_value = FSE_NOT_IMPLEMENTED;
            break;
        }
        // Same filesystem, use rename
        message->return_data->error_value = storage_process_common_rename(app, opath, path);
        break;
    case StorageCommandCommonMkDir:
        path = furi_string_alloc_set(message->data->path.path);
        storage_process_alias(app, path, message->data->path.thread_id, true);
        message->return_data->error_value = storage_process_common_mkdir(app, path);
        break;
    case StorageCommandCommonFSInfo:
        path = furi_string_alloc_set(message->data->cfsinfo.fs_path);
        storage_process_alias(app, path, message->data->cfsinfo.thread_id, false);
        message->return_data->error_value = storage_process_common_fs_info(
            app, path, message->data->cfsinfo.total_space, message->data->cfsinfo.free_space);
        break;
    case StorageCommandCommonResolvePath:
        storage_process_alias(
            app, message->data->cresolvepath.path, message->data->cresolvepath.thread_id, true);
        break;

    case StorageCommandCommonEquivalentPath: {
        FuriString* path1 = furi_string_alloc_set(message->data->cequivpath.path1);
        FuriString* path2 = furi_string_alloc_set(message->data->cequivpath.path2);
        storage_path_trim_trailing_slashes(path1);
        storage_path_trim_trailing_slashes(path2);
        storage_process_alias(app, path1, message->data->cequivpath.thread_id, false);
        storage_process_alias(app, path2, message->data->cequivpath.thread_id, false);
        if(message->data->cequivpath.truncate) {
            furi_string_left(path2, furi_string_size(path1));
        }
        message->return_data->bool_value =
            storage_process_common_equivalent_path(app, path1, path2);
        furi_string_free(path1);
        furi_string_free(path2);
        break;
    }

    // SD operations
    case StorageCommandSDFormat:
        message->return_data->error_value = storage_process_sd_format(app);
        break;
    case StorageCommandSDUnmount:
        message->return_data->error_value = storage_process_sd_unmount(app);
        break;
    case StorageCommandSDMount:
        message->return_data->error_value = storage_process_sd_mount(app);
        break;
    case StorageCommandSDInfo:
        message->return_data->error_value =
            storage_process_sd_info(app, message->data->sdinfo.info);
        break;
    case StorageCommandSDStatus:
        message->return_data->error_value = storage_process_sd_status(app);
        break;
    }

    if(path != NULL) { //-V547
        furi_string_free(path);
    }
    if(opath != NULL) { //-V547
        furi_string_free(opath);
    }

    api_lock_unlock(message->lock);
}

void storage_process_message(Storage* app, StorageMessage* message) {
    storage_process_message_internal(app, message);
}<|MERGE_RESOLUTION|>--- conflicted
+++ resolved
@@ -375,20 +375,17 @@
     StorageData* storage;
     FS_Error ret = storage_get_data(app, path, &storage);
 
-<<<<<<< HEAD
-    if(ret == FSE_OK) {
-=======
     do {
         if(ret != FSE_OK) break;
 
->>>>>>> 4b3e8aba
         if(storage_path_already_open(path, storage)) {
-            return FSE_ALREADY_OPEN;
+            ret = FSE_ALREADY_OPEN;
+            break;
         }
 
         storage_data_timestamp(storage);
         FS_CALL(storage, common.remove(storage, cstr_path_without_vfs_prefix(path)));
-    }
+    } while(false);
 
     return ret;
 }
