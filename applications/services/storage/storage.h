--- conflicted
+++ resolved
@@ -155,24 +155,20 @@
  */
 uint64_t storage_file_tell(File* file);
 
-<<<<<<< HEAD
-/** Expand the file (allocate space for it) 
- * @param file pointer to file object.
- * @param size how many bytes to allocate
- * @return success flag
+/**
+ * @brief Expand the file (allocate space for it).
+ *
+ * @param file pointer to the file instance to be expanded.
+ * @param size amount of bytes bytes to allocate.
+ * @return true if the file was successfully expanded, false otherwise.
  */
 bool storage_file_expand(File* file, uint64_t size);
 
-/** Truncates the file size to the current position of the r/w pointer
- * @param file pointer to file object.
- * @return bool success flag
-=======
 /**
  * @brief Truncate the file size to the current access position.
  *
  * @param file pointer to the file instance to be truncated.
  * @return true if the file was successfully truncated, false otherwise.
->>>>>>> 4b3e8aba
  */
 bool storage_file_truncate(File* file);
 
@@ -312,34 +308,10 @@
  */
 FS_Error storage_common_remove(Storage* storage, const char* path);
 
-<<<<<<< HEAD
-/** Renames file/directory, file/directory must not be open
- * @param app pointer to the api
- * @param old_path old path
- * @param new_path new path
- * @return FS_Error operation result
- */
-FS_Error storage_common_rename(Storage* storage, const char* old_path, const char* new_path);
-
-/** Moves file/directory, file/directory must not be open, will overwrite existing destination
- * @param app pointer to the api
- * @param old_path old path
- * @param new_path new path
- * @return FS_Error operation result
- */
-FS_Error storage_common_move(Storage* storage, const char* old_path, const char* new_path);
-
-/** Copy file, file must not be open
- * @param app pointer to the api
- * @param old_path old path
- * @param new_path new path
- * @return FS_Error operation result
-=======
 /**
  * @brief Rename a file or a directory.
  *
  * The file or the directory must NOT be open.
- * Will overwrite the destination file if it already exists.
  *
  * Renaming a regular file to itself does nothing and always succeeds.
  * Renaming a directory to itself or to a subdirectory of itself always fails.
@@ -352,6 +324,22 @@
 FS_Error storage_common_rename(Storage* storage, const char* old_path, const char* new_path);
 
 /**
+ * @brief Move a file or a directory.
+ *
+ * The file or the directory must NOT be open.
+ * Will overwrite the destination file if it already exists.
+ *
+ * Moving a regular file to itself does nothing and always succeeds.
+ * Moving a directory to itself or to a subdirectory of itself always fails.
+ *
+ * @param storage pointer to a storage API instance.
+ * @param old_path pointer to a zero-terminated string containing the source path.
+ * @param new_path pointer to a zero-terminated string containing the destination path.
+ * @return FSE_OK if the file or directory has been successfully moved, any other error code on failure.
+ */
+FS_Error storage_common_move(Storage* storage, const char* old_path, const char* new_path);
+
+/**
  * @brief Copy the file to a new location.
  *
  * The file must NOT be open at the time of calling this function.
@@ -360,7 +348,6 @@
  * @param old_path pointer to a zero-terminated string containing the source path.
  * @param new_path pointer to a zero-terminated string containing the destination path.
  * @return FSE_OK if the file has been successfully copied, any other error code on failure.
->>>>>>> 4b3e8aba
  */
 FS_Error storage_common_copy(Storage* storage, const char* old_path, const char* new_path);
 
@@ -548,29 +535,15 @@
 
 typedef void (*Storage_name_converter)(FuriString*);
 
-<<<<<<< HEAD
-/** Backs up internal storage to a tar archive
- * @param api pointer to the api
- * @param dstname destination archive path
- * @return FS_Error operation result
-=======
 /**
  * @brief Back up the internal storage contents to a *.tar archive.
  *
  * @param storage pointer to a storage API instance.
  * @param dstname pointer to a zero-terminated string containing the archive file path.
  * @return FSE_OK if the storage was successfully backed up, any other error code on failure.
->>>>>>> 4b3e8aba
  */
 FS_Error storage_int_backup(Storage* storage, const char* dstname);
 
-<<<<<<< HEAD
-/** Restores internal storage from a tar archive
- * @param api pointer to the api
- * @param dstname archive path
- * @param converter pointer to filename conversion function, may be NULL
- * @return FS_Error operation result
-=======
 /**
  * @brief Restore the internal storage contents from a *.tar archive.
  *
@@ -578,7 +551,6 @@
  * @param dstname pointer to a zero-terminated string containing the archive file path.
  * @param converter pointer to a filename conversion function (may be NULL).
  * @return FSE_OK if the storage was successfully restored, any other error code on failure.
->>>>>>> 4b3e8aba
  */
 FS_Error storage_int_restore(Storage* api, const char* dstname, Storage_name_converter converter);
 
