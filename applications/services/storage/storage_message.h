#pragma once
#include <furi.h>
#include <toolbox/api_lock.h>

#ifdef __cplusplus
extern "C" {
#endif

typedef struct {
    File* file;
    const char* path;
    FS_AccessMode access_mode;
    FS_OpenMode open_mode;
    FuriThreadId thread_id;
} SADataFOpen;

typedef struct {
    File* file;
    void* buff;
    uint16_t bytes_to_read;
} SADataFRead;

typedef struct {
    File* file;
    const void* buff;
    uint16_t bytes_to_write;
} SADataFWrite;

typedef struct {
    File* file;
    uint32_t offset;
    bool from_start;
} SADataFSeek;

typedef struct {
    File* file;
    uint64_t size;
} SADataFExpand;

typedef struct {
    File* file;
    const char* path;
    FuriThreadId thread_id;
} SADataDOpen;

typedef struct {
    File* file;
    FileInfo* fileinfo;
    char* name;
    uint16_t name_length;
} SADataDRead;

typedef struct {
    const char* path;
    uint32_t* timestamp;
    FuriThreadId thread_id;
} SADataCTimestamp;

typedef struct {
    const char* path;
    FileInfo* fileinfo;
    FuriThreadId thread_id;
} SADataCStat;

typedef struct {
    const char* fs_path;
    uint64_t* total_space;
    uint64_t* free_space;
    FuriThreadId thread_id;
} SADataCFSInfo;

typedef struct {
    FuriString* path;
    FuriThreadId thread_id;
} SADataCResolvePath;

typedef struct {
    uint32_t id;
} SADataError;

typedef struct {
    const char* path;
    FuriThreadId thread_id;
} SADataPath;

typedef struct {
    const char* old;
    const char* new;
    FuriThreadId thread_id;
} SADataRename;

typedef struct {
    File* file;
} SADataFile;

typedef struct {
    SDInfo* info;
} SAInfo;

typedef union {
    SADataFOpen fopen;
    SADataFRead fread;
    SADataFWrite fwrite;
    SADataFSeek fseek;
    SADataFExpand fexpand;

    SADataDOpen dopen;
    SADataDRead dread;

    SADataCTimestamp ctimestamp;
    SADataCStat cstat;
    SADataCFSInfo cfsinfo;
    SADataCResolvePath cresolvepath;

    SADataError error;

    SADataFile file;
    SADataPath path;
    SADataRename rename;

    SAInfo sdinfo;
} SAData;

typedef union {
    bool bool_value;
    uint16_t uint16_value;
    uint64_t uint64_value;
    FS_Error error_value;
    const char* cstring_value;
} SAReturn;

typedef enum {
    StorageCommandFileOpen,
    StorageCommandFileClose,
    StorageCommandFileRead,
    StorageCommandFileWrite,
    StorageCommandFileSeek,
    StorageCommandFileTell,
    StorageCommandFileTruncate,
    StorageCommandFileSize,
    StorageCommandFileSync,
    StorageCommandFileEof,
    StorageCommandDirOpen,
    StorageCommandDirClose,
    StorageCommandDirRead,
    StorageCommandDirRewind,
    StorageCommandCommonTimestamp,
    StorageCommandCommonStat,
    StorageCommandCommonRemove,
    StorageCommandCommonMkDir,
    StorageCommandCommonFSInfo,
    StorageCommandSDFormat,
    StorageCommandSDUnmount,
    StorageCommandSDInfo,
    StorageCommandSDStatus,
    StorageCommandCommonResolvePath,
<<<<<<< HEAD

    StorageCommandFileExpand,
    StorageCommandCommonRename,
=======
    StorageCommandSDMount,
>>>>>>> 1cafa9a4
} StorageCommand;

typedef struct {
    FuriApiLock lock;
    StorageCommand command;
    SAData* data;
    SAReturn* return_data;
} StorageMessage;

#ifdef __cplusplus
}
#endif<|MERGE_RESOLUTION|>--- conflicted
+++ resolved
@@ -154,13 +154,10 @@
     StorageCommandSDInfo,
     StorageCommandSDStatus,
     StorageCommandCommonResolvePath,
-<<<<<<< HEAD
+    StorageCommandSDMount,
 
     StorageCommandFileExpand,
     StorageCommandCommonRename,
-=======
-    StorageCommandSDMount,
->>>>>>> 1cafa9a4
 } StorageCommand;
 
 typedef struct {
