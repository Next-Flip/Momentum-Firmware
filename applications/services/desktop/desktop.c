--- conflicted
+++ resolved
@@ -578,13 +578,8 @@
 
     scene_manager_next_scene(desktop->scene_manager, DesktopSceneMain);
 
-<<<<<<< HEAD
     if(momentum_settings.lock_on_boot || furi_hal_rtc_is_flag_set(FuriHalRtcFlagLock)) {
         desktop_lock(desktop, true);
-=======
-    if(desktop_pin_code_is_set()) {
-        desktop_lock(desktop);
->>>>>>> 42ab90b1
     }
 
     if(storage_file_exists(desktop->storage, SLIDESHOW_FS_PATH)) {
