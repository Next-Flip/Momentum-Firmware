#include "desktop_i.h"

#include <cli/cli.h>
#include <cli/cli_vcp.h>

#include <gui/gui_i.h>

#include <locale/locale.h>
#include <storage/storage.h>
#include <momentum/settings.h>

#include <assets_icons.h>

#include "scenes/desktop_scene.h"
#include "scenes/desktop_scene_locked.h"

#define TAG "Desktop"

static void desktop_auto_lock_arm(Desktop*);
static void desktop_auto_lock_inhibit(Desktop*);
static void desktop_start_auto_lock_timer(Desktop*);
static void desktop_apply_settings(Desktop*);

static void desktop_loader_callback(const void* message, void* context) {
    furi_assert(context);
    Desktop* desktop = context;
    const LoaderEvent* event = message;

    if(event->type == LoaderEventTypeApplicationBeforeLoad) {
        view_dispatcher_send_custom_event(desktop->view_dispatcher, DesktopGlobalBeforeAppStarted);
        furi_check(furi_semaphore_acquire(desktop->animation_semaphore, 3000) == FuriStatusOk);
    } else if(
        event->type == LoaderEventTypeApplicationLoadFailed ||
        event->type == LoaderEventTypeApplicationStopped) {
        view_dispatcher_send_custom_event(desktop->view_dispatcher, DesktopGlobalAfterAppFinished);
    }
}

static void desktop_storage_callback(const void* message, void* context) {
    furi_assert(context);
    Desktop* desktop = context;
    const StorageEvent* event = message;

    if(event->type == StorageEventTypeCardMount) {
        view_dispatcher_send_custom_event(desktop->view_dispatcher, DesktopGlobalReloadSettings);
    }
}

static void desktop_lock_icon_draw_callback(Canvas* canvas, void* context) {
    UNUSED(context);
    furi_assert(canvas);
    canvas_draw_icon(canvas, 0, 0, &I_Lock_7x8);
}

static void desktop_clock_update(Desktop* desktop) {
    furi_assert(desktop);

    DateTime curr_dt;
    furi_hal_rtc_get_datetime(&curr_dt);
    bool time_format_12 = locale_get_time_format() == LocaleTimeFormat12h;

    if(desktop->clock.hour != curr_dt.hour || desktop->clock.minute != curr_dt.minute ||
       desktop->clock.format_12 != time_format_12) {
        desktop->clock.format_12 = time_format_12;
        desktop->clock.hour = curr_dt.hour;
        desktop->clock.minute = curr_dt.minute;
        view_port_update(desktop->clock_viewport);
    }
}

static void desktop_clock_reconfigure(Desktop* desktop) {
    furi_assert(desktop);

    desktop_clock_update(desktop);

    if(desktop->settings.display_clock) {
        furi_timer_start(desktop->update_clock_timer, furi_ms_to_ticks(1000));
    } else {
        furi_timer_stop(desktop->update_clock_timer);
    }

    view_port_enabled_set(desktop->clock_viewport, desktop->settings.display_clock);
}

static void desktop_clock_draw_callback(Canvas* canvas, void* context) {
    furi_assert(context);
    furi_assert(canvas);

    Desktop* desktop = context;

    canvas_set_font(canvas, FontPrimary);

    uint8_t hour = desktop->clock.hour;
    if(desktop->clock.format_12) {
        if(hour > 12) {
            hour -= 12;
        }
        if(hour == 0) {
            hour = 12;
        }
    }

    char buffer[20];
    snprintf(buffer, sizeof(buffer), "%02u:%02u", hour, desktop->clock.minute);

    view_port_set_width(
        desktop->clock_viewport,
        canvas_string_width(canvas, buffer) - 1 + (desktop->clock.minute % 10 == 1));

    canvas_draw_str_aligned(canvas, 0, 8, AlignLeft, AlignBottom, buffer);
}

static void desktop_stealth_mode_icon_draw_callback(Canvas* canvas, void* context) {
    UNUSED(context);
    furi_assert(canvas);
    canvas_draw_icon(canvas, 0, 0, &I_Muted_8x8);
}

static bool desktop_custom_event_callback(void* context, uint32_t event) {
    furi_assert(context);
    Desktop* desktop = (Desktop*)context;

    if(event == DesktopGlobalBeforeAppStarted) {
        if(animation_manager_is_animation_loaded(desktop->animation_manager)) {
            animation_manager_unload_and_stall_animation(desktop->animation_manager);
        }

        desktop_auto_lock_inhibit(desktop);
        desktop->app_running = true;

        furi_semaphore_release(desktop->animation_semaphore);

    } else if(event == DesktopGlobalAfterAppFinished) {
        animation_manager_load_and_continue_animation(desktop->animation_manager);
        desktop_auto_lock_arm(desktop);
        desktop->app_running = false;

    } else if(event == DesktopGlobalAutoLock) {
        if(!desktop->app_running && !desktop->locked) {
            desktop_lock(desktop, desktop->settings.auto_lock_with_pin);
        }

    } else if(event == DesktopGlobalSaveSettings) {
        desktop_settings_save(&desktop->settings);
        desktop_apply_settings(desktop);

    } else if(event == DesktopGlobalReloadSettings) {
        desktop_keybinds_migrate(desktop);
        desktop_settings_load(&desktop->settings);
        desktop_apply_settings(desktop);

    } else {
        return scene_manager_handle_custom_event(desktop->scene_manager, event);
    }

    return true;
}

static bool desktop_back_event_callback(void* context) {
    furi_assert(context);
    Desktop* desktop = (Desktop*)context;
    return scene_manager_handle_back_event(desktop->scene_manager);
}

static void desktop_tick_event_callback(void* context) {
    furi_assert(context);
    Desktop* app = context;
    scene_manager_handle_tick_event(app->scene_manager);
}

static void desktop_auto_lock_callback(const void* value, void* context) {
    furi_assert(value);
    furi_assert(context);
    UNUSED(value);
    Desktop* desktop = context;
    desktop_start_auto_lock_timer(desktop);
}

static void desktop_auto_lock_timer_callback(void* context) {
    furi_assert(context);
    Desktop* desktop = context;
    view_dispatcher_send_custom_event(desktop->view_dispatcher, DesktopGlobalAutoLock);
}

static void desktop_start_auto_lock_timer(Desktop* desktop) {
    furi_timer_start(
        desktop->auto_lock_timer, furi_ms_to_ticks(desktop->settings.auto_lock_delay_ms));
}

static void desktop_stop_auto_lock_timer(Desktop* desktop) {
    furi_timer_stop(desktop->auto_lock_timer);
}

static void desktop_auto_lock_arm(Desktop* desktop) {
    if(desktop->settings.auto_lock_delay_ms) {
        if(desktop->input_events_subscription == NULL) {
            desktop->input_events_subscription = furi_pubsub_subscribe(
                desktop->input_events_pubsub, desktop_auto_lock_callback, desktop);
        }
        if(desktop->ascii_events_subscription == NULL) {
            desktop->ascii_events_subscription = furi_pubsub_subscribe(
                desktop->ascii_events_pubsub, desktop_auto_lock_callback, desktop);
        }
        desktop_start_auto_lock_timer(desktop);
    }
}

static void desktop_auto_lock_inhibit(Desktop* desktop) {
    desktop_stop_auto_lock_timer(desktop);
    if(desktop->input_events_subscription) {
        furi_pubsub_unsubscribe(desktop->input_events_pubsub, desktop->input_events_subscription);
        desktop->input_events_subscription = NULL;
    }
    if(desktop->ascii_events_subscription) {
        furi_pubsub_unsubscribe(desktop->ascii_events_pubsub, desktop->ascii_events_subscription);
        desktop->ascii_events_subscription = NULL;
    }
}

static void desktop_clock_timer_callback(void* context) {
    furi_assert(context);
    Desktop* desktop = context;

    const bool clock_enabled = gui_active_view_port_count(desktop->gui, GuiLayerStatusBarLeft) < 6;

    if(clock_enabled) {
        desktop_clock_update(desktop);
    }

    view_port_enabled_set(desktop->clock_viewport, clock_enabled);
}

static void desktop_apply_settings(Desktop* desktop) {
    desktop->in_transition = true;

    desktop_clock_reconfigure(desktop);

    if(!desktop->app_running && !desktop->locked) {
        desktop_auto_lock_arm(desktop);
    }

    desktop->in_transition = false;
}

static void desktop_init_settings(Desktop* desktop) {
    furi_pubsub_subscribe(storage_get_pubsub(desktop->storage), desktop_storage_callback, desktop);

    if(storage_sd_status(desktop->storage) != FSE_OK) {
        FURI_LOG_D(TAG, "SD Card not ready, skipping settings");
        return;
    }

    desktop_keybinds_migrate(desktop);
    desktop_settings_load(&desktop->settings);
    desktop_apply_settings(desktop);
}

static Desktop* desktop_alloc(void) {
    Desktop* desktop = malloc(sizeof(Desktop));

    desktop->animation_semaphore = furi_semaphore_alloc(1, 0);
    desktop->animation_manager = animation_manager_alloc();
    desktop->gui = furi_record_open(RECORD_GUI);
    desktop->scene_thread = furi_thread_alloc();
    desktop->view_dispatcher = view_dispatcher_alloc();
    desktop->scene_manager = scene_manager_alloc(&desktop_scene_handlers, desktop);

    view_dispatcher_attach_to_gui(
        desktop->view_dispatcher, desktop->gui, ViewDispatcherTypeDesktop);
    view_dispatcher_set_tick_event_callback(
        desktop->view_dispatcher, desktop_tick_event_callback, 500);

    view_dispatcher_set_event_callback_context(desktop->view_dispatcher, desktop);
    view_dispatcher_set_custom_event_callback(
        desktop->view_dispatcher, desktop_custom_event_callback);
    view_dispatcher_set_navigation_event_callback(
        desktop->view_dispatcher, desktop_back_event_callback);

    desktop->lock_menu = desktop_lock_menu_alloc();
    desktop->popup = popup_alloc();
    desktop->locked_view = desktop_view_locked_alloc();
    desktop->pin_input_view = desktop_view_pin_input_alloc();
    desktop->pin_timeout_view = desktop_view_pin_timeout_alloc();
    desktop->slideshow_view = desktop_view_slideshow_alloc();

    desktop->main_view_stack = view_stack_alloc();
    desktop->main_view = desktop_main_alloc();
    View* dolphin_view = animation_manager_get_animation_view(desktop->animation_manager);
    view_stack_add_view(desktop->main_view_stack, desktop_main_get_view(desktop->main_view));
    view_stack_add_view(desktop->main_view_stack, dolphin_view);
    view_stack_add_view(
        desktop->main_view_stack, desktop_view_locked_get_view(desktop->locked_view));

    /* locked view (as animation view) attends in 2 scenes: main & locked,
     * because it has to draw "Unlocked" label on main scene */
    desktop->locked_view_stack = view_stack_alloc();
    view_stack_add_view(desktop->locked_view_stack, dolphin_view);
    view_stack_add_view(
        desktop->locked_view_stack, desktop_view_locked_get_view(desktop->locked_view));

    view_dispatcher_add_view(
        desktop->view_dispatcher,
        DesktopViewIdMain,
        view_stack_get_view(desktop->main_view_stack));
    view_dispatcher_add_view(
        desktop->view_dispatcher,
        DesktopViewIdLocked,
        view_stack_get_view(desktop->locked_view_stack));
    view_dispatcher_add_view(
        desktop->view_dispatcher,
        DesktopViewIdLockMenu,
        desktop_lock_menu_get_view(desktop->lock_menu));
    view_dispatcher_add_view(
        desktop->view_dispatcher, DesktopViewIdPopup, popup_get_view(desktop->popup));
    view_dispatcher_add_view(
        desktop->view_dispatcher,
        DesktopViewIdPinTimeout,
        desktop_view_pin_timeout_get_view(desktop->pin_timeout_view));
    view_dispatcher_add_view(
        desktop->view_dispatcher,
        DesktopViewIdPinInput,
        desktop_view_pin_input_get_view(desktop->pin_input_view));
    view_dispatcher_add_view(
        desktop->view_dispatcher,
        DesktopViewIdSlideshow,
        desktop_view_slideshow_get_view(desktop->slideshow_view));

    // Lock icon
    desktop->lock_icon_viewport = view_port_alloc();
    view_port_set_width(desktop->lock_icon_viewport, icon_get_width(&I_Lock_7x8));
    view_port_draw_callback_set(
        desktop->lock_icon_viewport, desktop_lock_icon_draw_callback, desktop);
    view_port_enabled_set(desktop->lock_icon_viewport, false);
    gui_add_view_port(desktop->gui, desktop->lock_icon_viewport, GuiLayerStatusBarLeft);

    // Clock
    desktop->clock_viewport = view_port_alloc();
    view_port_set_width(desktop->clock_viewport, 25);
    view_port_draw_callback_set(desktop->clock_viewport, desktop_clock_draw_callback, desktop);
    view_port_enabled_set(desktop->clock_viewport, false);
    gui_add_view_port(desktop->gui, desktop->clock_viewport, GuiLayerStatusBarRight);

    // Stealth mode icon
    desktop->stealth_mode_icon_viewport = view_port_alloc();
    view_port_set_width(desktop->stealth_mode_icon_viewport, icon_get_width(&I_Muted_8x8));
    view_port_draw_callback_set(
        desktop->stealth_mode_icon_viewport, desktop_stealth_mode_icon_draw_callback, desktop);
    if(furi_hal_rtc_is_flag_set(FuriHalRtcFlagStealthMode)) {
        view_port_enabled_set(desktop->stealth_mode_icon_viewport, true);
    } else {
        view_port_enabled_set(desktop->stealth_mode_icon_viewport, false);
    }
    gui_add_view_port(desktop->gui, desktop->stealth_mode_icon_viewport, GuiLayerStatusBarLeft);

    // Unload animations before starting an application
    desktop->loader = furi_record_open(RECORD_LOADER);
    furi_pubsub_subscribe(loader_get_pubsub(desktop->loader), desktop_loader_callback, desktop);

    desktop->storage = furi_record_open(RECORD_STORAGE);
    desktop->notification = furi_record_open(RECORD_NOTIFICATION);
    desktop->input_events_pubsub = furi_record_open(RECORD_INPUT_EVENTS);
    desktop->ascii_events_pubsub = furi_record_open(RECORD_ASCII_EVENTS);

    desktop->auto_lock_timer =
        furi_timer_alloc(desktop_auto_lock_timer_callback, FuriTimerTypeOnce, desktop);

    desktop->status_pubsub = furi_pubsub_alloc();

    desktop->update_clock_timer =
        furi_timer_alloc(desktop_clock_timer_callback, FuriTimerTypePeriodic, desktop);

    desktop->app_running = loader_is_locked(desktop->loader);

    furi_record_create(RECORD_DESKTOP, desktop);

    return desktop;
}

/*
 * Private API
 */

void desktop_lock(Desktop* desktop, bool with_pin) {
    furi_assert(!desktop->locked);

    with_pin = with_pin && desktop_pin_code_is_set();
    if(with_pin) {
        furi_hal_rtc_set_flag(FuriHalRtcFlagLock);
    } else {
        furi_hal_rtc_reset_flag(FuriHalRtcFlagLock);
        furi_hal_rtc_set_pin_fails(0);
    }

    if(with_pin && !momentum_settings.allow_locked_rpc_commands) {
        Cli* cli = furi_record_open(RECORD_CLI);
        cli_session_close(cli);
        furi_record_close(RECORD_CLI);
        Bt* bt = furi_record_open(RECORD_BT);
        bt_close_rpc_connection(bt);
        furi_record_close(RECORD_BT);
    }

    desktop_auto_lock_inhibit(desktop);
    scene_manager_set_scene_state(
        desktop->scene_manager, DesktopSceneLocked, DesktopSceneLockedStateFirstEnter);
    scene_manager_next_scene(desktop->scene_manager, DesktopSceneLocked);

    DesktopStatus status = {.locked = true};
    furi_pubsub_publish(desktop->status_pubsub, &status);

    desktop->locked = true;
}

void desktop_unlock(Desktop* desktop) {
    furi_assert(desktop->locked);

    view_port_enabled_set(desktop->lock_icon_viewport, false);
    Gui* gui = furi_record_open(RECORD_GUI);
    gui_set_lockdown(gui, false);
    furi_record_close(RECORD_GUI);
    desktop_view_locked_unlock(desktop->locked_view);
    scene_manager_search_and_switch_to_previous_scene(desktop->scene_manager, DesktopSceneMain);
    desktop_auto_lock_arm(desktop);
    bool with_pin = furi_hal_rtc_is_flag_set(FuriHalRtcFlagLock);
    furi_hal_rtc_reset_flag(FuriHalRtcFlagLock);
    furi_hal_rtc_set_pin_fails(0);

    if(with_pin) {
        Cli* cli = furi_record_open(RECORD_CLI);
        cli_session_open(cli, &cli_vcp);
        furi_record_close(RECORD_CLI);
        Bt* bt = furi_record_open(RECORD_BT);
        bt_open_rpc_connection(bt);
        furi_record_close(RECORD_BT);
    }

    DesktopStatus status = {.locked = false};
    furi_pubsub_publish(desktop->status_pubsub, &status);

    desktop->locked = false;
}

int32_t desktop_shutdown(void* context) {
    // Attempt to launch the app, and if failed offer to shutdown (simpler UI)
    Desktop* desktop = context;
    LoaderStatus result = loader_start(desktop->loader, "Power", "off", NULL);
    if(result != LoaderStatusOk) {
        // Mimic applications/settings/power_settings_app/scenes/power_settings_scene_power_off.c
        DialogMessage* message = dialog_message_alloc();
        dialog_message_set_header(message, "Turn Off Device?", 64, 0, AlignCenter, AlignTop);
        dialog_message_set_text(
            message, "   I will be\nwaiting for\n you here...", 78, 14, AlignLeft, AlignTop);
        dialog_message_set_icon(message, &I_dolph_cry_49x54, 14, 10);
        dialog_message_set_buttons(message, "Cancel", NULL, "Power Off");
        DialogMessageButton res = dialog_message_show(furi_record_open(RECORD_DIALOGS), message);
        furi_record_close(RECORD_DIALOGS);
        dialog_message_free(message);
        if(res == DialogMessageButtonRight) {
            Power* power = furi_record_open(RECORD_POWER);
            power_off(power);
            furi_record_close(RECORD_POWER);
        }
    }
    return 0;
}

void desktop_set_stealth_mode_state(Desktop* desktop, bool enabled) {
    desktop->in_transition = true;

    if(enabled) {
        furi_hal_rtc_set_flag(FuriHalRtcFlagStealthMode);
    } else {
        furi_hal_rtc_reset_flag(FuriHalRtcFlagStealthMode);
    }

    desktop_lock_menu_set_stealth_mode_state(desktop->lock_menu, enabled);

    view_port_enabled_set(desktop->stealth_mode_icon_viewport, enabled);

    desktop->in_transition = false;
}

/*
 *  Public API
 */

bool desktop_api_is_locked(Desktop* instance) {
    furi_assert(instance);
    return furi_hal_rtc_is_flag_set(FuriHalRtcFlagLock);
}

void desktop_api_unlock(Desktop* instance) {
    furi_assert(instance);
    view_dispatcher_send_custom_event(instance->view_dispatcher, DesktopGlobalApiUnlock);
}

FuriPubSub* desktop_api_get_status_pubsub(Desktop* instance) {
    furi_assert(instance);
    return instance->status_pubsub;
}

void desktop_api_reload_settings(Desktop* instance) {
    furi_assert(instance);
    view_dispatcher_send_custom_event(instance->view_dispatcher, DesktopGlobalReloadSettings);
}

void desktop_api_get_settings(Desktop* instance, DesktopSettings* settings) {
    furi_assert(instance);
    furi_assert(settings);

    *settings = instance->settings;
}

void desktop_api_set_settings(Desktop* instance, const DesktopSettings* settings) {
    furi_assert(instance);
    furi_assert(settings);

    instance->settings = *settings;
    view_dispatcher_send_custom_event(instance->view_dispatcher, DesktopGlobalSaveSettings);
}

/*
 * Application thread
 */

int32_t desktop_srv(void* p) {
    UNUSED(p);

    if(!furi_hal_is_normal_boot()) {
        FURI_LOG_W(TAG, "Skipping start in special boot mode");

        furi_thread_suspend(furi_thread_get_current_id());
        return 0;
    }

    Desktop* desktop = desktop_alloc();

    desktop_init_settings(desktop);

    scene_manager_next_scene(desktop->scene_manager, DesktopSceneMain);

<<<<<<< HEAD
    if(momentum_settings.lock_on_boot || furi_hal_rtc_is_flag_set(FuriHalRtcFlagLock)) {
        desktop_lock(desktop, true);
=======
    if(furi_hal_rtc_is_flag_set(FuriHalRtcFlagLock)) {
        desktop_lock(desktop);
>>>>>>> 50ae431a
    }

    if(storage_file_exists(desktop->storage, SLIDESHOW_FS_PATH)) {
        scene_manager_next_scene(desktop->scene_manager, DesktopSceneSlideshow);
    }

    if(!furi_hal_version_do_i_belong_here()) {
        scene_manager_next_scene(desktop->scene_manager, DesktopSceneHwMismatch);
    }

    if(furi_hal_rtc_get_fault_data()) {
        scene_manager_next_scene(desktop->scene_manager, DesktopSceneFault);
    }

    uint8_t keys_total, keys_valid;
    if(!furi_hal_crypto_enclave_verify(&keys_total, &keys_valid)) {
        FURI_LOG_E(
            TAG,
            "Secure Enclave verification failed: total %hhu, valid %hhu",
            keys_total,
            keys_valid);

        scene_manager_next_scene(desktop->scene_manager, DesktopSceneSecureEnclave);
    }

    // Special case: autostart application is already running
    if(desktop->app_running && animation_manager_is_animation_loaded(desktop->animation_manager)) {
        animation_manager_unload_and_stall_animation(desktop->animation_manager);
    }

    view_dispatcher_run(desktop->view_dispatcher);

    // Should never get here (a service thread will crash automatically if it returns)
    return 0;
}<|MERGE_RESOLUTION|>--- conflicted
+++ resolved
@@ -539,13 +539,8 @@
 
     scene_manager_next_scene(desktop->scene_manager, DesktopSceneMain);
 
-<<<<<<< HEAD
     if(momentum_settings.lock_on_boot || furi_hal_rtc_is_flag_set(FuriHalRtcFlagLock)) {
         desktop_lock(desktop, true);
-=======
-    if(furi_hal_rtc_is_flag_set(FuriHalRtcFlagLock)) {
-        desktop_lock(desktop);
->>>>>>> 50ae431a
     }
 
     if(storage_file_exists(desktop->storage, SLIDESHOW_FS_PATH)) {
