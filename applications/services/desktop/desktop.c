--- conflicted
+++ resolved
@@ -121,19 +121,8 @@
         return true;
     case DesktopGlobalAfterAppFinished:
         animation_manager_load_and_continue_animation(desktop->animation_manager);
-<<<<<<< HEAD
         desktop_clock_reconfigure(desktop);
         desktop_auto_lock_arm(desktop);
-=======
-        // TODO FL-3497: Implement a message mechanism for loading settings and (optionally)
-        // locking and unlocking
-        DESKTOP_SETTINGS_LOAD(&desktop->settings);
-
-        desktop_clock_reconfigure(desktop);
-        if(!furi_hal_rtc_is_flag_set(FuriHalRtcFlagLock)) {
-            desktop_auto_lock_arm(desktop);
-        }
->>>>>>> 742c4ae8
         return true;
     case DesktopGlobalAutoLock:
         if(!loader_is_locked(desktop->loader)) {
