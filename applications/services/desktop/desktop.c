#include <storage/storage.h>
#include <assets_icons.h>
#include <gui/gui.h>
#include <gui/gui_i.h>
#include <gui/view_stack.h>
#include <notification/notification.h>
#include <notification/notification_messages.h>
#include <furi.h>
#include <furi_hal.h>
#include <cli/cli.h>
#include <cli/cli_vcp.h>
#include <locale/locale.h>
#include <applications/main/archive/helpers/archive_helpers_ext.h>
#include <momentum/momentum.h>

#include "animations/animation_manager.h"
#include "desktop/scenes/desktop_scene.h"
#include "desktop/scenes/desktop_scene_i.h"
#include "desktop/views/desktop_view_locked.h"
#include "desktop/views/desktop_view_pin_input.h"
#include "desktop/views/desktop_view_pin_timeout.h"
#include "desktop_i.h"
#include "helpers/pin.h"

#define TAG "Desktop"

static void desktop_auto_lock_arm(Desktop*);
static void desktop_auto_lock_inhibit(Desktop*);
static void desktop_start_auto_lock_timer(Desktop*);

static void desktop_loader_callback(const void* message, void* context) {
    furi_assert(context);
    Desktop* desktop = context;
    const LoaderEvent* event = message;

    if(event->type == LoaderEventTypeApplicationBeforeLoad) {
        view_dispatcher_send_custom_event(desktop->view_dispatcher, DesktopGlobalBeforeAppStarted);
        furi_check(furi_semaphore_acquire(desktop->animation_semaphore, 3000) == FuriStatusOk);
    } else if(
        event->type == LoaderEventTypeApplicationLoadFailed ||
        event->type == LoaderEventTypeApplicationStopped) {
        view_dispatcher_send_custom_event(desktop->view_dispatcher, DesktopGlobalAfterAppFinished);
    }
}

static void desktop_lock_icon_draw_callback(Canvas* canvas, void* context) {
    UNUSED(context);
    furi_assert(canvas);
    canvas_draw_icon(canvas, 0, 0, &I_Lock_7x8);
}

static void desktop_clock_update(Desktop* desktop) {
    furi_assert(desktop);

    DateTime curr_dt;
    furi_hal_rtc_get_datetime(&curr_dt);
    bool time_format_12 = locale_get_time_format() == LocaleTimeFormat12h;

    if(desktop->clock.hour != curr_dt.hour || desktop->clock.minute != curr_dt.minute ||
       desktop->clock.format_12 != time_format_12) {
        desktop->clock.format_12 = time_format_12;
        desktop->clock.hour = curr_dt.hour;
        desktop->clock.minute = curr_dt.minute;
        view_port_update(desktop->clock_viewport);
    }
}

static void desktop_clock_reconfigure(Desktop* desktop) {
    furi_assert(desktop);

    desktop_clock_update(desktop);

    if(momentum_settings.statusbar_clock) {
        furi_timer_start(desktop->update_clock_timer, furi_ms_to_ticks(1000));
    } else {
        furi_timer_stop(desktop->update_clock_timer);
    }

    view_port_enabled_set(desktop->clock_viewport, momentum_settings.statusbar_clock);
}

static void desktop_clock_draw_callback(Canvas* canvas, void* context) {
    furi_assert(context);
    furi_assert(canvas);

    Desktop* desktop = context;

    canvas_set_font(canvas, FontPrimary);

    uint8_t hour = desktop->clock.hour;
    if(desktop->clock.format_12) {
        if(hour > 12) {
            hour -= 12;
        }
        if(hour == 0) {
            hour = 12;
        }
    }

    char buffer[20];
    snprintf(buffer, sizeof(buffer), "%02u:%02u", hour, desktop->clock.minute);

    view_port_set_width(
        desktop->clock_viewport,
        canvas_string_width(canvas, buffer) - 1 + (desktop->clock.minute % 10 == 1));

    canvas_draw_str_aligned(canvas, 0, 8, AlignLeft, AlignBottom, buffer);
}

static void desktop_stealth_mode_icon_draw_callback(Canvas* canvas, void* context) {
    UNUSED(context);
    furi_assert(canvas);
    canvas_draw_icon(canvas, 0, 0, &I_Muted_8x8);
}

static bool desktop_custom_event_callback(void* context, uint32_t event) {
    furi_assert(context);
    Desktop* desktop = (Desktop*)context;

    switch(event) {
    case DesktopGlobalBeforeAppStarted:
        if(animation_manager_is_animation_loaded(desktop->animation_manager)) {
            animation_manager_unload_and_stall_animation(desktop->animation_manager);
        }
        desktop_auto_lock_inhibit(desktop);
        furi_semaphore_release(desktop->animation_semaphore);
        return true;
    case DesktopGlobalAfterAppFinished:
        animation_manager_load_and_continue_animation(desktop->animation_manager);
        desktop_clock_reconfigure(desktop);
        desktop_auto_lock_arm(desktop);
        return true;
    case DesktopGlobalAutoLock:
<<<<<<< HEAD
        if(!loader_is_locked(desktop->loader)) {
            desktop_lock(desktop, desktop->settings.auto_lock_with_pin);
=======
        if(!loader_is_locked(desktop->loader) && !desktop->locked) {
            desktop_lock(desktop);
>>>>>>> b12d43b7
        }
        return true;
    }

    return scene_manager_handle_custom_event(desktop->scene_manager, event);
}

static bool desktop_back_event_callback(void* context) {
    furi_assert(context);
    Desktop* desktop = (Desktop*)context;
    return scene_manager_handle_back_event(desktop->scene_manager);
}

static void desktop_tick_event_callback(void* context) {
    furi_assert(context);
    Desktop* app = context;
    scene_manager_handle_tick_event(app->scene_manager);
}

static void desktop_auto_lock_callback(const void* value, void* context) {
    furi_assert(value);
    furi_assert(context);
    UNUSED(value);
    Desktop* desktop = context;
    desktop_start_auto_lock_timer(desktop);
}

static void desktop_auto_lock_timer_callback(void* context) {
    furi_assert(context);
    Desktop* desktop = context;
    view_dispatcher_send_custom_event(desktop->view_dispatcher, DesktopGlobalAutoLock);
}

static void desktop_start_auto_lock_timer(Desktop* desktop) {
    furi_timer_start(
        desktop->auto_lock_timer, furi_ms_to_ticks(desktop->settings.auto_lock_delay_ms));
}

static void desktop_stop_auto_lock_timer(Desktop* desktop) {
    furi_timer_stop(desktop->auto_lock_timer);
}

static void desktop_auto_lock_arm(Desktop* desktop) {
    if(desktop->settings.auto_lock_delay_ms) {
        if(desktop->input_events_subscription == NULL) {
            desktop->input_events_subscription = furi_pubsub_subscribe(
                desktop->input_events_pubsub, desktop_auto_lock_callback, desktop);
        }
        if(desktop->ascii_events_subscription == NULL) {
            desktop->ascii_events_subscription = furi_pubsub_subscribe(
                desktop->ascii_events_pubsub, desktop_auto_lock_callback, desktop);
        }
        desktop_start_auto_lock_timer(desktop);
    }
}

static void desktop_auto_lock_inhibit(Desktop* desktop) {
    desktop_stop_auto_lock_timer(desktop);
    if(desktop->input_events_subscription) {
        furi_pubsub_unsubscribe(desktop->input_events_pubsub, desktop->input_events_subscription);
        desktop->input_events_subscription = NULL;
    }
    if(desktop->ascii_events_subscription) {
        furi_pubsub_unsubscribe(desktop->ascii_events_pubsub, desktop->ascii_events_subscription);
        desktop->ascii_events_subscription = NULL;
    }
}

static void desktop_clock_timer_callback(void* context) {
    furi_assert(context);
    Desktop* desktop = context;

    if(gui_active_view_port_count(desktop->gui, GuiLayerStatusBarLeft) < 6) {
        desktop_clock_update(desktop);

        view_port_enabled_set(desktop->clock_viewport, true);
    } else {
        view_port_enabled_set(desktop->clock_viewport, false);
    }
}

<<<<<<< HEAD
void desktop_lock(Desktop* desktop, bool pin_lock) {
    pin_lock = pin_lock && desktop_pin_is_valid(&desktop->settings.pin_code);
    if(!furi_hal_rtc_is_flag_set(FuriHalRtcFlagLock)) {
        furi_hal_rtc_set_pin_fails(0);
    }
    if(pin_lock) {
        furi_hal_rtc_set_flag(FuriHalRtcFlagLock);
=======
void desktop_lock(Desktop* desktop) {
    furi_assert(!desktop->locked);

    furi_hal_rtc_set_flag(FuriHalRtcFlagLock);

    if(desktop->settings.pin_code.length) {
>>>>>>> b12d43b7
        Cli* cli = furi_record_open(RECORD_CLI);
        cli_session_close(cli);
        furi_record_close(RECORD_CLI);
        if(!momentum_settings.allow_locked_rpc_commands) {
            Bt* bt = furi_record_open(RECORD_BT);
            bt_close_rpc_connection(bt);
            furi_record_close(RECORD_BT);
        }
    }

    desktop_auto_lock_inhibit(desktop);
    scene_manager_set_scene_state(
        desktop->scene_manager, DesktopSceneLocked, SCENE_LOCKED_FIRST_ENTER);
    scene_manager_next_scene(desktop->scene_manager, DesktopSceneLocked);

    DesktopStatus status = {.locked = true};
    furi_pubsub_publish(desktop->status_pubsub, &status);

    desktop->locked = true;
}

void desktop_unlock(Desktop* desktop) {
    furi_assert(desktop->locked);

    view_port_enabled_set(desktop->lock_icon_viewport, false);
    Gui* gui = furi_record_open(RECORD_GUI);
    gui_set_lockdown(gui, false);
    furi_record_close(RECORD_GUI);
    desktop_view_locked_unlock(desktop->locked_view);
    scene_manager_search_and_switch_to_previous_scene(desktop->scene_manager, DesktopSceneMain);
    desktop_auto_lock_arm(desktop);

    if(furi_hal_rtc_is_flag_set(FuriHalRtcFlagLock)) {
        furi_hal_rtc_reset_flag(FuriHalRtcFlagLock);
        furi_hal_rtc_set_pin_fails(0);
        Cli* cli = furi_record_open(RECORD_CLI);
        cli_session_open(cli, &cli_vcp);
        furi_record_close(RECORD_CLI);
    }

    Bt* bt = furi_record_open(RECORD_BT);
    bt_open_rpc_connection(bt);
    furi_record_close(RECORD_BT);

    DesktopStatus status = {.locked = false};
    furi_pubsub_publish(desktop->status_pubsub, &status);

    desktop->locked = false;
}

void desktop_set_stealth_mode_state(Desktop* desktop, bool enabled) {
    desktop->in_transition = true;
    if(enabled) {
        furi_hal_rtc_set_flag(FuriHalRtcFlagStealthMode);
    } else {
        furi_hal_rtc_reset_flag(FuriHalRtcFlagStealthMode);
    }
    desktop_lock_menu_set_stealth_mode_state(desktop->lock_menu, enabled);
    view_port_enabled_set(desktop->stealth_mode_icon_viewport, enabled);
    desktop->in_transition = false;
}

Desktop* desktop_alloc(void) {
    Desktop* desktop = malloc(sizeof(Desktop));

    desktop->animation_semaphore = furi_semaphore_alloc(1, 0);
    desktop->animation_manager = animation_manager_alloc();
    desktop->gui = furi_record_open(RECORD_GUI);
    desktop->scene_thread = furi_thread_alloc();
    desktop->view_dispatcher = view_dispatcher_alloc();
    desktop->scene_manager = scene_manager_alloc(&desktop_scene_handlers, desktop);

    view_dispatcher_enable_queue(desktop->view_dispatcher);
    view_dispatcher_attach_to_gui(
        desktop->view_dispatcher, desktop->gui, ViewDispatcherTypeDesktop);
    view_dispatcher_set_tick_event_callback(
        desktop->view_dispatcher, desktop_tick_event_callback, 500);

    view_dispatcher_set_event_callback_context(desktop->view_dispatcher, desktop);
    view_dispatcher_set_custom_event_callback(
        desktop->view_dispatcher, desktop_custom_event_callback);
    view_dispatcher_set_navigation_event_callback(
        desktop->view_dispatcher, desktop_back_event_callback);

    desktop->lock_menu = desktop_lock_menu_alloc();
    desktop->popup = popup_alloc();
    desktop->locked_view = desktop_view_locked_alloc();
    desktop->pin_input_view = desktop_view_pin_input_alloc();
    desktop->pin_timeout_view = desktop_view_pin_timeout_alloc();
    desktop->slideshow_view = desktop_view_slideshow_alloc();

    desktop->main_view_stack = view_stack_alloc();
    desktop->main_view = desktop_main_alloc();
    View* dolphin_view = animation_manager_get_animation_view(desktop->animation_manager);
    view_stack_add_view(desktop->main_view_stack, desktop_main_get_view(desktop->main_view));
    view_stack_add_view(desktop->main_view_stack, dolphin_view);
    view_stack_add_view(
        desktop->main_view_stack, desktop_view_locked_get_view(desktop->locked_view));

    /* locked view (as animation view) attends in 2 scenes: main & locked,
     * because it has to draw "Unlocked" label on main scene */
    desktop->locked_view_stack = view_stack_alloc();
    view_stack_add_view(desktop->locked_view_stack, dolphin_view);
    view_stack_add_view(
        desktop->locked_view_stack, desktop_view_locked_get_view(desktop->locked_view));

    view_dispatcher_add_view(
        desktop->view_dispatcher,
        DesktopViewIdMain,
        view_stack_get_view(desktop->main_view_stack));
    view_dispatcher_add_view(
        desktop->view_dispatcher,
        DesktopViewIdLocked,
        view_stack_get_view(desktop->locked_view_stack));
    view_dispatcher_add_view(
        desktop->view_dispatcher,
        DesktopViewIdLockMenu,
        desktop_lock_menu_get_view(desktop->lock_menu));
    view_dispatcher_add_view(
        desktop->view_dispatcher, DesktopViewIdPopup, popup_get_view(desktop->popup));
    view_dispatcher_add_view(
        desktop->view_dispatcher,
        DesktopViewIdPinTimeout,
        desktop_view_pin_timeout_get_view(desktop->pin_timeout_view));
    view_dispatcher_add_view(
        desktop->view_dispatcher,
        DesktopViewIdPinInput,
        desktop_view_pin_input_get_view(desktop->pin_input_view));
    view_dispatcher_add_view(
        desktop->view_dispatcher,
        DesktopViewIdSlideshow,
        desktop_view_slideshow_get_view(desktop->slideshow_view));

    // Lock icon
    desktop->lock_icon_viewport = view_port_alloc();
    view_port_set_width(desktop->lock_icon_viewport, icon_get_width(&I_Lock_7x8));
    view_port_draw_callback_set(
        desktop->lock_icon_viewport, desktop_lock_icon_draw_callback, desktop);
    view_port_enabled_set(desktop->lock_icon_viewport, false);
    gui_add_view_port(desktop->gui, desktop->lock_icon_viewport, GuiLayerStatusBarLeft);

    // Clock
    desktop->clock_viewport = view_port_alloc();
    view_port_set_width(desktop->clock_viewport, 25);
    view_port_draw_callback_set(desktop->clock_viewport, desktop_clock_draw_callback, desktop);
    view_port_enabled_set(desktop->clock_viewport, false);
    gui_add_view_port(desktop->gui, desktop->clock_viewport, GuiLayerStatusBarRight);

    // Stealth mode icon
    desktop->stealth_mode_icon_viewport = view_port_alloc();
    view_port_set_width(desktop->stealth_mode_icon_viewport, icon_get_width(&I_Muted_8x8));
    view_port_draw_callback_set(
        desktop->stealth_mode_icon_viewport, desktop_stealth_mode_icon_draw_callback, desktop);
    if(furi_hal_rtc_is_flag_set(FuriHalRtcFlagStealthMode)) {
        view_port_enabled_set(desktop->stealth_mode_icon_viewport, true);
    } else {
        view_port_enabled_set(desktop->stealth_mode_icon_viewport, false);
    }
    gui_add_view_port(desktop->gui, desktop->stealth_mode_icon_viewport, GuiLayerStatusBarLeft);

    desktop->loader = furi_record_open(RECORD_LOADER);

    desktop->notification = furi_record_open(RECORD_NOTIFICATION);
    desktop->app_start_stop_subscription = furi_pubsub_subscribe(
        loader_get_pubsub(desktop->loader), desktop_loader_callback, desktop);

    desktop->input_events_pubsub = furi_record_open(RECORD_INPUT_EVENTS);
    desktop->input_events_subscription = NULL;
    desktop->ascii_events_pubsub = furi_record_open(RECORD_ASCII_EVENTS);
    desktop->ascii_events_subscription = NULL;

    desktop->auto_lock_timer =
        furi_timer_alloc(desktop_auto_lock_timer_callback, FuriTimerTypeOnce, desktop);

    desktop->status_pubsub = furi_pubsub_alloc();

    desktop->update_clock_timer =
        furi_timer_alloc(desktop_clock_timer_callback, FuriTimerTypePeriodic, desktop);

    furi_record_create(RECORD_DESKTOP, desktop);

    return desktop;
}

static bool desktop_check_file_flag(const char* flag_path) {
    Storage* storage = furi_record_open(RECORD_STORAGE);
    bool exists = storage_common_stat(storage, flag_path, NULL) == FSE_OK;
    furi_record_close(RECORD_STORAGE);

    return exists;
}

bool desktop_api_is_locked(Desktop* instance) {
    furi_assert(instance);
    return furi_hal_rtc_is_flag_set(FuriHalRtcFlagLock);
}

void desktop_api_unlock(Desktop* instance) {
    furi_assert(instance);
    view_dispatcher_send_custom_event(instance->view_dispatcher, DesktopGlobalApiUnlock);
}

FuriPubSub* desktop_api_get_status_pubsub(Desktop* instance) {
    furi_assert(instance);
    return instance->status_pubsub;
}

static const KeybindType keybind_types[] = {
    [InputTypeShort] = KeybindTypePress,
    [InputTypeLong] = KeybindTypeHold,
};

static const KeybindKey keybind_keys[] = {
    [InputKeyUp] = KeybindKeyUp,
    [InputKeyDown] = KeybindKeyDown,
    [InputKeyRight] = KeybindKeyRight,
    [InputKeyLeft] = KeybindKeyLeft,
};

void desktop_run_keybind(Desktop* instance, InputType _type, InputKey _key) {
    if(_type != InputTypeShort && _type != InputTypeLong) return;
    if(_key != InputKeyUp && _key != InputKeyDown && _key != InputKeyRight && _key != InputKeyLeft)
        return;

    KeybindType type = keybind_types[_type];
    KeybindKey key = keybind_keys[_key];
    const char* keybind = instance->keybinds[type][key].data;
    if(!strnlen(keybind, MAX_KEYBIND_LENGTH)) return;

    if(!strncmp(keybind, "Apps Menu", MAX_KEYBIND_LENGTH)) {
        loader_start_detached_with_gui_error(instance->loader, LOADER_APPLICATIONS_NAME, NULL);
    } else if(!strncmp(keybind, "Archive", MAX_KEYBIND_LENGTH)) {
        view_dispatcher_send_custom_event(instance->view_dispatcher, DesktopMainEventOpenArchive);
    } else if(!strncmp(keybind, "Clock", MAX_KEYBIND_LENGTH)) {
        loader_start_detached_with_gui_error(
            instance->loader, EXT_PATH("apps/Tools/nightstand.fap"), "");
    } else if(!strncmp(keybind, "Device Info", MAX_KEYBIND_LENGTH)) {
        loader_start_detached_with_gui_error(instance->loader, "Power", "about_battery");
    } else if(!strncmp(keybind, "Lock Menu", MAX_KEYBIND_LENGTH)) {
        view_dispatcher_send_custom_event(instance->view_dispatcher, DesktopMainEventOpenLockMenu);
    } else if(!strncmp(keybind, "Lock Keypad", MAX_KEYBIND_LENGTH)) {
        view_dispatcher_send_custom_event(instance->view_dispatcher, DesktopMainEventLockKeypad);
    } else if(!strncmp(keybind, "Lock with PIN", MAX_KEYBIND_LENGTH)) {
        view_dispatcher_send_custom_event(instance->view_dispatcher, DesktopMainEventLockWithPin);
    } else if(!strncmp(keybind, "Wipe Device", MAX_KEYBIND_LENGTH)) {
        loader_start_detached_with_gui_error(instance->loader, "Storage", "wipe");
    } else {
        if(storage_common_exists(furi_record_open(RECORD_STORAGE), keybind)) {
            run_with_default_app(keybind);
        } else {
            loader_start_detached_with_gui_error(instance->loader, keybind, NULL);
        }
        furi_record_close(RECORD_STORAGE);
    }
}

int32_t desktop_srv(void* p) {
    UNUSED(p);

    if(!furi_hal_is_normal_boot()) {
        FURI_LOG_W(TAG, "Skipping start in special boot mode");
        return 0;
    }

    Desktop* desktop = desktop_alloc();

    bool ok = DESKTOP_SETTINGS_LOAD(&desktop->settings);
    if(ok && desktop->settings.pin_code.length) {
        ok = desktop_pin_is_valid(&desktop->settings.pin_code);
    }
    if(!ok) {
        memset(&desktop->settings, 0, sizeof(desktop->settings));
        furi_hal_rtc_reset_flag(FuriHalRtcFlagLock);
        furi_hal_rtc_set_pin_fails(0);
    }

    DESKTOP_KEYBINDS_LOAD(&desktop->keybinds, sizeof(desktop->keybinds));

    desktop_clock_reconfigure(desktop);

    scene_manager_next_scene(desktop->scene_manager, DesktopSceneMain);

    if(momentum_settings.lock_on_boot || furi_hal_rtc_is_flag_set(FuriHalRtcFlagLock)) {
        desktop_lock(desktop, true);
    } else {
        if(!loader_is_locked(desktop->loader)) {
            desktop_auto_lock_arm(desktop);
        }
    }

    if(desktop_check_file_flag(SLIDESHOW_FS_PATH)) {
        scene_manager_next_scene(desktop->scene_manager, DesktopSceneSlideshow);
    }

    if(!furi_hal_version_do_i_belong_here()) {
        scene_manager_next_scene(desktop->scene_manager, DesktopSceneHwMismatch);
    }

    if(furi_hal_rtc_get_fault_data()) {
        scene_manager_next_scene(desktop->scene_manager, DesktopSceneFault);
    }

    uint8_t keys_total, keys_valid;
    if(!furi_hal_crypto_enclave_verify(&keys_total, &keys_valid)) {
        FURI_LOG_E(
            TAG,
            "Secure Enclave verification failed: total %hhu, valid %hhu",
            keys_total,
            keys_valid);

        scene_manager_next_scene(desktop->scene_manager, DesktopSceneSecureEnclave);
    }

    // Special case: autostart application is already running
    if(loader_is_locked(desktop->loader) &&
       animation_manager_is_animation_loaded(desktop->animation_manager)) {
        animation_manager_unload_and_stall_animation(desktop->animation_manager);
    }

    view_dispatcher_run(desktop->view_dispatcher);

    furi_crash("That was unexpected");

    return 0;
}<|MERGE_RESOLUTION|>--- conflicted
+++ resolved
@@ -131,13 +131,8 @@
         desktop_auto_lock_arm(desktop);
         return true;
     case DesktopGlobalAutoLock:
-<<<<<<< HEAD
-        if(!loader_is_locked(desktop->loader)) {
+        if(!loader_is_locked(desktop->loader) && !desktop->locked) {
             desktop_lock(desktop, desktop->settings.auto_lock_with_pin);
-=======
-        if(!loader_is_locked(desktop->loader) && !desktop->locked) {
-            desktop_lock(desktop);
->>>>>>> b12d43b7
         }
         return true;
     }
@@ -219,22 +214,15 @@
     }
 }
 
-<<<<<<< HEAD
 void desktop_lock(Desktop* desktop, bool pin_lock) {
+    furi_assert(!desktop->locked);
+
     pin_lock = pin_lock && desktop_pin_is_valid(&desktop->settings.pin_code);
     if(!furi_hal_rtc_is_flag_set(FuriHalRtcFlagLock)) {
         furi_hal_rtc_set_pin_fails(0);
     }
     if(pin_lock) {
         furi_hal_rtc_set_flag(FuriHalRtcFlagLock);
-=======
-void desktop_lock(Desktop* desktop) {
-    furi_assert(!desktop->locked);
-
-    furi_hal_rtc_set_flag(FuriHalRtcFlagLock);
-
-    if(desktop->settings.pin_code.length) {
->>>>>>> b12d43b7
         Cli* cli = furi_record_open(RECORD_CLI);
         cli_session_close(cli);
         furi_record_close(RECORD_CLI);
