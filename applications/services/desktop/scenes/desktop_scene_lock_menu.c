#include <gui/scene_manager.h>
#include <applications.h>
#include <furi_hal.h>
#include <toolbox/saved_struct.h>
#include <stdbool.h>
#include <loader/loader.h>
// #include <loader/loader_i.h>
#include <xtreme.h>

#include "../desktop_i.h"
#include <desktop/desktop_settings.h>
#include "../views/desktop_view_lock_menu.h"
#include "desktop_scene_i.h"
#include "desktop_scene.h"
<<<<<<< HEAD
#include "../helpers/pin_lock.h"
#include <power/power_service/power.h>
=======
#include "../helpers/pin.h"

>>>>>>> aa8a369e
#define TAG "DesktopSceneLock"

void desktop_scene_lock_menu_callback(DesktopEvent event, void* context) {
    Desktop* desktop = (Desktop*)context;
    view_dispatcher_send_custom_event(desktop->view_dispatcher, event);
}

void desktop_scene_lock_menu_on_enter(void* context) {
    Desktop* desktop = (Desktop*)context;

    DESKTOP_SETTINGS_LOAD(&desktop->settings);
    scene_manager_set_scene_state(desktop->scene_manager, DesktopSceneLockMenu, 0);
    desktop_lock_menu_set_callback(desktop->lock_menu, desktop_scene_lock_menu_callback, desktop);
<<<<<<< HEAD
    desktop_lock_menu_set_pin_state(desktop->lock_menu, desktop->settings.pin_code.length > 0);
=======
    desktop_lock_menu_set_dummy_mode_state(desktop->lock_menu, desktop->settings.dummy_mode);
>>>>>>> aa8a369e
    desktop_lock_menu_set_stealth_mode_state(
        desktop->lock_menu, furi_hal_rtc_is_flag_set(FuriHalRtcFlagStealthMode));
    desktop_lock_menu_set_idx(desktop->lock_menu, 3);

    Gui* gui = furi_record_open(RECORD_GUI);
    gui_set_hide_statusbar(gui, true);
    furi_record_close(RECORD_GUI);

    view_dispatcher_switch_to_view(desktop->view_dispatcher, DesktopViewIdLockMenu);
}

void desktop_scene_lock_menu_save_settings(Desktop* desktop) {
    if(desktop->lock_menu->save_notification) {
        notification_message_save_settings(desktop->lock_menu->notification);
        desktop->lock_menu->save_notification = false;
    }
    if(desktop->lock_menu->save_xtreme) {
        XTREME_SETTINGS_SAVE();
        desktop->lock_menu->save_xtreme = false;
    }
    if(desktop->lock_menu->save_bt) {
        bt_settings_save(&desktop->lock_menu->bt->bt_settings);
        desktop->lock_menu->save_bt = false;
    }
}

bool desktop_scene_lock_menu_on_event(void* context, SceneManagerEvent event) {
    Desktop* desktop = (Desktop*)context;
    bool consumed = false;

    if(event.type == SceneManagerEventTypeTick) {
        int check_pin_changed =
            scene_manager_get_scene_state(desktop->scene_manager, DesktopSceneLockMenu);
        if(check_pin_changed) {
            DESKTOP_SETTINGS_LOAD(&desktop->settings);
            if(desktop->settings.pin_code.length > 0) {
                scene_manager_set_scene_state(desktop->scene_manager, DesktopSceneLockMenu, 0);
                desktop_pin_lock(&desktop->settings);
                desktop_lock(desktop);
                if(check_pin_changed == 2) {
                    Power* power = furi_record_open(RECORD_POWER);
                    furi_delay_ms(500);
                    power_off(power);
                    furi_record_close(RECORD_POWER);
                }
            }
        }
    } else if(event.type == SceneManagerEventTypeCustom) {
        switch(event.event) {
        case DesktopLockMenuEventSettings:
            desktop_scene_lock_menu_save_settings(desktop);
            loader_show_settings(furi_record_open(RECORD_LOADER));
            furi_record_close(RECORD_LOADER);
            consumed = true;
            break;
        case DesktopLockMenuEventLock:
            desktop_scene_lock_menu_save_settings(desktop);
            scene_manager_set_scene_state(desktop->scene_manager, DesktopSceneLockMenu, 0);
            desktop_lock(desktop);
            consumed = true;
            break;
<<<<<<< HEAD
        case DesktopLockMenuEventLockPin:
            desktop_scene_lock_menu_save_settings(desktop);
            if(desktop->settings.pin_code.length > 0) {
                desktop_pin_lock(&desktop->settings);
                desktop_lock(desktop);
            } else {
                LoaderStatus status =
                    loader_start(desktop->loader, "Desktop", DESKTOP_SETTINGS_RUN_PIN_SETUP_ARG);
                if(status == LoaderStatusOk) {
                    scene_manager_set_scene_state(desktop->scene_manager, DesktopSceneLockMenu, 1);
                } else {
                    FURI_LOG_E(TAG, "Unable to start desktop settings");
                }
            }
            consumed = true;
            break;
        case DesktopLockMenuEventLockPinOff:
            desktop_scene_lock_menu_save_settings(desktop);
            if(desktop->settings.pin_code.length > 0) {
                desktop_pin_lock(&desktop->settings);
                desktop_lock(desktop);
                Power* power = furi_record_open(RECORD_POWER);
                furi_delay_ms(500);
                power_off(power);
                furi_record_close(RECORD_POWER);
            } else {
                LoaderStatus status =
                    loader_start(desktop->loader, "Desktop", DESKTOP_SETTINGS_RUN_PIN_SETUP_ARG);
                if(status == LoaderStatusOk) {
                    scene_manager_set_scene_state(desktop->scene_manager, DesktopSceneLockMenu, 2);
                } else {
                    FURI_LOG_E(TAG, "Unable to start desktop settings");
                }
            }
            consumed = true;
=======
        case DesktopLockMenuEventDummyModeOn:
            desktop_set_dummy_mode_state(desktop, true);
            scene_manager_search_and_switch_to_previous_scene(
                desktop->scene_manager, DesktopSceneMain);
>>>>>>> aa8a369e
            break;
        case DesktopLockMenuEventXtreme:
            desktop_scene_lock_menu_save_settings(desktop);
            loader_start(
                desktop->loader, FAP_LOADER_APP_NAME, EXT_PATH("apps/.Main/xtreme_app.fap"));
            consumed = true;
            break;
        case DesktopLockMenuEventStealthModeOn:
            desktop_set_stealth_mode_state(desktop, true);
            break;
        case DesktopLockMenuEventStealthModeOff:
            desktop_set_stealth_mode_state(desktop, false);
            break;
        default:
            break;
        }
    } else if(event.type == SceneManagerEventTypeBack) {
        scene_manager_set_scene_state(desktop->scene_manager, DesktopSceneLockMenu, 0);
    }
    return consumed;
}

void desktop_scene_lock_menu_on_exit(void* context) {
    Desktop* desktop = (Desktop*)context;
    desktop_scene_lock_menu_save_settings(desktop);

    Gui* gui = furi_record_open(RECORD_GUI);
    gui_set_hide_statusbar(gui, false);
    furi_record_close(RECORD_GUI);
}<|MERGE_RESOLUTION|>--- conflicted
+++ resolved
@@ -12,13 +12,8 @@
 #include "../views/desktop_view_lock_menu.h"
 #include "desktop_scene_i.h"
 #include "desktop_scene.h"
-<<<<<<< HEAD
-#include "../helpers/pin_lock.h"
+#include "../helpers/pin.h"
 #include <power/power_service/power.h>
-=======
-#include "../helpers/pin.h"
-
->>>>>>> aa8a369e
 #define TAG "DesktopSceneLock"
 
 void desktop_scene_lock_menu_callback(DesktopEvent event, void* context) {
@@ -32,11 +27,7 @@
     DESKTOP_SETTINGS_LOAD(&desktop->settings);
     scene_manager_set_scene_state(desktop->scene_manager, DesktopSceneLockMenu, 0);
     desktop_lock_menu_set_callback(desktop->lock_menu, desktop_scene_lock_menu_callback, desktop);
-<<<<<<< HEAD
     desktop_lock_menu_set_pin_state(desktop->lock_menu, desktop->settings.pin_code.length > 0);
-=======
-    desktop_lock_menu_set_dummy_mode_state(desktop->lock_menu, desktop->settings.dummy_mode);
->>>>>>> aa8a369e
     desktop_lock_menu_set_stealth_mode_state(
         desktop->lock_menu, furi_hal_rtc_is_flag_set(FuriHalRtcFlagStealthMode));
     desktop_lock_menu_set_idx(desktop->lock_menu, 3);
@@ -73,9 +64,9 @@
         if(check_pin_changed) {
             DESKTOP_SETTINGS_LOAD(&desktop->settings);
             if(desktop->settings.pin_code.length > 0) {
+                desktop_lock_menu_set_pin_state(desktop->lock_menu, true);
                 scene_manager_set_scene_state(desktop->scene_manager, DesktopSceneLockMenu, 0);
-                desktop_pin_lock(&desktop->settings);
-                desktop_lock(desktop);
+                desktop_lock(desktop, true);
                 if(check_pin_changed == 2) {
                     Power* power = furi_record_open(RECORD_POWER);
                     furi_delay_ms(500);
@@ -94,16 +85,13 @@
             break;
         case DesktopLockMenuEventLock:
             desktop_scene_lock_menu_save_settings(desktop);
-            scene_manager_set_scene_state(desktop->scene_manager, DesktopSceneLockMenu, 0);
-            desktop_lock(desktop);
+            desktop_lock(desktop, false);
             consumed = true;
             break;
-<<<<<<< HEAD
         case DesktopLockMenuEventLockPin:
             desktop_scene_lock_menu_save_settings(desktop);
             if(desktop->settings.pin_code.length > 0) {
-                desktop_pin_lock(&desktop->settings);
-                desktop_lock(desktop);
+                desktop_lock(desktop, true);
             } else {
                 LoaderStatus status =
                     loader_start(desktop->loader, "Desktop", DESKTOP_SETTINGS_RUN_PIN_SETUP_ARG);
@@ -118,8 +106,7 @@
         case DesktopLockMenuEventLockPinOff:
             desktop_scene_lock_menu_save_settings(desktop);
             if(desktop->settings.pin_code.length > 0) {
-                desktop_pin_lock(&desktop->settings);
-                desktop_lock(desktop);
+                desktop_lock(desktop, true);
                 Power* power = furi_record_open(RECORD_POWER);
                 furi_delay_ms(500);
                 power_off(power);
@@ -134,12 +121,6 @@
                 }
             }
             consumed = true;
-=======
-        case DesktopLockMenuEventDummyModeOn:
-            desktop_set_dummy_mode_state(desktop, true);
-            scene_manager_search_and_switch_to_previous_scene(
-                desktop->scene_manager, DesktopSceneMain);
->>>>>>> aa8a369e
             break;
         case DesktopLockMenuEventXtreme:
             desktop_scene_lock_menu_save_settings(desktop);
