#include <furi.h>
#include <furi_hal.h>
#include "applications/services/applications.h"
#include <assets_icons.h>
#include <loader/loader.h>

#include "../desktop_i.h"
#include "../views/desktop_events.h"
#include "../views/desktop_view_main.h"
#include "desktop_scene.h"
#include "desktop_scene_i.h"
#include "../helpers/pin_lock.h"

#define TAG "DesktopSrv"

static void desktop_scene_main_new_idle_animation_callback(void* context) {
    furi_assert(context);
    Desktop* desktop = context;
    view_dispatcher_send_custom_event(
        desktop->view_dispatcher, DesktopAnimationEventNewIdleAnimation);
}

static void desktop_scene_main_check_animation_callback(void* context) {
    furi_assert(context);
    Desktop* desktop = context;
    view_dispatcher_send_custom_event(
        desktop->view_dispatcher, DesktopAnimationEventCheckAnimation);
}

static void desktop_scene_main_interact_animation_callback(void* context) {
    furi_assert(context);
    Desktop* desktop = context;
    view_dispatcher_send_custom_event(
        desktop->view_dispatcher, DesktopAnimationEventInteractAnimation);
}

#ifdef APP_ARCHIVE
static void desktop_switch_to_app(Desktop* desktop, const FlipperApplication* flipper_app) {
    furi_assert(desktop);
    furi_assert(flipper_app);
    furi_assert(flipper_app->app);
    furi_assert(flipper_app->name);

    if(furi_thread_get_state(desktop->scene_thread) != FuriThreadStateStopped) {
        FURI_LOG_E("Desktop", "Thread is already running");
        return;
    }

    FuriHalRtcHeapTrackMode mode = furi_hal_rtc_get_heap_track_mode();
    if(mode > FuriHalRtcHeapTrackModeNone) {
        furi_thread_enable_heap_trace(desktop->scene_thread);
    } else {
        furi_thread_disable_heap_trace(desktop->scene_thread);
    }

    furi_thread_set_name(desktop->scene_thread, flipper_app->name);
    furi_thread_set_stack_size(desktop->scene_thread, flipper_app->stack_size);
    furi_thread_set_callback(desktop->scene_thread, flipper_app->app);

    furi_thread_start(desktop->scene_thread);
}
#endif

void desktop_scene_main_callback(DesktopEvent event, void* context) {
    Desktop* desktop = (Desktop*)context;
    view_dispatcher_send_custom_event(desktop->view_dispatcher, event);
}

void desktop_scene_main_on_enter(void* context) {
    Desktop* desktop = (Desktop*)context;
    DesktopMainView* main_view = desktop->main_view;

    animation_manager_set_context(desktop->animation_manager, desktop);
    animation_manager_set_new_idle_callback(
        desktop->animation_manager, desktop_scene_main_new_idle_animation_callback);
    animation_manager_set_check_callback(
        desktop->animation_manager, desktop_scene_main_check_animation_callback);
    animation_manager_set_interact_callback(
        desktop->animation_manager, desktop_scene_main_interact_animation_callback);

    desktop_main_set_callback(main_view, desktop_scene_main_callback, desktop);

    view_dispatcher_switch_to_view(desktop->view_dispatcher, DesktopViewIdMain);
}

bool desktop_scene_main_on_event(void* context, SceneManagerEvent event) {
    Desktop* desktop = (Desktop*)context;
    bool consumed = false;

    if(event.type == SceneManagerEventTypeCustom) {
        switch(event.event) {
        case DesktopMainEventOpenMenu:
            loader_show_menu();
            consumed = true;
            break;

        case DesktopMainEventOpenLockMenu:
            scene_manager_next_scene(desktop->scene_manager, DesktopSceneLockMenu);
            consumed = true;
            break;

        case DesktopMainEventOpenDebug:
            scene_manager_next_scene(desktop->scene_manager, DesktopSceneDebug);
            consumed = true;
            break;

        case DesktopMainEventLock:
            if(desktop->settings.pin_code.length > 0) {
<<<<<<< HEAD
                scene_manager_set_scene_state(desktop->scene_manager, DesktopSceneLockMenu, 1);
                desktop_pin_lock(&desktop->settings);
                scene_manager_set_scene_state(desktop->scene_manager, DesktopSceneLockMenu, 0);
            }
            desktop_lock(desktop);
=======
                desktop_pin_lock(&desktop->settings);
                desktop_lock(desktop);
            } else {
                scene_manager_set_scene_state(desktop->scene_manager, DesktopSceneLockMenu, 0);
                desktop_lock(desktop);
            }
>>>>>>> 80a64d8e
            consumed = true;
            break;

        case DesktopMainEventOpenArchive:
#ifdef APP_ARCHIVE
            desktop_switch_to_app(desktop, &FLIPPER_ARCHIVE);
#endif
            consumed = true;
            break;

        case DesktopMainEventOpenPowerOff: {
            LoaderStatus status = loader_start(desktop->loader, "Power", "off");
            if(status != LoaderStatusOk) {
                FURI_LOG_E(TAG, "loader_start failed: %d", status);
            }
            consumed = true;
            break;
        }
        case DesktopMainEventOpenFavoritePrimary:
            DESKTOP_SETTINGS_LOAD(&desktop->settings);
            if(desktop->settings.favorite_primary.is_external) {
                LoaderStatus status = loader_start(
                    desktop->loader,
                    FAP_LOADER_APP_NAME,
                    desktop->settings.favorite_primary.name_or_path);
                if(status != LoaderStatusOk) {
                    FURI_LOG_E(TAG, "loader_start failed: %d", status);
                }
            } else {
                LoaderStatus status = loader_start(
                    desktop->loader, desktop->settings.favorite_primary.name_or_path, NULL);
                if(status != LoaderStatusOk) {
                    FURI_LOG_E(TAG, "loader_start failed: %d", status);
                }
            }
            consumed = true;
            break;
        case DesktopMainEventOpenFavoriteSecondary:
            DESKTOP_SETTINGS_LOAD(&desktop->settings);
            if(desktop->settings.favorite_secondary.is_external) {
                LoaderStatus status = loader_start(
                    desktop->loader,
                    FAP_LOADER_APP_NAME,
                    desktop->settings.favorite_secondary.name_or_path);
                if(status != LoaderStatusOk) {
                    FURI_LOG_E(TAG, "loader_start failed: %d", status);
                }
            } else {
                LoaderStatus status = loader_start(
                    desktop->loader, desktop->settings.favorite_secondary.name_or_path, NULL);
                if(status != LoaderStatusOk) {
                    FURI_LOG_E(TAG, "loader_start failed: %d", status);
                }
            }
            consumed = true;
            break;
        case DesktopAnimationEventCheckAnimation:
            animation_manager_check_blocking_process(desktop->animation_manager);
            consumed = true;
            break;
        case DesktopAnimationEventNewIdleAnimation:
            animation_manager_new_idle_process(desktop->animation_manager);
            consumed = true;
            break;
        case DesktopAnimationEventInteractAnimation:
            if(!animation_manager_interact_process(desktop->animation_manager)) {
                LoaderStatus status = loader_start(desktop->loader, "Passport", NULL);
                if(status != LoaderStatusOk) {
                    FURI_LOG_E(TAG, "loader_start failed: %d", status);
                }
            }
            consumed = true;
            break;
        case DesktopMainEventOpenPassport: {
            LoaderStatus status = loader_start(desktop->loader, "Passport", NULL);
            if(status != LoaderStatusOk) {
                FURI_LOG_E(TAG, "loader_start failed: %d", status);
            }
            break;
        }
<<<<<<< HEAD
        case DesktopMainEventOpenClock: {
            desktop_scene_main_open_app_or_profile(desktop, EXT_PATH("/apps/Misc/Nightstand.fap"));
=======
        case DesktopMainEventOpenGameMenu: {
            LoaderStatus status = loader_start(
                desktop->loader, FAP_LOADER_APP_NAME, EXT_PATH("/apps/Games/Snake.fap"));
            if(status != LoaderStatusOk) {
                FURI_LOG_E(TAG, "loader_start failed: %d", status);
            }
            break;
        }
        case DesktopMainEventOpenTetris: {
            LoaderStatus status = loader_start(
                desktop->loader, FAP_LOADER_APP_NAME, EXT_PATH("/apps/Games/Tetris.fap"));
            if(status != LoaderStatusOk) {
                FURI_LOG_E(TAG, "loader_start failed: %d", status);
            }
            break;
        }
        case DesktopMainEventOpenArkanoid: {
            LoaderStatus status = loader_start(
                desktop->loader, FAP_LOADER_APP_NAME, EXT_PATH("/apps/Games/Arkanoid.fap"));
            if(status != LoaderStatusOk) {
                FURI_LOG_E(TAG, "loader_start failed: %d", status);
            }
            break;
        }
        case DesktopMainEventOpenDOOM: {
            LoaderStatus status = loader_start(
                desktop->loader, FAP_LOADER_APP_NAME, EXT_PATH("/apps/Games/DOOM.fap"));
            if(status != LoaderStatusOk) {
                FURI_LOG_E(TAG, "loader_start failed: %d", status);
            }
            break;
        }
        case DesktopMainEventOpenZombiez: {
            LoaderStatus status = loader_start(
                desktop->loader, FAP_LOADER_APP_NAME, EXT_PATH("/apps/Games/Zombiez.fap"));
            if(status != LoaderStatusOk) {
                FURI_LOG_E(TAG, "loader_start failed: %d", status);
            }
            break;
        }
        case DesktopMainEventOpenHeap: {
            LoaderStatus status = loader_start(
                desktop->loader, FAP_LOADER_APP_NAME, EXT_PATH("/apps/Games/heap_defence.fap"));
            if(status != LoaderStatusOk) {
                FURI_LOG_E(TAG, "loader_start failed: %d", status);
            }
>>>>>>> 80a64d8e
            break;
        }
        case DesktopLockedEventUpdate:
            desktop_view_locked_update(desktop->locked_view);
            consumed = true;
            break;

        default:
            break;
        }
    }

    return consumed;
}

void desktop_scene_main_on_exit(void* context) {
    Desktop* desktop = (Desktop*)context;

    animation_manager_set_new_idle_callback(desktop->animation_manager, NULL);
    animation_manager_set_check_callback(desktop->animation_manager, NULL);
    animation_manager_set_interact_callback(desktop->animation_manager, NULL);
    animation_manager_set_context(desktop->animation_manager, desktop);
}<|MERGE_RESOLUTION|>--- conflicted
+++ resolved
@@ -60,6 +60,19 @@
     furi_thread_start(desktop->scene_thread);
 }
 #endif
+
+static void desktop_scene_main_open_app_or_profile(Desktop* desktop, const char* path) {
+    do {
+        LoaderStatus status = loader_start(desktop->loader, FAP_LOADER_APP_NAME, path);
+        if(status == LoaderStatusOk) break;
+        FURI_LOG_E(TAG, "loader_start failed: %d", status);
+
+        status = loader_start(desktop->loader, "Passport", NULL);
+        if(status != LoaderStatusOk) {
+            FURI_LOG_E(TAG, "loader_start failed: %d", status);
+        }
+    } while(false);
+}
 
 void desktop_scene_main_callback(DesktopEvent event, void* context) {
     Desktop* desktop = (Desktop*)context;
@@ -106,20 +119,10 @@
 
         case DesktopMainEventLock:
             if(desktop->settings.pin_code.length > 0) {
-<<<<<<< HEAD
-                scene_manager_set_scene_state(desktop->scene_manager, DesktopSceneLockMenu, 1);
                 desktop_pin_lock(&desktop->settings);
                 scene_manager_set_scene_state(desktop->scene_manager, DesktopSceneLockMenu, 0);
             }
             desktop_lock(desktop);
-=======
-                desktop_pin_lock(&desktop->settings);
-                desktop_lock(desktop);
-            } else {
-                scene_manager_set_scene_state(desktop->scene_manager, DesktopSceneLockMenu, 0);
-                desktop_lock(desktop);
-            }
->>>>>>> 80a64d8e
             consumed = true;
             break;
 
@@ -200,57 +203,8 @@
             }
             break;
         }
-<<<<<<< HEAD
         case DesktopMainEventOpenClock: {
             desktop_scene_main_open_app_or_profile(desktop, EXT_PATH("/apps/Misc/Nightstand.fap"));
-=======
-        case DesktopMainEventOpenGameMenu: {
-            LoaderStatus status = loader_start(
-                desktop->loader, FAP_LOADER_APP_NAME, EXT_PATH("/apps/Games/Snake.fap"));
-            if(status != LoaderStatusOk) {
-                FURI_LOG_E(TAG, "loader_start failed: %d", status);
-            }
-            break;
-        }
-        case DesktopMainEventOpenTetris: {
-            LoaderStatus status = loader_start(
-                desktop->loader, FAP_LOADER_APP_NAME, EXT_PATH("/apps/Games/Tetris.fap"));
-            if(status != LoaderStatusOk) {
-                FURI_LOG_E(TAG, "loader_start failed: %d", status);
-            }
-            break;
-        }
-        case DesktopMainEventOpenArkanoid: {
-            LoaderStatus status = loader_start(
-                desktop->loader, FAP_LOADER_APP_NAME, EXT_PATH("/apps/Games/Arkanoid.fap"));
-            if(status != LoaderStatusOk) {
-                FURI_LOG_E(TAG, "loader_start failed: %d", status);
-            }
-            break;
-        }
-        case DesktopMainEventOpenDOOM: {
-            LoaderStatus status = loader_start(
-                desktop->loader, FAP_LOADER_APP_NAME, EXT_PATH("/apps/Games/DOOM.fap"));
-            if(status != LoaderStatusOk) {
-                FURI_LOG_E(TAG, "loader_start failed: %d", status);
-            }
-            break;
-        }
-        case DesktopMainEventOpenZombiez: {
-            LoaderStatus status = loader_start(
-                desktop->loader, FAP_LOADER_APP_NAME, EXT_PATH("/apps/Games/Zombiez.fap"));
-            if(status != LoaderStatusOk) {
-                FURI_LOG_E(TAG, "loader_start failed: %d", status);
-            }
-            break;
-        }
-        case DesktopMainEventOpenHeap: {
-            LoaderStatus status = loader_start(
-                desktop->loader, FAP_LOADER_APP_NAME, EXT_PATH("/apps/Games/heap_defence.fap"));
-            if(status != LoaderStatusOk) {
-                FURI_LOG_E(TAG, "loader_start failed: %d", status);
-            }
->>>>>>> 80a64d8e
             break;
         }
         case DesktopLockedEventUpdate:
