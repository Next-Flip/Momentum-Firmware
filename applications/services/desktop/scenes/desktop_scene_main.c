#include <furi.h>
#include <furi_hal.h>
#include <applications.h>
#include <assets_icons.h>
#include <loader/loader.h>

#include "../desktop_i.h"
#include "../views/desktop_events.h"
#include "../views/desktop_view_main.h"
#include "desktop_scene.h"
#include "desktop_scene_i.h"

#define TAG "DesktopSrv"

#define FAP_LOADER_APP_NAME "Applications"

static void desktop_scene_main_new_idle_animation_callback(void* context) {
    furi_assert(context);
    Desktop* desktop = context;
    view_dispatcher_send_custom_event(
        desktop->view_dispatcher, DesktopAnimationEventNewIdleAnimation);
}

static void desktop_scene_main_check_animation_callback(void* context) {
    furi_assert(context);
    Desktop* desktop = context;
    view_dispatcher_send_custom_event(
        desktop->view_dispatcher, DesktopAnimationEventCheckAnimation);
}

static void desktop_scene_main_interact_animation_callback(void* context) {
    furi_assert(context);
    Desktop* desktop = context;
    view_dispatcher_send_custom_event(
        desktop->view_dispatcher, DesktopAnimationEventInteractAnimation);
}

#ifdef APP_ARCHIVE
static void desktop_switch_to_app(Desktop* desktop, const FlipperApplication* flipper_app) {
    furi_assert(desktop);
    furi_assert(flipper_app);
    furi_assert(flipper_app->app);
    furi_assert(flipper_app->name);

    if(furi_thread_get_state(desktop->scene_thread) != FuriThreadStateStopped) {
        FURI_LOG_E("Desktop", "Thread is already running");
        return;
    }

    FuriHalRtcHeapTrackMode mode = furi_hal_rtc_get_heap_track_mode();
    if(mode > FuriHalRtcHeapTrackModeNone) {
        furi_thread_enable_heap_trace(desktop->scene_thread);
    } else {
        furi_thread_disable_heap_trace(desktop->scene_thread);
    }

    furi_thread_set_name(desktop->scene_thread, flipper_app->name);
    furi_thread_set_stack_size(desktop->scene_thread, flipper_app->stack_size);
    furi_thread_set_callback(desktop->scene_thread, flipper_app->app);

    furi_thread_start(desktop->scene_thread);
}
#endif

static void desktop_scene_main_open_app_or_profile(Desktop* desktop, const char* path) {
    do {
        LoaderStatus status = loader_start(desktop->loader, FAP_LOADER_APP_NAME, path);
        if(status == LoaderStatusOk) break;
        FURI_LOG_E(TAG, "loader_start failed: %d", status);

        status = loader_start(desktop->loader, "Passport", NULL);
        if(status != LoaderStatusOk) {
            FURI_LOG_E(TAG, "loader_start failed: %d", status);
        }
    } while(false);
}

static void desktop_scene_main_start_favorite(Desktop* desktop, FavoriteApp* application) {
    LoaderStatus status = LoaderStatusErrorInternal;
    if(application->is_external) {
        status = loader_start(desktop->loader, FAP_LOADER_APP_NAME, application->name_or_path);
    } else if(strlen(application->name_or_path) > 0) {
        status = loader_start(desktop->loader, application->name_or_path, NULL);
    } else {
        status = loader_start(desktop->loader, FAP_LOADER_APP_NAME, NULL);
    }

    if(status != LoaderStatusOk) {
        FURI_LOG_E(TAG, "loader_start failed: %d", status);
    }
}

void desktop_scene_main_callback(DesktopEvent event, void* context) {
    Desktop* desktop = (Desktop*)context;
    if(desktop->in_transition) return;
    view_dispatcher_send_custom_event(desktop->view_dispatcher, event);
}

void desktop_scene_main_on_enter(void* context) {
    Desktop* desktop = (Desktop*)context;
    DesktopMainView* main_view = desktop->main_view;

    animation_manager_set_context(desktop->animation_manager, desktop);
    animation_manager_set_new_idle_callback(
        desktop->animation_manager, desktop_scene_main_new_idle_animation_callback);
    animation_manager_set_check_callback(
        desktop->animation_manager, desktop_scene_main_check_animation_callback);
    animation_manager_set_interact_callback(
        desktop->animation_manager, desktop_scene_main_interact_animation_callback);

    desktop_main_set_callback(main_view, desktop_scene_main_callback, desktop);

    view_dispatcher_switch_to_view(desktop->view_dispatcher, DesktopViewIdMain);
}

bool desktop_scene_main_on_event(void* context, SceneManagerEvent event) {
    Desktop* desktop = (Desktop*)context;
    bool consumed = false;

    if(event.type == SceneManagerEventTypeCustom) {
        switch(event.event) {
        case DesktopMainEventOpenMenu: {
            Loader* loader = furi_record_open(RECORD_LOADER);
            loader_show_menu(loader);
            furi_record_close(RECORD_LOADER);
            consumed = true;
        } break;

        case DesktopMainEventOpenLockMenu:
            scene_manager_next_scene(desktop->scene_manager, DesktopSceneLockMenu);
            consumed = true;
            break;

        case DesktopMainEventOpenDebug:
            scene_manager_next_scene(desktop->scene_manager, DesktopSceneDebug);
            consumed = true;
            break;

        case DesktopMainEventLock:
            desktop_lock(desktop, true);
            consumed = true;
            break;

        case DesktopMainEventOpenArchive:
#ifdef APP_ARCHIVE
            desktop_switch_to_app(desktop, &FLIPPER_ARCHIVE);
#endif
            consumed = true;
            break;

        case DesktopMainEventOpenPowerOff: {
            LoaderStatus status = loader_start(desktop->loader, "Power", "off");
            if(status != LoaderStatusOk) {
                FURI_LOG_E(TAG, "loader_start failed: %d", status);
            }
            consumed = true;
            break;
        }
        case DesktopMainEventOpenFavoritePrimary:
            DESKTOP_SETTINGS_LOAD(&desktop->settings);
            desktop_scene_main_start_favorite(desktop, &desktop->settings.favorite_primary);
            consumed = true;
            break;
        case DesktopMainEventOpenFavoriteSecondary:
            DESKTOP_SETTINGS_LOAD(&desktop->settings);
            desktop_scene_main_start_favorite(desktop, &desktop->settings.favorite_secondary);
            consumed = true;
            break;
<<<<<<< HEAD
=======
        case DesktopMainEventOpenFavoriteTertiary:
            DESKTOP_SETTINGS_LOAD(&desktop->settings);
            desktop_scene_main_start_favorite(desktop, &desktop->settings.favorite_tertiary);
            consumed = true;
            break;
>>>>>>> 3c452e6d
        case DesktopAnimationEventCheckAnimation:
            animation_manager_check_blocking_process(desktop->animation_manager);
            consumed = true;
            break;
        case DesktopAnimationEventNewIdleAnimation:
            animation_manager_new_idle_process(desktop->animation_manager);
            consumed = true;
            break;
        case DesktopAnimationEventInteractAnimation:
            if(!animation_manager_interact_process(desktop->animation_manager)) {
                LoaderStatus status = loader_start(desktop->loader, "Passport", NULL);
                if(status != LoaderStatusOk) {
                    FURI_LOG_E(TAG, "loader_start failed: %d", status);
                }
            }
            consumed = true;
            break;
        case DesktopMainEventOpenPassport: {
            LoaderStatus status = loader_start(desktop->loader, "Passport", NULL);
            if(status != LoaderStatusOk) {
                FURI_LOG_E(TAG, "loader_start failed: %d", status);
            }
            break;
        }
<<<<<<< HEAD
        case DesktopMainEventOpenClock: {
            LoaderStatus status = loader_start(
                desktop->loader, FAP_LOADER_APP_NAME, EXT_PATH("apps/Misc/Nightstand.fap"));
            if(status != LoaderStatusOk) {
                FURI_LOG_E(TAG, "loader_start failed: %d", status);
            }
=======
        case DesktopMainEventOpenGameMenu: {
            desktop_scene_main_open_app_or_profile(desktop, EXT_PATH("/apps/Games/Snake.fap"));
            break;
        }
        case DesktopMainEventOpenTetris: {
            desktop_scene_main_open_app_or_profile(desktop, EXT_PATH("/apps/Games/Tetris.fap"));
            break;
        }
        case DesktopMainEventOpenArkanoid: {
            desktop_scene_main_open_app_or_profile(desktop, EXT_PATH("/apps/Games/Arkanoid.fap"));
            break;
        }
        case DesktopMainEventOpenDOOM: {
            desktop_scene_main_open_app_or_profile(desktop, EXT_PATH("/apps/Games/DOOM.fap"));
            break;
        }
        case DesktopMainEventOpenZombiez: {
            desktop_scene_main_open_app_or_profile(desktop, EXT_PATH("/apps/Games/Zombiez.fap"));
            break;
        }
        case DesktopMainEventOpenHeap: {
            desktop_scene_main_open_app_or_profile(
                desktop, EXT_PATH("/apps/Games/heap_defence.fap"));
>>>>>>> 3c452e6d
            break;
        }
        case DesktopLockedEventUpdate:
            desktop_view_locked_update(desktop->locked_view);
            consumed = true;
            break;

        default:
            break;
        }
    }

    return consumed;
}

void desktop_scene_main_on_exit(void* context) {
    Desktop* desktop = (Desktop*)context;

    animation_manager_set_new_idle_callback(desktop->animation_manager, NULL);
    animation_manager_set_check_callback(desktop->animation_manager, NULL);
    animation_manager_set_interact_callback(desktop->animation_manager, NULL);
    animation_manager_set_context(desktop->animation_manager, desktop);
}<|MERGE_RESOLUTION|>--- conflicted
+++ resolved
@@ -11,8 +11,6 @@
 #include "desktop_scene_i.h"
 
 #define TAG "DesktopSrv"
-
-#define FAP_LOADER_APP_NAME "Applications"
 
 static void desktop_scene_main_new_idle_animation_callback(void* context) {
     furi_assert(context);
@@ -61,19 +59,6 @@
     furi_thread_start(desktop->scene_thread);
 }
 #endif
-
-static void desktop_scene_main_open_app_or_profile(Desktop* desktop, const char* path) {
-    do {
-        LoaderStatus status = loader_start(desktop->loader, FAP_LOADER_APP_NAME, path);
-        if(status == LoaderStatusOk) break;
-        FURI_LOG_E(TAG, "loader_start failed: %d", status);
-
-        status = loader_start(desktop->loader, "Passport", NULL);
-        if(status != LoaderStatusOk) {
-            FURI_LOG_E(TAG, "loader_start failed: %d", status);
-        }
-    } while(false);
-}
 
 static void desktop_scene_main_start_favorite(Desktop* desktop, FavoriteApp* application) {
     LoaderStatus status = LoaderStatusErrorInternal;
@@ -166,14 +151,6 @@
             desktop_scene_main_start_favorite(desktop, &desktop->settings.favorite_secondary);
             consumed = true;
             break;
-<<<<<<< HEAD
-=======
-        case DesktopMainEventOpenFavoriteTertiary:
-            DESKTOP_SETTINGS_LOAD(&desktop->settings);
-            desktop_scene_main_start_favorite(desktop, &desktop->settings.favorite_tertiary);
-            consumed = true;
-            break;
->>>>>>> 3c452e6d
         case DesktopAnimationEventCheckAnimation:
             animation_manager_check_blocking_process(desktop->animation_manager);
             consumed = true;
@@ -198,38 +175,12 @@
             }
             break;
         }
-<<<<<<< HEAD
         case DesktopMainEventOpenClock: {
             LoaderStatus status = loader_start(
                 desktop->loader, FAP_LOADER_APP_NAME, EXT_PATH("apps/Misc/Nightstand.fap"));
             if(status != LoaderStatusOk) {
                 FURI_LOG_E(TAG, "loader_start failed: %d", status);
             }
-=======
-        case DesktopMainEventOpenGameMenu: {
-            desktop_scene_main_open_app_or_profile(desktop, EXT_PATH("/apps/Games/Snake.fap"));
-            break;
-        }
-        case DesktopMainEventOpenTetris: {
-            desktop_scene_main_open_app_or_profile(desktop, EXT_PATH("/apps/Games/Tetris.fap"));
-            break;
-        }
-        case DesktopMainEventOpenArkanoid: {
-            desktop_scene_main_open_app_or_profile(desktop, EXT_PATH("/apps/Games/Arkanoid.fap"));
-            break;
-        }
-        case DesktopMainEventOpenDOOM: {
-            desktop_scene_main_open_app_or_profile(desktop, EXT_PATH("/apps/Games/DOOM.fap"));
-            break;
-        }
-        case DesktopMainEventOpenZombiez: {
-            desktop_scene_main_open_app_or_profile(desktop, EXT_PATH("/apps/Games/Zombiez.fap"));
-            break;
-        }
-        case DesktopMainEventOpenHeap: {
-            desktop_scene_main_open_app_or_profile(
-                desktop, EXT_PATH("/apps/Games/heap_defence.fap"));
->>>>>>> 3c452e6d
             break;
         }
         case DesktopLockedEventUpdate:
