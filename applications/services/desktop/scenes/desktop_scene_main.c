#include <furi.h>
#include <furi_hal.h>
#include "applications/services/applications.h"
#include <assets_icons.h>
#include <loader/loader.h>

#include "../desktop_i.h"
#include "../views/desktop_events.h"
#include "../views/desktop_view_main.h"
#include "desktop_scene.h"
#include "desktop_scene_i.h"
#include "../helpers/pin_lock.h"

#define TAG "DesktopSrv"

#define MUSIC_PLAYER_APP EXT_PATH("/apps/Misc/music_player.fap")
#define SNAKE_GAME_APP EXT_PATH("/apps/Games/snake_game.fap")
#define CLOCK_APP EXT_PATH("/apps/Tools/clock.fap")

static void desktop_scene_main_new_idle_animation_callback(void* context) {
    furi_assert(context);
    Desktop* desktop = context;
    view_dispatcher_send_custom_event(
        desktop->view_dispatcher, DesktopAnimationEventNewIdleAnimation);
}

static void desktop_scene_main_check_animation_callback(void* context) {
    furi_assert(context);
    Desktop* desktop = context;
    view_dispatcher_send_custom_event(
        desktop->view_dispatcher, DesktopAnimationEventCheckAnimation);
}

static void desktop_scene_main_interact_animation_callback(void* context) {
    furi_assert(context);
    Desktop* desktop = context;
    view_dispatcher_send_custom_event(
        desktop->view_dispatcher, DesktopAnimationEventInteractAnimation);
}

#ifdef APP_ARCHIVE
static void desktop_switch_to_app(Desktop* desktop, const FlipperApplication* flipper_app) {
    furi_assert(desktop);
    furi_assert(flipper_app);
    furi_assert(flipper_app->app);
    furi_assert(flipper_app->name);

    if(furi_thread_get_state(desktop->scene_thread) != FuriThreadStateStopped) {
        FURI_LOG_E("Desktop", "Thread is already running");
        return;
    }

    FuriHalRtcHeapTrackMode mode = furi_hal_rtc_get_heap_track_mode();
    if(mode > FuriHalRtcHeapTrackModeNone) {
        furi_thread_enable_heap_trace(desktop->scene_thread);
    } else {
        furi_thread_disable_heap_trace(desktop->scene_thread);
    }

    furi_thread_set_name(desktop->scene_thread, flipper_app->name);
    furi_thread_set_stack_size(desktop->scene_thread, flipper_app->stack_size);
    furi_thread_set_callback(desktop->scene_thread, flipper_app->app);

    furi_thread_start(desktop->scene_thread);
}
#endif

static void desktop_scene_main_open_app_or_profile(Desktop* desktop, const char* path) {
    do {
        LoaderStatus status = loader_start(desktop->loader, FAP_LOADER_APP_NAME, path);
        if(status == LoaderStatusOk) break;
        FURI_LOG_E(TAG, "loader_start failed: %d", status);

        status = loader_start(desktop->loader, "Passport", NULL);
        if(status != LoaderStatusOk) {
            FURI_LOG_E(TAG, "loader_start failed: %d", status);
        }
    } while(false);
}

void desktop_scene_main_callback(DesktopEvent event, void* context) {
    Desktop* desktop = (Desktop*)context;
    view_dispatcher_send_custom_event(desktop->view_dispatcher, event);
}

void desktop_scene_main_on_enter(void* context) {
    Desktop* desktop = (Desktop*)context;
    DesktopMainView* main_view = desktop->main_view;

    animation_manager_set_context(desktop->animation_manager, desktop);
    animation_manager_set_new_idle_callback(
        desktop->animation_manager, desktop_scene_main_new_idle_animation_callback);
    animation_manager_set_check_callback(
        desktop->animation_manager, desktop_scene_main_check_animation_callback);
    animation_manager_set_interact_callback(
        desktop->animation_manager, desktop_scene_main_interact_animation_callback);

    desktop_main_set_callback(main_view, desktop_scene_main_callback, desktop);

    view_dispatcher_switch_to_view(desktop->view_dispatcher, DesktopViewIdMain);
}

bool desktop_scene_main_on_event(void* context, SceneManagerEvent event) {
    Desktop* desktop = (Desktop*)context;
    bool consumed = false;

    if(event.type == SceneManagerEventTypeCustom) {
        switch(event.event) {
        case DesktopMainEventOpenMenu:
            loader_show_menu();
            consumed = true;
            break;

        case DesktopMainEventOpenLockMenu:
            scene_manager_next_scene(desktop->scene_manager, DesktopSceneLockMenu);
            consumed = true;
            break;

        case DesktopMainEventOpenDebug:
            scene_manager_next_scene(desktop->scene_manager, DesktopSceneDebug);
            consumed = true;
            break;

        case DesktopMainEventLock:
            if(desktop->settings.pin_code.length > 0) {
                scene_manager_set_scene_state(desktop->scene_manager, DesktopSceneLockMenu, 1);
                desktop_pin_lock(&desktop->settings);
                desktop_lock(desktop);
            } else {
                scene_manager_set_scene_state(desktop->scene_manager, DesktopSceneLockMenu, 0);
                desktop_lock(desktop);
            }
            consumed = true;
            break;

        case DesktopMainEventOpenArchive:
#ifdef APP_ARCHIVE
            desktop_switch_to_app(desktop, &FLIPPER_ARCHIVE);
#endif
            consumed = true;
            break;

        case DesktopMainEventOpenPowerOff: {
            LoaderStatus status = loader_start(desktop->loader, "Power", "off");
            if(status != LoaderStatusOk) {
                FURI_LOG_E(TAG, "loader_start failed: %d", status);
            }
            consumed = true;
            break;
        }
        case DesktopMainEventOpenClock: {
            LoaderStatus status =
                loader_start(desktop->loader, "Applications", EXT_PATH("/apps/Main/Clock.fap"));
            consumed = true;
            break;
        }
        case DesktopMainEventOpenFavoritePrimary:
            DESKTOP_SETTINGS_LOAD(&desktop->settings);
            if(desktop->settings.favorite_primary.is_external) {
                LoaderStatus status = loader_start(
                    desktop->loader,
                    FAP_LOADER_APP_NAME,
                    desktop->settings.favorite_primary.name_or_path);
                if(status != LoaderStatusOk) {
                    FURI_LOG_E(TAG, "loader_start failed: %d", status);
                }
            } else {
                LoaderStatus status = loader_start(
                    desktop->loader, desktop->settings.favorite_primary.name_or_path, NULL);
                if(status != LoaderStatusOk) {
                    FURI_LOG_E(TAG, "loader_start failed: %d", status);
                }
            }
            consumed = true;
            break;
        case DesktopMainEventOpenFavoriteSecondary:
            DESKTOP_SETTINGS_LOAD(&desktop->settings);
            if(desktop->settings.favorite_secondary.is_external) {
                LoaderStatus status = loader_start(
                    desktop->loader,
                    FAP_LOADER_APP_NAME,
                    desktop->settings.favorite_secondary.name_or_path);
                if(status != LoaderStatusOk) {
                    FURI_LOG_E(TAG, "loader_start failed: %d", status);
                }
            } else {
                LoaderStatus status = loader_start(
                    desktop->loader, desktop->settings.favorite_secondary.name_or_path, NULL);
                if(status != LoaderStatusOk) {
                    FURI_LOG_E(TAG, "loader_start failed: %d", status);
                }
            }
            consumed = true;
            break;
        case DesktopAnimationEventCheckAnimation:
            animation_manager_check_blocking_process(desktop->animation_manager);
            consumed = true;
            break;
        case DesktopAnimationEventNewIdleAnimation:
            animation_manager_new_idle_process(desktop->animation_manager);
            consumed = true;
            break;
        case DesktopAnimationEventInteractAnimation:
            if(!animation_manager_interact_process(desktop->animation_manager)) {
                LoaderStatus status = loader_start(desktop->loader, "Passport", NULL);
                if(status != LoaderStatusOk) {
                    FURI_LOG_E(TAG, "loader_start failed: %d", status);
                }
            }
            consumed = true;
            break;
        case DesktopMainEventOpenPassport: {
            LoaderStatus status = loader_start(desktop->loader, "Passport", NULL);
            if(status != LoaderStatusOk) {
                FURI_LOG_E(TAG, "loader_start failed: %d", status);
            }
            break;
        }
<<<<<<< HEAD
        case DesktopMainEventOpenSnake: {
            LoaderStatus status =
                loader_start(desktop->loader, "Applications", EXT_PATH("/apps/Games/Snake.fap"));
            consumed = true;
            break;
        }
        case DesktopMainEventOpen2048: {
            LoaderStatus status =
                loader_start(desktop->loader, "Applications", EXT_PATH("/apps/Games/2048.fap"));
            consumed = true;
            break;
        }
        case DesktopMainEventOpenZombiez: {
            LoaderStatus status =
                loader_start(desktop->loader, "Applications", EXT_PATH("/apps/Games/Zombiez.fap"));
            consumed = true;
            break;
        }
        case DesktopMainEventOpenTetris: {
            LoaderStatus status =
                loader_start(desktop->loader, "Applications", EXT_PATH("/apps/Games/Tetris.fap"));
            consumed = true;
            break;
        }
        case DesktopMainEventOpenDOOM: {
            LoaderStatus status =
                loader_start(desktop->loader, "Applications", EXT_PATH("/apps/Games/DOOM.fap"));
            consumed = true;
            break;
        }
        case DesktopMainEventOpenDice: {
            LoaderStatus status =
                loader_start(desktop->loader, "Applications", EXT_PATH("/apps/Games/Dice.fap"));
            consumed = true;
            break;
        }
        case DesktopMainEventOpenArkanoid: {
            LoaderStatus status = loader_start(
                desktop->loader, "Applications", EXT_PATH("/apps/Games/Arkanoid.fap"));
            consumed = true;
            break;
        }
        case DesktopMainEventOpenHeap: {
            LoaderStatus status = loader_start(
                desktop->loader, "Applications", EXT_PATH("/apps/Games/Heap_Defence.fap"));
            consumed = true;
            break;
        }
        case DesktopMainEventOpenSubRemote: {
            LoaderStatus status = loader_start(
                desktop->loader, "Applications", EXT_PATH("/apps/Main/SubGHz_Remote.fap"));
            consumed = true;
=======
        case DesktopMainEventOpenGame: {
            desktop_scene_main_open_app_or_profile(desktop, SNAKE_GAME_APP);
            break;
        }
        case DesktopMainEventOpenClock: {
            desktop_scene_main_open_app_or_profile(desktop, CLOCK_APP);
            break;
        }
        case DesktopMainEventOpenMusicPlayer: {
            desktop_scene_main_open_app_or_profile(desktop, MUSIC_PLAYER_APP);
>>>>>>> e0d71664
            break;
        }
        case DesktopLockedEventUpdate:
            desktop_view_locked_update(desktop->locked_view);
            consumed = true;
            break;

        default:
            break;
        }
    }

    return consumed;
}

void desktop_scene_main_on_exit(void* context) {
    Desktop* desktop = (Desktop*)context;

    animation_manager_set_new_idle_callback(desktop->animation_manager, NULL);
    animation_manager_set_check_callback(desktop->animation_manager, NULL);
    animation_manager_set_interact_callback(desktop->animation_manager, NULL);
    animation_manager_set_context(desktop->animation_manager, desktop);
}<|MERGE_RESOLUTION|>--- conflicted
+++ resolved
@@ -13,9 +13,7 @@
 
 #define TAG "DesktopSrv"
 
-#define MUSIC_PLAYER_APP EXT_PATH("/apps/Misc/music_player.fap")
-#define SNAKE_GAME_APP EXT_PATH("/apps/Games/snake_game.fap")
-#define CLOCK_APP EXT_PATH("/apps/Tools/clock.fap")
+#define CLOCK_APP EXT_PATH("/apps/Main/Clock.fap")
 
 static void desktop_scene_main_new_idle_animation_callback(void* context) {
     furi_assert(context);
@@ -148,12 +146,6 @@
             consumed = true;
             break;
         }
-        case DesktopMainEventOpenClock: {
-            LoaderStatus status =
-                loader_start(desktop->loader, "Applications", EXT_PATH("/apps/Main/Clock.fap"));
-            consumed = true;
-            break;
-        }
         case DesktopMainEventOpenFavoritePrimary:
             DESKTOP_SETTINGS_LOAD(&desktop->settings);
             if(desktop->settings.favorite_primary.is_external) {
@@ -216,71 +208,44 @@
             }
             break;
         }
-<<<<<<< HEAD
         case DesktopMainEventOpenSnake: {
-            LoaderStatus status =
-                loader_start(desktop->loader, "Applications", EXT_PATH("/apps/Games/Snake.fap"));
-            consumed = true;
+            desktop_scene_main_open_app_or_profile(desktop, EXT_PATH("/apps/Games/Snake.fap"));
             break;
         }
         case DesktopMainEventOpen2048: {
-            LoaderStatus status =
-                loader_start(desktop->loader, "Applications", EXT_PATH("/apps/Games/2048.fap"));
-            consumed = true;
+            desktop_scene_main_open_app_or_profile(desktop, EXT_PATH("/apps/Games/2048.fap"));
             break;
         }
         case DesktopMainEventOpenZombiez: {
-            LoaderStatus status =
-                loader_start(desktop->loader, "Applications", EXT_PATH("/apps/Games/Zombiez.fap"));
-            consumed = true;
+            desktop_scene_main_open_app_or_profile(desktop, EXT_PATH("/apps/Games/Zombiez.fap"));
             break;
         }
         case DesktopMainEventOpenTetris: {
-            LoaderStatus status =
-                loader_start(desktop->loader, "Applications", EXT_PATH("/apps/Games/Tetris.fap"));
-            consumed = true;
+            desktop_scene_main_open_app_or_profile(desktop, EXT_PATH("/apps/Games/Tetris.fap"));
             break;
         }
         case DesktopMainEventOpenDOOM: {
-            LoaderStatus status =
-                loader_start(desktop->loader, "Applications", EXT_PATH("/apps/Games/DOOM.fap"));
-            consumed = true;
+            desktop_scene_main_open_app_or_profile(desktop, EXT_PATH("/apps/Games/DOOM.fap"));
             break;
         }
         case DesktopMainEventOpenDice: {
-            LoaderStatus status =
-                loader_start(desktop->loader, "Applications", EXT_PATH("/apps/Games/Dice.fap"));
-            consumed = true;
+            desktop_scene_main_open_app_or_profile(desktop, EXT_PATH("/apps/Games/Dice.fap"));
             break;
         }
         case DesktopMainEventOpenArkanoid: {
-            LoaderStatus status = loader_start(
-                desktop->loader, "Applications", EXT_PATH("/apps/Games/Arkanoid.fap"));
-            consumed = true;
+            desktop_scene_main_open_app_or_profile(desktop, EXT_PATH("/apps/Games/Arkanoid.fap"));
             break;
         }
         case DesktopMainEventOpenHeap: {
-            LoaderStatus status = loader_start(
-                desktop->loader, "Applications", EXT_PATH("/apps/Games/Heap_Defence.fap"));
-            consumed = true;
+            desktop_scene_main_open_app_or_profile(desktop, EXT_PATH("/apps/Games/Heap_Defence.fap"));
             break;
         }
         case DesktopMainEventOpenSubRemote: {
-            LoaderStatus status = loader_start(
-                desktop->loader, "Applications", EXT_PATH("/apps/Main/SubGHz_Remote.fap"));
-            consumed = true;
-=======
-        case DesktopMainEventOpenGame: {
-            desktop_scene_main_open_app_or_profile(desktop, SNAKE_GAME_APP);
+            desktop_scene_main_open_app_or_profile(desktop, EXT_PATH("/apps/Main/SubGHz_Remote.fap"));
             break;
         }
         case DesktopMainEventOpenClock: {
             desktop_scene_main_open_app_or_profile(desktop, CLOCK_APP);
-            break;
-        }
-        case DesktopMainEventOpenMusicPlayer: {
-            desktop_scene_main_open_app_or_profile(desktop, MUSIC_PLAYER_APP);
->>>>>>> e0d71664
             break;
         }
         case DesktopLockedEventUpdate:
