--- conflicted
+++ resolved
@@ -17,13 +17,8 @@
     popup_set_context(popup, desktop);
     popup_set_header(
         popup,
-<<<<<<< HEAD
-        "Flipper crashed\n but has been rebooted",
-        60,
-=======
         "Flipper crashed\n and was rebooted",
         64,
->>>>>>> 43c43818
         14 + STATUS_BAR_Y_SHIFT,
         AlignCenter,
         AlignCenter);
