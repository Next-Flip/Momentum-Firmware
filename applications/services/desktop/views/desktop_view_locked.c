--- conflicted
+++ resolved
@@ -12,16 +12,8 @@
 #include "../desktop_i.h"
 #include "desktop_view_locked.h"
 
-<<<<<<< HEAD
 #define COVER_MOVING_INTERVAL_MS (50)
-#define LOCKED_HINT_TIMEOUT_MS (3000)
-#define UNLOCKED_HINT_TIMEOUT_MS (2000)
-
-#define COVER_OFFSET_START (-64)
-#define COVER_OFFSET_END (0)
-=======
-#define DOOR_MOVING_INTERVAL_MS  (1000 / 16)
-#define LOCKED_HINT_TIMEOUT_MS   (1000)
+#define LOCKED_HINT_TIMEOUT_MS   (3000)
 #define UNLOCKED_HINT_TIMEOUT_MS (2000)
 
 #define DOOR_OFFSET_START (-55)
@@ -29,7 +21,6 @@
 
 #define DOOR_L_FINAL_POS (0)
 #define DOOR_R_FINAL_POS (60)
->>>>>>> ffa3996a
 
 #define UNLOCK_CNT         (3)
 #define UNLOCK_RST_TIMEOUT (600)
