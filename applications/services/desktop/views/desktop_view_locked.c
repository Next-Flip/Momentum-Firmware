--- conflicted
+++ resolved
@@ -16,16 +16,8 @@
 #define LOCKED_HINT_TIMEOUT_MS (3000)
 #define UNLOCKED_HINT_TIMEOUT_MS (2000)
 
-<<<<<<< HEAD
-#define COVER_OFFSET_START -64
-#define COVER_OFFSET_END 0
-=======
-#define DOOR_OFFSET_START (-55)
-#define DOOR_OFFSET_END (0)
-
-#define DOOR_L_FINAL_POS (0)
-#define DOOR_R_FINAL_POS (60)
->>>>>>> bcde0aef
+#define COVER_OFFSET_START (-64)
+#define COVER_OFFSET_END (0)
 
 #define UNLOCK_CNT (3)
 #define UNLOCK_RST_TIMEOUT (600)
@@ -70,10 +62,9 @@
     locked_view->callback(DesktopLockedEventUpdate, locked_view->context);
 }
 
-<<<<<<< HEAD
 void desktop_view_locked_draw_lockscreen(Canvas* canvas, void* m) {
     DesktopViewLockedModel* model = m;
-    int y = model->cover_offset;
+    int32_t y = model->cover_offset;
     char time_str[9];
     char second_str[5];
     char date_str[14];
@@ -135,15 +126,6 @@
             canvas_draw_icon(canvas, 43, 17 + y, &I_Pin_back_arrow_10x8);
         }
     }
-=======
-static void desktop_view_locked_doors_draw(Canvas* canvas, DesktopViewLockedModel* model) {
-    int32_t offset = model->door_offset;
-    int32_t door_left_x = DOOR_L_FINAL_POS + offset;
-    int32_t door_right_x = DOOR_R_FINAL_POS - offset;
-    size_t height = icon_get_height(&I_DoorLeft_70x55);
-    canvas_draw_icon(canvas, door_left_x, canvas_height(canvas) - height, &I_DoorLeft_70x55);
-    canvas_draw_icon(canvas, door_right_x, canvas_height(canvas) - height, &I_DoorRight_70x55);
->>>>>>> bcde0aef
 }
 
 static bool desktop_view_locked_cover_move(DesktopViewLockedModel* model, bool down) {
