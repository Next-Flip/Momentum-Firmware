#pragma once

typedef enum {
    // Events with _ are unused, kept for compatibility
    DesktopMainEventLockWithPin,
    DesktopMainEventOpenLockMenu,
    DesktopMainEventOpenArchive,
    _DesktopMainEventOpenFavoriteLeftShort,
    _DesktopMainEventOpenFavoriteLeftLong,
    _DesktopMainEventOpenFavoriteRightShort,
    _DesktopMainEventOpenFavoriteRightLong,
    DesktopMainEventOpenMenu,
    _DesktopMainEventOpenDebug,
    DesktopMainEventOpenPowerOff,

    _DesktopDummyEventOpenLeft,
    _DesktopDummyEventOpenDown,
    _DesktopDummyEventOpenOk,

    DesktopLockedEventUnlocked,
    DesktopLockedEventUpdate,
    DesktopLockedEventShowPinInput,
    DesktopLockedEventCoversClosed,

    DesktopPinInputEventResetWrongPinLabel,
    DesktopPinInputEventUnlocked,
    DesktopPinInputEventUnlockFailed,
    DesktopPinInputEventBack,

    DesktopPinTimeoutExit,

    _DesktopDebugEventDeed,
    _DesktopDebugEventWrongDeed,
    _DesktopDebugEventSaveState,
    _DesktopDebugEventExit,

    DesktopLockMenuEventLockPinCode,
    _DesktopLockMenuEventDummyModeOn,
    _DesktopLockMenuEventDummyModeOff,
    DesktopLockMenuEventStealthModeOn,
    DesktopLockMenuEventStealthModeOff,

    DesktopAnimationEventCheckAnimation,
    DesktopAnimationEventNewIdleAnimation,
    DesktopAnimationEventInteractAnimation,

    DesktopSlideshowCompleted,
    DesktopSlideshowPoweroff,

    DesktopHwMismatchExit,

    DesktopEnclaveExit,

    // Global events
    DesktopGlobalBeforeAppStarted,
    DesktopGlobalAfterAppFinished,
    DesktopGlobalAutoLock,
    DesktopGlobalApiUnlock,
    DesktopGlobalSaveSettings,
    DesktopGlobalReloadSettings,
<<<<<<< HEAD

    DesktopMainEventLockKeypad,
    DesktopLockedEventOpenPowerOff,
    DesktopLockMenuEventSettings,
    DesktopLockMenuEventLockKeypad,
    DesktopLockMenuEventLockPinOff,
    DesktopLockMenuEventMomentum,
=======
    DesktopGlobalAddExternalInhibitor,
    DesktopGlobalRemoveExternalInhibitor,
>>>>>>> 42ab90b1
} DesktopEvent;<|MERGE_RESOLUTION|>--- conflicted
+++ resolved
@@ -58,7 +58,8 @@
     DesktopGlobalApiUnlock,
     DesktopGlobalSaveSettings,
     DesktopGlobalReloadSettings,
-<<<<<<< HEAD
+    DesktopGlobalAddExternalInhibitor,
+    DesktopGlobalRemoveExternalInhibitor,
 
     DesktopMainEventLockKeypad,
     DesktopLockedEventOpenPowerOff,
@@ -66,8 +67,4 @@
     DesktopLockMenuEventLockKeypad,
     DesktopLockMenuEventLockPinOff,
     DesktopLockMenuEventMomentum,
-=======
-    DesktopGlobalAddExternalInhibitor,
-    DesktopGlobalRemoveExternalInhibitor,
->>>>>>> 42ab90b1
 } DesktopEvent;