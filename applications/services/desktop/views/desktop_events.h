--- conflicted
+++ resolved
@@ -56,7 +56,8 @@
     DesktopGlobalAfterAppFinished,
     DesktopGlobalAutoLock,
     DesktopGlobalApiUnlock,
-<<<<<<< HEAD
+    DesktopGlobalSaveSettings,
+    DesktopGlobalReloadSettings,
 
     DesktopMainEventLockKeypad,
     DesktopLockedEventOpenPowerOff,
@@ -64,8 +65,4 @@
     DesktopLockMenuEventLockKeypad,
     DesktopLockMenuEventLockPinOff,
     DesktopLockMenuEventMomentum,
-=======
-    DesktopGlobalSaveSettings,
-    DesktopGlobalReloadSettings,
->>>>>>> 4d985ba8
 } DesktopEvent;