--- conflicted
+++ resolved
@@ -32,13 +32,10 @@
 
     DesktopLockMenuEventLock,
     DesktopLockMenuEventPinLock,
-<<<<<<< HEAD
     DesktopLockMenuEventPinLockShutdown,
     DesktopLockMenuEventExit,
-=======
     DesktopLockMenuEventDummyModeOn,
     DesktopLockMenuEventDummyModeOff,
->>>>>>> 269a6ce5
 
     DesktopAnimationEventCheckAnimation,
     DesktopAnimationEventNewIdleAnimation,
