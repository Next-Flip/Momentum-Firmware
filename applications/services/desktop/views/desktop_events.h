--- conflicted
+++ resolved
@@ -58,9 +58,6 @@
     DesktopGlobalApiUnlock,
     DesktopGlobalSaveSettings,
     DesktopGlobalReloadSettings,
-<<<<<<< HEAD
-    DesktopGlobalAddExternalInhibitor,
-    DesktopGlobalRemoveExternalInhibitor,
 
     DesktopMainEventLockKeypad,
     DesktopLockedEventOpenPowerOff,
@@ -68,6 +65,4 @@
     DesktopLockMenuEventLockKeypad,
     DesktopLockMenuEventLockPinOff,
     DesktopLockMenuEventMomentum,
-=======
->>>>>>> 50ae431a
 } DesktopEvent;