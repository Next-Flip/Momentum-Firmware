--- conflicted
+++ resolved
@@ -11,7 +11,6 @@
     DesktopMainEventOpenDebug,
     DesktopMainEventOpenPassport,
     DesktopMainEventOpenPowerOff,
-<<<<<<< HEAD
     DesktopMainEventLock,
 
     DesktopMainEventOpenSnake,
@@ -23,12 +22,7 @@
     DesktopMainEventOpenArkanoid,
     DesktopMainEventOpenHeap,
     DesktopMainEventOpenSubRemote,
-=======
-
-    DesktopMainEventOpenGame,
     DesktopMainEventOpenClock,
-    DesktopMainEventOpenMusicPlayer,
->>>>>>> e0d71664
 
     DesktopLockedEventUnlocked,
     DesktopLockedEventUpdate,
