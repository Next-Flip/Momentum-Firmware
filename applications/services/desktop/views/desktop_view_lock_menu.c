#include <furi.h>
#include <gui/elements.h>
#include <assets_icons.h>

#include "../desktop_i.h"
#include "desktop_view_lock_menu.h"

typedef enum {
    DesktopLockMenuIndexLock,
    DesktopLockMenuIndexStealth,
    DesktopLockMenuIndexDummy,

    DesktopLockMenuIndexTotalCount
} DesktopLockMenuIndex;

void desktop_lock_menu_set_callback(
    DesktopLockMenuView* lock_menu,
    DesktopLockMenuViewCallback callback,
    void* context) {
    furi_assert(lock_menu);
    furi_assert(callback);
    lock_menu->callback = callback;
    lock_menu->context = context;
}

void desktop_lock_menu_set_dummy_mode_state(DesktopLockMenuView* lock_menu, bool dummy_mode) {
    with_view_model(
        lock_menu->view,
        DesktopLockMenuViewModel * model,
        { model->dummy_mode = dummy_mode; },
        true);
}

void desktop_lock_menu_set_stealth_mode_state(DesktopLockMenuView* lock_menu, bool stealth_mode) {
    with_view_model(
        lock_menu->view,
        DesktopLockMenuViewModel * model,
        { model->stealth_mode = stealth_mode; },
        true);
}

void desktop_lock_menu_set_idx(DesktopLockMenuView* lock_menu, uint8_t idx) {
    furi_assert(idx < DesktopLockMenuIndexTotalCount);
    with_view_model(
        lock_menu->view, DesktopLockMenuViewModel * model, { model->idx = idx; }, true);
}

void desktop_lock_menu_draw_callback(Canvas* canvas, void* model) {
    DesktopLockMenuViewModel* m = model;

    canvas_set_color(canvas, ColorBlack);
    canvas_draw_icon(canvas, -57, 0 + STATUS_BAR_Y_SHIFT, &I_DoorLeft_70x55);
    canvas_draw_icon(canvas, 116, 0 + STATUS_BAR_Y_SHIFT, &I_DoorRight_70x55);
    canvas_set_font(canvas, FontSecondary);

    for(size_t i = 0; i < DesktopLockMenuIndexTotalCount; ++i) {
        const char* str = NULL;

        if(i == DesktopLockMenuIndexLock) {
            str = "Lock";
        } else if(i == DesktopLockMenuIndexStealth) {
            if(m->stealth_mode) {
                str = "Unmute";
            } else {
                str = "Mute";
            }
        } else if(i == DesktopLockMenuIndexDummy) { //-V547
            if(m->dummy_mode) {
                str = "Default Mode";
            } else {
                str = "Dummy Mode";
            }
        }

        if(str) //-V547
            canvas_draw_str_aligned(
                canvas, 64, 9 + (i * 17) + STATUS_BAR_Y_SHIFT, AlignCenter, AlignCenter, str);

        if(m->idx == i) elements_frame(canvas, 15, 1 + (i * 17) + STATUS_BAR_Y_SHIFT, 98, 15);
    }
}

View* desktop_lock_menu_get_view(DesktopLockMenuView* lock_menu) {
    furi_assert(lock_menu);
    return lock_menu->view;
}

bool desktop_lock_menu_input_callback(InputEvent* event, void* context) {
    furi_assert(event);
    furi_assert(context);

    DesktopLockMenuView* lock_menu = context;
    uint8_t idx = 0;
    bool consumed = false;
    bool dummy_mode = false;
    bool stealth_mode = false;
    bool update = false;

    with_view_model(
        lock_menu->view,
        DesktopLockMenuViewModel * model,
        {
            if((event->type == InputTypeShort) || (event->type == InputTypeRepeat)) {
                if(event->key == InputKeyUp) {
                    if(model->idx == 0) {
                        model->idx = DesktopLockMenuIndexTotalCount - 1;
                    } else {
                        model->idx = CLAMP(model->idx - 1, DesktopLockMenuIndexTotalCount - 1, 0);
                    }
                    update = true;
                    consumed = true;
                } else if(event->key == InputKeyDown) {
                    if(model->idx == DesktopLockMenuIndexTotalCount - 1) {
                        model->idx = 0;
                    } else {
                        model->idx = CLAMP(model->idx + 1, DesktopLockMenuIndexTotalCount - 1, 0);
                    }
                    update = true;
                    consumed = true;
                }
            }
            idx = model->idx;
            dummy_mode = model->dummy_mode;
            stealth_mode = model->stealth_mode;
        },
        update);

    if(event->key == InputKeyOk) {
<<<<<<< HEAD
        if((idx == DesktopLockMenuIndexLock)) {
=======
        if(idx == DesktopLockMenuIndexLock) {
>>>>>>> 20c4121f
            if(event->type == InputTypeShort) {
                lock_menu->callback(DesktopLockMenuEventLock, lock_menu->context);
            }
        } else if(idx == DesktopLockMenuIndexStealth) {
            if((stealth_mode == false) && (event->type == InputTypeShort)) {
                lock_menu->callback(DesktopLockMenuEventStealthModeOn, lock_menu->context);
            } else if((stealth_mode == true) && (event->type == InputTypeShort)) {
                lock_menu->callback(DesktopLockMenuEventStealthModeOff, lock_menu->context);
            }
        } else if(idx == DesktopLockMenuIndexDummy) {
            if((dummy_mode == false) && (event->type == InputTypeShort)) {
                lock_menu->callback(DesktopLockMenuEventDummyModeOn, lock_menu->context);
            } else if((dummy_mode == true) && (event->type == InputTypeShort)) {
                lock_menu->callback(DesktopLockMenuEventDummyModeOff, lock_menu->context);
            }
        }
        consumed = true;
    }

    return consumed;
}

DesktopLockMenuView* desktop_lock_menu_alloc(void) {
    DesktopLockMenuView* lock_menu = malloc(sizeof(DesktopLockMenuView));
    lock_menu->view = view_alloc();
    view_allocate_model(lock_menu->view, ViewModelTypeLocking, sizeof(DesktopLockMenuViewModel));
    view_set_context(lock_menu->view, lock_menu);
    view_set_draw_callback(lock_menu->view, (ViewDrawCallback)desktop_lock_menu_draw_callback);
    view_set_input_callback(lock_menu->view, desktop_lock_menu_input_callback);

    return lock_menu;
}

void desktop_lock_menu_free(DesktopLockMenuView* lock_menu_view) {
    furi_assert(lock_menu_view);

    view_free(lock_menu_view->view);
    free(lock_menu_view);
}<|MERGE_RESOLUTION|>--- conflicted
+++ resolved
@@ -126,11 +126,7 @@
         update);
 
     if(event->key == InputKeyOk) {
-<<<<<<< HEAD
-        if((idx == DesktopLockMenuIndexLock)) {
-=======
         if(idx == DesktopLockMenuIndexLock) {
->>>>>>> 20c4121f
             if(event->type == InputTypeShort) {
                 lock_menu->callback(DesktopLockMenuEventLock, lock_menu->context);
             }
