--- conflicted
+++ resolved
@@ -84,8 +84,7 @@
             } else if(event->key == InputKeyDown) {
                 main_view->callback(DesktopMainEventOpenFavoriteSecondary, main_view->context);
             } else if(event->key == InputKeyLeft) {
-                main_view->callback(
-                    DesktopMainEventOpenSubRemote, main_view->context); // OPENS SUBGHZ REMOTE
+                main_view->callback(DesktopMainEventOpenSubRemote, main_view->context); // OPENS SUBGHZ REMOTE
             }
         }
     } else if(main_view->is_gamemode == true) {
@@ -106,17 +105,9 @@
             } else if(event->key == InputKeyUp) {
                 main_view->callback(DesktopMainEventOpenDOOM, main_view->context); // OPENS DOOM
             } else if(event->key == InputKeyDown) {
-                main_view->callback(
-                    DesktopMainEventOpenZombiez, main_view->context); // OPENS Zombiez
+                main_view->callback(DesktopMainEventOpenZombiez, main_view->context); // OPENS Zombiez
             } else if(event->key == InputKeyLeft) {
-<<<<<<< HEAD
-                main_view->callback(
-                    DesktopMainEventOpenTetris, main_view->context); // OPENS TETRIS
-=======
-                main_view->callback(DesktopMainEventOpenFavoriteSecondary, main_view->context);
-            } else if(event->key == InputKeyUp) {
-                main_view->callback(DesktopMainEventLock, main_view->context);
->>>>>>> 947e44ce
+                main_view->callback(DesktopMainEventOpenTetris, main_view->context); // OPENS TETRIS
             }
         }
     } else {
@@ -136,11 +127,9 @@
             } else if(event->key == InputKeyUp) {
                 main_view->callback(DesktopMainEventOpenSnake, main_view->context); // OPENS SNAKE
             } else if(event->key == InputKeyDown) {
-                main_view->callback(
-                    DesktopMainEventOpenZombiez, main_view->context); // OPENS Zombiez
+                main_view->callback(DesktopMainEventOpenZombiez, main_view->context); // OPENS Zombiez
             } else if(event->key == InputKeyLeft) {
-                main_view->callback(
-                    DesktopMainEventOpenTetris, main_view->context); // OPENS TETRIS
+                main_view->callback(DesktopMainEventOpenTetris, main_view->context); // OPENS TETRIS
             }
         }
     }
