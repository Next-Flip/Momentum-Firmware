#pragma once

#include <furi_hal.h>
#include <stdint.h>
#include <stdbool.h>
#include <toolbox/saved_struct.h>
#include <storage/storage.h>

<<<<<<< HEAD
#define DESKTOP_SETTINGS_PATH INT_PATH(".desktop.settings")
#define DESKTOP_SETTINGS_MAGIC (0x17)
#define DESKTOP_SETTINGS_VER (11)
=======
#define DESKTOP_SETTINGS_VER (10)

#define DESKTOP_SETTINGS_PATH  INT_PATH(DESKTOP_SETTINGS_FILE_NAME)
#define DESKTOP_SETTINGS_MAGIC (0x17)
#define PIN_MAX_LENGTH         12
>>>>>>> ffa3996a

#define DESKTOP_KEYBINDS_PATH CFG_PATH("desktop.keybinds")
#define DESKTOP_KEYBINDS_MAGIC (0x14)
#define DESKTOP_KEYBINDS_VER (1)

#define DESKTOP_SETTINGS_RUN_PIN_SETUP_ARG "run_pin_setup"

<<<<<<< HEAD
#define MAX_PIN_SIZE 10
#define MIN_PIN_SIZE 4
#define MAX_KEYBIND_LENGTH 64
=======
#define MAX_PIN_SIZE   10
#define MIN_PIN_SIZE   4
#define MAX_APP_LENGTH 128

typedef enum {
    FavoriteAppLeftShort = 0,
    FavoriteAppLeftLong,
    FavoriteAppRightShort,
    FavoriteAppRightLong,
    FavoriteAppNumber,
} FavoriteAppShortcut;

typedef enum {
    DummyAppLeft = 0,
    DummyAppRight,
    DummyAppDown,
    DummyAppOk,
    DummyAppNumber,
} DummyAppShortcut;
>>>>>>> ffa3996a

typedef struct {
    InputKey data[MAX_PIN_SIZE];
    uint8_t length;
} PinCode;

typedef struct {
    char data[MAX_KEYBIND_LENGTH];
} Keybind;

typedef enum {
    KeybindTypePress,
    KeybindTypeHold,
    KeybindTypeCount,
} KeybindType;

typedef enum {
    KeybindKeyUp,
    KeybindKeyDown,
    KeybindKeyRight,
    KeybindKeyLeft,
    KeybindKeyCount,
} KeybindKey;

typedef struct {
    PinCode pin_code;
    uint32_t auto_lock_delay_ms;
    bool auto_lock_with_pin;
} DesktopSettings;

typedef Keybind Keybinds[KeybindTypeCount][KeybindKeyCount];

#ifdef __cplusplus
extern "C" {
#endif

bool DESKTOP_SETTINGS_SAVE(DesktopSettings* x);

bool DESKTOP_SETTINGS_LOAD(DesktopSettings* x);

bool DESKTOP_KEYBINDS_SAVE(Keybinds* x, size_t size);

bool DESKTOP_KEYBINDS_LOAD(Keybinds* x, size_t size);

#ifdef __cplusplus
}
#endif<|MERGE_RESOLUTION|>--- conflicted
+++ resolved
@@ -6,49 +6,21 @@
 #include <toolbox/saved_struct.h>
 #include <storage/storage.h>
 
-<<<<<<< HEAD
-#define DESKTOP_SETTINGS_PATH INT_PATH(".desktop.settings")
+#define DESKTOP_SETTINGS_VER (11)
+
+#define DESKTOP_SETTINGS_PATH  INT_PATH(".desktop.settings")
 #define DESKTOP_SETTINGS_MAGIC (0x17)
-#define DESKTOP_SETTINGS_VER (11)
-=======
-#define DESKTOP_SETTINGS_VER (10)
 
-#define DESKTOP_SETTINGS_PATH  INT_PATH(DESKTOP_SETTINGS_FILE_NAME)
-#define DESKTOP_SETTINGS_MAGIC (0x17)
-#define PIN_MAX_LENGTH         12
->>>>>>> ffa3996a
+#define DESKTOP_KEYBINDS_VER (1)
 
-#define DESKTOP_KEYBINDS_PATH CFG_PATH("desktop.keybinds")
+#define DESKTOP_KEYBINDS_PATH  CFG_PATH("desktop.keybinds")
 #define DESKTOP_KEYBINDS_MAGIC (0x14)
-#define DESKTOP_KEYBINDS_VER (1)
 
 #define DESKTOP_SETTINGS_RUN_PIN_SETUP_ARG "run_pin_setup"
 
-<<<<<<< HEAD
-#define MAX_PIN_SIZE 10
-#define MIN_PIN_SIZE 4
+#define MAX_PIN_SIZE       10
+#define MIN_PIN_SIZE       4
 #define MAX_KEYBIND_LENGTH 64
-=======
-#define MAX_PIN_SIZE   10
-#define MIN_PIN_SIZE   4
-#define MAX_APP_LENGTH 128
-
-typedef enum {
-    FavoriteAppLeftShort = 0,
-    FavoriteAppLeftLong,
-    FavoriteAppRightShort,
-    FavoriteAppRightLong,
-    FavoriteAppNumber,
-} FavoriteAppShortcut;
-
-typedef enum {
-    DummyAppLeft = 0,
-    DummyAppRight,
-    DummyAppDown,
-    DummyAppOk,
-    DummyAppNumber,
-} DummyAppShortcut;
->>>>>>> ffa3996a
 
 typedef struct {
     InputKey data[MAX_PIN_SIZE];
