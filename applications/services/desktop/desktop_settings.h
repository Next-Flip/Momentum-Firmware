#pragma once

#include <furi_hal.h>
#include <stdint.h>
#include <stdbool.h>
#include <toolbox/saved_struct.h>
#include <storage/storage.h>
#include <loader/loader.h>

<<<<<<< HEAD
#define DESKTOP_SETTINGS_VER (8)
=======
#define DESKTOP_SETTINGS_VER (10)
>>>>>>> 3c452e6d

#define DESKTOP_SETTINGS_OLD_PATH CFG_PATH("desktop.settings")
#define DESKTOP_SETTINGS_PATH INT_PATH(".desktop.settings")
#define DESKTOP_SETTINGS_MAGIC (0x17)
#define PIN_MAX_LENGTH 12

#define DESKTOP_SETTINGS_RUN_PIN_SETUP_ARG "run_pin_setup"

#define MAX_PIN_SIZE 10
#define MIN_PIN_SIZE 4
#define MAX_APP_LENGTH 128

<<<<<<< HEAD
=======
#define DISPLAY_BATTERY_BAR 0
#define DISPLAY_BATTERY_PERCENT 1
#define DISPLAY_BATTERY_INVERTED_PERCENT 2
#define DISPLAY_BATTERY_RETRO_3 3
#define DISPLAY_BATTERY_RETRO_5 4
#define DISPLAY_BATTERY_BAR_PERCENT 5

>>>>>>> 3c452e6d
typedef struct {
    InputKey data[MAX_PIN_SIZE];
    uint8_t length;
} PinCode;

typedef struct {
    bool is_external;
    char name_or_path[MAX_APP_LENGTH];
} FavoriteApp;

typedef struct {
    FavoriteApp favorite_primary;
    FavoriteApp favorite_secondary;
    PinCode pin_code;
    uint32_t auto_lock_delay_ms;
<<<<<<< HEAD
    bool auto_lock_with_pin;
} DesktopSettings;

bool DESKTOP_SETTINGS_SAVE(DesktopSettings* x);

bool DESKTOP_SETTINGS_LOAD(DesktopSettings* x);
=======
    uint8_t displayBatteryPercentage;
    uint8_t dummy_mode;
    uint8_t display_clock;
} DesktopSettings;
>>>>>>> 3c452e6d
<|MERGE_RESOLUTION|>--- conflicted
+++ resolved
@@ -7,11 +7,7 @@
 #include <storage/storage.h>
 #include <loader/loader.h>
 
-<<<<<<< HEAD
-#define DESKTOP_SETTINGS_VER (8)
-=======
-#define DESKTOP_SETTINGS_VER (10)
->>>>>>> 3c452e6d
+#define DESKTOP_SETTINGS_VER (9)
 
 #define DESKTOP_SETTINGS_OLD_PATH CFG_PATH("desktop.settings")
 #define DESKTOP_SETTINGS_PATH INT_PATH(".desktop.settings")
@@ -24,16 +20,6 @@
 #define MIN_PIN_SIZE 4
 #define MAX_APP_LENGTH 128
 
-<<<<<<< HEAD
-=======
-#define DISPLAY_BATTERY_BAR 0
-#define DISPLAY_BATTERY_PERCENT 1
-#define DISPLAY_BATTERY_INVERTED_PERCENT 2
-#define DISPLAY_BATTERY_RETRO_3 3
-#define DISPLAY_BATTERY_RETRO_5 4
-#define DISPLAY_BATTERY_BAR_PERCENT 5
-
->>>>>>> 3c452e6d
 typedef struct {
     InputKey data[MAX_PIN_SIZE];
     uint8_t length;
@@ -49,16 +35,10 @@
     FavoriteApp favorite_secondary;
     PinCode pin_code;
     uint32_t auto_lock_delay_ms;
-<<<<<<< HEAD
     bool auto_lock_with_pin;
+    uint8_t display_clock;
 } DesktopSettings;
 
 bool DESKTOP_SETTINGS_SAVE(DesktopSettings* x);
 
-bool DESKTOP_SETTINGS_LOAD(DesktopSettings* x);
-=======
-    uint8_t displayBatteryPercentage;
-    uint8_t dummy_mode;
-    uint8_t display_clock;
-} DesktopSettings;
->>>>>>> 3c452e6d
+bool DESKTOP_SETTINGS_LOAD(DesktopSettings* x);