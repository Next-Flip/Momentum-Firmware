--- conflicted
+++ resolved
@@ -48,9 +48,6 @@
     uint8_t is_locked;
     uint32_t auto_lock_delay_ms;
     uint8_t displayBatteryPercentage;
-<<<<<<< HEAD
     bool is_dumbmode;
-=======
     uint8_t dummy_mode;
->>>>>>> 269a6ce5
 } DesktopSettings;