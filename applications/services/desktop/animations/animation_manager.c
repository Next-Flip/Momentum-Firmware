--- conflicted
+++ resolved
@@ -49,18 +49,14 @@
     FuriString* freezed_animation_name;
     int32_t freezed_animation_time_left;
     ViewStack* view_stack;
-<<<<<<< HEAD
-    bool _dummy_mode; // Unused, kept for compatibility
-=======
-
-    bool dummy_mode : 1;
+
+    bool _dummy_mode : 1; // Unused, kept for compatibility
     bool blocking_shown_url : 1;
     bool blocking_shown_sd_bad : 1;
     bool blocking_shown_no_db : 1;
     bool blocking_shown_sd_ok : 1;
     bool levelup_pending : 1;
     bool levelup_active : 1;
->>>>>>> 075381b7
 };
 
 static StorageAnimation*
