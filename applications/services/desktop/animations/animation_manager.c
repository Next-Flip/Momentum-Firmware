#include <gui/view_stack.h>
#include <stdint.h>
#include <furi.h>
#include <furi_hal.h>
#include <dolphin/dolphin.h>
#include <power/power_service/power.h>
#include <storage/storage.h>
#include <assets_icons.h>

#include "views/bubble_animation_view.h"
#include "views/one_shot_animation_view.h"
#include "animation_storage.h"
#include "animation_manager.h"

#include <momentum/momentum.h>

#define TAG "AnimationManager"

#define HARDCODED_ANIMATION_NAME   "L1_AnimationError_128x64"
#define NO_SD_ANIMATION_NAME       "L1_NoSd_128x49"
#define BAD_BATTERY_ANIMATION_NAME "L1_BadBattery_128x47"

#define NO_DB_ANIMATION_NAME    "L0_NoDb_128x51"
#define BAD_SD_ANIMATION_NAME   "L0_SdBad_128x51"
#define SD_OK_ANIMATION_NAME    "L0_SdOk_128x51"
#define URL_ANIMATION_NAME      "L0_Url_128x51"
#define NEW_MAIL_ANIMATION_NAME "L0_NewMail_128x51"

typedef enum {
    AnimationManagerStateIdle,
    AnimationManagerStateBlocked,
    AnimationManagerStateFreezedIdle,
    AnimationManagerStateFreezedBlocked,
} AnimationManagerState;

struct AnimationManager {
    AnimationManagerState state;
    FuriPubSubSubscription* pubsub_subscription_storage;
    FuriPubSubSubscription* pubsub_subscription_dolphin;
    BubbleAnimationView* animation_view;
    OneShotView* one_shot_view;
    FuriTimer* idle_animation_timer;
    StorageAnimation* current_animation;
    AnimationManagerInteractCallback interact_callback;
    AnimationManagerSetNewIdleAnimationCallback new_idle_callback;
    AnimationManagerSetNewIdleAnimationCallback check_blocking_callback;
    void* context;
    FuriString* freezed_animation_name;
    int32_t freezed_animation_time_left;
    ViewStack* view_stack;

    bool _dummy_mode           : 1; // Unused, kept for compatibility
    bool blocking_shown_url    : 1;
    bool blocking_shown_sd_bad : 1;
    bool blocking_shown_no_db  : 1;
    bool blocking_shown_sd_ok  : 1;
    bool levelup_pending       : 1;
    bool levelup_active        : 1;
};

static StorageAnimation*
    animation_manager_select_idle_animation(AnimationManager* animation_manager);
static void animation_manager_replace_current_animation(
    AnimationManager* animation_manager,
    StorageAnimation* storage_animation);
static void animation_manager_start_new_idle(AnimationManager* animation_manager);
static bool animation_manager_check_blocking(AnimationManager* animation_manager);
static bool animation_manager_is_valid_idle_animation(
    const StorageAnimationManifestInfo* info,
    const DolphinStats* stats);
static void animation_manager_switch_to_one_shot_view(AnimationManager* animation_manager);
static void animation_manager_switch_to_animation_view(AnimationManager* animation_manager);

void animation_manager_set_context(AnimationManager* animation_manager, void* context) {
    furi_assert(animation_manager);
    animation_manager->context = context;
}

void animation_manager_set_new_idle_callback(
    AnimationManager* animation_manager,
    AnimationManagerSetNewIdleAnimationCallback callback) {
    furi_assert(animation_manager);
    animation_manager->new_idle_callback = callback;
}

void animation_manager_set_check_callback(
    AnimationManager* animation_manager,
    AnimationManagerCheckBlockingCallback callback) {
    furi_assert(animation_manager);
    animation_manager->check_blocking_callback = callback;
}

void animation_manager_set_interact_callback(
    AnimationManager* animation_manager,
    AnimationManagerInteractCallback callback) {
    furi_assert(animation_manager);
    animation_manager->interact_callback = callback;
}

<<<<<<< HEAD
static void animation_manager_check_blocking_callback(const void* message, void* context) {
=======
void animation_manager_set_dummy_mode_state(AnimationManager* animation_manager, bool enabled) {
    furi_assert(animation_manager);
    // Prevent change of animations if mode is the same
    if(animation_manager->dummy_mode != enabled) {
        animation_manager->dummy_mode = enabled;
        animation_manager_start_new_idle(animation_manager);
    }
}

static void animation_manager_storage_callback(const void* message, void* context) {
>>>>>>> 99655c15
    const StorageEvent* storage_event = message;

    switch(storage_event->type) {
    case StorageEventTypeCardMount:
    case StorageEventTypeCardUnmount:
    case StorageEventTypeCardMountError:
        furi_assert(context);
        AnimationManager* animation_manager = context;
        if(animation_manager->check_blocking_callback) {
            animation_manager->check_blocking_callback(animation_manager->context);
        }
        break;

    default:
        break;
    }
}

static void animation_manager_dolphin_callback(const void* message, void* context) {
    const DolphinPubsubEvent* dolphin_event = message;

    switch(*dolphin_event) {
    case DolphinPubsubEventUpdate:
        furi_assert(context);
        AnimationManager* animation_manager = context;
        if(animation_manager->check_blocking_callback) {
            animation_manager->check_blocking_callback(animation_manager->context);
        }
        break;
    default:
        break;
    }
}

static void animation_manager_timer_callback(void* context) {
    furi_assert(context);
    AnimationManager* animation_manager = context;
    if(animation_manager->new_idle_callback) {
        animation_manager->new_idle_callback(animation_manager->context);
    }
}

static void animation_manager_interact_callback(void* context) {
    furi_assert(context);
    AnimationManager* animation_manager = context;
    if(animation_manager->interact_callback) {
        animation_manager->interact_callback(animation_manager->context);
    }
}

/* reaction to animation_manager->check_blocking_callback() */
void animation_manager_check_blocking_process(AnimationManager* animation_manager) {
    furi_assert(animation_manager);

    if(animation_manager->state == AnimationManagerStateIdle) {
        bool blocked = animation_manager_check_blocking(animation_manager);

        if(!blocked) {
            Dolphin* dolphin = furi_record_open(RECORD_DOLPHIN);
            DolphinStats stats = dolphin_stats(dolphin);
            furi_record_close(RECORD_DOLPHIN);

            const StorageAnimationManifestInfo* manifest_info =
                animation_storage_get_meta(animation_manager->current_animation);
            bool valid = animation_manager_is_valid_idle_animation(manifest_info, &stats);

            if(!valid) {
                animation_manager_start_new_idle(animation_manager);
            }
        }
    }
}

/* reaction to animation_manager->new_idle_callback() */
void animation_manager_new_idle_process(AnimationManager* animation_manager) {
    furi_assert(animation_manager);

    if(animation_manager->state == AnimationManagerStateIdle) {
        animation_manager_start_new_idle(animation_manager);
    }
}

/* reaction to animation_manager->interact_callback() */
bool animation_manager_interact_process(AnimationManager* animation_manager) {
    furi_assert(animation_manager);
    bool consumed = true;

    if(animation_manager->levelup_pending) {
        animation_manager->levelup_pending = false;
        animation_manager->levelup_active = true;
        animation_manager_switch_to_one_shot_view(animation_manager);
        Dolphin* dolphin = furi_record_open(RECORD_DOLPHIN);
        dolphin_upgrade_level(dolphin);
        furi_record_close(RECORD_DOLPHIN);
    } else if(animation_manager->levelup_active) {
        animation_manager->levelup_active = false;
        animation_manager_start_new_idle(animation_manager);
        animation_manager_switch_to_animation_view(animation_manager);
    } else if(animation_manager->state == AnimationManagerStateBlocked) {
        bool blocked = animation_manager_check_blocking(animation_manager);

        if(!blocked) {
            animation_manager_start_new_idle(animation_manager);
        }
    } else {
        consumed = false;
    }

    return consumed;
}

static void animation_manager_start_new_idle(AnimationManager* animation_manager) {
    furi_assert(animation_manager);

    StorageAnimation* new_animation = animation_manager_select_idle_animation(animation_manager);
    animation_manager_replace_current_animation(animation_manager, new_animation);
    const BubbleAnimation* bubble_animation =
        animation_storage_get_bubble_animation(animation_manager->current_animation);
    animation_manager->state = AnimationManagerStateIdle;
    int32_t duration = (momentum_settings.cycle_anims == 0) ? (bubble_animation->duration) :
                                                              (momentum_settings.cycle_anims);
    furi_timer_start(
        animation_manager->idle_animation_timer, (duration > 0) ? (duration * 1000) : 0);
}

static bool animation_manager_check_blocking(AnimationManager* animation_manager) {
    furi_assert(animation_manager);

    StorageAnimation* blocking_animation = NULL;
    Storage* storage = furi_record_open(RECORD_STORAGE);
    FS_Error sd_status = storage_sd_status(storage);

    if(sd_status == FSE_INTERNAL) {
        if(!animation_manager->blocking_shown_sd_bad) {
            blocking_animation = animation_storage_find_animation(BAD_SD_ANIMATION_NAME);
            furi_assert(blocking_animation);
            animation_manager->blocking_shown_sd_bad = true;
        }
    } else if(sd_status == FSE_NOT_READY) {
        animation_manager->blocking_shown_sd_bad = false;
        animation_manager->blocking_shown_sd_ok = false;
        animation_manager->blocking_shown_no_db = false;
    } else if(sd_status == FSE_OK) {
        if(!animation_manager->blocking_shown_sd_ok) {
            blocking_animation = animation_storage_find_animation(SD_OK_ANIMATION_NAME);
            furi_assert(blocking_animation);
            animation_manager->blocking_shown_sd_ok = true;
        } else if(!animation_manager->blocking_shown_no_db) {
            if(!storage_file_exists(storage, EXT_PATH("Manifest"))) {
                blocking_animation = animation_storage_find_animation(NO_DB_ANIMATION_NAME);
                furi_assert(blocking_animation);
                animation_manager->blocking_shown_no_db = true;
                animation_manager->blocking_shown_url = true;
            }
        } else if(animation_manager->blocking_shown_url) {
            blocking_animation = animation_storage_find_animation(URL_ANIMATION_NAME);
            furi_assert(blocking_animation);
            animation_manager->blocking_shown_url = false;
        }
    }

    Dolphin* dolphin = furi_record_open(RECORD_DOLPHIN);
    DolphinStats stats = dolphin_stats(dolphin);
    furi_record_close(RECORD_DOLPHIN);
    if(!blocking_animation && stats.level_up_is_pending) {
        blocking_animation = animation_storage_find_animation(NEW_MAIL_ANIMATION_NAME);
        furi_check(blocking_animation);
        animation_manager->levelup_pending = true;
    }

    if(blocking_animation) {
        furi_timer_stop(animation_manager->idle_animation_timer);
        animation_manager_replace_current_animation(animation_manager, blocking_animation);
        /* no timer starting because this is blocking animation */
        animation_manager->state = AnimationManagerStateBlocked;
    }

    furi_record_close(RECORD_STORAGE);

    return !!blocking_animation;
}

static void animation_manager_replace_current_animation(
    AnimationManager* animation_manager,
    StorageAnimation* storage_animation) {
    furi_assert(storage_animation);
    StorageAnimation* previous_animation = animation_manager->current_animation;

    const BubbleAnimation* animation = animation_storage_get_bubble_animation(storage_animation);
    bubble_animation_view_set_animation(animation_manager->animation_view, animation);
    const char* new_name = animation_storage_get_meta(storage_animation)->name;
    FURI_LOG_I(TAG, "Select \'%s\' animation", new_name);
    animation_manager->current_animation = storage_animation;

    if(previous_animation) {
        animation_storage_free_storage_animation(&previous_animation);
    }
}

AnimationManager* animation_manager_alloc(void) {
    AnimationManager* animation_manager = malloc(sizeof(AnimationManager));
    animation_manager->animation_view = bubble_animation_view_alloc();
    animation_manager->view_stack = view_stack_alloc();
    View* animation_view = bubble_animation_get_view(animation_manager->animation_view);
    view_stack_add_view(animation_manager->view_stack, animation_view);
    animation_manager->freezed_animation_name = furi_string_alloc();

    animation_manager->idle_animation_timer =
        furi_timer_alloc(animation_manager_timer_callback, FuriTimerTypeOnce, animation_manager);
    bubble_animation_view_set_interact_callback(
        animation_manager->animation_view, animation_manager_interact_callback, animation_manager);

    Storage* storage = furi_record_open(RECORD_STORAGE);
    animation_manager->pubsub_subscription_storage = furi_pubsub_subscribe(
        storage_get_pubsub(storage), animation_manager_storage_callback, animation_manager);
    furi_record_close(RECORD_STORAGE);

    Dolphin* dolphin = furi_record_open(RECORD_DOLPHIN);
    animation_manager->pubsub_subscription_dolphin = furi_pubsub_subscribe(
        dolphin_get_pubsub(dolphin), animation_manager_dolphin_callback, animation_manager);
    furi_record_close(RECORD_DOLPHIN);

    animation_manager->blocking_shown_sd_ok = true;
    if(!animation_manager_check_blocking(animation_manager)) {
        animation_manager_start_new_idle(animation_manager);
    }

    return animation_manager;
}

void animation_manager_free(AnimationManager* animation_manager) {
    furi_assert(animation_manager);

    Dolphin* dolphin = furi_record_open(RECORD_DOLPHIN);
    furi_pubsub_unsubscribe(
        dolphin_get_pubsub(dolphin), animation_manager->pubsub_subscription_dolphin);
    furi_record_close(RECORD_DOLPHIN);

    Storage* storage = furi_record_open(RECORD_STORAGE);
    furi_pubsub_unsubscribe(
        storage_get_pubsub(storage), animation_manager->pubsub_subscription_storage);
    furi_record_close(RECORD_STORAGE);

    furi_string_free(animation_manager->freezed_animation_name);
    View* animation_view = bubble_animation_get_view(animation_manager->animation_view);
    view_stack_remove_view(animation_manager->view_stack, animation_view);
    bubble_animation_view_free(animation_manager->animation_view);
    furi_timer_free(animation_manager->idle_animation_timer);
}

View* animation_manager_get_animation_view(AnimationManager* animation_manager) {
    furi_assert(animation_manager);

    return view_stack_get_view(animation_manager->view_stack);
}

static bool animation_manager_is_valid_idle_animation(
    const StorageAnimationManifestInfo* info,
    const DolphinStats* stats) {
    furi_assert(info);
    furi_assert(info->name);

    bool result = true;

    if(!strcmp(info->name, BAD_BATTERY_ANIMATION_NAME)) {
        Power* power = furi_record_open(RECORD_POWER);
        bool battery_is_well = power_is_battery_healthy(power);
        furi_record_close(RECORD_POWER);

        result = !battery_is_well;
    }
    if(!strcmp(info->name, NO_SD_ANIMATION_NAME)) {
        Storage* storage = furi_record_open(RECORD_STORAGE);
        FS_Error sd_status = storage_sd_status(storage);
        furi_record_close(RECORD_STORAGE);

        result = (sd_status == FSE_NOT_READY);
    }
    if(!momentum_settings.unlock_anims) {
        if((stats->butthurt < info->min_butthurt) || (stats->butthurt > info->max_butthurt)) {
            result = false;
        }
        if((stats->level < info->min_level) || (stats->level > info->max_level)) {
            result = false;
        }
    }

    return result;
}

static StorageAnimation*
    animation_manager_select_idle_animation(AnimationManager* animation_manager) {
    const char* avoid_animation = NULL;
    if(animation_manager->current_animation) {
        avoid_animation = animation_storage_get_meta(animation_manager->current_animation)->name;
    }
    UNUSED(animation_manager);

    StorageAnimationList_t animation_list;
    StorageAnimationList_init(animation_list);
    animation_storage_fill_animation_list(&animation_list);

    Dolphin* dolphin = furi_record_open(RECORD_DOLPHIN);
    DolphinStats stats = dolphin_stats(dolphin);
    furi_record_close(RECORD_DOLPHIN);
    uint32_t whole_weight = 0;

    // Filter valid animations
    StorageAnimationList_it_t it;
    for(StorageAnimationList_it(it, animation_list); !StorageAnimationList_end_p(it);) {
        StorageAnimation* storage_animation = *StorageAnimationList_ref(it);
        const StorageAnimationManifestInfo* manifest_info =
            animation_storage_get_meta(storage_animation);
        bool valid = animation_manager_is_valid_idle_animation(manifest_info, &stats);

        if(strcmp(manifest_info->name, HARDCODED_ANIMATION_NAME) == 0) {
            // Dont pick error anim randomly
            valid = false;
        }

        if(valid) {
            StorageAnimationList_next(it);
        } else {
            animation_storage_free_storage_animation(&storage_animation);
            /* remove and increase iterator */
            StorageAnimationList_remove(animation_list, it);
        }
    }

    if(StorageAnimationList_size(animation_list) == 1) {
        // One valid anim, dont skip current anim (current = only ext one)
        avoid_animation = NULL;
    }

    // Avoid repeating current animation and calculate weights
    for(StorageAnimationList_it(it, animation_list); !StorageAnimationList_end_p(it);) {
        StorageAnimation* storage_animation = *StorageAnimationList_ref(it);
        const StorageAnimationManifestInfo* manifest_info =
            animation_storage_get_meta(storage_animation);

        if(avoid_animation && strcmp(manifest_info->name, avoid_animation) == 0) {
            // Avoid repeating same animation twice
            animation_storage_free_storage_animation(&storage_animation);
            /* remove and increase iterator */
            StorageAnimationList_remove(animation_list, it);
        } else {
            whole_weight += manifest_info->weight;
            StorageAnimationList_next(it);
        }
    }

    uint32_t lucky_number = furi_hal_random_get() % whole_weight;
    uint32_t weight = 0;

    StorageAnimation* selected = NULL;
    for
        M_EACH(item, animation_list, StorageAnimationList_t) {
            if(lucky_number < weight) {
                break;
            }
            weight += animation_storage_get_meta(*item)->weight;
            selected = *item;
        }

    for
        M_EACH(item, animation_list, StorageAnimationList_t) {
            if(*item != selected) {
                animation_storage_free_storage_animation(item);
            }
        }

    StorageAnimationList_clear(animation_list);

    /* cache animation, if failed - choose reliable animation */
    if(selected == NULL) {
        FURI_LOG_E(TAG, "Can't find valid animation in manifest");
        selected = animation_storage_find_animation(HARDCODED_ANIMATION_NAME);
    } else if(!animation_storage_get_bubble_animation(selected)) {
        const char* name = animation_storage_get_meta(selected)->name;
        FURI_LOG_E(TAG, "Can't upload animation described in manifest: \'%s\'", name);
        animation_storage_free_storage_animation(&selected);
        selected = animation_storage_find_animation(HARDCODED_ANIMATION_NAME);
    }

    furi_assert(selected);
    return selected;
}

bool animation_manager_is_animation_loaded(AnimationManager* animation_manager) {
    furi_assert(animation_manager);
    return animation_manager->current_animation;
}

void animation_manager_unload_and_stall_animation(AnimationManager* animation_manager) {
    furi_assert(animation_manager);
    furi_assert(animation_manager->current_animation);
    furi_assert(!furi_string_size(animation_manager->freezed_animation_name));
    furi_assert(
        (animation_manager->state == AnimationManagerStateIdle) ||
        (animation_manager->state == AnimationManagerStateBlocked));

    if(animation_manager->state == AnimationManagerStateBlocked) {
        animation_manager->state = AnimationManagerStateFreezedBlocked;
    } else if(animation_manager->state == AnimationManagerStateIdle) { //-V547
        animation_manager->state = AnimationManagerStateFreezedIdle;

        animation_manager->freezed_animation_time_left =
            furi_timer_get_expire_time(animation_manager->idle_animation_timer) - furi_get_tick();
        if(animation_manager->freezed_animation_time_left < 0) {
            animation_manager->freezed_animation_time_left = 0;
        }
        furi_timer_stop(animation_manager->idle_animation_timer);
    } else {
        furi_crash();
    }

    FURI_LOG_I(
        TAG,
        "Unload animation \'%s\'",
        animation_storage_get_meta(animation_manager->current_animation)->name);

    StorageAnimationManifestInfo* meta =
        animation_storage_get_meta(animation_manager->current_animation);
    /* copy str, not move, because it can be internal animation */
    furi_string_set(animation_manager->freezed_animation_name, meta->name);

    bubble_animation_freeze(animation_manager->animation_view);
    animation_storage_free_storage_animation(&animation_manager->current_animation);
}

void animation_manager_load_and_continue_animation(AnimationManager* animation_manager) {
    furi_assert(animation_manager);
    furi_assert(!animation_manager->current_animation);
    furi_assert(furi_string_size(animation_manager->freezed_animation_name));
    furi_assert(
        (animation_manager->state == AnimationManagerStateFreezedIdle) ||
        (animation_manager->state == AnimationManagerStateFreezedBlocked));

    if(animation_manager->state == AnimationManagerStateFreezedBlocked) {
        StorageAnimation* restore_animation = animation_storage_find_animation(
            furi_string_get_cstr(animation_manager->freezed_animation_name));
        /* all blocked animations must be in flipper -> we can
         * always find blocking animation */
        furi_assert(restore_animation);
        animation_manager_replace_current_animation(animation_manager, restore_animation);
        animation_manager->state = AnimationManagerStateBlocked;
    } else if(animation_manager->state == AnimationManagerStateFreezedIdle) { //-V547
        /* check if we missed some system notifications, and set current_animation */
        bool blocked = animation_manager_check_blocking(animation_manager);
        if(!blocked) {
            /* if no blocking - try restore last one idle */
            StorageAnimation* restore_animation = animation_storage_find_animation(
                furi_string_get_cstr(animation_manager->freezed_animation_name));
            if(restore_animation) {
                Dolphin* dolphin = furi_record_open(RECORD_DOLPHIN);
                DolphinStats stats = dolphin_stats(dolphin);
                furi_record_close(RECORD_DOLPHIN);
                const StorageAnimationManifestInfo* manifest_info =
                    animation_storage_get_meta(restore_animation);
                bool valid = animation_manager_is_valid_idle_animation(manifest_info, &stats);
                // Restore only if anim is valid and not the error anim
                if(valid && strcmp(manifest_info->name, HARDCODED_ANIMATION_NAME) != 0) {
                    animation_manager_replace_current_animation(
                        animation_manager, restore_animation);
                    animation_manager->state = AnimationManagerStateIdle;

                    if(animation_manager->freezed_animation_time_left) {
                        furi_timer_start(
                            animation_manager->idle_animation_timer,
                            animation_manager->freezed_animation_time_left);
                    } else {
                        const BubbleAnimation* animation = animation_storage_get_bubble_animation(
                            animation_manager->current_animation);
                        int32_t duration = (momentum_settings.cycle_anims == 0) ?
                                               (animation->duration) :
                                               (momentum_settings.cycle_anims);
                        furi_timer_start(
                            animation_manager->idle_animation_timer,
                            (duration > 0) ? (duration * 1000) : 0);
                    }
                }
            } else {
                FURI_LOG_E(
                    TAG,
                    "Failed to restore \'%s\'",
                    furi_string_get_cstr(animation_manager->freezed_animation_name));
            }
        }
    } else {
        /* Unknown state is an error. But not in release version.*/
        furi_crash();
    }

    /* if can't restore previous animation - select new */
    if(!animation_manager->current_animation) {
        animation_manager_start_new_idle(animation_manager);
    }
    FURI_LOG_I(
        TAG,
        "Load animation \'%s\'",
        animation_storage_get_meta(animation_manager->current_animation)->name);

    bubble_animation_unfreeze(animation_manager->animation_view);
    furi_string_reset(animation_manager->freezed_animation_name);
    furi_assert(animation_manager->current_animation);
}

static void animation_manager_switch_to_one_shot_view(AnimationManager* animation_manager) {
    furi_assert(animation_manager);
    furi_assert(!animation_manager->one_shot_view);

    animation_manager->one_shot_view = one_shot_view_alloc();
    one_shot_view_set_interact_callback(
        animation_manager->one_shot_view, animation_manager_interact_callback, animation_manager);
    View* prev_view = bubble_animation_get_view(animation_manager->animation_view);
    View* next_view = one_shot_view_get_view(animation_manager->one_shot_view);
    view_stack_remove_view(animation_manager->view_stack, prev_view);
    view_stack_add_view(animation_manager->view_stack, next_view);
    one_shot_view_start_animation(animation_manager->one_shot_view, &A_Levelup_128x64);
}

static void animation_manager_switch_to_animation_view(AnimationManager* animation_manager) {
    furi_assert(animation_manager);
    furi_assert(animation_manager->one_shot_view);

    View* prev_view = one_shot_view_get_view(animation_manager->one_shot_view);
    View* next_view = bubble_animation_get_view(animation_manager->animation_view);
    view_stack_remove_view(animation_manager->view_stack, prev_view);
    view_stack_add_view(animation_manager->view_stack, next_view);
    one_shot_view_free(animation_manager->one_shot_view);
    animation_manager->one_shot_view = NULL;
}<|MERGE_RESOLUTION|>--- conflicted
+++ resolved
@@ -97,20 +97,7 @@
     animation_manager->interact_callback = callback;
 }
 
-<<<<<<< HEAD
-static void animation_manager_check_blocking_callback(const void* message, void* context) {
-=======
-void animation_manager_set_dummy_mode_state(AnimationManager* animation_manager, bool enabled) {
-    furi_assert(animation_manager);
-    // Prevent change of animations if mode is the same
-    if(animation_manager->dummy_mode != enabled) {
-        animation_manager->dummy_mode = enabled;
-        animation_manager_start_new_idle(animation_manager);
-    }
-}
-
 static void animation_manager_storage_callback(const void* message, void* context) {
->>>>>>> 99655c15
     const StorageEvent* storage_event = message;
 
     switch(storage_event->type) {
