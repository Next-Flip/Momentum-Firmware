#pragma once

#include "desktop.h"
#include "animations/animation_manager.h"
#include "views/desktop_view_pin_timeout.h"
#include "views/desktop_view_pin_input.h"
#include "views/desktop_view_locked.h"
#include "views/desktop_view_main.h"
#include "views/desktop_view_lock_menu.h"
#include "views/desktop_view_debug.h"
#include "views/desktop_view_slideshow.h"
#include <desktop/desktop_settings.h>

#include <furi.h>
#include <gui/gui.h>
#include <gui/view_stack.h>
#include <gui/view_dispatcher.h>
#include <gui/modules/popup.h>
#include <gui/scene_manager.h>

#include <loader/loader.h>
#include <notification/notification_app.h>

#define STATUS_BAR_Y_SHIFT 13

typedef enum {
    DesktopViewIdMain,
    DesktopViewIdLockMenu,
    DesktopViewIdLocked,
    DesktopViewIdHwMismatch,
    DesktopViewIdPinInput,
    DesktopViewIdPinTimeout,
    DesktopViewIdSlideshow,
    DesktopViewIdTotal,
} DesktopViewId;

struct Desktop {
    // Scene
    FuriThread* scene_thread;
    // GUI
    Gui* gui;
    ViewDispatcher* view_dispatcher;
    SceneManager* scene_manager;

    Popup* hw_mismatch_popup;
    DesktopLockMenuView* lock_menu;
    DesktopDebugView* _debug_view; // Unused, kept for compatibility
    DesktopViewLocked* locked_view;
    DesktopMainView* main_view;
    DesktopViewPinTimeout* pin_timeout_view;
    DesktopSlideshowView* slideshow_view;

    ViewStack* main_view_stack;
    ViewStack* locked_view_stack;

    DesktopSettings settings;
    DesktopViewPinInput* pin_input_view;

    ViewPort* lock_icon_viewport;
    ViewPort* _dummy_mode_icon_viewport; // Unused, kept for compatibility
    ViewPort* clock_viewport;
    ViewPort* stealth_mode_icon_viewport;

    AnimationManager* animation_manager;

    Loader* loader;
    NotificationApp* notification;

    FuriPubSubSubscription* app_start_stop_subscription;
    FuriPubSub* input_events_pubsub;
    FuriPubSubSubscription* input_events_subscription;
    FuriTimer* auto_lock_timer;
    FuriTimer* update_clock_timer;

    FuriPubSub* status_pubsub;

    uint8_t time_hour;
    uint8_t time_minute;
    bool time_format_12 : 1; // 1 - 12 hour, 0 - 24H

    bool in_transition : 1;

<<<<<<< HEAD
    Keybinds keybinds;

    FuriPubSub* ascii_events_pubsub;
    FuriPubSubSubscription* ascii_events_subscription;
=======
    FuriSemaphore* animation_semaphore;
>>>>>>> 54312574
};

Desktop* desktop_alloc(void);

void desktop_free(Desktop* desktop);
void desktop_lock(Desktop* desktop, bool pin_lock);
void desktop_unlock(Desktop* desktop);
void desktop_set_stealth_mode_state(Desktop* desktop, bool enabled);<|MERGE_RESOLUTION|>--- conflicted
+++ resolved
@@ -80,14 +80,12 @@
 
     bool in_transition : 1;
 
-<<<<<<< HEAD
+    FuriSemaphore* animation_semaphore;
+
     Keybinds keybinds;
 
     FuriPubSub* ascii_events_pubsub;
     FuriPubSubSubscription* ascii_events_subscription;
-=======
-    FuriSemaphore* animation_semaphore;
->>>>>>> 54312574
 };
 
 Desktop* desktop_alloc(void);
