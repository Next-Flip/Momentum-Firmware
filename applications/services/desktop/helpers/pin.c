#include "pin.h"

#include <notification/notification.h>
#include <notification/notification_messages.h>
#include <stddef.h>
#include <furi.h>
#include <furi_hal.h>
#include <gui/gui.h>

#include "../desktop_i.h"

static const NotificationSequence sequence_pin_fail = {
    &message_display_backlight_on,

    &message_red_255,
    &message_vibro_on,
    &message_delay_100,
    &message_vibro_off,
    &message_red_0,

    &message_delay_250,

    &message_red_255,
    &message_vibro_on,
    &message_delay_100,
    &message_vibro_off,
    &message_red_0,
    NULL,
};

<<<<<<< HEAD
void desktop_pin_lock_error_notify() {
=======
static const uint8_t desktop_helpers_fails_timeout[] = {
    0,
    0,
    0,
    0,
    30,
    60,
    90,
    120,
    150,
    180,
    /* +60 for every next fail */
};

void desktop_pin_lock_error_notify(void) {
>>>>>>> bcde0aef
    NotificationApp* notification = furi_record_open(RECORD_NOTIFICATION);
    notification_message(notification, &sequence_pin_fail);
    furi_record_close(RECORD_NOTIFICATION);
}

uint32_t desktop_pin_lock_get_fail_timeout(void) {
    uint32_t pin_fails = furi_hal_rtc_get_pin_fails();
    if(pin_fails < 3) {
        return 0;
    }
    // Use for loop to avoid including pow() function (4kb of dfu flash)
    uint32_t mult = 1;
    for(size_t i = 0; i < pin_fails - 3; i++) {
        mult *= 2;
    }
    return 30 * mult;
}

bool desktop_pin_compare(const PinCode* pin_code1, const PinCode* pin_code2) {
    furi_assert(pin_code1);
    furi_assert(pin_code2);
    bool result = false;

    if(pin_code1->length == pin_code2->length) {
        result = !memcmp(pin_code1->data, pin_code2->data, pin_code1->length);
    }

    return result;
}

bool desktop_pin_is_valid(const PinCode* pin_code) {
    bool ok = pin_code->length >= MIN_PIN_SIZE && pin_code->length <= MAX_PIN_SIZE;
    for(size_t i = 0; ok && i < pin_code->length; i++) {
        ok = ok && (pin_code->data[i] == InputKeyUp || pin_code->data[i] == InputKeyDown ||
                    pin_code->data[i] == InputKeyRight || pin_code->data[i] == InputKeyLeft);
    }
    return ok;
}<|MERGE_RESOLUTION|>--- conflicted
+++ resolved
@@ -28,25 +28,7 @@
     NULL,
 };
 
-<<<<<<< HEAD
-void desktop_pin_lock_error_notify() {
-=======
-static const uint8_t desktop_helpers_fails_timeout[] = {
-    0,
-    0,
-    0,
-    0,
-    30,
-    60,
-    90,
-    120,
-    150,
-    180,
-    /* +60 for every next fail */
-};
-
 void desktop_pin_lock_error_notify(void) {
->>>>>>> bcde0aef
     NotificationApp* notification = furi_record_open(RECORD_NOTIFICATION);
     notification_message(notification, &sequence_pin_fail);
     furi_record_close(RECORD_NOTIFICATION);
