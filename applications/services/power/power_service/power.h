#pragma once

#include <stdint.h>
#include <core/pubsub.h>
#include <stdbool.h>

#ifdef __cplusplus
extern "C" {
#endif

#define RECORD_POWER "power"

typedef struct Power Power;

typedef enum {
    PowerBootModeNormal,
    PowerBootModeDfu,
    PowerBootModeUpdateStart,
} PowerBootMode;

typedef enum {
    PowerEventTypeStopCharging,
    PowerEventTypeStartCharging,
    PowerEventTypeFullyCharged,
    PowerEventTypeBatteryLevelChanged,
} PowerEventType;

typedef union {
    uint8_t battery_level;
} PowerEventData;

typedef struct {
    PowerEventType type;
    PowerEventData data;
} PowerEvent;

typedef struct {
    bool gauge_is_ok;
    bool is_charging;
<<<<<<< HEAD
    bool is_charge_capped;
=======
    bool is_shutdown_requested;
>>>>>>> 76e97b8d

    float current_charger;
    float current_gauge;

    float voltage_battery_charge_limit;
    float voltage_charger;
    float voltage_gauge;
    float voltage_vbus;

    uint32_t capacity_remaining;
    uint32_t capacity_full;

    float temperature_charger;
    float temperature_gauge;

    uint8_t charge;
    uint8_t health;
} PowerInfo;

/** Power off device
 */
void power_off(Power* power);

/** Reboot device
 *
 * @param mode      PowerBootMode
 */
void power_reboot(PowerBootMode mode);

/** Get power info
 *
 * @param power     Power instance
 * @param info      PowerInfo instance
 */
void power_get_info(Power* power, PowerInfo* info);

/** Get power event pubsub handler
 *
 * @param power     Power instance
 *
 * @return          FuriPubSub instance
 */
FuriPubSub* power_get_pubsub(Power* power);

/** Get power settings events pubsub handler
 *
 * @param power     Power instance
 *
 * @return          FuriPubSub instance
 */
FuriPubSub* power_get_settings_events_pubsub(Power* power);

/** Check battery health
 *
 * @return          true if battery is healthy
 */
bool power_is_battery_healthy(Power* power);

/** Enable or disable battery low level notification message
 *
 * @param power     Power instance
 * @param enable    true - enable, false - disable
 */
void power_enable_low_battery_level_notification(Power* power, bool enable);

/** Trigger UI update for changing battery layout
 *
 * @param power     Power instance
 */
void power_trigger_ui_update(Power* power);

/** Enable or disable battery icon
 *
 * @param power         Power instance
 * @param is_enabled    Show battery or not
 */
void power_set_battery_icon_enabled(Power* power, bool is_enabled);

#ifdef __cplusplus
}
#endif<|MERGE_RESOLUTION|>--- conflicted
+++ resolved
@@ -37,11 +37,8 @@
 typedef struct {
     bool gauge_is_ok;
     bool is_charging;
-<<<<<<< HEAD
+    bool is_shutdown_requested;
     bool is_charge_capped;
-=======
-    bool is_shutdown_requested;
->>>>>>> 76e97b8d
 
     float current_charger;
     float current_gauge;
