--- conflicted
+++ resolved
@@ -8,11 +8,7 @@
 
 #include <gui/modules/popup.h>
 #include "views/power_off.h"
-<<<<<<< HEAD
-#include "applications/settings/power_settings_app/power_settings.h"
-=======
 #include <power/power_settings.h>
->>>>>>> 82f23547
 #include "views/power_unplug_usb.h"
 
 #include <notification/notification_messages.h>
@@ -34,10 +30,7 @@
     Gui* gui;
     NotificationApp* notification;
     FuriPubSub* event_pubsub;
-<<<<<<< HEAD
-=======
     FuriPubSub* settings_events;
->>>>>>> 82f23547
     FuriPubSub* input_events_pubsub;
     FuriPubSubSubscription* input_events_subscription;
     PowerEvent event;
