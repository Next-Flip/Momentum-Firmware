--- conflicted
+++ resolved
@@ -161,8 +161,6 @@
     }
 }
 
-<<<<<<< HEAD
-=======
 static void power_loader_callback(const void* message, void* context) {
     furi_assert(context);
     Power* power = context;
@@ -175,7 +173,6 @@
     }
 }
 
->>>>>>> b931ef7f
 static void power_auto_shutdown_timer_callback(void* context) {
     furi_assert(context);
     Power* power = context;
@@ -204,14 +201,6 @@
     // Pubsub
     power->event_pubsub = furi_pubsub_alloc();
     power->settings_events = furi_pubsub_alloc();
-<<<<<<< HEAD
-    furi_pubsub_subscribe(power->settings_events, power_shutdown_time_changed_callback, power);
-    power->input_events_pubsub = furi_record_open(RECORD_INPUT_EVENTS);
-    power->input_events_subscription = NULL;
-
-    power->input_events_pubsub = furi_record_open(RECORD_INPUT_EVENTS);
-    power->input_events_subscription = NULL;
-=======
     power->loader = furi_record_open(RECORD_LOADER);
     power->input_events_pubsub = furi_record_open(RECORD_INPUT_EVENTS);
     power->input_events_subscription = NULL;
@@ -219,7 +208,9 @@
         furi_pubsub_subscribe(loader_get_pubsub(power->loader), power_loader_callback, power);
     power->settings_events_subscription =
         furi_pubsub_subscribe(power->settings_events, power_shutdown_time_changed_callback, power);
->>>>>>> b931ef7f
+
+    power->input_events_pubsub = furi_record_open(RECORD_INPUT_EVENTS);
+    power->input_events_subscription = NULL;
 
     // State initialization
     power->state = PowerStateNotCharging;
@@ -276,17 +267,8 @@
 
     furi_pubsub_free(power->event_pubsub);
     furi_pubsub_free(power->settings_events);
-<<<<<<< HEAD
-    furi_pubsub_free(power->input_events_pubsub);
-
-    if(power->input_events_subscription) {
-        furi_pubsub_unsubscribe(power->input_events_pubsub, power->input_events_subscription);
-        power->input_events_subscription = NULL;
-    }
-=======
     power->loader = NULL;
     power->input_events_pubsub = NULL;
->>>>>>> b931ef7f
 
     //Auto shutdown timer
     furi_timer_free(power->auto_shutdown_timer);
