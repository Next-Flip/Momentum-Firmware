#include "power_i.h"

#include <furi.h>
#include <furi_hal.h>
#include <momentum/momentum.h>

#define POWER_OFF_TIMEOUT 90
#define TAG "Power"

void power_set_battery_icon_enabled(Power* power, bool is_enabled) {
    furi_assert(power);

    view_port_enabled_set(power->battery_view_port, is_enabled);
}

void power_draw_battery_callback(Canvas* canvas, void* context) {
    furi_assert(context);
    Power* power = context;
    BatteryIcon battery_icon = momentum_settings.battery_icon;
    if(battery_icon == BatteryIconOff) return;

    canvas_draw_icon(canvas, 0, 0, &I_Battery_25x8);
    canvas_set_color(canvas, ColorWhite);
    canvas_draw_box(canvas, -1, 0, 1, 8);
    canvas_draw_box(canvas, 0, -1, 24, 1);
    canvas_draw_box(canvas, 0, 8, 24, 1);
    canvas_draw_box(canvas, 25, 1, 2, 6);
    canvas_set_color(canvas, ColorBlack);
    canvas_draw_box(canvas, 25, 2, 1, 4);

    if(power->info.gauge_is_ok) {
        char batteryPercentile[4];
        snprintf(batteryPercentile, sizeof(batteryPercentile), "%d", power->info.charge);

        if((battery_icon == BatteryIconPercent) &&
           (power->state !=
            PowerStateCharging)) { //if display battery percentage, black background white text
            canvas_set_font(canvas, FontBatteryPercent);
            canvas_set_color(canvas, ColorBlack);
            canvas_draw_box(canvas, 1, 1, 22, 6);
            canvas_set_color(canvas, ColorWhite);
            canvas_draw_str_aligned(canvas, 11, 4, AlignCenter, AlignCenter, batteryPercentile);
        } else if(
            (battery_icon == BatteryIconInvertedPercent) &&
            (power->state !=
             PowerStateCharging)) { //if display inverted percentage, white background black text
            canvas_set_font(canvas, FontBatteryPercent);
            canvas_set_color(canvas, ColorBlack);
            canvas_draw_str_aligned(canvas, 11, 4, AlignCenter, AlignCenter, batteryPercentile);
        } else if(
            (battery_icon == BatteryIconRetro3) &&
            (power->state != PowerStateCharging)) { //Retro style segmented display, 3 parts
            if(power->info.charge > 25) {
                canvas_draw_box(canvas, 2, 2, 6, 4);
            }
            if(power->info.charge > 50) {
                canvas_draw_box(canvas, 9, 2, 6, 4);
            }
            if(power->info.charge > 75) {
                canvas_draw_box(canvas, 16, 2, 6, 4);
            }
        } else if(
            (battery_icon == BatteryIconRetro5) &&
            (power->state != PowerStateCharging)) { //Retro style segmented display, 5 parts
            if(power->info.charge > 10) {
                canvas_draw_box(canvas, 2, 2, 3, 4);
            }
            if(power->info.charge > 30) {
                canvas_draw_box(canvas, 6, 2, 3, 4);
            }
            if(power->info.charge > 50) {
                canvas_draw_box(canvas, 10, 2, 3, 4);
            }
            if(power->info.charge > 70) {
                canvas_draw_box(canvas, 14, 2, 3, 4);
            }
            if(power->info.charge > 90) {
                canvas_draw_box(canvas, 18, 2, 3, 4);
            }
        } else if(
            (battery_icon == BatteryIconBarPercent) &&
            (power->state != PowerStateCharging) && // Default bar display with percentage
            (power->info.voltage_battery_charge_limit >=
             4.2)) { // not looking nice with low voltage indicator
            canvas_set_font(canvas, FontBatteryPercent);

            // align charge display value with digits to draw
            uint8_t bar_charge = power->info.charge;
            if(bar_charge > 23 && bar_charge < 38) {
                bar_charge = 23;
            } else if(bar_charge >= 38 && bar_charge < 62) {
                bar_charge = 50;
            } else if(bar_charge >= 62 && bar_charge < 74) {
                bar_charge = 74;
            }

            // drawing digits
            canvas_set_color(canvas, ColorBlack);
            canvas_draw_box(canvas, 1, 1, (bar_charge * 22) / 100, 6);
            if(bar_charge < 38) { // both digits are black
                canvas_set_color(canvas, ColorBlack);
                canvas_draw_str_aligned(
                    canvas, 11, 4, AlignCenter, AlignCenter, batteryPercentile);
            } else if(bar_charge >= 38 && bar_charge < 74) { // first digit is white
                canvas_set_color(canvas, ColorWhite);

                // first
                char batteryPercentileFirstDigit[2];
                snprintf(
                    batteryPercentileFirstDigit,
                    sizeof(batteryPercentileFirstDigit),
                    "%c",
                    batteryPercentile[0]);
                canvas_draw_str_aligned(
                    canvas, 9, 4, AlignCenter, AlignCenter, batteryPercentileFirstDigit);

                // second
                char batteryPercentileSecondDigit[2];
                snprintf(
                    batteryPercentileSecondDigit,
                    sizeof(batteryPercentileSecondDigit),
                    "%c",
                    batteryPercentile[1]);
                canvas_set_color(canvas, ColorBlack);
                canvas_draw_str_aligned(
                    canvas, 15, 4, AlignCenter, AlignCenter, batteryPercentileSecondDigit);
            } else { // charge >= 74, both digits are white
                canvas_set_color(canvas, ColorWhite);
                canvas_draw_str_aligned(
                    canvas, 11, 4, AlignCenter, AlignCenter, batteryPercentile);
            }

        } else { //default bar display, added here to serve as fallback/default behaviour.
            canvas_draw_box(canvas, 2, 2, (power->info.charge + 4) / 5, 4);
        }

        // TODO: Verify if it displays correctly with custom battery skins !!!
        if(power->info.voltage_battery_charge_limit < 4.2) {
            // Battery charging voltage is modified, indicate with cross pattern
            canvas_invert_color(canvas);
            uint8_t battery_bar_width = (power->info.charge + 4) / 5;
            bool cross_odd = false;
            // Start 1 further in from the battery bar's x position
            for(uint8_t x = 3; x <= battery_bar_width; x++) {
                // Cross pattern is from the center of the battery bar
                // y = 2 + 1 (inset) + 1 (for every other)
                canvas_draw_dot(canvas, x, 3 + (uint8_t)cross_odd);
                cross_odd = !cross_odd;
            }
            canvas_invert_color(canvas);
        }

        if(power->state == PowerStateCharging) {
            canvas_set_bitmap_mode(canvas, 1);
            // TODO: replace -1 magic for uint8_t with re-framing
            if(battery_icon == BatteryIconPercent) {
                canvas_set_color(canvas, ColorBlack);
                canvas_draw_box(canvas, 1, 1, 22, 6);
                canvas_draw_icon(canvas, 2, -1, &I_Charging_lightning_9x10);
                canvas_set_color(canvas, ColorWhite);
                canvas_draw_icon(canvas, 2, -1, &I_Charging_lightning_mask_9x10);
                canvas_set_font(canvas, FontBatteryPercent);
                canvas_draw_str_aligned(
                    canvas, 16, 4, AlignCenter, AlignCenter, batteryPercentile);
            } else if(battery_icon == BatteryIconInvertedPercent) {
                canvas_set_color(canvas, ColorWhite);
                canvas_draw_box(canvas, 1, 1, 22, 6);
                canvas_draw_icon(canvas, 2, -1, &I_Charging_lightning_9x10);
                canvas_set_color(canvas, ColorBlack);
                canvas_draw_icon(canvas, 2, -1, &I_Charging_lightning_mask_9x10);
                canvas_set_font(canvas, FontBatteryPercent);
                canvas_draw_str_aligned(
                    canvas, 16, 4, AlignCenter, AlignCenter, batteryPercentile);
            } else if(battery_icon == BatteryIconBarPercent) {
                // clean-up default charging bar display
                canvas_set_color(canvas, ColorWhite);
                canvas_draw_box(canvas, 1, 1, 22, 6);

                // align charge display value with digits to draw
                uint8_t bar_charge = power->info.charge;

                if(bar_charge > 48 && bar_charge < 63) {
                    bar_charge = 48;
                } else if(bar_charge >= 63 && bar_charge < 84) {
                    bar_charge = 75;
                } else if(bar_charge >= 84 && bar_charge < 96) {
                    bar_charge = 96;
                }
                canvas_set_color(canvas, ColorBlack);
                canvas_draw_box(canvas, 1, 1, (bar_charge * 22) / 100, 6);

                // drawing charge icon
                canvas_draw_icon(canvas, 2, -1, &I_Charging_lightning_9x10);
                canvas_set_color(canvas, ColorWhite);
                canvas_draw_icon(canvas, 2, -1, &I_Charging_lightning_mask_9x10);

                // drawing digits
                canvas_set_font(canvas, FontBatteryPercent);
                if(bar_charge < 64) { // both digits are black
                    canvas_set_color(canvas, ColorBlack);
                    canvas_draw_str_aligned(
                        canvas, 16, 4, AlignCenter, AlignCenter, batteryPercentile);
                } else if(bar_charge >= 64 && bar_charge < 84) { // first digit is white
                    canvas_set_color(canvas, ColorWhite);

                    // first
                    char batteryPercentileFirstDigit[2];
                    snprintf(
                        batteryPercentileFirstDigit,
                        sizeof(batteryPercentileFirstDigit),
                        "%c",
                        batteryPercentile[0]);
                    canvas_draw_str_aligned(
                        canvas, 14, 4, AlignCenter, AlignCenter, batteryPercentileFirstDigit);

                    // second
                    char batteryPercentileSecondDigit[2];
                    snprintf(
                        batteryPercentileSecondDigit,
                        sizeof(batteryPercentileSecondDigit),
                        "%c",
                        batteryPercentile[1]);
                    canvas_set_color(canvas, ColorBlack);
                    canvas_draw_str_aligned(
                        canvas, 20, 4, AlignCenter, AlignCenter, batteryPercentileSecondDigit);
                } else { // charge >= 84, both digits are white
                    canvas_set_color(canvas, ColorWhite);
                    canvas_draw_str_aligned(
                        canvas, 16, 4, AlignCenter, AlignCenter, batteryPercentile);
                }
            } else {
                canvas_set_color(canvas, ColorWhite);
                canvas_draw_icon(canvas, 8, -1, &I_Charging_lightning_mask_9x10);
                canvas_set_color(canvas, ColorBlack);
                canvas_draw_icon(canvas, 8, -1, &I_Charging_lightning_9x10);
            }
            canvas_set_bitmap_mode(canvas, 0);
        }
    } else {
        canvas_draw_box(canvas, 8, 3, 8, 2);
    }
}

static ViewPort* power_battery_view_port_alloc(Power* power) {
    ViewPort* battery_view_port = view_port_alloc();
    view_port_set_width(battery_view_port, icon_get_width(&I_Battery_25x8));
    view_port_draw_callback_set(battery_view_port, power_draw_battery_callback, power);
    gui_add_view_port(power->gui, battery_view_port, GuiLayerStatusBarRight);
    return battery_view_port;
}

<<<<<<< HEAD
static void power_start_auto_shutdown_timer(Power* power) {
    furi_timer_start(power->auto_shutdown_timer, furi_ms_to_ticks(power->shutdown_idle_delay_ms));
}

static void power_stop_auto_shutdown_timer(Power* power) {
    furi_timer_stop(power->auto_shutdown_timer);
}

static uint32_t power_is_running_auto_shutdown_timer(Power* power) {
    return furi_timer_is_running(power->auto_shutdown_timer);
}

static void power_auto_shutdown_callback(const void* value, void* context) {
    furi_assert(value);
    furi_assert(context);
    UNUSED(value);
    Power* power = context;
    power_start_auto_shutdown_timer(power);
}

static void power_auto_shutdown_arm(Power* power) {
    if(power->shutdown_idle_delay_ms) {
        if(power->input_events_subscription == NULL) {
            power->input_events_subscription = furi_pubsub_subscribe(
                power->input_events_pubsub, power_auto_shutdown_callback, power);
        }
        if(power->ascii_events_subscription == NULL) {
            power->ascii_events_subscription = furi_pubsub_subscribe(
                power->ascii_events_pubsub, power_auto_shutdown_callback, power);
        }
        power_start_auto_shutdown_timer(power);
    }
}

static void power_auto_shutdown_inhibit(Power* power) {
    power_stop_auto_shutdown_timer(power);
    if(power->input_events_subscription) {
        furi_pubsub_unsubscribe(power->input_events_pubsub, power->input_events_subscription);
        power->input_events_subscription = NULL;
    }
    if(power->ascii_events_subscription) {
        furi_pubsub_unsubscribe(power->ascii_events_pubsub, power->ascii_events_subscription);
        power->ascii_events_subscription = NULL;
    }
}

static void power_loader_callback(const void* message, void* context) {
    furi_assert(context);
    Power* power = context;
    const LoaderEvent* event = message;

    if(event->type == LoaderEventTypeApplicationStarted) {
        power_auto_shutdown_inhibit(power);
    } else if(event->type == LoaderEventTypeApplicationStopped) {
        power_auto_shutdown_arm(power);
    }
}

static void power_auto_shutdown_timer_callback(void* context) {
    furi_assert(context);
    Power* power = context;
    power_auto_shutdown_inhibit(power);
    power_off(power);
}

static void power_shutdown_time_changed_callback(const void* event, void* context) {
    furi_assert(event);
    furi_assert(context);
    Power* power = context;
    power->shutdown_idle_delay_ms = *(uint32_t*)event;
    if(power->shutdown_idle_delay_ms) {
        power_auto_shutdown_arm(power);
    } else if(power_is_running_auto_shutdown_timer(power)) {
        power_auto_shutdown_inhibit(power);
    }
}

Power* power_alloc() {
=======
Power* power_alloc(void) {
>>>>>>> bcde0aef
    Power* power = malloc(sizeof(Power));

    // Records
    power->notification = furi_record_open(RECORD_NOTIFICATION);
    power->gui = furi_record_open(RECORD_GUI);

    // Pubsub
    power->event_pubsub = furi_pubsub_alloc();
    power->settings_events = furi_pubsub_alloc();
    power->loader = furi_record_open(RECORD_LOADER);
    power->input_events_pubsub = furi_record_open(RECORD_INPUT_EVENTS);
    power->input_events_subscription = NULL;
    power->ascii_events_pubsub = furi_record_open(RECORD_ASCII_EVENTS);
    power->ascii_events_subscription = NULL;
    power->app_start_stop_subscription =
        furi_pubsub_subscribe(loader_get_pubsub(power->loader), power_loader_callback, power);
    power->settings_events_subscription =
        furi_pubsub_subscribe(power->settings_events, power_shutdown_time_changed_callback, power);

    // State initialization
    power->state = PowerStateNotCharging;
    power->battery_low = false;
    power->power_off_timeout = POWER_OFF_TIMEOUT;
    power->api_mtx = furi_mutex_alloc(FuriMutexTypeNormal);

    // Gui
    power->view_dispatcher = view_dispatcher_alloc();
    power->power_off = power_off_alloc();
    view_dispatcher_add_view(
        power->view_dispatcher, PowerViewOff, power_off_get_view(power->power_off));
    power->power_unplug_usb = power_unplug_usb_alloc();
    view_dispatcher_add_view(
        power->view_dispatcher,
        PowerViewUnplugUsb,
        power_unplug_usb_get_view(power->power_unplug_usb));
    view_dispatcher_attach_to_gui(
        power->view_dispatcher, power->gui, ViewDispatcherTypeFullscreen);

    // Battery view port
    power->battery_view_port = power_battery_view_port_alloc(power);
    power_set_battery_icon_enabled(power, momentum_settings.battery_icon != BatteryIconOff);
    power->show_low_bat_level_message = true;

    //Auto shutdown timer
    power->auto_shutdown_timer =
        furi_timer_alloc(power_auto_shutdown_timer_callback, FuriTimerTypeOnce, power);

    return power;
}

static void power_check_charging_state(Power* power) {
    if(furi_hal_power_is_charging()) {
        if((power->info.charge == 100) || (furi_hal_power_is_charging_done())) {
            if(power->state != PowerStateCharged) {
                notification_internal_message(power->notification, &sequence_charged);
                power->state = PowerStateCharged;
                power->event.type = PowerEventTypeFullyCharged;
                furi_pubsub_publish(power->event_pubsub, &power->event);
            }
        } else {
            if(power->state != PowerStateCharging) {
                notification_internal_message(power->notification, &sequence_charging);
                power->state = PowerStateCharging;
                power->event.type = PowerEventTypeStartCharging;
                furi_pubsub_publish(power->event_pubsub, &power->event);
            }
        }
    } else {
        if(power->state != PowerStateNotCharging) {
            notification_internal_message(power->notification, &sequence_not_charging);
            power->state = PowerStateNotCharging;
            power->event.type = PowerEventTypeStopCharging;
            furi_pubsub_publish(power->event_pubsub, &power->event);
        }
    }
}

static bool power_update_info(Power* power) {
    PowerInfo info;

    info.is_charging = furi_hal_power_is_charging();
    info.gauge_is_ok = furi_hal_power_gauge_is_ok();
    info.is_shutdown_requested = furi_hal_power_is_shutdown_requested();
    info.charge = furi_hal_power_get_pct();
    info.health = furi_hal_power_get_bat_health_pct();
    info.capacity_remaining = furi_hal_power_get_battery_remaining_capacity();
    info.capacity_full = furi_hal_power_get_battery_full_capacity();
    info.current_charger = furi_hal_power_get_battery_current(FuriHalPowerICCharger);
    info.current_gauge = furi_hal_power_get_battery_current(FuriHalPowerICFuelGauge);
    info.voltage_battery_charge_limit = furi_hal_power_get_battery_charge_voltage_limit();
    info.voltage_charger = furi_hal_power_get_battery_voltage(FuriHalPowerICCharger);
    info.voltage_gauge = furi_hal_power_get_battery_voltage(FuriHalPowerICFuelGauge);
    info.voltage_vbus = furi_hal_power_get_usb_voltage();
    info.temperature_charger = furi_hal_power_get_battery_temperature(FuriHalPowerICCharger);
    info.temperature_gauge = furi_hal_power_get_battery_temperature(FuriHalPowerICFuelGauge);

    furi_mutex_acquire(power->api_mtx, FuriWaitForever);
    bool need_refresh = power->info.charge != info.charge;
    need_refresh |= power->info.is_charging != info.is_charging;
    power->info = info;
    furi_mutex_release(power->api_mtx);

    return need_refresh;
}

static void power_check_low_battery(Power* power) {
    if(!power->info.gauge_is_ok) {
        return;
    }

    // Check battery charge and vbus voltage
    if((power->info.is_shutdown_requested) && (power->info.voltage_vbus < 4.0f) &&
       power->show_low_bat_level_message) {
        if(!power->battery_low) {
            view_dispatcher_send_to_front(power->view_dispatcher);
            view_dispatcher_switch_to_view(power->view_dispatcher, PowerViewOff);
        }
        power->battery_low = true;
    } else {
        if(power->battery_low) {
            view_dispatcher_switch_to_view(power->view_dispatcher, VIEW_NONE);
            power->power_off_timeout = POWER_OFF_TIMEOUT;
        }
        power->battery_low = false;
    }
    // If battery low, update view and switch off power after timeout
    if(power->battery_low) {
        PowerOffResponse response = power_off_get_response(power->power_off);
        if(response == PowerOffResponseDefault) {
            if(power->power_off_timeout) {
                power_off_set_time_left(power->power_off, power->power_off_timeout--);
            } else {
                power_off(power);
            }
        } else if(response == PowerOffResponseOk) {
            power_off(power);
        } else if(response == PowerOffResponseHide) {
            view_dispatcher_switch_to_view(power->view_dispatcher, VIEW_NONE);
            if(power->power_off_timeout) {
                power_off_set_time_left(power->power_off, power->power_off_timeout--);
            } else {
                power_off(power);
            }
        } else if(response == PowerOffResponseCancel) {
            view_dispatcher_switch_to_view(power->view_dispatcher, VIEW_NONE);
        }
    }
}

static void power_check_battery_level_change(Power* power) {
    if(power->battery_level != power->info.charge) {
        power->battery_level = power->info.charge;
        power->event.type = PowerEventTypeBatteryLevelChanged;
        power->event.data.battery_level = power->battery_level;
        furi_pubsub_publish(power->event_pubsub, &power->event);
    }
}

static void power_check_charge_cap(Power* power) {
    uint32_t cap = momentum_settings.charge_cap;
    if(power->info.charge >= cap && cap < 100) {
        if(!power->info.is_charge_capped) { // Suppress charging if charge reaches custom cap
            power->info.is_charge_capped = true;
            furi_hal_power_suppress_charge_enter();
        }
    } else {
        if(power->info.is_charge_capped) { // Start charging again if charge below custom cap
            power->info.is_charge_capped = false;
            furi_hal_power_suppress_charge_exit();
        }
    }
}

void power_trigger_ui_update(Power* power) {
    view_port_update(power->battery_view_port);
}

int32_t power_srv(void* p) {
    UNUSED(p);

    if(!furi_hal_is_normal_boot()) {
        FURI_LOG_W(TAG, "Skipping start in special boot mode");
        return 0;
    }

    Power* power = power_alloc();
    if(!LOAD_POWER_SETTINGS(&power->shutdown_idle_delay_ms)) {
        power->shutdown_idle_delay_ms = 0;
    }
    power_auto_shutdown_arm(power);
    power_update_info(power);
    power->info.is_charge_capped = false; // default false
    furi_record_create(RECORD_POWER, power);

    while(1) {
        // Update data from gauge and charger
        bool need_refresh = power_update_info(power);

        // Check low battery level
        power_check_low_battery(power);

        // Check and notify about charging state
        power_check_charging_state(power);

        // Check and notify about battery level change
        power_check_battery_level_change(power);

        // Check charge cap, compare with user setting and suppress/unsuppress charging
        power_check_charge_cap(power);

        // Update battery view port
        if(need_refresh) {
            view_port_update(power->battery_view_port);
        }

        // Check OTG status and disable it in case of fault
        if(furi_hal_power_is_otg_enabled()) {
            furi_hal_power_check_otg_status();
        }

        furi_delay_ms(1000);
    }

    furi_crash("That was unexpected");

    return 0;
}<|MERGE_RESOLUTION|>--- conflicted
+++ resolved
@@ -249,7 +249,6 @@
     return battery_view_port;
 }
 
-<<<<<<< HEAD
 static void power_start_auto_shutdown_timer(Power* power) {
     furi_timer_start(power->auto_shutdown_timer, furi_ms_to_ticks(power->shutdown_idle_delay_ms));
 }
@@ -327,10 +326,7 @@
     }
 }
 
-Power* power_alloc() {
-=======
 Power* power_alloc(void) {
->>>>>>> bcde0aef
     Power* power = malloc(sizeof(Power));
 
     // Records
