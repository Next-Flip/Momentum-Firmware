#include "power_i.h"

#include <furi.h>
#include <furi_hal.h>
#include <xtreme.h>

#define POWER_OFF_TIMEOUT 90
#define TAG "Power"

void power_draw_battery_callback(Canvas* canvas, void* context) {
    furi_assert(context);
    Power* power = context;
    BatteryIcon battery_icon = XTREME_SETTINGS()->battery_icon;
    if(battery_icon == BatteryIconOff) return;

    canvas_draw_icon(canvas, 0, 0, &I_Battery_25x8);
    canvas_set_color(canvas, ColorWhite);
    canvas_draw_box(canvas, -1, 0, 1, 8);
    canvas_draw_box(canvas, 0, -1, 24, 1);
    canvas_draw_box(canvas, 0, 8, 24, 1);
    canvas_draw_box(canvas, 25, 1, 2, 6);
    canvas_set_color(canvas, ColorBlack);
    canvas_draw_box(canvas, 25, 2, 1, 4);

    if(power->info.gauge_is_ok) {
        char batteryPercentile[4];
        snprintf(batteryPercentile, sizeof(batteryPercentile), "%d", power->info.charge);

        if((battery_icon == BatteryIconPercent) &&
           (power->state !=
            PowerStateCharging)) { //if display battery percentage, black background white text
            canvas_set_font(canvas, FontBatteryPercent);
            canvas_set_color(canvas, ColorBlack);
            canvas_draw_box(canvas, 1, 1, 22, 6);
            canvas_set_color(canvas, ColorWhite);
            canvas_draw_str_aligned(canvas, 11, 4, AlignCenter, AlignCenter, batteryPercentile);
        } else if(
            (battery_icon == BatteryIconInvertedPercent) &&
            (power->state !=
             PowerStateCharging)) { //if display inverted percentage, white background black text
            canvas_set_font(canvas, FontBatteryPercent);
            canvas_set_color(canvas, ColorBlack);
            canvas_draw_str_aligned(canvas, 11, 4, AlignCenter, AlignCenter, batteryPercentile);
        } else if(
            (battery_icon == BatteryIconRetro3) &&
            (power->state != PowerStateCharging)) { //Retro style segmented display, 3 parts
            if(power->info.charge > 25) {
                canvas_draw_box(canvas, 2, 2, 6, 4);
            }
            if(power->info.charge > 50) {
                canvas_draw_box(canvas, 9, 2, 6, 4);
            }
            if(power->info.charge > 75) {
                canvas_draw_box(canvas, 16, 2, 6, 4);
            }
        } else if(
            (battery_icon == BatteryIconRetro5) &&
            (power->state != PowerStateCharging)) { //Retro style segmented display, 5 parts
            if(power->info.charge > 10) {
                canvas_draw_box(canvas, 2, 2, 3, 4);
            }
            if(power->info.charge > 30) {
                canvas_draw_box(canvas, 6, 2, 3, 4);
            }
            if(power->info.charge > 50) {
                canvas_draw_box(canvas, 10, 2, 3, 4);
            }
            if(power->info.charge > 70) {
                canvas_draw_box(canvas, 14, 2, 3, 4);
            }
            if(power->info.charge > 90) {
                canvas_draw_box(canvas, 18, 2, 3, 4);
            }
        } else if(
            (battery_icon == BatteryIconBarPercent) &&
            (power->state != PowerStateCharging) && // Default bar display with percentage
            (power->info.voltage_battery_charge_limit >=
             4.2)) { // not looking nice with low voltage indicator
            canvas_set_font(canvas, FontBatteryPercent);

            // align charge display value with digits to draw
            uint8_t bar_charge = power->info.charge;
            if(bar_charge > 23 && bar_charge < 38) {
                bar_charge = 23;
            } else if(bar_charge >= 38 && bar_charge < 62) {
                bar_charge = 50;
            } else if(bar_charge >= 62 && bar_charge < 74) {
                bar_charge = 74;
            }

            // drawing digits
            canvas_set_color(canvas, ColorBlack);
            canvas_draw_box(canvas, 1, 1, (bar_charge * 22) / 100, 6);
            if(bar_charge < 38) { // both digits are black
                canvas_set_color(canvas, ColorBlack);
                canvas_draw_str_aligned(
                    canvas, 11, 4, AlignCenter, AlignCenter, batteryPercentile);
            } else if(bar_charge >= 38 && bar_charge < 74) { // first digit is white
                canvas_set_color(canvas, ColorWhite);

                // first
                char batteryPercentileFirstDigit[2];
                snprintf(
                    batteryPercentileFirstDigit,
                    sizeof(batteryPercentileFirstDigit),
                    "%c",
                    batteryPercentile[0]);
                canvas_draw_str_aligned(
                    canvas, 9, 4, AlignCenter, AlignCenter, batteryPercentileFirstDigit);

                // second
                char batteryPercentileSecondDigit[2];
                snprintf(
                    batteryPercentileSecondDigit,
                    sizeof(batteryPercentileSecondDigit),
                    "%c",
                    batteryPercentile[1]);
                canvas_set_color(canvas, ColorBlack);
                canvas_draw_str_aligned(
                    canvas, 15, 4, AlignCenter, AlignCenter, batteryPercentileSecondDigit);
            } else { // charge >= 74, both digits are white
                canvas_set_color(canvas, ColorWhite);
                canvas_draw_str_aligned(
                    canvas, 11, 4, AlignCenter, AlignCenter, batteryPercentile);
            }

        } else { //default bar display, added here to serve as fallback/default behaviour.
            canvas_draw_box(canvas, 2, 2, (power->info.charge + 4) / 5, 4);
        }

        // TODO: Verify if it displays correctly with custom battery skins !!!
        if(power->info.voltage_battery_charge_limit < 4.2) {
            // Battery charging voltage is modified, indicate with cross pattern
            canvas_invert_color(canvas);
            uint8_t battery_bar_width = (power->info.charge + 4) / 5;
            bool cross_odd = false;
            // Start 1 further in from the battery bar's x position
            for(uint8_t x = 3; x <= battery_bar_width; x++) {
                // Cross pattern is from the center of the battery bar
                // y = 2 + 1 (inset) + 1 (for every other)
                canvas_draw_dot(canvas, x, 3 + (uint8_t)cross_odd);
                cross_odd = !cross_odd;
            }
            canvas_invert_color(canvas);
        }

        if(power->state == PowerStateCharging) {
            canvas_set_bitmap_mode(canvas, 1);
            // TODO: replace -1 magic for uint8_t with re-framing
            if(battery_icon == BatteryIconPercent) {
                canvas_set_color(canvas, ColorBlack);
                canvas_draw_box(canvas, 1, 1, 22, 6);
                canvas_draw_icon(canvas, 2, -1, &I_Charging_lightning_9x10);
                canvas_set_color(canvas, ColorWhite);
                canvas_draw_icon(canvas, 2, -1, &I_Charging_lightning_mask_9x10);
                canvas_set_font(canvas, FontBatteryPercent);
                canvas_draw_str_aligned(
                    canvas, 16, 4, AlignCenter, AlignCenter, batteryPercentile);
            } else if(battery_icon == BatteryIconInvertedPercent) {
                canvas_set_color(canvas, ColorWhite);
                canvas_draw_box(canvas, 1, 1, 22, 6);
                canvas_draw_icon(canvas, 2, -1, &I_Charging_lightning_9x10);
                canvas_set_color(canvas, ColorBlack);
                canvas_draw_icon(canvas, 2, -1, &I_Charging_lightning_mask_9x10);
                canvas_set_font(canvas, FontBatteryPercent);
                canvas_draw_str_aligned(
                    canvas, 16, 4, AlignCenter, AlignCenter, batteryPercentile);
            } else if(battery_icon == BatteryIconBarPercent) {
                // clean-up default charging bar display
                canvas_set_color(canvas, ColorWhite);
                canvas_draw_box(canvas, 1, 1, 22, 6);

                // align charge display value with digits to draw
                uint8_t bar_charge = power->info.charge;

                if(bar_charge > 48 && bar_charge < 63) {
                    bar_charge = 48;
                } else if(bar_charge >= 63 && bar_charge < 84) {
                    bar_charge = 75;
                } else if(bar_charge >= 84 && bar_charge < 96) {
                    bar_charge = 96;
                }
                canvas_set_color(canvas, ColorBlack);
                canvas_draw_box(canvas, 1, 1, (bar_charge * 22) / 100, 6);

                // drawing charge icon
                canvas_draw_icon(canvas, 2, -1, &I_Charging_lightning_9x10);
                canvas_set_color(canvas, ColorWhite);
                canvas_draw_icon(canvas, 2, -1, &I_Charging_lightning_mask_9x10);

                // drawing digits
                canvas_set_font(canvas, FontBatteryPercent);
                if(bar_charge < 64) { // both digits are black
                    canvas_set_color(canvas, ColorBlack);
                    canvas_draw_str_aligned(
                        canvas, 16, 4, AlignCenter, AlignCenter, batteryPercentile);
                } else if(bar_charge >= 64 && bar_charge < 84) { // first digit is white
                    canvas_set_color(canvas, ColorWhite);

                    // first
                    char batteryPercentileFirstDigit[2];
                    snprintf(
                        batteryPercentileFirstDigit,
                        sizeof(batteryPercentileFirstDigit),
                        "%c",
                        batteryPercentile[0]);
                    canvas_draw_str_aligned(
                        canvas, 14, 4, AlignCenter, AlignCenter, batteryPercentileFirstDigit);

                    // second
                    char batteryPercentileSecondDigit[2];
                    snprintf(
                        batteryPercentileSecondDigit,
                        sizeof(batteryPercentileSecondDigit),
                        "%c",
                        batteryPercentile[1]);
                    canvas_set_color(canvas, ColorBlack);
                    canvas_draw_str_aligned(
                        canvas, 20, 4, AlignCenter, AlignCenter, batteryPercentileSecondDigit);
                } else { // charge >= 84, both digits are white
                    canvas_set_color(canvas, ColorWhite);
                    canvas_draw_str_aligned(
                        canvas, 16, 4, AlignCenter, AlignCenter, batteryPercentile);
                }
            } else {
                canvas_set_color(canvas, ColorWhite);
                canvas_draw_icon(canvas, 8, -1, &I_Charging_lightning_mask_9x10);
                canvas_set_color(canvas, ColorBlack);
                canvas_draw_icon(canvas, 8, -1, &I_Charging_lightning_9x10);
            }
            canvas_set_bitmap_mode(canvas, 0);
        }
    } else {
        canvas_draw_box(canvas, 8, 3, 8, 2);
    }
}

static ViewPort* power_battery_view_port_alloc(Power* power) {
    ViewPort* battery_view_port = view_port_alloc();
    view_port_set_width(battery_view_port, icon_get_width(&I_Battery_25x8));
    view_port_draw_callback_set(battery_view_port, power_draw_battery_callback, power);
    gui_add_view_port(power->gui, battery_view_port, GuiLayerStatusBarRight);
    return battery_view_port;
}

static void power_start_auto_shutdown_timer(Power* power) {
    furi_timer_start(power->auto_shutdown_timer, furi_ms_to_ticks(power->shutdown_idle_delay_ms));
}

static void power_stop_auto_shutdown_timer(Power* power) {
    furi_timer_stop(power->auto_shutdown_timer);
}

static uint32_t power_is_running_auto_shutdown_timer(Power* power) {
    return furi_timer_is_running(power->auto_shutdown_timer);
}

static void power_input_event_callback(const void* value, void* context) {
    furi_assert(value);
    furi_assert(context);
    const InputEvent* event = value;
    Power* power = context;
    if(event->type == InputTypePress) {
        power_start_auto_shutdown_timer(power);
    }
}

static void power_auto_shutdown_arm(Power* power) {
    if(power->shutdown_idle_delay_ms) {
        if(power->input_events_subscription == NULL) {
            power->input_events_subscription = furi_pubsub_subscribe(
                power->input_events_pubsub, power_input_event_callback, power);
        }
        power_start_auto_shutdown_timer(power);
    }
}

static void power_auto_shutdown_inhibit(Power* power) {
    power_stop_auto_shutdown_timer(power);
    if(power->input_events_subscription) {
        furi_pubsub_unsubscribe(power->input_events_pubsub, power->input_events_subscription);
        power->input_events_subscription = NULL;
    }
}

static void power_loader_callback(const void* message, void* context) {
    furi_assert(context);
    Power* power = context;
    const LoaderEvent* event = message;

    if(event->type == LoaderEventTypeApplicationStarted) {
        power_auto_shutdown_inhibit(power);
    } else if(event->type == LoaderEventTypeApplicationStopped) {
        power_auto_shutdown_arm(power);
    }
}

static void power_auto_shutdown_timer_callback(void* context) {
    furi_assert(context);
    Power* power = context;
    power_auto_shutdown_inhibit(power);
    power_off(power);
}

static void power_shutdown_time_changed_callback(const void* event, void* context) {
    furi_assert(event);
    furi_assert(context);
    Power* power = context;
    power->shutdown_idle_delay_ms = *(uint32_t*)event;
    if(power->shutdown_idle_delay_ms) {
        power_auto_shutdown_arm(power);
    } else if(power_is_running_auto_shutdown_timer(power)) {
        power_auto_shutdown_inhibit(power);
    }
}

Power* power_alloc() {
    Power* power = malloc(sizeof(Power));

    // Records
    power->notification = furi_record_open(RECORD_NOTIFICATION);
    power->gui = furi_record_open(RECORD_GUI);

    // Pubsub
    power->event_pubsub = furi_pubsub_alloc();
    power->settings_events = furi_pubsub_alloc();
    power->loader = furi_record_open(RECORD_LOADER);
    power->input_events_pubsub = furi_record_open(RECORD_INPUT_EVENTS);
    power->input_events_subscription = NULL;
    power->app_start_stop_subscription =
        furi_pubsub_subscribe(loader_get_pubsub(power->loader), power_loader_callback, power);
    power->settings_events_subscription =
        furi_pubsub_subscribe(power->settings_events, power_shutdown_time_changed_callback, power);

    power->input_events_pubsub = furi_record_open(RECORD_INPUT_EVENTS);
    power->input_events_subscription = NULL;

    // State initialization
    power->state = PowerStateNotCharging;
    power->battery_low = false;
    power->power_off_timeout = POWER_OFF_TIMEOUT;
    power->api_mtx = furi_mutex_alloc(FuriMutexTypeNormal);

    // Gui
    power->view_dispatcher = view_dispatcher_alloc();
    power->power_off = power_off_alloc();
    view_dispatcher_add_view(
        power->view_dispatcher, PowerViewOff, power_off_get_view(power->power_off));
    power->power_unplug_usb = power_unplug_usb_alloc();
    view_dispatcher_add_view(
        power->view_dispatcher,
        PowerViewUnplugUsb,
        power_unplug_usb_get_view(power->power_unplug_usb));
    view_dispatcher_attach_to_gui(
        power->view_dispatcher, power->gui, ViewDispatcherTypeFullscreen);

    // Battery view port
    power->battery_view_port = power_battery_view_port_alloc(power);
    power->show_low_bat_level_message = true;

    //Auto shutdown timer
    power->auto_shutdown_timer =
        furi_timer_alloc(power_auto_shutdown_timer_callback, FuriTimerTypeOnce, power);

    return power;
}

<<<<<<< HEAD
void power_free(Power* power) {
    furi_assert(power);

    // Gui
    view_dispatcher_remove_view(power->view_dispatcher, PowerViewOff);
    power_off_free(power->power_off);
    view_dispatcher_remove_view(power->view_dispatcher, PowerViewUnplugUsb);
    power_unplug_usb_free(power->power_unplug_usb);

    view_port_free(power->battery_view_port);

    // State
    furi_mutex_free(power->api_mtx);

    // FuriPubSub
    furi_pubsub_unsubscribe(loader_get_pubsub(power->loader), power->app_start_stop_subscription);
    furi_pubsub_unsubscribe(power->settings_events, power->settings_events_subscription);

    if(power->input_events_subscription) {
        furi_pubsub_unsubscribe(power->input_events_pubsub, power->input_events_subscription);
        power->input_events_subscription = NULL;
    }

    furi_pubsub_free(power->event_pubsub);
    furi_pubsub_free(power->settings_events);
    power->loader = NULL;
    power->input_events_pubsub = NULL;

    //Auto shutdown timer
    furi_timer_free(power->auto_shutdown_timer);

    // Records
    furi_record_close(RECORD_NOTIFICATION);
    furi_record_close(RECORD_GUI);
    furi_record_close(RECORD_LOADER);
    furi_record_close(RECORD_INPUT_EVENTS);

    free(power);
}

=======
>>>>>>> 3c452e6d
static void power_check_charging_state(Power* power) {
    if(furi_hal_power_is_charging()) {
        if((power->info.charge == 100) || (furi_hal_power_is_charging_done())) {
            if(power->state != PowerStateCharged) {
                notification_internal_message(power->notification, &sequence_charged);
                power->state = PowerStateCharged;
                power->event.type = PowerEventTypeFullyCharged;
                furi_pubsub_publish(power->event_pubsub, &power->event);
            }
        } else {
            if(power->state != PowerStateCharging) {
                notification_internal_message(power->notification, &sequence_charging);
                power->state = PowerStateCharging;
                power->event.type = PowerEventTypeStartCharging;
                furi_pubsub_publish(power->event_pubsub, &power->event);
            }
        }
    } else {
        if(power->state != PowerStateNotCharging) {
            notification_internal_message(power->notification, &sequence_not_charging);
            power->state = PowerStateNotCharging;
            power->event.type = PowerEventTypeStopCharging;
            furi_pubsub_publish(power->event_pubsub, &power->event);
        }
    }
}

static bool power_update_info(Power* power) {
    PowerInfo info;

    info.is_charging = furi_hal_power_is_charging();
    info.gauge_is_ok = furi_hal_power_gauge_is_ok();
    info.charge = furi_hal_power_get_pct();
    info.health = furi_hal_power_get_bat_health_pct();
    info.capacity_remaining = furi_hal_power_get_battery_remaining_capacity();
    info.capacity_full = furi_hal_power_get_battery_full_capacity();
    info.current_charger = furi_hal_power_get_battery_current(FuriHalPowerICCharger);
    info.current_gauge = furi_hal_power_get_battery_current(FuriHalPowerICFuelGauge);
    info.voltage_battery_charge_limit = furi_hal_power_get_battery_charge_voltage_limit();
    info.voltage_charger = furi_hal_power_get_battery_voltage(FuriHalPowerICCharger);
    info.voltage_gauge = furi_hal_power_get_battery_voltage(FuriHalPowerICFuelGauge);
    info.voltage_vbus = furi_hal_power_get_usb_voltage();
    info.temperature_charger = furi_hal_power_get_battery_temperature(FuriHalPowerICCharger);
    info.temperature_gauge = furi_hal_power_get_battery_temperature(FuriHalPowerICFuelGauge);

    furi_mutex_acquire(power->api_mtx, FuriWaitForever);
    bool need_refresh = power->info.charge != info.charge;
    need_refresh |= power->info.is_charging != info.is_charging;
    power->info = info;
    furi_mutex_release(power->api_mtx);

    return need_refresh;
}

static void power_check_low_battery(Power* power) {
    if(!power->info.gauge_is_ok) {
        return;
    }

    // Check battery charge and vbus voltage
    if((power->info.charge == 0) && (power->info.voltage_vbus < 4.0f) &&
       power->show_low_bat_level_message) {
        if(!power->battery_low) {
            view_dispatcher_send_to_front(power->view_dispatcher);
            view_dispatcher_switch_to_view(power->view_dispatcher, PowerViewOff);
        }
        power->battery_low = true;
    } else {
        if(power->battery_low) {
            view_dispatcher_switch_to_view(power->view_dispatcher, VIEW_NONE);
            power->power_off_timeout = POWER_OFF_TIMEOUT;
        }
        power->battery_low = false;
    }
    // If battery low, update view and switch off power after timeout
    if(power->battery_low) {
        PowerOffResponse response = power_off_get_response(power->power_off);
        if(response == PowerOffResponseDefault) {
            if(power->power_off_timeout) {
                power_off_set_time_left(power->power_off, power->power_off_timeout--);
            } else {
                power_off(power);
            }
        } else if(response == PowerOffResponseOk) {
            power_off(power);
        } else if(response == PowerOffResponseHide) {
            view_dispatcher_switch_to_view(power->view_dispatcher, VIEW_NONE);
            if(power->power_off_timeout) {
                power_off_set_time_left(power->power_off, power->power_off_timeout--);
            } else {
                power_off(power);
            }
        } else if(response == PowerOffResponseCancel) {
            view_dispatcher_switch_to_view(power->view_dispatcher, VIEW_NONE);
        }
    }
}

static void power_check_battery_level_change(Power* power) {
    if(power->battery_level != power->info.charge) {
        power->battery_level = power->info.charge;
        power->event.type = PowerEventTypeBatteryLevelChanged;
        power->event.data.battery_level = power->battery_level;
        furi_pubsub_publish(power->event_pubsub, &power->event);
    }
}

void power_trigger_ui_update(Power* power) {
    view_port_update(power->battery_view_port);
}

int32_t power_srv(void* p) {
    UNUSED(p);

    if(!furi_hal_is_normal_boot()) {
        FURI_LOG_W(TAG, "Skipping start in special boot mode");
        return 0;
    }

    Power* power = power_alloc();
    if(!LOAD_POWER_SETTINGS(&power->shutdown_idle_delay_ms)) {
        power->shutdown_idle_delay_ms = 0;
        SAVE_POWER_SETTINGS(&power->shutdown_idle_delay_ms);
    }
    power_auto_shutdown_arm(power);
    power_update_info(power);
    furi_record_create(RECORD_POWER, power);

    while(1) {
        // Update data from gauge and charger
        bool need_refresh = power_update_info(power);

        // Check low battery level
        power_check_low_battery(power);

        // Check and notify about charging state
        power_check_charging_state(power);

        // Check and notify about battery level change
        power_check_battery_level_change(power);

        // Update battery view port
        if(need_refresh) {
            view_port_update(power->battery_view_port);
        }

        // Check OTG status and disable it in case of fault
        if(furi_hal_power_is_otg_enabled()) {
            furi_hal_power_check_otg_status();
        }

        furi_delay_ms(1000);
    }
<<<<<<< HEAD
    power_auto_shutdown_inhibit(power);
    power_free(power);
=======

    furi_crash("That was unexpected");
>>>>>>> 3c452e6d

    return 0;
}<|MERGE_RESOLUTION|>--- conflicted
+++ resolved
@@ -365,49 +365,6 @@
     return power;
 }
 
-<<<<<<< HEAD
-void power_free(Power* power) {
-    furi_assert(power);
-
-    // Gui
-    view_dispatcher_remove_view(power->view_dispatcher, PowerViewOff);
-    power_off_free(power->power_off);
-    view_dispatcher_remove_view(power->view_dispatcher, PowerViewUnplugUsb);
-    power_unplug_usb_free(power->power_unplug_usb);
-
-    view_port_free(power->battery_view_port);
-
-    // State
-    furi_mutex_free(power->api_mtx);
-
-    // FuriPubSub
-    furi_pubsub_unsubscribe(loader_get_pubsub(power->loader), power->app_start_stop_subscription);
-    furi_pubsub_unsubscribe(power->settings_events, power->settings_events_subscription);
-
-    if(power->input_events_subscription) {
-        furi_pubsub_unsubscribe(power->input_events_pubsub, power->input_events_subscription);
-        power->input_events_subscription = NULL;
-    }
-
-    furi_pubsub_free(power->event_pubsub);
-    furi_pubsub_free(power->settings_events);
-    power->loader = NULL;
-    power->input_events_pubsub = NULL;
-
-    //Auto shutdown timer
-    furi_timer_free(power->auto_shutdown_timer);
-
-    // Records
-    furi_record_close(RECORD_NOTIFICATION);
-    furi_record_close(RECORD_GUI);
-    furi_record_close(RECORD_LOADER);
-    furi_record_close(RECORD_INPUT_EVENTS);
-
-    free(power);
-}
-
-=======
->>>>>>> 3c452e6d
 static void power_check_charging_state(Power* power) {
     if(furi_hal_power_is_charging()) {
         if((power->info.charge == 100) || (furi_hal_power_is_charging_done())) {
@@ -561,13 +518,8 @@
 
         furi_delay_ms(1000);
     }
-<<<<<<< HEAD
-    power_auto_shutdown_inhibit(power);
-    power_free(power);
-=======
 
     furi_crash("That was unexpected");
->>>>>>> 3c452e6d
 
     return 0;
 }