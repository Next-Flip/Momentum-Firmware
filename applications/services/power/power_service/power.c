--- conflicted
+++ resolved
@@ -1,4 +1,3 @@
-#include "desktop/desktop_settings.h"
 #include "power_i.h"
 
 #include <furi.h>
@@ -25,12 +24,8 @@
     if(power->info.gauge_is_ok) {
         char batteryPercentile[4];
         snprintf(batteryPercentile, sizeof(batteryPercentile), "%d", power->info.charge);
-<<<<<<< HEAD
 
         if((battery_icon == BatteryIconPercent) &&
-=======
-        if((power->displayBatteryPercentage == DISPLAY_BATTERY_PERCENT) &&
->>>>>>> 80a64d8e
            (power->state !=
             PowerStateCharging)) { //if display battery percentage, black background white text
             canvas_set_font(canvas, FontBatteryPercent);
@@ -39,22 +34,14 @@
             canvas_set_color(canvas, ColorWhite);
             canvas_draw_str_aligned(canvas, 11, 4, AlignCenter, AlignCenter, batteryPercentile);
         } else if(
-<<<<<<< HEAD
             (battery_icon == BatteryIconInvertedPercent) &&
-=======
-            (power->displayBatteryPercentage == DISPLAY_BATTERY_INVERTED_PERCENT) &&
->>>>>>> 80a64d8e
             (power->state !=
              PowerStateCharging)) { //if display inverted percentage, white background black text
             canvas_set_font(canvas, FontBatteryPercent);
             canvas_set_color(canvas, ColorBlack);
             canvas_draw_str_aligned(canvas, 11, 4, AlignCenter, AlignCenter, batteryPercentile);
         } else if(
-<<<<<<< HEAD
             (battery_icon == BatteryIconRetro3) &&
-=======
-            (power->displayBatteryPercentage == DISPLAY_BATTERY_RETRO_3) &&
->>>>>>> 80a64d8e
             (power->state != PowerStateCharging)) { //Retro style segmented display, 3 parts
             if(power->info.charge > 25) {
                 canvas_draw_box(canvas, 2, 2, 6, 4);
@@ -66,11 +53,7 @@
                 canvas_draw_box(canvas, 16, 2, 6, 4);
             }
         } else if(
-<<<<<<< HEAD
             (battery_icon == BatteryIconRetro5) &&
-=======
-            (power->displayBatteryPercentage == DISPLAY_BATTERY_RETRO_5) &&
->>>>>>> 80a64d8e
             (power->state != PowerStateCharging)) { //Retro style segmented display, 5 parts
             if(power->info.charge > 10) {
                 canvas_draw_box(canvas, 2, 2, 3, 4);
@@ -88,11 +71,7 @@
                 canvas_draw_box(canvas, 18, 2, 3, 4);
             }
         } else if(
-<<<<<<< HEAD
             (battery_icon == BatteryIconBarPercent) &&
-=======
-            (power->displayBatteryPercentage == DISPLAY_BATTERY_BAR_PERCENT) &&
->>>>>>> 80a64d8e
             (power->state != PowerStateCharging) && // Default bar display with percentage
             (power->info.voltage_battery_charging >=
              4.2)) { // not looking nice with low voltage indicator
@@ -107,17 +86,10 @@
             } else if(bar_charge >= 62 && bar_charge < 74) {
                 bar_charge = 74;
             }
-<<<<<<< HEAD
-            canvas_set_color(canvas, ColorBlack);
-            canvas_draw_box(canvas, 1, 1, (bar_charge * 22) / 100, 6);
-
-            // drawing digits
-=======
 
             // drawing digits
             canvas_set_color(canvas, ColorBlack);
             canvas_draw_box(canvas, 1, 1, (bar_charge * 22) / 100, 6);
->>>>>>> 80a64d8e
             if(bar_charge < 38) { // both digits are black
                 canvas_set_color(canvas, ColorBlack);
                 canvas_draw_str_aligned(
@@ -145,19 +117,12 @@
                 canvas_set_color(canvas, ColorBlack);
                 canvas_draw_str_aligned(
                     canvas, 15, 4, AlignCenter, AlignCenter, batteryPercentileSecondDigit);
-<<<<<<< HEAD
             } else { // charge >= 62, both digits are white
-=======
-            } else { // charge >= 74, both digits are white
->>>>>>> 80a64d8e
                 canvas_set_color(canvas, ColorWhite);
                 canvas_draw_str_aligned(
                     canvas, 11, 4, AlignCenter, AlignCenter, batteryPercentile);
             }
-<<<<<<< HEAD
-=======
-
->>>>>>> 80a64d8e
+
         } else { //default bar display, added here to serve as fallback/default behaviour.
             canvas_draw_box(canvas, 2, 2, (power->info.charge + 4) / 5, 4);
         }
@@ -181,11 +146,7 @@
         if(power->state == PowerStateCharging) {
             canvas_set_bitmap_mode(canvas, 1);
             // TODO: replace -1 magic for uint8_t with re-framing
-<<<<<<< HEAD
-            if(battery_icon == BatteryIconPercent || battery_icon == BatteryIconBarPercent) {
-=======
-            if(power->displayBatteryPercentage == DISPLAY_BATTERY_PERCENT) {
->>>>>>> 80a64d8e
+            if(battery_icon == BatteryIconPercent) {
                 canvas_set_color(canvas, ColorBlack);
                 canvas_draw_box(canvas, 1, 1, 22, 6);
                 canvas_draw_icon(canvas, 2, -1, &I_Charging_lightning_9x10);
@@ -194,11 +155,7 @@
                 canvas_set_font(canvas, FontBatteryPercent);
                 canvas_draw_str_aligned(
                     canvas, 16, 4, AlignCenter, AlignCenter, batteryPercentile);
-<<<<<<< HEAD
             } else if(battery_icon == BatteryIconInvertedPercent) {
-=======
-            } else if(power->displayBatteryPercentage == DISPLAY_BATTERY_INVERTED_PERCENT) {
->>>>>>> 80a64d8e
                 canvas_set_color(canvas, ColorWhite);
                 canvas_draw_box(canvas, 1, 1, 22, 6);
                 canvas_draw_icon(canvas, 2, -1, &I_Charging_lightning_9x10);
@@ -207,9 +164,7 @@
                 canvas_set_font(canvas, FontBatteryPercent);
                 canvas_draw_str_aligned(
                     canvas, 16, 4, AlignCenter, AlignCenter, batteryPercentile);
-<<<<<<< HEAD
-=======
-            } else if(power->displayBatteryPercentage == DISPLAY_BATTERY_BAR_PERCENT) {
+            } else if(battery_icon == BatteryIconBarPercent) {
                 // clean-up default charging bar display
                 canvas_set_color(canvas, ColorWhite);
                 canvas_draw_box(canvas, 1, 1, 22, 6);
@@ -266,7 +221,6 @@
                     canvas_draw_str_aligned(
                         canvas, 16, 4, AlignCenter, AlignCenter, batteryPercentile);
                 }
->>>>>>> 80a64d8e
             } else {
                 canvas_set_color(canvas, ColorWhite);
                 canvas_draw_icon(canvas, 8, -1, &I_Charging_lightning_mask_9x10);
@@ -365,6 +319,7 @@
     // Records
     power->notification = furi_record_open(RECORD_NOTIFICATION);
     power->gui = furi_record_open(RECORD_GUI);
+
     // Pubsub
     power->event_pubsub = furi_pubsub_alloc();
     power->settings_events = furi_pubsub_alloc();
@@ -567,11 +522,6 @@
     power_update_info(power);
     furi_record_create(RECORD_POWER, power);
 
-    DesktopSettings* settings = malloc(sizeof(DesktopSettings));
-    DESKTOP_SETTINGS_LOAD(settings);
-    power->displayBatteryPercentage = settings->displayBatteryPercentage;
-    free(settings);
-
     while(1) {
         // Update data from gauge and charger
         bool need_refresh = power_update_info(power);
@@ -586,13 +536,7 @@
         power_check_battery_level_change(power);
 
         // Update battery view port
-        if(need_refresh) {
-            DesktopSettings* settings = malloc(sizeof(DesktopSettings));
-            DESKTOP_SETTINGS_LOAD(settings);
-            power->displayBatteryPercentage = settings->displayBatteryPercentage;
-            free(settings);
-            view_port_update(power->battery_view_port);
-        }
+        if(need_refresh) view_port_update(power->battery_view_port);
 
         // Check OTG status and disable it in case of fault
         if(furi_hal_power_is_otg_enabled()) {
