--- conflicted
+++ resolved
@@ -12,7 +12,6 @@
     canvas_draw_icon(canvas, 0, 0, &I_Battery_26x8);
 
     if(power->info.gauge_is_ok) {
-<<<<<<< HEAD
         char batteryPercentile[4];
         snprintf(batteryPercentile, sizeof(batteryPercentile), "%d", power->info.charge);
         if((power->displayBatteryPercentage == 1) &&
@@ -62,22 +61,20 @@
             }
         } else { //default bar display, added here to serve as fallback/default behaviour.
             canvas_draw_box(canvas, 2, 2, (power->info.charge + 4) / 5, 4);
-=======
-        canvas_draw_box(canvas, 2, 2, (power->info.charge + 4) / 5, 4);
-        if(power->info.voltage_battery_charging < 4.2) {
-            // Battery charging voltage is modified, indicate with cross pattern
-            canvas_invert_color(canvas);
-            uint8_t battery_bar_width = (power->info.charge + 4) / 5;
-            bool cross_odd = false;
-            // Start 1 further in from the battery bar's x position
-            for(uint8_t x = 3; x <= battery_bar_width; x++) {
-                // Cross pattern is from the center of the battery bar
-                // y = 2 + 1 (inset) + 1 (for every other)
-                canvas_draw_dot(canvas, x, 3 + (uint8_t)cross_odd);
-                cross_odd = !cross_odd;
-            }
-            canvas_invert_color(canvas);
->>>>>>> df808be8
+            if(power->info.voltage_battery_charging < 4.2) {
+                // Battery charging voltage is modified, indicate with cross pattern
+                canvas_invert_color(canvas);
+                uint8_t battery_bar_width = (power->info.charge + 4) / 5;
+                bool cross_odd = false;
+                // Start 1 further in from the battery bar's x position
+                for(uint8_t x = 3; x <= battery_bar_width; x++) {
+                    // Cross pattern is from the center of the battery bar
+                    // y = 2 + 1 (inset) + 1 (for every other)
+                    canvas_draw_dot(canvas, x, 3 + (uint8_t)cross_odd);
+                    cross_odd = !cross_odd;
+                }
+                canvas_invert_color(canvas);
+            }
         }
         if(power->state == PowerStateCharging) {
             canvas_set_bitmap_mode(canvas, 1);
