--- conflicted
+++ resolved
@@ -29,7 +29,6 @@
     canvas_draw_box(canvas, 25, 2, 1, 4);
 
     if(power->info.gauge_is_ok) {
-<<<<<<< HEAD
         char batteryPercentile[4];
         snprintf(batteryPercentile, sizeof(batteryPercentile), "%d", power->info.charge);
 
@@ -82,7 +81,7 @@
             (battery_icon == BatteryIconBarPercent) &&
             (power->state != PowerStateCharging) && // Default bar display with percentage
             (power->info.voltage_battery_charge_limit >=
-             4.2)) { // not looking nice with low voltage indicator
+             4.2f)) { // not looking nice with low voltage indicator
             canvas_set_font(canvas, FontBatteryPercent);
 
             // align charge display value with digits to draw
@@ -136,13 +135,8 @@
         }
 
         // TODO: Verify if it displays correctly with custom battery skins !!!
-        if(power->info.voltage_battery_charge_limit < 4.2) {
+        if(power->info.voltage_battery_charge_limit < 4.2f) {
             // Battery charging voltage is modified, indicate with cross pattern
-=======
-        canvas_draw_box(canvas, 2, 2, (power->info.charge + 4) / 5, 4);
-        if(power->info.voltage_battery_charge_limit < 4.2f) {
-            // Battery charge voltage limit is modified, indicate with cross pattern
->>>>>>> 03196fa1
             canvas_invert_color(canvas);
             uint8_t battery_bar_width = (power->info.charge + 4) / 5;
             bool cross_odd = false;
