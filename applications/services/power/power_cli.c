--- conflicted
+++ resolved
@@ -106,13 +106,7 @@
     furi_string_free(cmd);
 }
 
-<<<<<<< HEAD
 #include <flipper_application/flipper_application.h>
-=======
-void power_on_system_start(void) {
-#ifdef SRV_CLI
-    Cli* cli = furi_record_open(RECORD_CLI);
->>>>>>> bcde0aef
 
 static const FlipperAppPluginDescriptor plugin_descriptor = {
     .appid = "power_cli",
@@ -120,6 +114,6 @@
     .entry_point = &power_cli,
 };
 
-const FlipperAppPluginDescriptor* power_cli_plugin_ep() {
+const FlipperAppPluginDescriptor* power_cli_plugin_ep(void) {
     return &plugin_descriptor;
 }