--- conflicted
+++ resolved
@@ -6,21 +6,15 @@
 
 #include "dolphin_deed.h"
 
-<<<<<<< HEAD
-#ifdef __cplusplus
-extern "C" {
-#endif
-
 extern const uint32_t DOLPHIN_LEVELS[];
 extern const size_t DOLPHIN_LEVEL_COUNT;
 
 #define BUTTHURT_MAX 14
 #define BUTTHURT_MIN 0
-=======
+
 typedef enum {
     DolphinFlagHappyMode = 1,
 } DolphinFlags;
->>>>>>> 9bdf41d8
 
 typedef struct DolphinState DolphinState;
 typedef struct {
@@ -62,8 +56,4 @@
 
 void dolphin_state_increase_level(DolphinState* dolphin_state);
 
-uint8_t dolphin_get_level(uint32_t icounter);
-
-#ifdef __cplusplus
-}
-#endif+uint8_t dolphin_get_level(uint32_t icounter);