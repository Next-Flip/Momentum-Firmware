#include "dolphin_deed.h"
#include <furi.h>

static const DolphinDeedWeight dolphin_deed_weights[] = {
    {1, DolphinAppSubGhz}, // DolphinDeedSubGhzReceiverInfo
    {3, DolphinAppSubGhz}, // DolphinDeedSubGhzSave
    {1, DolphinAppSubGhz}, // DolphinDeedSubGhzRawRec
    {2, DolphinAppSubGhz}, // DolphinDeedSubGhzAddManually
    {2, DolphinAppSubGhz}, // DolphinDeedSubGhzSend
    {1, DolphinAppSubGhz}, // DolphinDeedSubGhzFrequencyAnalyzer

    {1, DolphinAppRfid}, // DolphinDeedRfidRead
    {3, DolphinAppRfid}, // DolphinDeedRfidReadSuccess
    {3, DolphinAppRfid}, // DolphinDeedRfidSave
    {2, DolphinAppRfid}, // DolphinDeedRfidEmulate
    {2, DolphinAppRfid}, // DolphinDeedRfidAdd

    {1, DolphinAppNfc}, // DolphinDeedNfcRead
    {3, DolphinAppNfc}, // DolphinDeedNfcReadSuccess
    {3, DolphinAppNfc}, // DolphinDeedNfcSave
    {1, DolphinAppNfc}, // DolphinDeedNfcDetectReader
    {2, DolphinAppNfc}, // DolphinDeedNfcEmulate
    {2, DolphinAppNfc}, // DolphinDeedNfcMfcAdd
    {1, DolphinAppNfc}, // DolphinDeedNfcMfulError
    {1, DolphinAppNfc}, // DolphinDeedNfcAddSave

    {1, DolphinAppIr}, // DolphinDeedIrSend
    {3, DolphinAppIr}, // DolphinDeedIrLearnSuccess
    {3, DolphinAppIr}, // DolphinDeedIrSave

    {1, DolphinAppIbutton}, // DolphinDeedIbuttonRead
    {3, DolphinAppIbutton}, // DolphinDeedIbuttonReadSuccess
    {3, DolphinAppIbutton}, // DolphinDeedIbuttonSave
    {2, DolphinAppIbutton}, // DolphinDeedIbuttonEmulate
    {2, DolphinAppIbutton}, // DolphinDeedIbuttonAdd

    {3, DolphinAppBadusb}, // DolphinDeedBadUsbPlayScript
    {3, DolphinAppU2f}, // DolphinDeedU2fAuthorized

<<<<<<< HEAD
    // {3, DolphinAppPlugin}, // DolphinDeedPluginAchivement
    // {1, DolphinAppPlugin}, // DolphinDeedPluginMinorAchivement
};

static uint8_t dolphin_deed_limits[] = {
    100, // DolphinAppSubGhz
    100, // DolphinAppRfid
    100, // DolphinAppNfc
    100, // DolphinAppIr
    100, // DolphinAppIbutton
    100, // DolphinAppBadusb
    100, // DolphinAppU2f
    // 198, // DolphinAppPlugin
=======
    {1, DolphinAppGpio}, // DolphinDeedGpioUartBridge

    {1, DolphinAppPlugin}, // DolphinDeedPluginStart
    {1, DolphinAppPlugin}, // DolphinDeedPluginGameStart
    {10, DolphinAppPlugin}, // DolphinDeedPluginGameWin
};

static uint8_t dolphin_deed_limits[] = {
    20, // DolphinAppSubGhz
    20, // DolphinAppRfid
    20, // DolphinAppNfc
    20, // DolphinAppIr
    20, // DolphinAppIbutton
    20, // DolphinAppBadusb
    20, // DolphinAppU2f
    20, // DolphinAppGpio
    20, // DolphinAppPlugin
>>>>>>> 2552278a
};

_Static_assert(COUNT_OF(dolphin_deed_weights) == DolphinDeedMAX, "dolphin_deed_weights size error");
_Static_assert(COUNT_OF(dolphin_deed_limits) == DolphinAppMAX, "dolphin_deed_limits size error");

uint8_t dolphin_deed_get_weight(DolphinDeed deed) {
    furi_check(deed < DolphinDeedMAX);
    return dolphin_deed_weights[deed].icounter;
}

DolphinApp dolphin_deed_get_app(DolphinDeed deed) {
    furi_check(deed < DolphinDeedMAX);
    return dolphin_deed_weights[deed].app;
}

uint8_t dolphin_deed_get_app_limit(DolphinApp app) {
    furi_check(app < DolphinAppMAX);
    return dolphin_deed_limits[app];
}<|MERGE_RESOLUTION|>--- conflicted
+++ resolved
@@ -36,10 +36,11 @@
 
     {3, DolphinAppBadusb}, // DolphinDeedBadUsbPlayScript
     {3, DolphinAppU2f}, // DolphinDeedU2fAuthorized
+    {1, DolphinAppGpio}, // DolphinDeedGpioUartBridge
 
-<<<<<<< HEAD
-    // {3, DolphinAppPlugin}, // DolphinDeedPluginAchivement
-    // {1, DolphinAppPlugin}, // DolphinDeedPluginMinorAchivement
+    {1, DolphinAppPlugin}, // DolphinDeedPluginStart
+    {1, DolphinAppPlugin}, // DolphinDeedPluginGameStart
+    {10, DolphinAppPlugin}, // DolphinDeedPluginGameWin
 };
 
 static uint8_t dolphin_deed_limits[] = {
@@ -50,26 +51,8 @@
     100, // DolphinAppIbutton
     100, // DolphinAppBadusb
     100, // DolphinAppU2f
-    // 198, // DolphinAppPlugin
-=======
-    {1, DolphinAppGpio}, // DolphinDeedGpioUartBridge
-
-    {1, DolphinAppPlugin}, // DolphinDeedPluginStart
-    {1, DolphinAppPlugin}, // DolphinDeedPluginGameStart
-    {10, DolphinAppPlugin}, // DolphinDeedPluginGameWin
-};
-
-static uint8_t dolphin_deed_limits[] = {
-    20, // DolphinAppSubGhz
-    20, // DolphinAppRfid
-    20, // DolphinAppNfc
-    20, // DolphinAppIr
-    20, // DolphinAppIbutton
-    20, // DolphinAppBadusb
-    20, // DolphinAppU2f
-    20, // DolphinAppGpio
-    20, // DolphinAppPlugin
->>>>>>> 2552278a
+    100, // DolphinAppGpio
+    100, // DolphinAppPlugin
 };
 
 _Static_assert(COUNT_OF(dolphin_deed_weights) == DolphinDeedMAX, "dolphin_deed_weights size error");
