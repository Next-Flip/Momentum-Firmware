#include "dolphin_state.h"
#include "dolphin/helpers/dolphin_deed.h"

#include <stdint.h>
#include <storage/storage.h>
#include <furi.h>
#include <furi_hal.h>
#include <toolbox/saved_struct.h>

#define TAG "DolphinState"

<<<<<<< HEAD
#define DOLPHIN_STATE_HEADER_MAGIC 0xD0
#define DOLPHIN_STATE_HEADER_VERSION 0x01

const uint32_t DOLPHIN_LEVELS[] = {100,  200,  300,  450,  600,  750,  950,  1150, 1350, 1600,
                                   1850, 2100, 2400, 2700, 3000, 3350, 3700, 4050, 4450, 4850,
                                   5250, 5700, 6150, 6600, 7100, 7600, 8100, 8650, 9999};
const size_t DOLPHIN_LEVEL_COUNT = COUNT_OF(DOLPHIN_LEVELS);
=======
#define DOLPHIN_STATE_PATH           INT_PATH(DOLPHIN_STATE_FILE_NAME)
#define DOLPHIN_STATE_HEADER_MAGIC   0xD0
#define DOLPHIN_STATE_HEADER_VERSION 0x01
#define LEVEL2_THRESHOLD             300
#define LEVEL3_THRESHOLD             1800
#define BUTTHURT_MAX                 14
#define BUTTHURT_MIN                 0
>>>>>>> ffa3996a

DolphinState* dolphin_state_alloc(void) {
    return malloc(sizeof(DolphinState));
}

void dolphin_state_free(DolphinState* dolphin_state) {
    free(dolphin_state);
}

bool dolphin_state_save(DolphinState* dolphin_state) {
    if(!dolphin_state->dirty) {
        return true;
    }

    bool result = saved_struct_save(
        DOLPHIN_STATE_PATH,
        &dolphin_state->data,
        sizeof(DolphinStoreData),
        DOLPHIN_STATE_HEADER_MAGIC,
        DOLPHIN_STATE_HEADER_VERSION);

    if(result) {
        FURI_LOG_I(TAG, "State saved");
        dolphin_state->dirty = false;
    } else {
        FURI_LOG_E(TAG, "Failed to save state");
    }

    return result;
}

bool dolphin_state_load(DolphinState* dolphin_state) {
    bool success = saved_struct_load(
        DOLPHIN_STATE_PATH,
        &dolphin_state->data,
        sizeof(DolphinStoreData),
        DOLPHIN_STATE_HEADER_MAGIC,
        DOLPHIN_STATE_HEADER_VERSION);

    if(success) {
        if((dolphin_state->data.butthurt > BUTTHURT_MAX) ||
           (dolphin_state->data.butthurt < BUTTHURT_MIN)) {
            success = false;
        }
    }

    if(!success) {
        FURI_LOG_W(TAG, "Reset dolphin-state");
        memset(dolphin_state, 0, sizeof(*dolphin_state));
        dolphin_state->dirty = true;
    }

    return success;
}

uint64_t dolphin_state_timestamp(void) {
    DateTime datetime;
    furi_hal_rtc_get_datetime(&datetime);
    return datetime_datetime_to_timestamp(&datetime);
}

bool dolphin_state_is_levelup(uint32_t icounter) {
    for(size_t i = 0; i < DOLPHIN_LEVEL_COUNT; ++i) {
        if((icounter == DOLPHIN_LEVELS[i])) {
            return true;
        }
    }
    return false;
}

uint8_t dolphin_get_level(uint32_t icounter) {
    for(size_t i = 0; i < DOLPHIN_LEVEL_COUNT; ++i) {
        if(icounter <= DOLPHIN_LEVELS[i]) {
            return i + 1;
        }
    }
    return DOLPHIN_LEVEL_COUNT + 1;
}

uint32_t dolphin_state_xp_above_last_levelup(uint32_t icounter) {
    uint8_t level_idx = dolphin_get_level(icounter) - 1; // Level = index + 1
    if(level_idx > 0) {
        return icounter - DOLPHIN_LEVELS[level_idx - 1]; // Get prev level
    }
    return icounter;
}

uint32_t dolphin_state_xp_to_levelup(uint32_t icounter) {
    uint8_t level_idx = dolphin_get_level(icounter) - 1; // Level = index + 1
    if(level_idx < DOLPHIN_LEVEL_COUNT) {
        return DOLPHIN_LEVELS[level_idx] - icounter;
    }
    return (uint32_t)-1;
}

void dolphin_state_on_deed(DolphinState* dolphin_state, DolphinDeed deed) {
    // Special case for testing
    if(deed > DolphinDeedMAX) {
        if(deed == DolphinDeedTestLeft) {
            dolphin_state->data.butthurt =
                CLAMP(dolphin_state->data.butthurt + 1, BUTTHURT_MAX, BUTTHURT_MIN);
            if(dolphin_state->data.icounter > 0) dolphin_state->data.icounter--;
            dolphin_state->data.timestamp = dolphin_state_timestamp();
            dolphin_state->dirty = true;
        } else if(deed == DolphinDeedTestRight) {
            dolphin_state->data.butthurt = BUTTHURT_MIN;
            if(dolphin_state->data.icounter < UINT32_MAX) dolphin_state->data.icounter++;
            dolphin_state->data.timestamp = dolphin_state_timestamp();
            dolphin_state->dirty = true;
        }
        return;
    }

    DolphinApp app = dolphin_deed_get_app(deed);
    int8_t weight_limit =
        dolphin_deed_get_app_limit(app) - dolphin_state->data.icounter_daily_limit[app];
    uint8_t deed_weight = CLAMP(dolphin_deed_get_weight(deed), weight_limit, 0);

    uint32_t xp_to_levelup = dolphin_state_xp_to_levelup(dolphin_state->data.icounter);
    if(xp_to_levelup) {
        deed_weight = MIN(xp_to_levelup, deed_weight);
        dolphin_state->data.icounter += deed_weight;
        dolphin_state->data.icounter_daily_limit[app] += deed_weight;
    }

    /* decrease butthurt:
     * 0 deeds accumulating --> 0 butthurt
     * +1....+15 deeds accumulating --> -1 butthurt
     * +16...+30 deeds accumulating --> -1 butthurt
     * +31...+45 deeds accumulating --> -1 butthurt
     * +46...... deeds accumulating --> -1 butthurt
     * -4 butthurt per day is maximum
     * */
    uint8_t butthurt_icounter_level_old = dolphin_state->data.butthurt_daily_limit / 15 +
                                          !!(dolphin_state->data.butthurt_daily_limit % 15);
    dolphin_state->data.butthurt_daily_limit =
        CLAMP(dolphin_state->data.butthurt_daily_limit + deed_weight, 46, 0);
    uint8_t butthurt_icounter_level_new = dolphin_state->data.butthurt_daily_limit / 15 +
                                          !!(dolphin_state->data.butthurt_daily_limit % 15);
    int32_t new_butthurt = ((int32_t)dolphin_state->data.butthurt) -
                           (butthurt_icounter_level_old != butthurt_icounter_level_new);
    new_butthurt = CLAMP(new_butthurt, BUTTHURT_MAX, BUTTHURT_MIN);

    dolphin_state->data.butthurt = new_butthurt;
    dolphin_state->data.timestamp = dolphin_state_timestamp();
    dolphin_state->dirty = true;

    FURI_LOG_D(
        TAG,
        "icounter %lu, butthurt %ld",
        dolphin_state->data.icounter,
        dolphin_state->data.butthurt);
}

void dolphin_state_butthurted(DolphinState* dolphin_state) {
    if(dolphin_state->data.butthurt < BUTTHURT_MAX) {
        dolphin_state->data.butthurt++;
        dolphin_state->data.timestamp = dolphin_state_timestamp();
        dolphin_state->dirty = true;
    }
}

void dolphin_state_increase_level(DolphinState* dolphin_state) {
    furi_assert(dolphin_state_is_levelup(dolphin_state->data.icounter));
    ++dolphin_state->data.icounter;
    dolphin_state->dirty = true;
}

void dolphin_state_clear_limits(DolphinState* dolphin_state) {
    furi_assert(dolphin_state);

    for(size_t i = 0; i < DolphinAppMAX; ++i) {
        dolphin_state->data.icounter_daily_limit[i] = 0;
    }
    dolphin_state->data.butthurt_daily_limit = 0;
    dolphin_state->dirty = true;
}<|MERGE_RESOLUTION|>--- conflicted
+++ resolved
@@ -9,23 +9,13 @@
 
 #define TAG "DolphinState"
 
-<<<<<<< HEAD
-#define DOLPHIN_STATE_HEADER_MAGIC 0xD0
+#define DOLPHIN_STATE_HEADER_MAGIC   0xD0
 #define DOLPHIN_STATE_HEADER_VERSION 0x01
 
 const uint32_t DOLPHIN_LEVELS[] = {100,  200,  300,  450,  600,  750,  950,  1150, 1350, 1600,
                                    1850, 2100, 2400, 2700, 3000, 3350, 3700, 4050, 4450, 4850,
                                    5250, 5700, 6150, 6600, 7100, 7600, 8100, 8650, 9999};
 const size_t DOLPHIN_LEVEL_COUNT = COUNT_OF(DOLPHIN_LEVELS);
-=======
-#define DOLPHIN_STATE_PATH           INT_PATH(DOLPHIN_STATE_FILE_NAME)
-#define DOLPHIN_STATE_HEADER_MAGIC   0xD0
-#define DOLPHIN_STATE_HEADER_VERSION 0x01
-#define LEVEL2_THRESHOLD             300
-#define LEVEL3_THRESHOLD             1800
-#define BUTTHURT_MAX                 14
-#define BUTTHURT_MIN                 0
->>>>>>> ffa3996a
 
 DolphinState* dolphin_state_alloc(void) {
     return malloc(sizeof(DolphinState));
