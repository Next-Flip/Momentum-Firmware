--- conflicted
+++ resolved
@@ -1,11 +1,8 @@
 #include "dolphin_i.h"
 
 #include <furi_hal.h>
-<<<<<<< HEAD
+#include <storage/storage.h>
 #include <momentum/momentum.h>
-=======
-#include <storage/storage.h>
->>>>>>> 4d985ba8
 
 #define TAG "Dolphin"
 
