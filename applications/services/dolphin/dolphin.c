--- conflicted
+++ resolved
@@ -1,13 +1,6 @@
 #include "dolphin_i.h"
 
 #include <furi_hal.h>
-<<<<<<< HEAD
-#include <stdint.h>
-#include <furi.h>
-#include <momentum/momentum.h>
-#define DOLPHIN_LOCK_EVENT_FLAG (0x1)
-=======
->>>>>>> 95658063
 
 #define TAG "Dolphin"
 
@@ -255,49 +248,6 @@
     furi_record_create(RECORD_DOLPHIN, dolphin);
 
     dolphin_state_load(dolphin->state);
-<<<<<<< HEAD
-    uint32_t butthurt_interval = momentum_settings.butthurt_timer * 1000;
-    if(butthurt_interval) furi_timer_restart(dolphin->butthurt_timer, butthurt_interval);
-    dolphin_update_clear_limits_timer_period(dolphin);
-    furi_timer_restart(dolphin->clear_limits_timer, HOURS_IN_TICKS(24));
-
-    DolphinEvent event;
-    while(1) {
-        if(furi_message_queue_get(dolphin->event_queue, &event, HOURS_IN_TICKS(1)) ==
-           FuriStatusOk) {
-            if(event.type == DolphinEventTypeDeed) {
-                dolphin_state_on_deed(dolphin->state, event.deed);
-                DolphinPubsubEvent event = DolphinPubsubEventUpdate;
-                furi_pubsub_publish(dolphin->pubsub, &event);
-                if(butthurt_interval)
-                    furi_timer_restart(dolphin->butthurt_timer, butthurt_interval);
-                furi_timer_restart(dolphin->flush_timer, 30 * 1000);
-            } else if(event.type == DolphinEventTypeStats) {
-                event.stats->icounter = dolphin->state->data.icounter;
-                event.stats->butthurt = dolphin->state->data.butthurt;
-                event.stats->timestamp = dolphin->state->data.timestamp;
-                event.stats->level = dolphin_get_level(dolphin->state->data.icounter);
-                event.stats->level_up_is_pending =
-                    !dolphin_state_xp_to_levelup(dolphin->state->data.icounter);
-            } else if(event.type == DolphinEventTypeFlush) {
-                FURI_LOG_I(TAG, "Flush stats");
-                dolphin_state_save(dolphin->state);
-            } else if(event.type == DolphinEventTypeClearLimits) {
-                FURI_LOG_I(TAG, "Clear limits");
-                dolphin_state_clear_limits(dolphin->state);
-                dolphin_state_save(dolphin->state);
-            } else if(event.type == DolphinEventTypeIncreaseButthurt) {
-                FURI_LOG_I(TAG, "Increase butthurt");
-                dolphin_state_butthurted(dolphin->state);
-                dolphin_state_save(dolphin->state);
-            }
-            dolphin_event_release(dolphin, &event);
-        } else {
-            /* once per hour check rtc time is not changed */
-            dolphin_update_clear_limits_timer_period(dolphin);
-        }
-    }
-=======
 
     furi_event_loop_message_queue_subscribe(
         dolphin->event_loop,
@@ -305,7 +255,6 @@
         FuriEventLoopEventIn,
         dolphin_process_event,
         dolphin);
->>>>>>> 95658063
 
     furi_event_loop_timer_start(dolphin->butthurt_timer, BUTTHURT_INCREASE_PERIOD_TICKS);
     furi_event_loop_timer_start(dolphin->clear_limits_timer, CLEAR_LIMITS_PERIOD_TICKS);
