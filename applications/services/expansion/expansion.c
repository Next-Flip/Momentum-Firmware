--- conflicted
+++ resolved
@@ -42,15 +42,10 @@
     FuriThread* thread;
     FuriMessageQueue* queue;
     FuriHalSerialId serial_id;
-<<<<<<< HEAD
-    FuriHalSerialHandle* serial_handle;
-    RpcSession* rpc_session;
-
-    ExpansionSettings settings;
-=======
     ExpansionWorker* worker;
     ExpansionState state;
->>>>>>> 73deff88
+
+    ExpansionSettings settings;
 };
 
 static const char* const expansion_uart_names[] = {
@@ -94,14 +89,9 @@
         return;
     }
 
-    ExpansionSettings settings = {0};
-    if(!expansion_settings_load(&settings)) {
-        expansion_settings_save(&settings);
-    }
-
-    if(settings.uart_index < FuriHalSerialIdMax) {
+    if(instance->settings.uart_index < FuriHalSerialIdMax) {
         instance->state = ExpansionStateEnabled;
-        instance->serial_id = settings.uart_index;
+        instance->serial_id = instance->settings.uart_index;
         furi_hal_serial_control_set_expansion_callback(
             instance->serial_id, expansion_detect_callback, instance);
 
@@ -236,11 +226,6 @@
 // Public API functions
 
 void expansion_enable(Expansion* instance) {
-<<<<<<< HEAD
-    if(instance->settings.uart_index < FuriHalSerialIdMax) {
-        expansion_set_listen_serial(instance, instance->settings.uart_index);
-    }
-=======
     furi_check(instance);
 
     ExpansionMessage message = {
@@ -250,7 +235,6 @@
 
     furi_message_queue_put(instance->queue, &message, FuriWaitForever);
     api_lock_wait_unlock_and_free(message.api_lock);
->>>>>>> 73deff88
 }
 
 void expansion_disable(Expansion* instance) {
@@ -275,14 +259,10 @@
         .api_lock = api_lock_alloc_locked(),
     };
 
-<<<<<<< HEAD
-    FURI_LOG_D(TAG, "Detection enabled");
+    furi_message_queue_put(instance->queue, &message, FuriWaitForever);
+    api_lock_wait_unlock_and_free(message.api_lock);
 }
 
 ExpansionSettings* expansion_get_settings(Expansion* instance) {
     return &instance->settings;
-=======
-    furi_message_queue_put(instance->queue, &message, FuriWaitForever);
-    api_lock_wait_unlock_and_free(message.api_lock);
->>>>>>> 73deff88
 }