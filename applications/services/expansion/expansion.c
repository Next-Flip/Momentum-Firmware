#include "expansion.h"
#include "expansion_i.h"

#include <furi_hal_serial_control.h>

#include <furi.h>
#include <toolbox/api_lock.h>

#include "expansion_worker.h"
#include "expansion_settings.h"

#define TAG "ExpansionSrv"

#define EXPANSION_CONTROL_QUEUE_SIZE (8UL)
#define EXPANSION_CONTROL_STACK_SIZE (768UL)

typedef enum {
    ExpansionStateDisabled,
    ExpansionStateEnabled,
    ExpansionStateRunning,
} ExpansionState;

typedef enum {
    ExpansionMessageTypeEnable,
    ExpansionMessageTypeDisable,
    ExpansionMessageTypeSetListenSerial,
    ExpansionMessageTypeModuleConnected,
    ExpansionMessageTypeModuleDisconnected,
} ExpansionMessageType;

typedef union {
    FuriHalSerialId serial_id;
} ExpansionMessageData;

typedef struct {
    ExpansionMessageType type;
    ExpansionMessageData data;
    FuriApiLock api_lock;
} ExpansionMessage;

struct Expansion {
    FuriThread* thread;
    FuriMessageQueue* queue;
    FuriHalSerialId serial_id;
    ExpansionWorker* worker;
    ExpansionState state;
<<<<<<< HEAD

    ExpansionSettings settings;
=======
>>>>>>> ded9b121
};

static const char* const expansion_uart_names[] = {
    "USART",
    "LPUART",
};

// Called from the serial control thread
static void expansion_detect_callback(void* context) {
    furi_assert(context);
<<<<<<< HEAD
    Expansion* instance = context;

    ExpansionMessage message = {
        .type = ExpansionMessageTypeModuleConnected,
        .api_lock = NULL, // Not locking the API here
    };

    // Not waiting for available queue space, discarding message if there is none
    const FuriStatus status = furi_message_queue_put(instance->queue, &message, 0);
    UNUSED(status);
}

static void expansion_worker_callback(void* context) {
    furi_assert(context);
    Expansion* instance = context;

    ExpansionMessage message = {
        .type = ExpansionMessageTypeModuleDisconnected,
        .api_lock = NULL, // Not locking the API here
    };

    const FuriStatus status = furi_message_queue_put(instance->queue, &message, FuriWaitForever);
    furi_check(status == FuriStatusOk);
}

static void
    expansion_control_handler_enable(Expansion* instance, const ExpansionMessageData* data) {
    UNUSED(data);

    if(instance->state != ExpansionStateDisabled) {
        return;
    }

    if(instance->settings.uart_index < FuriHalSerialIdMax) {
        instance->state = ExpansionStateEnabled;
        instance->serial_id = instance->settings.uart_index;
        furi_hal_serial_control_set_expansion_callback(
            instance->serial_id, expansion_detect_callback, instance);

        FURI_LOG_D(TAG, "Detection enabled on %s", expansion_uart_names[instance->serial_id]);
    }
}

static void
    expansion_control_handler_disable(Expansion* instance, const ExpansionMessageData* data) {
    UNUSED(data);

    if(instance->state == ExpansionStateDisabled) {
        return;
    } else if(instance->state == ExpansionStateRunning) {
        expansion_worker_stop(instance->worker);
        expansion_worker_free(instance->worker);
    } else {
        furi_hal_serial_control_set_expansion_callback(instance->serial_id, NULL, NULL);
    }

    instance->state = ExpansionStateDisabled;

    FURI_LOG_D(TAG, "Detection disabled");
}

static void expansion_control_handler_set_listen_serial(
    Expansion* instance,
    const ExpansionMessageData* data) {
    furi_check(data->serial_id < FuriHalSerialIdMax);

    if(instance->state == ExpansionStateRunning) {
        expansion_worker_stop(instance->worker);
        expansion_worker_free(instance->worker);

    } else if(instance->state == ExpansionStateEnabled) {
        furi_hal_serial_control_set_expansion_callback(instance->serial_id, NULL, NULL);
    }

    instance->state = ExpansionStateEnabled;
    instance->serial_id = data->serial_id;

    furi_hal_serial_control_set_expansion_callback(
        instance->serial_id, expansion_detect_callback, instance);

    FURI_LOG_D(TAG, "Listen serial changed to %s", expansion_uart_names[instance->serial_id]);
}

static void expansion_control_handler_module_connected(
    Expansion* instance,
    const ExpansionMessageData* data) {
    furi_check(instance->state != ExpansionStateDisabled);
    UNUSED(data);

    if(instance->state == ExpansionStateRunning) {
=======
    Expansion* instance = context;

    ExpansionMessage message = {
        .type = ExpansionMessageTypeModuleConnected,
        .api_lock = NULL, // Not locking the API here
    };

    // Not waiting for available queue space, discarding message if there is none
    const FuriStatus status = furi_message_queue_put(instance->queue, &message, 0);
    UNUSED(status);
}

static void expansion_worker_callback(void* context) {
    furi_assert(context);
    Expansion* instance = context;

    ExpansionMessage message = {
        .type = ExpansionMessageTypeModuleDisconnected,
        .api_lock = NULL, // Not locking the API here
    };

    const FuriStatus status = furi_message_queue_put(instance->queue, &message, FuriWaitForever);
    furi_check(status == FuriStatusOk);
}

static void
    expansion_control_handler_enable(Expansion* instance, const ExpansionMessageData* data) {
    UNUSED(data);

    if(instance->state != ExpansionStateDisabled) {
        return;
    }

    ExpansionSettings settings = {0};
    if(!expansion_settings_load(&settings)) {
        expansion_settings_save(&settings);
    }

    if(settings.uart_index < FuriHalSerialIdMax) {
        instance->state = ExpansionStateEnabled;
        instance->serial_id = settings.uart_index;
        furi_hal_serial_control_set_expansion_callback(
            instance->serial_id, expansion_detect_callback, instance);

        FURI_LOG_D(TAG, "Detection enabled on %s", expansion_uart_names[instance->serial_id]);
    }
}

static void
    expansion_control_handler_disable(Expansion* instance, const ExpansionMessageData* data) {
    UNUSED(data);

    if(instance->state == ExpansionStateDisabled) {
        return;
    } else if(instance->state == ExpansionStateRunning) {
        expansion_worker_stop(instance->worker);
        expansion_worker_free(instance->worker);
    } else {
        furi_hal_serial_control_set_expansion_callback(instance->serial_id, NULL, NULL);
    }

    instance->state = ExpansionStateDisabled;

    FURI_LOG_D(TAG, "Detection disabled");
}

static void expansion_control_handler_set_listen_serial(
    Expansion* instance,
    const ExpansionMessageData* data) {
    furi_check(data->serial_id < FuriHalSerialIdMax);

    if(instance->state == ExpansionStateRunning) {
        expansion_worker_stop(instance->worker);
        expansion_worker_free(instance->worker);

    } else if(instance->state == ExpansionStateEnabled) {
        furi_hal_serial_control_set_expansion_callback(instance->serial_id, NULL, NULL);
    }

    instance->state = ExpansionStateEnabled;
    instance->serial_id = data->serial_id;

    furi_hal_serial_control_set_expansion_callback(
        instance->serial_id, expansion_detect_callback, instance);

    FURI_LOG_D(TAG, "Listen serial changed to %s", expansion_uart_names[instance->serial_id]);
}

static void expansion_control_handler_module_connected(
    Expansion* instance,
    const ExpansionMessageData* data) {
    UNUSED(data);
    if(instance->state != ExpansionStateEnabled) {
>>>>>>> ded9b121
        return;
    }

    furi_hal_serial_control_set_expansion_callback(instance->serial_id, NULL, NULL);

    instance->state = ExpansionStateRunning;
    instance->worker = expansion_worker_alloc(instance->serial_id);

    expansion_worker_set_callback(instance->worker, expansion_worker_callback, instance);
    expansion_worker_start(instance->worker);
}
<<<<<<< HEAD

static void expansion_control_handler_module_disconnected(
    Expansion* instance,
    const ExpansionMessageData* data) {
    UNUSED(data);
    // This condition should be always true, but in some rare edge cases
    // it is possible to change the settings while the module was being
    // disconnected, hence the additional check.
    if(instance->state == ExpansionStateRunning) {
        instance->state = ExpansionStateEnabled;
        expansion_worker_free(instance->worker);
        furi_hal_serial_control_set_expansion_callback(
            instance->serial_id, expansion_detect_callback, instance);
    }
}

typedef void (*ExpansionControlHandler)(Expansion*, const ExpansionMessageData*);

static const ExpansionControlHandler expansion_control_handlers[] = {
    [ExpansionMessageTypeEnable] = expansion_control_handler_enable,
    [ExpansionMessageTypeDisable] = expansion_control_handler_disable,
    [ExpansionMessageTypeSetListenSerial] = expansion_control_handler_set_listen_serial,
    [ExpansionMessageTypeModuleConnected] = expansion_control_handler_module_connected,
    [ExpansionMessageTypeModuleDisconnected] = expansion_control_handler_module_disconnected,
};

=======

static void expansion_control_handler_module_disconnected(
    Expansion* instance,
    const ExpansionMessageData* data) {
    UNUSED(data);
    if(instance->state != ExpansionStateRunning) {
        return;
    }

    instance->state = ExpansionStateEnabled;
    expansion_worker_free(instance->worker);
    furi_hal_serial_control_set_expansion_callback(
        instance->serial_id, expansion_detect_callback, instance);
}

typedef void (*ExpansionControlHandler)(Expansion*, const ExpansionMessageData*);

static const ExpansionControlHandler expansion_control_handlers[] = {
    [ExpansionMessageTypeEnable] = expansion_control_handler_enable,
    [ExpansionMessageTypeDisable] = expansion_control_handler_disable,
    [ExpansionMessageTypeSetListenSerial] = expansion_control_handler_set_listen_serial,
    [ExpansionMessageTypeModuleConnected] = expansion_control_handler_module_connected,
    [ExpansionMessageTypeModuleDisconnected] = expansion_control_handler_module_disconnected,
};

>>>>>>> ded9b121
static int32_t expansion_control(void* context) {
    furi_assert(context);
    Expansion* instance = context;

    for(;;) {
        ExpansionMessage message;
<<<<<<< HEAD

        FuriStatus status = furi_message_queue_get(instance->queue, &message, FuriWaitForever);
        furi_check(status == FuriStatusOk);

        furi_check(message.type < COUNT_OF(expansion_control_handlers));
        expansion_control_handlers[message.type](instance, &message.data);

=======

        FuriStatus status = furi_message_queue_get(instance->queue, &message, FuriWaitForever);
        furi_check(status == FuriStatusOk);

        furi_check(message.type < COUNT_OF(expansion_control_handlers));
        expansion_control_handlers[message.type](instance, &message.data);

>>>>>>> ded9b121
        if(message.api_lock != NULL) {
            api_lock_unlock(message.api_lock);
        }
    }

    return 0;
}

static Expansion* expansion_alloc() {
    Expansion* instance = malloc(sizeof(Expansion));

    instance->queue =
        furi_message_queue_alloc(EXPANSION_CONTROL_QUEUE_SIZE, sizeof(ExpansionMessage));
    instance->thread =
        furi_thread_alloc_ex(TAG, EXPANSION_CONTROL_STACK_SIZE, expansion_control, instance);

    return instance;
}

void expansion_on_system_start(void* arg) {
    UNUSED(arg);

    Expansion* instance = expansion_alloc();
    furi_record_create(RECORD_EXPANSION, instance);
    furi_thread_start(instance->thread);

    expansion_settings_load(&instance->settings);
    expansion_enable(instance);
}

// Public API functions

void expansion_enable(Expansion* instance) {
    furi_check(instance);

    ExpansionMessage message = {
        .type = ExpansionMessageTypeEnable,
        .api_lock = api_lock_alloc_locked(),
    };

    furi_message_queue_put(instance->queue, &message, FuriWaitForever);
    api_lock_wait_unlock_and_free(message.api_lock);
}

void expansion_disable(Expansion* instance) {
    furi_check(instance);

    ExpansionMessage message = {
        .type = ExpansionMessageTypeDisable,
        .api_lock = api_lock_alloc_locked(),
    };

    furi_message_queue_put(instance->queue, &message, FuriWaitForever);
    api_lock_wait_unlock_and_free(message.api_lock);
}

void expansion_set_listen_serial(Expansion* instance, FuriHalSerialId serial_id) {
    furi_check(instance);
    furi_check(serial_id < FuriHalSerialIdMax);

    ExpansionMessage message = {
        .type = ExpansionMessageTypeSetListenSerial,
        .data.serial_id = serial_id,
        .api_lock = api_lock_alloc_locked(),
    };
<<<<<<< HEAD

    furi_message_queue_put(instance->queue, &message, FuriWaitForever);
    api_lock_wait_unlock_and_free(message.api_lock);
}

ExpansionSettings* expansion_get_settings(Expansion* instance) {
    return &instance->settings;
=======

    furi_message_queue_put(instance->queue, &message, FuriWaitForever);
    api_lock_wait_unlock_and_free(message.api_lock);
>>>>>>> ded9b121
}<|MERGE_RESOLUTION|>--- conflicted
+++ resolved
@@ -44,11 +44,8 @@
     FuriHalSerialId serial_id;
     ExpansionWorker* worker;
     ExpansionState state;
-<<<<<<< HEAD
 
     ExpansionSettings settings;
-=======
->>>>>>> ded9b121
 };
 
 static const char* const expansion_uart_names[] = {
@@ -59,7 +56,6 @@
 // Called from the serial control thread
 static void expansion_detect_callback(void* context) {
     furi_assert(context);
-<<<<<<< HEAD
     Expansion* instance = context;
 
     ExpansionMessage message = {
@@ -146,105 +142,8 @@
 static void expansion_control_handler_module_connected(
     Expansion* instance,
     const ExpansionMessageData* data) {
-    furi_check(instance->state != ExpansionStateDisabled);
-    UNUSED(data);
-
-    if(instance->state == ExpansionStateRunning) {
-=======
-    Expansion* instance = context;
-
-    ExpansionMessage message = {
-        .type = ExpansionMessageTypeModuleConnected,
-        .api_lock = NULL, // Not locking the API here
-    };
-
-    // Not waiting for available queue space, discarding message if there is none
-    const FuriStatus status = furi_message_queue_put(instance->queue, &message, 0);
-    UNUSED(status);
-}
-
-static void expansion_worker_callback(void* context) {
-    furi_assert(context);
-    Expansion* instance = context;
-
-    ExpansionMessage message = {
-        .type = ExpansionMessageTypeModuleDisconnected,
-        .api_lock = NULL, // Not locking the API here
-    };
-
-    const FuriStatus status = furi_message_queue_put(instance->queue, &message, FuriWaitForever);
-    furi_check(status == FuriStatusOk);
-}
-
-static void
-    expansion_control_handler_enable(Expansion* instance, const ExpansionMessageData* data) {
-    UNUSED(data);
-
-    if(instance->state != ExpansionStateDisabled) {
-        return;
-    }
-
-    ExpansionSettings settings = {0};
-    if(!expansion_settings_load(&settings)) {
-        expansion_settings_save(&settings);
-    }
-
-    if(settings.uart_index < FuriHalSerialIdMax) {
-        instance->state = ExpansionStateEnabled;
-        instance->serial_id = settings.uart_index;
-        furi_hal_serial_control_set_expansion_callback(
-            instance->serial_id, expansion_detect_callback, instance);
-
-        FURI_LOG_D(TAG, "Detection enabled on %s", expansion_uart_names[instance->serial_id]);
-    }
-}
-
-static void
-    expansion_control_handler_disable(Expansion* instance, const ExpansionMessageData* data) {
-    UNUSED(data);
-
-    if(instance->state == ExpansionStateDisabled) {
-        return;
-    } else if(instance->state == ExpansionStateRunning) {
-        expansion_worker_stop(instance->worker);
-        expansion_worker_free(instance->worker);
-    } else {
-        furi_hal_serial_control_set_expansion_callback(instance->serial_id, NULL, NULL);
-    }
-
-    instance->state = ExpansionStateDisabled;
-
-    FURI_LOG_D(TAG, "Detection disabled");
-}
-
-static void expansion_control_handler_set_listen_serial(
-    Expansion* instance,
-    const ExpansionMessageData* data) {
-    furi_check(data->serial_id < FuriHalSerialIdMax);
-
-    if(instance->state == ExpansionStateRunning) {
-        expansion_worker_stop(instance->worker);
-        expansion_worker_free(instance->worker);
-
-    } else if(instance->state == ExpansionStateEnabled) {
-        furi_hal_serial_control_set_expansion_callback(instance->serial_id, NULL, NULL);
-    }
-
-    instance->state = ExpansionStateEnabled;
-    instance->serial_id = data->serial_id;
-
-    furi_hal_serial_control_set_expansion_callback(
-        instance->serial_id, expansion_detect_callback, instance);
-
-    FURI_LOG_D(TAG, "Listen serial changed to %s", expansion_uart_names[instance->serial_id]);
-}
-
-static void expansion_control_handler_module_connected(
-    Expansion* instance,
-    const ExpansionMessageData* data) {
     UNUSED(data);
     if(instance->state != ExpansionStateEnabled) {
->>>>>>> ded9b121
         return;
     }
 
@@ -256,21 +155,19 @@
     expansion_worker_set_callback(instance->worker, expansion_worker_callback, instance);
     expansion_worker_start(instance->worker);
 }
-<<<<<<< HEAD
 
 static void expansion_control_handler_module_disconnected(
     Expansion* instance,
     const ExpansionMessageData* data) {
     UNUSED(data);
-    // This condition should be always true, but in some rare edge cases
-    // it is possible to change the settings while the module was being
-    // disconnected, hence the additional check.
-    if(instance->state == ExpansionStateRunning) {
-        instance->state = ExpansionStateEnabled;
-        expansion_worker_free(instance->worker);
-        furi_hal_serial_control_set_expansion_callback(
-            instance->serial_id, expansion_detect_callback, instance);
-    }
+    if(instance->state != ExpansionStateRunning) {
+        return;
+    }
+
+    instance->state = ExpansionStateEnabled;
+    expansion_worker_free(instance->worker);
+    furi_hal_serial_control_set_expansion_callback(
+        instance->serial_id, expansion_detect_callback, instance);
 }
 
 typedef void (*ExpansionControlHandler)(Expansion*, const ExpansionMessageData*);
@@ -283,40 +180,12 @@
     [ExpansionMessageTypeModuleDisconnected] = expansion_control_handler_module_disconnected,
 };
 
-=======
-
-static void expansion_control_handler_module_disconnected(
-    Expansion* instance,
-    const ExpansionMessageData* data) {
-    UNUSED(data);
-    if(instance->state != ExpansionStateRunning) {
-        return;
-    }
-
-    instance->state = ExpansionStateEnabled;
-    expansion_worker_free(instance->worker);
-    furi_hal_serial_control_set_expansion_callback(
-        instance->serial_id, expansion_detect_callback, instance);
-}
-
-typedef void (*ExpansionControlHandler)(Expansion*, const ExpansionMessageData*);
-
-static const ExpansionControlHandler expansion_control_handlers[] = {
-    [ExpansionMessageTypeEnable] = expansion_control_handler_enable,
-    [ExpansionMessageTypeDisable] = expansion_control_handler_disable,
-    [ExpansionMessageTypeSetListenSerial] = expansion_control_handler_set_listen_serial,
-    [ExpansionMessageTypeModuleConnected] = expansion_control_handler_module_connected,
-    [ExpansionMessageTypeModuleDisconnected] = expansion_control_handler_module_disconnected,
-};
-
->>>>>>> ded9b121
 static int32_t expansion_control(void* context) {
     furi_assert(context);
     Expansion* instance = context;
 
     for(;;) {
         ExpansionMessage message;
-<<<<<<< HEAD
 
         FuriStatus status = furi_message_queue_get(instance->queue, &message, FuriWaitForever);
         furi_check(status == FuriStatusOk);
@@ -324,15 +193,6 @@
         furi_check(message.type < COUNT_OF(expansion_control_handlers));
         expansion_control_handlers[message.type](instance, &message.data);
 
-=======
-
-        FuriStatus status = furi_message_queue_get(instance->queue, &message, FuriWaitForever);
-        furi_check(status == FuriStatusOk);
-
-        furi_check(message.type < COUNT_OF(expansion_control_handlers));
-        expansion_control_handlers[message.type](instance, &message.data);
-
->>>>>>> ded9b121
         if(message.api_lock != NULL) {
             api_lock_unlock(message.api_lock);
         }
@@ -398,7 +258,6 @@
         .data.serial_id = serial_id,
         .api_lock = api_lock_alloc_locked(),
     };
-<<<<<<< HEAD
 
     furi_message_queue_put(instance->queue, &message, FuriWaitForever);
     api_lock_wait_unlock_and_free(message.api_lock);
@@ -406,9 +265,4 @@
 
 ExpansionSettings* expansion_get_settings(Expansion* instance) {
     return &instance->settings;
-=======
-
-    furi_message_queue_put(instance->queue, &message, FuriWaitForever);
-    api_lock_wait_unlock_and_free(message.api_lock);
->>>>>>> ded9b121
 }