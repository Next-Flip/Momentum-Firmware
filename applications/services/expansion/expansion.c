--- conflicted
+++ resolved
@@ -397,23 +397,16 @@
     Expansion* instance = expansion_alloc();
     furi_record_create(RECORD_EXPANSION, instance);
 
-<<<<<<< HEAD
     expansion_settings_load(&instance->settings);
-    expansion_resume(instance);
-=======
     expansion_enable(instance);
 }
 
 // Public API functions
 
 void expansion_enable(Expansion* instance) {
-    ExpansionSettings settings = {};
-    if(!expansion_settings_load(&settings)) {
-        expansion_settings_save(&settings);
-    } else if(settings.uart_index < FuriHalSerialIdMax) {
-        expansion_set_listen_serial(instance, settings.uart_index);
-    }
->>>>>>> e6f078ee
+    if(instance->settings.uart_index < FuriHalSerialIdMax) {
+        expansion_set_listen_serial(instance, instance->settings.uart_index);
+    }
 }
 
 void expansion_disable(Expansion* instance) {
@@ -432,29 +425,22 @@
     furi_mutex_release(instance->state_mutex);
 }
 
-<<<<<<< HEAD
-void expansion_resume(Expansion* instance) {
-    if(instance->settings.uart_index < FuriHalSerialIdMax) {
-        expansion_enable(instance, instance->settings.uart_index);
-    }
+void expansion_set_listen_serial(Expansion* instance, FuriHalSerialId serial_id) {
+    expansion_disable(instance);
+
+    furi_check(furi_mutex_acquire(instance->state_mutex, FuriWaitForever) == FuriStatusOk);
+
+    instance->serial_id = serial_id;
+    instance->state = ExpansionStateEnabled;
+
+    furi_hal_serial_control_set_expansion_callback(
+        instance->serial_id, expansion_detect_callback, instance);
+
+    furi_mutex_release(instance->state_mutex);
+
+    FURI_LOG_D(TAG, "Detection enabled");
 }
 
 ExpansionSettings* expansion_get_settings(Expansion* instance) {
     return &instance->settings;
-=======
-void expansion_set_listen_serial(Expansion* instance, FuriHalSerialId serial_id) {
-    expansion_disable(instance);
-
-    furi_check(furi_mutex_acquire(instance->state_mutex, FuriWaitForever) == FuriStatusOk);
-
-    instance->serial_id = serial_id;
-    instance->state = ExpansionStateEnabled;
-
-    furi_hal_serial_control_set_expansion_callback(
-        instance->serial_id, expansion_detect_callback, instance);
-
-    furi_mutex_release(instance->state_mutex);
-
-    FURI_LOG_D(TAG, "Detection enabled");
->>>>>>> e6f078ee
 }