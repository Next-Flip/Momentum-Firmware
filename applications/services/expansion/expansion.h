--- conflicted
+++ resolved
@@ -51,23 +51,14 @@
 void expansion_disable(Expansion* instance);
 
 /**
-<<<<<<< HEAD
- * @brief Resume support for expansion modules as configured in settings.
-=======
  * @brief Enable support for expansion modules on designated serial port.
  *
  * Only one serial port can be used to communicate with an expansion
  * module at a time.
->>>>>>> e6f078ee
  *
  * Calling this function when expansion module support is already enabled
  * will first disable the previous setting, then enable the current one.
  *
-<<<<<<< HEAD
- * @param[in,out] instance pointer to the Expansion instance.
- */
-void expansion_resume(Expansion* instance);
-=======
  * @warning This function does not respect user settings for expansion modules,
  * so calling it might leave the system in inconsistent state. Avoid using it
  * unless absolutely necessary.
@@ -76,7 +67,6 @@
  * @param[in] serial_id numerical identifier of the serial.
  */
 void expansion_set_listen_serial(Expansion* instance, FuriHalSerialId serial_id);
->>>>>>> e6f078ee
 
 #ifdef __cplusplus
 }
