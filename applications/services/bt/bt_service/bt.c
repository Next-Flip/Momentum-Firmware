#include "bt_i.h"
#include "battery_service.h"
#include "bt_keys_storage.h"

#include <notification/notification_messages.h>
#include <gui/elements.h>
#include <assets_icons.h>
#include <xtreme.h>

#define TAG "BtSrv"

#define BT_RPC_EVENT_BUFF_SENT (1UL << 0)
#define BT_RPC_EVENT_DISCONNECTED (1UL << 1)
#define BT_RPC_EVENT_ALL (BT_RPC_EVENT_BUFF_SENT | BT_RPC_EVENT_DISCONNECTED)

static void bt_draw_statusbar_callback(Canvas* canvas, void* context) {
    furi_assert(context);

    Bt* bt = context;
    if(bt->status == BtStatusAdvertising) {
        canvas_draw_icon(canvas, 0, 0, &I_Bluetooth_Idle_5x8);
    } else if(bt->status == BtStatusConnected) {
        canvas_draw_icon(canvas, 0, 0, &I_Bluetooth_Connected_16x8);
    }
}

static ViewPort* bt_statusbar_view_port_alloc(Bt* bt) {
    ViewPort* statusbar_view_port = view_port_alloc();
    view_port_set_width(statusbar_view_port, 5);
    view_port_draw_callback_set(statusbar_view_port, bt_draw_statusbar_callback, bt);
    view_port_enabled_set(statusbar_view_port, false);
    return statusbar_view_port;
}

static void bt_pin_code_view_port_draw_callback(Canvas* canvas, void* context) {
    furi_assert(context);
    Bt* bt = context;
    char pin_code_info[24];
    canvas_draw_icon(canvas, 0, 0, XTREME_ASSETS()->I_BLE_Pairing_128x64);
    snprintf(pin_code_info, sizeof(pin_code_info), "Pairing code\n%06lu", bt->pin_code);
    elements_multiline_text_aligned(canvas, 64, 4, AlignCenter, AlignTop, pin_code_info);
    elements_button_left(canvas, "Quit");
}

static void bt_pin_code_view_port_input_callback(InputEvent* event, void* context) {
    furi_assert(context);
    Bt* bt = context;
    if(event->type == InputTypeShort) {
        if(event->key == InputKeyLeft || event->key == InputKeyBack) {
            view_port_enabled_set(bt->pin_code_view_port, false);
        }
    }
}

static ViewPort* bt_pin_code_view_port_alloc(Bt* bt) {
    ViewPort* view_port = view_port_alloc();
    view_port_draw_callback_set(view_port, bt_pin_code_view_port_draw_callback, bt);
    view_port_input_callback_set(view_port, bt_pin_code_view_port_input_callback, bt);
    view_port_enabled_set(view_port, false);
    return view_port;
}

static void bt_pin_code_show(Bt* bt, uint32_t pin_code) {
    furi_assert(bt);
    bt->pin_code = pin_code;
    if(bt->suppress_pin_screen) return;
    notification_message(bt->notification, &sequence_display_backlight_on);
    if(bt->suppress_pin_screen) return;

    gui_view_port_send_to_front(bt->gui, bt->pin_code_view_port);
    view_port_enabled_set(bt->pin_code_view_port, true);
}

static void bt_pin_code_hide(Bt* bt) {
    bt->pin_code = 0;
    if(view_port_is_enabled(bt->pin_code_view_port)) {
        view_port_enabled_set(bt->pin_code_view_port, false);
    }
}

static bool bt_pin_code_verify_event_handler(Bt* bt, uint32_t pin) {
    furi_assert(bt);
    bt->pin_code = pin;
<<<<<<< HEAD
=======
    if(bt->suppress_pin_screen) return true;
>>>>>>> 523c63fe
    notification_message(bt->notification, &sequence_display_backlight_on);
    if(bt->suppress_pin_screen) return true;

    FuriString* pin_str;
    dialog_message_set_icon(bt->dialog_message, XTREME_ASSETS()->I_BLE_Pairing_128x64, 0, 0);
    pin_str = furi_string_alloc_printf("Verify code\n%06lu", pin);
    dialog_message_set_text(
        bt->dialog_message, furi_string_get_cstr(pin_str), 64, 4, AlignCenter, AlignTop);
    dialog_message_set_buttons(bt->dialog_message, "Cancel", "OK", NULL);
    DialogMessageButton button = dialog_message_show(bt->dialogs, bt->dialog_message);
    furi_string_free(pin_str);

    return button == DialogMessageButtonCenter;
}

static void bt_battery_level_changed_callback(const void* _event, void* context) {
    furi_assert(_event);
    furi_assert(context);

    Bt* bt = context;
    BtMessage message = {};
    const PowerEvent* event = _event;
    if(event->type == PowerEventTypeBatteryLevelChanged) {
        message.type = BtMessageTypeUpdateBatteryLevel;
        message.data.battery_level = event->data.battery_level;
        furi_check(
            furi_message_queue_put(bt->message_queue, &message, FuriWaitForever) == FuriStatusOk);
    } else if(
        event->type == PowerEventTypeStartCharging || event->type == PowerEventTypeFullyCharged ||
        event->type == PowerEventTypeStopCharging) {
        message.type = BtMessageTypeUpdatePowerState;
        furi_check(
            furi_message_queue_put(bt->message_queue, &message, FuriWaitForever) == FuriStatusOk);
    }
}

Bt* bt_alloc() {
    Bt* bt = malloc(sizeof(Bt));
    // Init default maximum packet size
    bt->max_packet_size = FURI_HAL_BT_SERIAL_PACKET_SIZE_MAX;
    bt->profile = BtProfileSerial;
    // Load settings
    if(!bt_settings_load(&bt->bt_settings)) {
        bt_settings_save(&bt->bt_settings);
    }
    // Keys storage
    bt->keys_storage = bt_keys_storage_alloc(BT_KEYS_STORAGE_PATH);
    // Alloc queue
    bt->message_queue = furi_message_queue_alloc(8, sizeof(BtMessage));

    // Setup statusbar view port
    bt->statusbar_view_port = bt_statusbar_view_port_alloc(bt);
    // Pin code view port
    bt->pin_code_view_port = bt_pin_code_view_port_alloc(bt);
    // Notification
    bt->notification = furi_record_open(RECORD_NOTIFICATION);
    // Gui
    bt->gui = furi_record_open(RECORD_GUI);
    gui_add_view_port(bt->gui, bt->statusbar_view_port, GuiLayerStatusBarLeft);
    gui_add_view_port(bt->gui, bt->pin_code_view_port, GuiLayerFullscreen);

    // Dialogs
    bt->dialogs = furi_record_open(RECORD_DIALOGS);
    bt->dialog_message = dialog_message_alloc();

    // Power
    bt->power = furi_record_open(RECORD_POWER);
    FuriPubSub* power_pubsub = power_get_pubsub(bt->power);
    furi_pubsub_subscribe(power_pubsub, bt_battery_level_changed_callback, bt);

    // RPC
    bt->rpc = furi_record_open(RECORD_RPC);
    bt->rpc_event = furi_event_flag_alloc();

    // API evnent
    bt->api_event = furi_event_flag_alloc();

    bt->pin = 0;

    return bt;
}

// Called from GAP thread from Serial service
static uint16_t bt_serial_event_callback(SerialServiceEvent event, void* context) {
    furi_assert(context);
    Bt* bt = context;
    uint16_t ret = 0;

    if(event.event == SerialServiceEventTypeDataReceived) {
        size_t bytes_processed =
            rpc_session_feed(bt->rpc_session, event.data.buffer, event.data.size, 1000);
        if(bytes_processed != event.data.size) {
            FURI_LOG_E(
                TAG, "Only %zu of %u bytes processed by RPC", bytes_processed, event.data.size);
        }
        ret = rpc_session_get_available_size(bt->rpc_session);
    } else if(event.event == SerialServiceEventTypeDataSent) {
        furi_event_flag_set(bt->rpc_event, BT_RPC_EVENT_BUFF_SENT);
    } else if(event.event == SerialServiceEventTypesBleResetRequest) {
        FURI_LOG_I(TAG, "BLE restart request received");
        BtMessage message = {.type = BtMessageTypeSetProfile, .data.profile = BtProfileSerial};
        furi_check(
            furi_message_queue_put(bt->message_queue, &message, FuriWaitForever) == FuriStatusOk);
    }
    return ret;
}

// Called from RPC thread
static void bt_rpc_send_bytes_callback(void* context, uint8_t* bytes, size_t bytes_len) {
    furi_assert(context);
    Bt* bt = context;

    if(furi_event_flag_get(bt->rpc_event) & BT_RPC_EVENT_DISCONNECTED) {
        // Early stop from sending if we're already disconnected
        return;
    }
    furi_event_flag_clear(bt->rpc_event, BT_RPC_EVENT_ALL & (~BT_RPC_EVENT_DISCONNECTED));
    size_t bytes_sent = 0;
    while(bytes_sent < bytes_len) {
        size_t bytes_remain = bytes_len - bytes_sent;
        if(bytes_remain > bt->max_packet_size) {
            furi_hal_bt_serial_tx(&bytes[bytes_sent], bt->max_packet_size);
            bytes_sent += bt->max_packet_size;
        } else {
            furi_hal_bt_serial_tx(&bytes[bytes_sent], bytes_remain);
            bytes_sent += bytes_remain;
        }
        // We want BT_RPC_EVENT_DISCONNECTED to stick, so don't clear
        uint32_t event_flag = furi_event_flag_wait(
            bt->rpc_event, BT_RPC_EVENT_ALL, FuriFlagWaitAny | FuriFlagNoClear, FuriWaitForever);
        if(event_flag & BT_RPC_EVENT_DISCONNECTED) {
            break;
        } else {
            // If we didn't get BT_RPC_EVENT_DISCONNECTED, then clear everything else
            furi_event_flag_clear(bt->rpc_event, BT_RPC_EVENT_ALL & (~BT_RPC_EVENT_DISCONNECTED));
        }
    }
}

// Called from GAP thread
static bool bt_on_gap_event_callback(GapEvent event, void* context) {
    furi_assert(context);
    Bt* bt = context;
    bool ret = false;
    bt->pin = 0;

    if(event.type == GapEventTypeConnected) {
        // Update status bar
        bt->status = BtStatusConnected;
        BtMessage message = {.type = BtMessageTypeUpdateStatus};
        furi_check(
            furi_message_queue_put(bt->message_queue, &message, FuriWaitForever) == FuriStatusOk);
        // Clear BT_RPC_EVENT_DISCONNECTED because it might be set from previous session
        furi_event_flag_clear(bt->rpc_event, BT_RPC_EVENT_DISCONNECTED);
        if(bt->profile == BtProfileSerial) {
            // Open RPC session
            bt->rpc_session = rpc_session_open(bt->rpc, RpcOwnerBle);
            if(bt->rpc_session) {
                FURI_LOG_I(TAG, "Open RPC connection");
                rpc_session_set_send_bytes_callback(bt->rpc_session, bt_rpc_send_bytes_callback);
                rpc_session_set_buffer_is_empty_callback(
                    bt->rpc_session, furi_hal_bt_serial_notify_buffer_is_empty);
                rpc_session_set_context(bt->rpc_session, bt);
                furi_hal_bt_serial_set_event_callback(
                    RPC_BUFFER_SIZE, bt_serial_event_callback, bt);
                furi_hal_bt_serial_set_rpc_status(FuriHalBtSerialRpcStatusActive);
            } else {
                FURI_LOG_W(TAG, "RPC is busy, failed to open new session");
            }
        }
        // Update battery level
        PowerInfo info;
        power_get_info(bt->power, &info);
        message.type = BtMessageTypeUpdateBatteryLevel;
        message.data.battery_level = info.charge;
        furi_check(
            furi_message_queue_put(bt->message_queue, &message, FuriWaitForever) == FuriStatusOk);
        ret = true;
    } else if(event.type == GapEventTypeDisconnected) {
        if(bt->profile == BtProfileSerial && bt->rpc_session) {
            FURI_LOG_I(TAG, "Close RPC connection");
            furi_hal_bt_serial_set_rpc_status(FuriHalBtSerialRpcStatusNotActive);
            furi_event_flag_set(bt->rpc_event, BT_RPC_EVENT_DISCONNECTED);
            rpc_session_close(bt->rpc_session);
            furi_hal_bt_serial_set_event_callback(0, NULL, NULL);
            bt->rpc_session = NULL;
        }
        ret = true;
    } else if(event.type == GapEventTypeStartAdvertising) {
        bt->status = BtStatusAdvertising;
        BtMessage message = {.type = BtMessageTypeUpdateStatus};
        furi_check(
            furi_message_queue_put(bt->message_queue, &message, FuriWaitForever) == FuriStatusOk);
        ret = true;
    } else if(event.type == GapEventTypeStopAdvertising) {
        bt->status = BtStatusOff;
        BtMessage message = {.type = BtMessageTypeUpdateStatus};
        furi_check(
            furi_message_queue_put(bt->message_queue, &message, FuriWaitForever) == FuriStatusOk);
        ret = true;
    } else if(event.type == GapEventTypePinCodeShow) {
        bt->pin = event.data.pin_code;
        BtMessage message = {
            .type = BtMessageTypePinCodeShow, .data.pin_code = event.data.pin_code};
        furi_check(
            furi_message_queue_put(bt->message_queue, &message, FuriWaitForever) == FuriStatusOk);
        ret = true;
    } else if(event.type == GapEventTypePinCodeVerify) {
        bt->pin = event.data.pin_code;
        ret = bt_pin_code_verify_event_handler(bt, event.data.pin_code);
    } else if(event.type == GapEventTypeUpdateMTU) {
        bt->max_packet_size = event.data.max_packet_size;
        ret = true;
    }
    return ret;
}

static void bt_on_key_storage_change_callback(uint8_t* addr, uint16_t size, void* context) {
    furi_assert(context);
    Bt* bt = context;
    BtMessage message = {
        .type = BtMessageTypeKeysStorageUpdated,
        .data.key_storage_data.start_address = addr,
        .data.key_storage_data.size = size};
    furi_check(
        furi_message_queue_put(bt->message_queue, &message, FuriWaitForever) == FuriStatusOk);
}

static void bt_statusbar_update(Bt* bt) {
    if(bt->status == BtStatusAdvertising) {
        view_port_set_width(bt->statusbar_view_port, icon_get_width(&I_Bluetooth_Idle_5x8));
        view_port_enabled_set(bt->statusbar_view_port, true);
    } else if(bt->status == BtStatusConnected) {
        view_port_set_width(bt->statusbar_view_port, icon_get_width(&I_Bluetooth_Connected_16x8));
        view_port_enabled_set(bt->statusbar_view_port, true);
    } else {
        view_port_enabled_set(bt->statusbar_view_port, false);
    }
}

static void bt_show_warning(Bt* bt, const char* text) {
    dialog_message_set_text(bt->dialog_message, text, 64, 28, AlignCenter, AlignCenter);
    dialog_message_set_buttons(bt->dialog_message, "Quit", NULL, NULL);
    dialog_message_show(bt->dialogs, bt->dialog_message);
}

static void bt_close_rpc_connection(Bt* bt) {
    if(bt->profile == BtProfileSerial && bt->rpc_session) {
        FURI_LOG_I(TAG, "Close RPC connection");
        furi_event_flag_set(bt->rpc_event, BT_RPC_EVENT_DISCONNECTED);
        rpc_session_close(bt->rpc_session);
        furi_hal_bt_serial_set_event_callback(0, NULL, NULL);
        bt->rpc_session = NULL;
    }
}

static void bt_change_profile(Bt* bt, BtMessage* message) {
    if(furi_hal_bt_is_ble_gatt_gap_supported()) {
        bt_settings_load(&bt->bt_settings);
        bt_close_rpc_connection(bt);

        FuriHalBtProfile furi_profile;
        if(message->data.profile == BtProfileHidKeyboard) {
            furi_profile = FuriHalBtProfileHidKeyboard;
        } else {
            furi_profile = FuriHalBtProfileSerial;
        }

        bt_keys_storage_load(bt->keys_storage);

        if(furi_hal_bt_change_app(furi_profile, bt_on_gap_event_callback, bt)) {
            FURI_LOG_I(TAG, "Bt App started");
            if(bt->bt_settings.enabled) {
                furi_hal_bt_start_advertising();
            }
            furi_hal_bt_set_key_storage_change_callback(bt_on_key_storage_change_callback, bt);
            bt->profile = message->data.profile;
            if(message->result) {
                *message->result = true;
            }
        } else {
            FURI_LOG_E(TAG, "Failed to start Bt App");
            if(message->result) {
                *message->result = false;
            }
        }
    } else {
        bt_show_warning(bt, "Radio stack doesn't support this app");
        if(message->result) {
            *message->result = false;
        }
    }
    furi_event_flag_set(bt->api_event, BT_API_UNLOCK_EVENT);
}

static void bt_close_connection(Bt* bt) {
    bt_close_rpc_connection(bt);
    furi_hal_bt_stop_advertising();
    furi_event_flag_set(bt->api_event, BT_API_UNLOCK_EVENT);
}

static inline FuriHalBtProfile get_hal_bt_profile(BtProfile profile) {
    if(profile == BtProfileHidKeyboard) {
        return FuriHalBtProfileHidKeyboard;
    } else {
        return FuriHalBtProfileSerial;
    }
}

<<<<<<< HEAD
static void bt_restart(Bt* bt) {
=======
void bt_restart(Bt* bt) {
>>>>>>> 523c63fe
    furi_hal_bt_change_app(get_hal_bt_profile(bt->profile), bt_on_gap_event_callback, bt);
    furi_hal_bt_start_advertising();
}

void bt_set_profile_adv_name(Bt* bt, const char* fmt, ...) {
    furi_assert(bt);
    furi_assert(fmt);

    char name[FURI_HAL_BT_ADV_NAME_LENGTH];
    va_list args;
    va_start(args, fmt);
    vsnprintf(name, sizeof(name), fmt, args);
    va_end(args);
    furi_hal_bt_set_profile_adv_name(get_hal_bt_profile(bt->profile), name);

    bt_restart(bt);
}

const char* bt_get_profile_adv_name(Bt* bt) {
    furi_assert(bt);
    return furi_hal_bt_get_profile_adv_name(get_hal_bt_profile(bt->profile));
}

void bt_set_profile_mac_address(Bt* bt, const uint8_t mac[6]) {
    furi_assert(bt);
    furi_assert(mac);

    furi_hal_bt_set_profile_mac_addr(get_hal_bt_profile(bt->profile), mac);

    bt_restart(bt);
}

const uint8_t* bt_get_profile_mac_address(Bt* bt) {
    furi_assert(bt);
    return furi_hal_bt_get_profile_mac_addr(get_hal_bt_profile(bt->profile));
}

bool bt_remote_rssi(Bt* bt, uint8_t* rssi) {
    furi_assert(bt);

    uint8_t rssi_val;
    uint32_t since = furi_hal_bt_get_conn_rssi(&rssi_val);

    if(since == 0) return false;

    *rssi = rssi_val;

    return true;
}

void bt_set_profile_pairing_method(Bt* bt, GapPairing pairing_method) {
    furi_assert(bt);
    furi_hal_bt_set_profile_pairing_method(get_hal_bt_profile(bt->profile), pairing_method);
    bt_restart(bt);
}

GapPairing bt_get_profile_pairing_method(Bt* bt) {
    furi_assert(bt);
    return furi_hal_bt_get_profile_pairing_method(get_hal_bt_profile(bt->profile));
}

void bt_disable_peer_key_update(Bt* bt) {
    UNUSED(bt);
    furi_hal_bt_set_key_storage_change_callback(NULL, NULL);
}

void bt_enable_peer_key_update(Bt* bt) {
    furi_assert(bt);
    furi_hal_bt_set_key_storage_change_callback(bt_on_key_storage_change_callback, bt);
}

int32_t bt_srv(void* p) {
    UNUSED(p);
    Bt* bt = bt_alloc();

    if(!furi_hal_is_normal_boot()) {
        FURI_LOG_W(TAG, "Skipping start in special boot mode");
        ble_glue_wait_for_c2_start(FURI_HAL_BT_C2_START_TIMEOUT);
        furi_record_create(RECORD_BT, bt);
        return 0;
    }

    // Load keys
    if(!bt_keys_storage_load(bt->keys_storage)) {
        FURI_LOG_W(TAG, "Failed to load bonding keys");
    }

    // Start radio stack
    if(!furi_hal_bt_start_radio_stack()) {
        FURI_LOG_E(TAG, "Radio stack start failed");
    }

    if(furi_hal_bt_is_ble_gatt_gap_supported()) {
        if(!furi_hal_bt_start_app(FuriHalBtProfileSerial, bt_on_gap_event_callback, bt)) {
            FURI_LOG_E(TAG, "BLE App start failed");
        } else {
            if(bt->bt_settings.enabled) {
                furi_hal_bt_start_advertising();
            }
            furi_hal_bt_set_key_storage_change_callback(bt_on_key_storage_change_callback, bt);
        }
    } else {
        bt_show_warning(bt, "Unsupported radio stack");
        bt->status = BtStatusUnavailable;
    }

    furi_record_create(RECORD_BT, bt);

    BtMessage message;
    while(1) {
        furi_check(
            furi_message_queue_get(bt->message_queue, &message, FuriWaitForever) == FuriStatusOk);
        if(message.type == BtMessageTypeUpdateStatus) {
            // Update view ports
            bt_statusbar_update(bt);
            bt_pin_code_hide(bt);
            if(bt->status_changed_cb) {
                bt->status_changed_cb(bt->status, bt->status_changed_ctx);
            }
        } else if(message.type == BtMessageTypeUpdateBatteryLevel) {
            // Update battery level
            furi_hal_bt_update_battery_level(message.data.battery_level);
        } else if(message.type == BtMessageTypeUpdatePowerState) {
            furi_hal_bt_update_power_state();
        } else if(message.type == BtMessageTypePinCodeShow) {
            // Display PIN code
            bt_pin_code_show(bt, message.data.pin_code);
        } else if(message.type == BtMessageTypeKeysStorageUpdated) {
            bt_keys_storage_update(
                bt->keys_storage,
                message.data.key_storage_data.start_address,
                message.data.key_storage_data.size);
        } else if(message.type == BtMessageTypeSetProfile) {
            bt_change_profile(bt, &message);
        } else if(message.type == BtMessageTypeDisconnect) {
            bt_close_connection(bt);
        } else if(message.type == BtMessageTypeForgetBondedDevices) {
            bt_keys_storage_delete(bt->keys_storage);
        }
    }
    return 0;
}<|MERGE_RESOLUTION|>--- conflicted
+++ resolved
@@ -63,7 +63,6 @@
 static void bt_pin_code_show(Bt* bt, uint32_t pin_code) {
     furi_assert(bt);
     bt->pin_code = pin_code;
-    if(bt->suppress_pin_screen) return;
     notification_message(bt->notification, &sequence_display_backlight_on);
     if(bt->suppress_pin_screen) return;
 
@@ -81,10 +80,6 @@
 static bool bt_pin_code_verify_event_handler(Bt* bt, uint32_t pin) {
     furi_assert(bt);
     bt->pin_code = pin;
-<<<<<<< HEAD
-=======
-    if(bt->suppress_pin_screen) return true;
->>>>>>> 523c63fe
     notification_message(bt->notification, &sequence_display_backlight_on);
     if(bt->suppress_pin_screen) return true;
 
@@ -394,11 +389,7 @@
     }
 }
 
-<<<<<<< HEAD
-static void bt_restart(Bt* bt) {
-=======
 void bt_restart(Bt* bt) {
->>>>>>> 523c63fe
     furi_hal_bt_change_app(get_hal_bt_profile(bt->profile), bt_on_gap_event_callback, bt);
     furi_hal_bt_start_advertising();
 }
