--- conflicted
+++ resolved
@@ -70,7 +70,6 @@
 }
 
 static void bt_pin_code_show(Bt* bt, uint32_t pin_code) {
-    furi_assert(bt);
     bt->pin_code = pin_code;
     if(!bt->pin_code_view_port) {
         // Pin code view port
@@ -252,28 +251,119 @@
     furi_assert(context);
     Bt* bt = context;
     bool ret = false;
-<<<<<<< HEAD
     bt->pin = 0;
-=======
     bool do_update_status = false;
     bool current_profile_is_serial =
         furi_hal_bt_check_profile_type(bt->current_profile, ble_profile_serial);
->>>>>>> 60a9d7e6
 
     if(event.type == GapEventTypeConnected) {
         // Update status bar
         bt->status = BtStatusConnected;
-<<<<<<< HEAD
+        do_update_status = true;
+        bt_open_rpc_connection(bt);
+        // Update battery level
+        PowerInfo info;
+        power_get_info(bt->power, &info);
         BtMessage message = {.type = BtMessageTypeUpdateStatus};
+        message.type = BtMessageTypeUpdateBatteryLevel;
+        message.data.battery_level = info.charge;
         furi_check(
             furi_message_queue_put(bt->message_queue, &message, FuriWaitForever) == FuriStatusOk);
-        bt_open_rpc_connection(bt);
-=======
+        ret = true;
+    } else if(event.type == GapEventTypeDisconnected) {
+        if(current_profile_is_serial && bt->rpc_session) {
+            FURI_LOG_I(TAG, "Close RPC connection");
+            ble_profile_serial_set_rpc_active(
+                bt->current_profile, FuriHalBtSerialRpcStatusNotActive);
+            furi_event_flag_set(bt->rpc_event, BT_RPC_EVENT_DISCONNECTED);
+            rpc_session_close(bt->rpc_session);
+            ble_profile_serial_set_event_callback(bt->current_profile, 0, NULL, NULL);
+            bt->rpc_session = NULL;
+        }
+        ret = true;
+    } else if(event.type == GapEventTypeStartAdvertising) {
+        bt->status = BtStatusAdvertising;
         do_update_status = true;
+        ret = true;
+    } else if(event.type == GapEventTypeStopAdvertising) {
+        bt->status = BtStatusOff;
+        do_update_status = true;
+        ret = true;
+    } else if(event.type == GapEventTypePinCodeShow) {
+        bt->pin = event.data.pin_code;
+        BtMessage message = {
+            .type = BtMessageTypePinCodeShow, .data.pin_code = event.data.pin_code};
+        furi_check(
+            furi_message_queue_put(bt->message_queue, &message, FuriWaitForever) == FuriStatusOk);
+        ret = true;
+    } else if(event.type == GapEventTypePinCodeVerify) {
+        bt->pin = event.data.pin_code;
+        ret = bt_pin_code_verify_event_handler(bt, event.data.pin_code);
+    } else if(event.type == GapEventTypeUpdateMTU) {
+        bt->max_packet_size = event.data.max_packet_size;
+        ret = true;
+    } else if(event.type == GapEventTypeBeaconStart) {
+        bt->beacon_active = true;
+        do_update_status = true;
+        ret = true;
+    } else if(event.type == GapEventTypeBeaconStop) {
+        bt->beacon_active = false;
+        do_update_status = true;
+        ret = true;
+    }
+
+    if(do_update_status) {
+        BtMessage message = {.type = BtMessageTypeUpdateStatus};
+        furi_check(
+            furi_message_queue_put(bt->message_queue, &message, FuriWaitForever) == FuriStatusOk);
+    }
+    return ret;
+}
+
+static void bt_on_key_storage_change_callback(uint8_t* addr, uint16_t size, void* context) {
+    furi_assert(context);
+    Bt* bt = context;
+    BtMessage message = {
+        .type = BtMessageTypeKeysStorageUpdated,
+        .data.key_storage_data.start_address = addr,
+        .data.key_storage_data.size = size};
+    furi_check(
+        furi_message_queue_put(bt->message_queue, &message, FuriWaitForever) == FuriStatusOk);
+}
+
+static void bt_statusbar_update(Bt* bt) {
+    uint8_t active_icon_width = 0;
+    if(bt->beacon_active) {
+        active_icon_width = icon_get_width(&I_BLE_beacon_7x8) + ICON_SPACER;
+    }
+    if(bt->status == BtStatusAdvertising) {
+        active_icon_width += icon_get_width(&I_Bluetooth_Idle_5x8);
+    } else if(bt->status == BtStatusConnected) {
+        active_icon_width += icon_get_width(&I_Bluetooth_Connected_16x8);
+    }
+
+    if(active_icon_width > 0) {
+        view_port_set_width(bt->statusbar_view_port, active_icon_width);
+        view_port_enabled_set(bt->statusbar_view_port, true);
+    } else {
+        view_port_enabled_set(bt->statusbar_view_port, false);
+    }
+}
+
+static void bt_show_warning(Bt* bt, const char* text) {
+    if(!bt->dialog_message) {
+        bt->dialog_message = dialog_message_alloc();
+    }
+    dialog_message_set_text(bt->dialog_message, text, 64, 28, AlignCenter, AlignCenter);
+    dialog_message_set_buttons(bt->dialog_message, "Quit", NULL, NULL);
+    dialog_message_show(bt->dialogs, bt->dialog_message);
+}
+
+void bt_open_rpc_connection(Bt* bt) {
+    if(!bt->rpc_session && bt->status == BtStatusConnected) {
         // Clear BT_RPC_EVENT_DISCONNECTED because it might be set from previous session
         furi_event_flag_clear(bt->rpc_event, BT_RPC_EVENT_DISCONNECTED);
-
-        if(current_profile_is_serial) {
+        if(furi_hal_bt_check_profile_type(bt->current_profile, ble_profile_serial)) {
             // Open RPC session
             bt->rpc_session = rpc_session_open(bt->rpc, RpcOwnerBle);
             if(bt->rpc_session) {
@@ -290,136 +380,12 @@
                 FURI_LOG_W(TAG, "RPC is busy, failed to open new session");
             }
         }
->>>>>>> 60a9d7e6
-        // Update battery level
-        PowerInfo info;
-        power_get_info(bt->power, &info);
-        BtMessage message = {.type = BtMessageTypeUpdateStatus};
-        message.type = BtMessageTypeUpdateBatteryLevel;
-        message.data.battery_level = info.charge;
-        furi_check(
-            furi_message_queue_put(bt->message_queue, &message, FuriWaitForever) == FuriStatusOk);
-        ret = true;
-    } else if(event.type == GapEventTypeDisconnected) {
-        if(current_profile_is_serial && bt->rpc_session) {
-            FURI_LOG_I(TAG, "Close RPC connection");
-            ble_profile_serial_set_rpc_active(
-                bt->current_profile, FuriHalBtSerialRpcStatusNotActive);
-            furi_event_flag_set(bt->rpc_event, BT_RPC_EVENT_DISCONNECTED);
-            rpc_session_close(bt->rpc_session);
-            ble_profile_serial_set_event_callback(bt->current_profile, 0, NULL, NULL);
-            bt->rpc_session = NULL;
-        }
-        ret = true;
-    } else if(event.type == GapEventTypeStartAdvertising) {
-        bt->status = BtStatusAdvertising;
-        do_update_status = true;
-        ret = true;
-    } else if(event.type == GapEventTypeStopAdvertising) {
-        bt->status = BtStatusOff;
-        do_update_status = true;
-        ret = true;
-    } else if(event.type == GapEventTypePinCodeShow) {
-        bt->pin = event.data.pin_code;
-        BtMessage message = {
-            .type = BtMessageTypePinCodeShow, .data.pin_code = event.data.pin_code};
-        furi_check(
-            furi_message_queue_put(bt->message_queue, &message, FuriWaitForever) == FuriStatusOk);
-        ret = true;
-    } else if(event.type == GapEventTypePinCodeVerify) {
-        bt->pin = event.data.pin_code;
-        ret = bt_pin_code_verify_event_handler(bt, event.data.pin_code);
-    } else if(event.type == GapEventTypeUpdateMTU) {
-        bt->max_packet_size = event.data.max_packet_size;
-        ret = true;
-    } else if(event.type == GapEventTypeBeaconStart) {
-        bt->beacon_active = true;
-        do_update_status = true;
-        ret = true;
-    } else if(event.type == GapEventTypeBeaconStop) {
-        bt->beacon_active = false;
-        do_update_status = true;
-        ret = true;
-    }
-
-    if(do_update_status) {
-        BtMessage message = {.type = BtMessageTypeUpdateStatus};
-        furi_check(
-            furi_message_queue_put(bt->message_queue, &message, FuriWaitForever) == FuriStatusOk);
-    }
-    return ret;
-}
-
-static void bt_on_key_storage_change_callback(uint8_t* addr, uint16_t size, void* context) {
-    furi_assert(context);
-    Bt* bt = context;
-    BtMessage message = {
-        .type = BtMessageTypeKeysStorageUpdated,
-        .data.key_storage_data.start_address = addr,
-        .data.key_storage_data.size = size};
-    furi_check(
-        furi_message_queue_put(bt->message_queue, &message, FuriWaitForever) == FuriStatusOk);
-}
-
-static void bt_statusbar_update(Bt* bt) {
-    uint8_t active_icon_width = 0;
-    if(bt->beacon_active) {
-        active_icon_width = icon_get_width(&I_BLE_beacon_7x8) + ICON_SPACER;
-    }
-    if(bt->status == BtStatusAdvertising) {
-        active_icon_width += icon_get_width(&I_Bluetooth_Idle_5x8);
-    } else if(bt->status == BtStatusConnected) {
-        active_icon_width += icon_get_width(&I_Bluetooth_Connected_16x8);
-    }
-
-    if(active_icon_width > 0) {
-        view_port_set_width(bt->statusbar_view_port, active_icon_width);
-        view_port_enabled_set(bt->statusbar_view_port, true);
-    } else {
-        view_port_enabled_set(bt->statusbar_view_port, false);
-    }
-}
-
-static void bt_show_warning(Bt* bt, const char* text) {
-    if(!bt->dialog_message) {
-        bt->dialog_message = dialog_message_alloc();
-    }
-    dialog_message_set_text(bt->dialog_message, text, 64, 28, AlignCenter, AlignCenter);
-    dialog_message_set_buttons(bt->dialog_message, "Quit", NULL, NULL);
-    dialog_message_show(bt->dialogs, bt->dialog_message);
-}
-
-<<<<<<< HEAD
-void bt_open_rpc_connection(Bt* bt) {
-    if(!bt->rpc_session && bt->status == BtStatusConnected) {
-        // Clear BT_RPC_EVENT_DISCONNECTED because it might be set from previous session
-        furi_event_flag_clear(bt->rpc_event, BT_RPC_EVENT_DISCONNECTED);
-        if(bt->profile == BtProfileSerial) {
-            // Open RPC session
-            bt->rpc_session = rpc_session_open(bt->rpc, RpcOwnerBle);
-            if(bt->rpc_session) {
-                FURI_LOG_I(TAG, "Open RPC connection");
-                rpc_session_set_send_bytes_callback(bt->rpc_session, bt_rpc_send_bytes_callback);
-                rpc_session_set_buffer_is_empty_callback(
-                    bt->rpc_session, furi_hal_bt_serial_notify_buffer_is_empty);
-                rpc_session_set_context(bt->rpc_session, bt);
-                furi_hal_bt_serial_set_event_callback(
-                    RPC_BUFFER_SIZE, bt_serial_event_callback, bt);
-                furi_hal_bt_serial_set_rpc_status(FuriHalBtSerialRpcStatusActive);
-            } else {
-                FURI_LOG_W(TAG, "RPC is busy, failed to open new session");
-            }
-        }
     }
 }
 
 void bt_close_rpc_connection(Bt* bt) {
-    if(bt->profile == BtProfileSerial && bt->rpc_session) {
-=======
-static void bt_close_rpc_connection(Bt* bt) {
     if(furi_hal_bt_check_profile_type(bt->current_profile, ble_profile_serial) &&
        bt->rpc_session) {
->>>>>>> 60a9d7e6
         FURI_LOG_I(TAG, "Close RPC connection");
         furi_event_flag_set(bt->rpc_event, BT_RPC_EVENT_DISCONNECTED);
         rpc_session_close(bt->rpc_session);
@@ -429,12 +395,7 @@
 }
 
 static void bt_change_profile(Bt* bt, BtMessage* message) {
-<<<<<<< HEAD
-    if(furi_hal_bt_is_ble_gatt_gap_supported()) {
-=======
     if(furi_hal_bt_is_gatt_gap_supported()) {
-        bt_settings_load(&bt->bt_settings);
->>>>>>> 60a9d7e6
         bt_close_rpc_connection(bt);
 
         bt_keys_storage_load(bt->keys_storage);
@@ -478,52 +439,6 @@
     if(message->lock) api_lock_unlock(message->lock);
 }
 
-static inline FuriHalBtProfile get_hal_bt_profile(BtProfile profile) {
-    if(profile == BtProfileHidKeyboard) {
-        return FuriHalBtProfileHidKeyboard;
-    } else {
-        return FuriHalBtProfileSerial;
-    }
-}
-
-void bt_restart(Bt* bt) {
-    furi_hal_bt_change_app(get_hal_bt_profile(bt->profile), bt_on_gap_event_callback, bt);
-    furi_hal_bt_start_advertising();
-}
-
-void bt_set_profile_adv_name(Bt* bt, const char* fmt, ...) {
-    furi_assert(bt);
-    furi_assert(fmt);
-
-    char name[FURI_HAL_BT_ADV_NAME_LENGTH];
-    va_list args;
-    va_start(args, fmt);
-    vsnprintf(name, sizeof(name), fmt, args);
-    va_end(args);
-    furi_hal_bt_set_profile_adv_name(get_hal_bt_profile(bt->profile), name);
-
-    bt_restart(bt);
-}
-
-const char* bt_get_profile_adv_name(Bt* bt) {
-    furi_assert(bt);
-    return furi_hal_bt_get_profile_adv_name(get_hal_bt_profile(bt->profile));
-}
-
-void bt_set_profile_mac_address(Bt* bt, const uint8_t mac[6]) {
-    furi_assert(bt);
-    furi_assert(mac);
-
-    furi_hal_bt_set_profile_mac_addr(get_hal_bt_profile(bt->profile), mac);
-
-    bt_restart(bt);
-}
-
-const uint8_t* bt_get_profile_mac_address(Bt* bt) {
-    furi_assert(bt);
-    return furi_hal_bt_get_profile_mac_addr(get_hal_bt_profile(bt->profile));
-}
-
 bool bt_remote_rssi(Bt* bt, uint8_t* rssi) {
     furi_assert(bt);
 
@@ -535,27 +450,6 @@
     *rssi = rssi_val;
 
     return true;
-}
-
-void bt_set_profile_pairing_method(Bt* bt, GapPairing pairing_method) {
-    furi_assert(bt);
-    furi_hal_bt_set_profile_pairing_method(get_hal_bt_profile(bt->profile), pairing_method);
-    bt_restart(bt);
-}
-
-GapPairing bt_get_profile_pairing_method(Bt* bt) {
-    furi_assert(bt);
-    return furi_hal_bt_get_profile_pairing_method(get_hal_bt_profile(bt->profile));
-}
-
-void bt_disable_peer_key_update(Bt* bt) {
-    UNUSED(bt);
-    furi_hal_bt_set_key_storage_change_callback(NULL, NULL);
-}
-
-void bt_enable_peer_key_update(Bt* bt) {
-    furi_assert(bt);
-    furi_hal_bt_set_key_storage_change_callback(bt_on_key_storage_change_callback, bt);
 }
 
 int32_t bt_srv(void* p) {
