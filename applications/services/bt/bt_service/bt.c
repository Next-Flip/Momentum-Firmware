#include "bt_i.h"
#include "bt_keys_storage.h"

#include <core/check.h>
#include <furi_hal_bt.h>
#include <services/battery_service.h>
#include <notification/notification_messages.h>
#include <gui/elements.h>
#include <assets_icons.h>
#include <profiles/serial_profile.h>

#define TAG "BtSrv"

#define BT_RPC_EVENT_BUFF_SENT    (1UL << 0)
#define BT_RPC_EVENT_DISCONNECTED (1UL << 1)
#define BT_RPC_EVENT_ALL          (BT_RPC_EVENT_BUFF_SENT | BT_RPC_EVENT_DISCONNECTED)

#define ICON_SPACER 2

static void bt_draw_statusbar_callback(Canvas* canvas, void* context) {
    furi_assert(context);

    Bt* bt = context;
    uint8_t draw_offset = 0;
    if(bt->beacon_active) {
        canvas_draw_icon(canvas, 0, 0, &I_BLE_beacon_7x8);
        draw_offset += icon_get_width(&I_BLE_beacon_7x8) + ICON_SPACER;
    }
    if(bt->status == BtStatusAdvertising) {
        canvas_draw_icon(canvas, draw_offset, 0, &I_Bluetooth_Idle_5x8);
    } else if(bt->status == BtStatusConnected) {
        canvas_draw_icon(canvas, draw_offset, 0, &I_Bluetooth_Connected_16x8);
    }
}

static ViewPort* bt_statusbar_view_port_alloc(Bt* bt) {
    ViewPort* statusbar_view_port = view_port_alloc();
    view_port_set_width(statusbar_view_port, 5);
    view_port_draw_callback_set(statusbar_view_port, bt_draw_statusbar_callback, bt);
    view_port_enabled_set(statusbar_view_port, false);
    return statusbar_view_port;
}

static void bt_pin_code_view_port_draw_callback(Canvas* canvas, void* context) {
    furi_assert(context);
    Bt* bt = context;
    char pin_code_info[24];
    canvas_draw_icon(canvas, 0, 0, &I_BLE_Pairing_128x64);
    snprintf(pin_code_info, sizeof(pin_code_info), "Pairing code\n%06lu", bt->pin_code);
    elements_multiline_text_aligned(canvas, 64, 4, AlignCenter, AlignTop, pin_code_info);
    elements_button_left(canvas, "Quit");
}

static void bt_pin_code_view_port_input_callback(InputEvent* event, void* context) {
    furi_assert(context);
    Bt* bt = context;
    if(event->type == InputTypeShort) {
        if(event->key == InputKeyLeft || event->key == InputKeyBack) {
            view_port_enabled_set(bt->pin_code_view_port, false);
        }
    }
}

static void bt_storage_callback(const void* message, void* context) {
    furi_assert(context);
    Bt* bt = context;
    const StorageEvent* event = message;

    if(event->type == StorageEventTypeCardMount) {
        const BtMessage msg = {
            .type = BtMessageTypeReloadKeysSettings,
        };

        furi_check(
            furi_message_queue_put(bt->message_queue, &msg, FuriWaitForever) == FuriStatusOk);
    }
}

static ViewPort* bt_pin_code_view_port_alloc(Bt* bt) {
    ViewPort* view_port = view_port_alloc();
    view_port_draw_callback_set(view_port, bt_pin_code_view_port_draw_callback, bt);
    view_port_input_callback_set(view_port, bt_pin_code_view_port_input_callback, bt);
    view_port_enabled_set(view_port, false);
    return view_port;
}

static void bt_pin_code_show(Bt* bt, uint32_t pin_code) {
    bt->pin_code = pin_code;
    if(!bt->pin_code_view_port) {
        // Pin code view port
        bt->pin_code_view_port = bt_pin_code_view_port_alloc(bt);
        gui_add_view_port(bt->gui, bt->pin_code_view_port, GuiLayerFullscreen);
    }
    notification_message(bt->notification, &sequence_display_backlight_on);
    if(bt->suppress_pin_screen) return;

    gui_view_port_send_to_front(bt->gui, bt->pin_code_view_port);
    view_port_enabled_set(bt->pin_code_view_port, true);
}

static void bt_pin_code_hide(Bt* bt) {
    bt->pin_code = 0;
    if(bt->pin_code_view_port && view_port_is_enabled(bt->pin_code_view_port)) {
        view_port_enabled_set(bt->pin_code_view_port, false);
    }
}

static bool bt_pin_code_verify_event_handler(Bt* bt, uint32_t pin) {
    furi_assert(bt);
    bt->pin_code = pin;
    notification_message(bt->notification, &sequence_display_backlight_on);
    if(bt->suppress_pin_screen) return true;

    FuriString* pin_str;
    if(!bt->dialog_message) {
        bt->dialog_message = dialog_message_alloc();
    }
    dialog_message_set_icon(bt->dialog_message, &I_BLE_Pairing_128x64, 0, 0);
    pin_str = furi_string_alloc_printf("Verify code\n%06lu", pin);
    dialog_message_set_text(
        bt->dialog_message, furi_string_get_cstr(pin_str), 64, 4, AlignCenter, AlignTop);
    dialog_message_set_buttons(bt->dialog_message, "Cancel", "OK", NULL);
    DialogMessageButton button = dialog_message_show(bt->dialogs, bt->dialog_message);
    furi_string_free(pin_str);
    return button == DialogMessageButtonCenter;
}

static void bt_battery_level_changed_callback(const void* _event, void* context) {
    furi_assert(_event);
    furi_assert(context);

    Bt* bt = context;
    BtMessage message = {};
    const PowerEvent* event = _event;
    bool is_charging = false;
    switch(event->type) {
    case PowerEventTypeBatteryLevelChanged:
        message.type = BtMessageTypeUpdateBatteryLevel;
        message.data.battery_level = event->data.battery_level;
        furi_check(
            furi_message_queue_put(bt->message_queue, &message, FuriWaitForever) == FuriStatusOk);
        break;
    case PowerEventTypeStartCharging:
        is_charging = true;
        /* fallthrough */
    case PowerEventTypeFullyCharged:
    case PowerEventTypeStopCharging:
        message.type = BtMessageTypeUpdatePowerState;
        message.data.power_state_charging = is_charging;
        furi_check(
            furi_message_queue_put(bt->message_queue, &message, FuriWaitForever) == FuriStatusOk);
        break;
    }
}

Bt* bt_alloc(void) {
    Bt* bt = malloc(sizeof(Bt));
    // Init default maximum packet size
    bt->max_packet_size = BLE_PROFILE_SERIAL_PACKET_SIZE_MAX;
    bt->current_profile = NULL;
<<<<<<< HEAD
    // Load settings
    bt_settings_load(&bt->bt_settings);
=======
>>>>>>> 4d985ba8
    // Keys storage
    bt->keys_storage = bt_keys_storage_alloc(BT_KEYS_STORAGE_PATH);
    // Alloc queue
    bt->message_queue = furi_message_queue_alloc(8, sizeof(BtMessage));

    // Setup statusbar view port
    bt->statusbar_view_port = bt_statusbar_view_port_alloc(bt);
    // Notification
    bt->notification = furi_record_open(RECORD_NOTIFICATION);
    // Gui
    bt->gui = furi_record_open(RECORD_GUI);
    gui_add_view_port(bt->gui, bt->statusbar_view_port, GuiLayerStatusBarLeft);

    // Dialogs
    bt->dialogs = furi_record_open(RECORD_DIALOGS);

    // Power
    bt->power = furi_record_open(RECORD_POWER);
    FuriPubSub* power_pubsub = power_get_pubsub(bt->power);
    furi_pubsub_subscribe(power_pubsub, bt_battery_level_changed_callback, bt);

    // RPC
    bt->rpc = furi_record_open(RECORD_RPC);
    bt->rpc_event = furi_event_flag_alloc();

    // API evnent
    bt->api_event = furi_event_flag_alloc();

    bt->pin = 0;

    return bt;
}

// Called from GAP thread from Serial service
static uint16_t bt_serial_event_callback(SerialServiceEvent event, void* context) {
    furi_assert(context);
    Bt* bt = context;
    uint16_t ret = 0;

    if(event.event == SerialServiceEventTypeDataReceived) {
        size_t bytes_processed =
            rpc_session_feed(bt->rpc_session, event.data.buffer, event.data.size, 1000);
        if(bytes_processed != event.data.size) {
            FURI_LOG_E(
                TAG, "Only %zu of %u bytes processed by RPC", bytes_processed, event.data.size);
        }
        ret = rpc_session_get_available_size(bt->rpc_session);
    } else if(event.event == SerialServiceEventTypeDataSent) {
        furi_event_flag_set(bt->rpc_event, BT_RPC_EVENT_BUFF_SENT);
    } else if(event.event == SerialServiceEventTypesBleResetRequest) {
        FURI_LOG_I(TAG, "BLE restart request received");
        BtMessage message = {
            .type = BtMessageTypeSetProfile,
            .data.profile.params = NULL,
            .data.profile.template = ble_profile_serial,
        };
        furi_check(
            furi_message_queue_put(bt->message_queue, &message, FuriWaitForever) == FuriStatusOk);
    }
    return ret;
}

// Called from RPC thread
static void bt_rpc_send_bytes_callback(void* context, uint8_t* bytes, size_t bytes_len) {
    furi_assert(context);
    Bt* bt = context;

    if(furi_event_flag_get(bt->rpc_event) & BT_RPC_EVENT_DISCONNECTED) {
        // Early stop from sending if we're already disconnected
        return;
    }
    furi_event_flag_clear(bt->rpc_event, BT_RPC_EVENT_ALL & (~BT_RPC_EVENT_DISCONNECTED));
    size_t bytes_sent = 0;
    while(bytes_sent < bytes_len) {
        size_t bytes_remain = bytes_len - bytes_sent;
        if(bytes_remain > bt->max_packet_size) {
            ble_profile_serial_tx(bt->current_profile, &bytes[bytes_sent], bt->max_packet_size);
            bytes_sent += bt->max_packet_size;
        } else {
            ble_profile_serial_tx(bt->current_profile, &bytes[bytes_sent], bytes_remain);
            bytes_sent += bytes_remain;
        }
        // We want BT_RPC_EVENT_DISCONNECTED to stick, so don't clear
        uint32_t event_flag = furi_event_flag_wait(
            bt->rpc_event, BT_RPC_EVENT_ALL, FuriFlagWaitAny | FuriFlagNoClear, FuriWaitForever);
        if(event_flag & BT_RPC_EVENT_DISCONNECTED) {
            break;
        } else {
            // If we didn't get BT_RPC_EVENT_DISCONNECTED, then clear everything else
            furi_event_flag_clear(bt->rpc_event, BT_RPC_EVENT_ALL & (~BT_RPC_EVENT_DISCONNECTED));
        }
    }
}

static void bt_serial_buffer_is_empty_callback(void* context) {
    furi_assert(context);
    Bt* bt = context;
    furi_check(furi_hal_bt_check_profile_type(bt->current_profile, ble_profile_serial));
    ble_profile_serial_notify_buffer_is_empty(bt->current_profile);
}

// Called from GAP thread
static bool bt_on_gap_event_callback(GapEvent event, void* context) {
    furi_assert(context);
    Bt* bt = context;
    bool ret = false;
    bt->pin = 0;
    bool do_update_status = false;
    bool current_profile_is_serial =
        furi_hal_bt_check_profile_type(bt->current_profile, ble_profile_serial);

    if(event.type == GapEventTypeConnected) {
        // Update status bar
        bt->status = BtStatusConnected;
        do_update_status = true;
        bt_open_rpc_connection(bt);
        // Update battery level
        PowerInfo info;
        power_get_info(bt->power, &info);
        BtMessage message = {.type = BtMessageTypeUpdateStatus};
        message.type = BtMessageTypeUpdateBatteryLevel;
        message.data.battery_level = info.charge;
        furi_check(
            furi_message_queue_put(bt->message_queue, &message, FuriWaitForever) == FuriStatusOk);
        ret = true;
    } else if(event.type == GapEventTypeDisconnected) {
        if(current_profile_is_serial && bt->rpc_session) {
            FURI_LOG_I(TAG, "Close RPC connection");
            ble_profile_serial_set_rpc_active(
                bt->current_profile, FuriHalBtSerialRpcStatusNotActive);
            furi_event_flag_set(bt->rpc_event, BT_RPC_EVENT_DISCONNECTED);
            rpc_session_close(bt->rpc_session);
            ble_profile_serial_set_event_callback(bt->current_profile, 0, NULL, NULL);
            bt->rpc_session = NULL;
        }
        ret = true;
    } else if(event.type == GapEventTypeStartAdvertising) {
        bt->status = BtStatusAdvertising;
        do_update_status = true;
        ret = true;
    } else if(event.type == GapEventTypeStopAdvertising) {
        bt->status = BtStatusOff;
        do_update_status = true;
        ret = true;
    } else if(event.type == GapEventTypePinCodeShow) {
        bt->pin = event.data.pin_code;
        BtMessage message = {
            .type = BtMessageTypePinCodeShow, .data.pin_code = event.data.pin_code};
        furi_check(
            furi_message_queue_put(bt->message_queue, &message, FuriWaitForever) == FuriStatusOk);
        ret = true;
    } else if(event.type == GapEventTypePinCodeVerify) {
        bt->pin = event.data.pin_code;
        ret = bt_pin_code_verify_event_handler(bt, event.data.pin_code);
    } else if(event.type == GapEventTypeUpdateMTU) {
        bt->max_packet_size = event.data.max_packet_size;
        ret = true;
    } else if(event.type == GapEventTypeBeaconStart) {
        bt->beacon_active = true;
        do_update_status = true;
        ret = true;
    } else if(event.type == GapEventTypeBeaconStop) {
        bt->beacon_active = false;
        do_update_status = true;
        ret = true;
    }

    if(do_update_status) {
        BtMessage message = {.type = BtMessageTypeUpdateStatus};
        furi_check(
            furi_message_queue_put(bt->message_queue, &message, FuriWaitForever) == FuriStatusOk);
    }
    return ret;
}

static void bt_on_key_storage_change_callback(uint8_t* addr, uint16_t size, void* context) {
    furi_assert(context);
    Bt* bt = context;
    BtMessage message = {
        .type = BtMessageTypeKeysStorageUpdated,
        .data.key_storage_data.start_address = addr,
        .data.key_storage_data.size = size};
    furi_check(
        furi_message_queue_put(bt->message_queue, &message, FuriWaitForever) == FuriStatusOk);
}

static void bt_statusbar_update(Bt* bt) {
    uint8_t active_icon_width = 0;
    if(bt->beacon_active) {
        active_icon_width = icon_get_width(&I_BLE_beacon_7x8) + ICON_SPACER;
    }
    if(bt->status == BtStatusAdvertising) {
        active_icon_width += icon_get_width(&I_Bluetooth_Idle_5x8);
    } else if(bt->status == BtStatusConnected) {
        active_icon_width += icon_get_width(&I_Bluetooth_Connected_16x8);
    }

    if(active_icon_width > 0) {
        view_port_set_width(bt->statusbar_view_port, active_icon_width);
        view_port_enabled_set(bt->statusbar_view_port, true);
    } else {
        view_port_enabled_set(bt->statusbar_view_port, false);
    }
}

static void bt_show_warning(Bt* bt, const char* text) {
    if(!bt->dialog_message) {
        bt->dialog_message = dialog_message_alloc();
    }
    dialog_message_set_text(bt->dialog_message, text, 64, 28, AlignCenter, AlignCenter);
    dialog_message_set_buttons(bt->dialog_message, "Quit", NULL, NULL);
    dialog_message_show(bt->dialogs, bt->dialog_message);
}

void bt_open_rpc_connection(Bt* bt) {
    if(!bt->rpc_session && bt->status == BtStatusConnected) {
        // Clear BT_RPC_EVENT_DISCONNECTED because it might be set from previous session
        furi_event_flag_clear(bt->rpc_event, BT_RPC_EVENT_DISCONNECTED);
        if(furi_hal_bt_check_profile_type(bt->current_profile, ble_profile_serial)) {
            // Open RPC session
            bt->rpc_session = rpc_session_open(bt->rpc, RpcOwnerBle);
            if(bt->rpc_session) {
                FURI_LOG_I(TAG, "Open RPC connection");
                rpc_session_set_send_bytes_callback(bt->rpc_session, bt_rpc_send_bytes_callback);
                rpc_session_set_buffer_is_empty_callback(
                    bt->rpc_session, bt_serial_buffer_is_empty_callback);
                rpc_session_set_context(bt->rpc_session, bt);
                ble_profile_serial_set_event_callback(
                    bt->current_profile, RPC_BUFFER_SIZE, bt_serial_event_callback, bt);
                ble_profile_serial_set_rpc_active(
                    bt->current_profile, FuriHalBtSerialRpcStatusActive);
            } else {
                FURI_LOG_W(TAG, "RPC is busy, failed to open new session");
            }
        }
    }
}

void bt_close_rpc_connection(Bt* bt) {
    if(furi_hal_bt_check_profile_type(bt->current_profile, ble_profile_serial) &&
       bt->rpc_session) {
        FURI_LOG_I(TAG, "Close RPC connection");
        furi_event_flag_set(bt->rpc_event, BT_RPC_EVENT_DISCONNECTED);
        rpc_session_close(bt->rpc_session);
        ble_profile_serial_set_event_callback(bt->current_profile, 0, NULL, NULL);
        bt->rpc_session = NULL;
    }
}

static void bt_change_profile(Bt* bt, BtMessage* message) {
    if(furi_hal_bt_is_gatt_gap_supported()) {
<<<<<<< HEAD
=======
        bt_settings_load(&bt->bt_settings);

>>>>>>> 4d985ba8
        bt_close_rpc_connection(bt);

        bt_keys_storage_load(bt->keys_storage);

        bt->current_profile = furi_hal_bt_change_app(
            message->data.profile.template,
            message->data.profile.params,
            bt_on_gap_event_callback,
            bt);
        if(bt->current_profile) {
            FURI_LOG_I(TAG, "Bt App started");
            if(bt->bt_settings.enabled) {
                furi_hal_bt_start_advertising();
            }
            furi_hal_bt_set_key_storage_change_callback(bt_on_key_storage_change_callback, bt);
        } else {
            FURI_LOG_E(TAG, "Failed to start Bt App");
        }
        if(message->profile_instance) {
            *message->profile_instance = bt->current_profile;
        }
        if(message->result) {
            *message->result = bt->current_profile != NULL;
        }

    } else {
        bt_show_warning(bt, "Radio stack doesn't support this app");
        if(message->result) {
            *message->result = false;
        }
        if(message->profile_instance) {
            *message->profile_instance = NULL;
        }
    }
    if(message->lock) api_lock_unlock(message->lock);
}

static void bt_close_connection(Bt* bt, BtMessage* message) {
    bt_close_rpc_connection(bt);
    furi_hal_bt_stop_advertising();
    if(message->lock) api_lock_unlock(message->lock);
}

<<<<<<< HEAD
bool bt_remote_rssi(Bt* bt, uint8_t* rssi) {
    furi_assert(bt);

    uint8_t rssi_val;
    uint32_t since = furi_hal_bt_get_conn_rssi(&rssi_val);

    if(since == 0) return false;

    *rssi = rssi_val;

    return true;
=======
static void bt_apply_settings(Bt* bt) {
    if(bt->bt_settings.enabled) {
        furi_hal_bt_start_advertising();
    } else {
        furi_hal_bt_stop_advertising();
    }
}

static void bt_load_keys(Bt* bt) {
    if(!furi_hal_bt_is_gatt_gap_supported()) {
        bt_show_warning(bt, "Unsupported radio stack");
        bt->status = BtStatusUnavailable;
        return;

    } else if(bt_keys_storage_is_changed(bt->keys_storage)) {
        FURI_LOG_I(TAG, "Loading new keys");

        bt_close_rpc_connection(bt);
        bt_keys_storage_load(bt->keys_storage);

        bt->current_profile = NULL;

    } else {
        FURI_LOG_I(TAG, "Keys unchanged");
    }
}

static void bt_start_application(Bt* bt) {
    if(!bt->current_profile) {
        bt->current_profile =
            furi_hal_bt_change_app(ble_profile_serial, NULL, bt_on_gap_event_callback, bt);

        if(!bt->current_profile) {
            FURI_LOG_E(TAG, "BLE App start failed");
            bt->status = BtStatusUnavailable;
        }
    }
}

static void bt_load_settings(Bt* bt) {
    bt_settings_load(&bt->bt_settings);
    bt_apply_settings(bt);
}

static void bt_handle_get_settings(Bt* bt, BtMessage* message) {
    furi_assert(message->lock);
    *message->data.settings = bt->bt_settings;
    api_lock_unlock(message->lock);
}

static void bt_handle_set_settings(Bt* bt, BtMessage* message) {
    furi_assert(message->lock);
    bt->bt_settings = *message->data.csettings;

    bt_apply_settings(bt);
    bt_settings_save(&bt->bt_settings);

    api_lock_unlock(message->lock);
}

static void bt_handle_reload_keys_settings(Bt* bt) {
    bt_load_keys(bt);
    bt_start_application(bt);
    bt_load_settings(bt);
}

static void bt_init_keys_settings(Bt* bt) {
    Storage* storage = furi_record_open(RECORD_STORAGE);
    furi_pubsub_subscribe(storage_get_pubsub(storage), bt_storage_callback, bt);

    if(storage_sd_status(storage) != FSE_OK) {
        FURI_LOG_D(TAG, "SD Card not ready, skipping settings");

        // Just start the BLE serial application without loading the keys or settings
        bt_start_application(bt);
        return;
    }

    bt_handle_reload_keys_settings(bt);
>>>>>>> 4d985ba8
}

int32_t bt_srv(void* p) {
    UNUSED(p);
    Bt* bt = bt_alloc();

    if(!furi_hal_is_normal_boot()) {
        FURI_LOG_W(TAG, "Skipping start in special boot mode");
        ble_glue_wait_for_c2_start(FURI_HAL_BT_C2_START_TIMEOUT);
        furi_record_create(RECORD_BT, bt);

        furi_thread_suspend(furi_thread_get_current_id());
        return 0;
    }

    if(furi_hal_bt_start_radio_stack()) {
        bt_init_keys_settings(bt);
        furi_hal_bt_set_key_storage_change_callback(bt_on_key_storage_change_callback, bt);

    } else {
        FURI_LOG_E(TAG, "Radio stack start failed");
    }

    furi_record_create(RECORD_BT, bt);

    BtMessage message;

    while(1) {
        furi_check(
            furi_message_queue_get(bt->message_queue, &message, FuriWaitForever) == FuriStatusOk);
        if(message.type == BtMessageTypeUpdateStatus) {
            // Update view ports
            bt_statusbar_update(bt);
            bt_pin_code_hide(bt);
            if(bt->status_changed_cb) {
                bt->status_changed_cb(bt->status, bt->status_changed_ctx);
            }
        } else if(message.type == BtMessageTypeUpdateBatteryLevel) {
            // Update battery level
            furi_hal_bt_update_battery_level(message.data.battery_level);
        } else if(message.type == BtMessageTypeUpdatePowerState) {
            furi_hal_bt_update_power_state(message.data.power_state_charging);
        } else if(message.type == BtMessageTypePinCodeShow) {
            // Display PIN code
            bt_pin_code_show(bt, message.data.pin_code);
        } else if(message.type == BtMessageTypeKeysStorageUpdated) {
            bt_keys_storage_update(
                bt->keys_storage,
                message.data.key_storage_data.start_address,
                message.data.key_storage_data.size);
        } else if(message.type == BtMessageTypeSetProfile) {
            bt_change_profile(bt, &message);
        } else if(message.type == BtMessageTypeDisconnect) {
            bt_close_connection(bt, &message);
        } else if(message.type == BtMessageTypeForgetBondedDevices) {
            bt_keys_storage_delete(bt->keys_storage);
        } else if(message.type == BtMessageTypeGetSettings) {
            bt_handle_get_settings(bt, &message);
        } else if(message.type == BtMessageTypeSetSettings) {
            bt_handle_set_settings(bt, &message);
        } else if(message.type == BtMessageTypeReloadKeysSettings) {
            bt_handle_reload_keys_settings(bt);
        }
    }

    return 0;
}<|MERGE_RESOLUTION|>--- conflicted
+++ resolved
@@ -158,11 +158,6 @@
     // Init default maximum packet size
     bt->max_packet_size = BLE_PROFILE_SERIAL_PACKET_SIZE_MAX;
     bt->current_profile = NULL;
-<<<<<<< HEAD
-    // Load settings
-    bt_settings_load(&bt->bt_settings);
-=======
->>>>>>> 4d985ba8
     // Keys storage
     bt->keys_storage = bt_keys_storage_alloc(BT_KEYS_STORAGE_PATH);
     // Alloc queue
@@ -414,11 +409,8 @@
 
 static void bt_change_profile(Bt* bt, BtMessage* message) {
     if(furi_hal_bt_is_gatt_gap_supported()) {
-<<<<<<< HEAD
-=======
         bt_settings_load(&bt->bt_settings);
 
->>>>>>> 4d985ba8
         bt_close_rpc_connection(bt);
 
         bt_keys_storage_load(bt->keys_storage);
@@ -462,19 +454,6 @@
     if(message->lock) api_lock_unlock(message->lock);
 }
 
-<<<<<<< HEAD
-bool bt_remote_rssi(Bt* bt, uint8_t* rssi) {
-    furi_assert(bt);
-
-    uint8_t rssi_val;
-    uint32_t since = furi_hal_bt_get_conn_rssi(&rssi_val);
-
-    if(since == 0) return false;
-
-    *rssi = rssi_val;
-
-    return true;
-=======
 static void bt_apply_settings(Bt* bt) {
     if(bt->bt_settings.enabled) {
         furi_hal_bt_start_advertising();
@@ -554,7 +533,19 @@
     }
 
     bt_handle_reload_keys_settings(bt);
->>>>>>> 4d985ba8
+}
+
+bool bt_remote_rssi(Bt* bt, uint8_t* rssi) {
+    furi_assert(bt);
+
+    uint8_t rssi_val;
+    uint32_t since = furi_hal_bt_get_conn_rssi(&rssi_val);
+
+    if(since == 0) return false;
+
+    *rssi = rssi_val;
+
+    return true;
 }
 
 int32_t bt_srv(void* p) {
