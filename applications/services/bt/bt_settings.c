--- conflicted
+++ resolved
@@ -4,10 +4,6 @@
 #include <lib/toolbox/saved_struct.h>
 #include <storage/storage.h>
 
-<<<<<<< HEAD
-=======
-#define BT_SETTINGS_PATH    INT_PATH(BT_SETTINGS_FILE_NAME)
->>>>>>> ffa3996a
 #define BT_SETTINGS_VERSION (0)
 #define BT_SETTINGS_MAGIC   (0x19)
 
