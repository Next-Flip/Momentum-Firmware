/**
 * @file input.h
 * Input: main API
 */

#pragma once

#include <furi_hal_resources.h>

#ifdef __cplusplus
extern "C" {
#endif

<<<<<<< HEAD
#define RECORD_INPUT_EVENTS "input_events"
#define RECORD_ASCII_EVENTS "ascii_events"
=======
#define RECORD_INPUT_EVENTS            "input_events"
>>>>>>> ffa3996a
#define INPUT_SEQUENCE_SOURCE_HARDWARE (0u)
#define INPUT_SEQUENCE_SOURCE_SOFTWARE (1u)

/** Input Types
 * Some of them are physical events and some logical
 */
typedef enum {
    InputTypePress, /**< Press event, emitted after debounce */
    InputTypeRelease, /**< Release event, emitted after debounce */
    InputTypeShort, /**< Short event, emitted after InputTypeRelease done within INPUT_LONG_PRESS interval */
    InputTypeLong, /**< Long event, emitted after INPUT_LONG_PRESS_COUNTS interval, asynchronous to InputTypeRelease  */
    InputTypeRepeat, /**< Repeat event, emitted with INPUT_LONG_PRESS_COUNTS period after InputTypeLong event */
    InputTypeMAX, /**< Special value for exceptional */
} InputType;

/** Input Event, dispatches with FuriPubSub */
typedef struct {
    union {
        uint32_t sequence;
        struct {
            uint8_t sequence_source   : 2;
            uint32_t sequence_counter : 30;
        };
    };
    InputKey key;
    InputType type;
} InputEvent;

typedef enum {
    AsciiValueNUL = 0x00, // NULL
    _AsciiValueSOH = 0x01, // Start of Heading
    _AsciiValueSTX = 0x02, // Start of Text
    _AsciiValueETX = 0x03, // End of Text
    _AsciiValueEOT = 0x04, // End of Transmission
    _AsciiValueENQ = 0x05, // Enquiry
    _AsciiValueACK = 0x06, // Acknowledgement
    _AsciiValueBEL = 0x07, // Bell
    AsciiValueBS = 0x08, // Backspace
    _AsciiValueTAB = 0x09, // Horizontal Tab
    _AsciiValueLF = 0x0A, // Line Feed
    _AsciiValueVT = 0x0B, // Vertical Tab
    _AsciiValueFF = 0x0C, // Form Feed
    AsciiValueCR = 0x0D, // Carriage Return
    _AsciiValueSO = 0x0E, // Shift Out
    _AsciiValueSI = 0x0F, // Shift In
    _AsciiValueDLE = 0x10, // Data Link Escape
    AsciiValueDC1 = 0x11, // Device Control 1
    AsciiValueDC2 = 0x12, // Device Control 2
    AsciiValueDC3 = 0x13, // Device Control 3
    AsciiValueDC4 = 0x14, // Device Control 4
    _AsciiValueNAK = 0x15, // Negative Acknowledgement
    _AsciiValueSYN = 0x16, // Synchronous Idle
    _AsciiValueETB = 0x17, // End of Transmission Block
    _AsciiValueCAN = 0x18, // Cancel
    _AsciiValueEM = 0x19, // End of Medium
    _AsciiValueSUB = 0x1A, // Substitute
    AsciiValueESC = 0x1B, // Escape
    _AsciiValueSF = 0x1C, // File Separator
    _AsciiValueGS = 0x1D, // Group Separator
    _AsciiValueRS = 0x1E, // Record Separator
    _AsciiValueUS = 0x1F, // Unit Separator
    // Printable Ascii 0x20-0x7E
    _AsciiValueDEL = 0x7F, // Delete
} AsciiValue;

/** Ascii Event, dispatches with FuriPubSub */
typedef struct {
    uint8_t value;
} AsciiEvent;

/** Get human readable input key name
 * @param key - InputKey
 * @return string
 */
const char* input_get_key_name(InputKey key);

/** Get human readable input type name
 * @param type - InputType
 * @return string
 */
const char* input_get_type_name(InputType type);

#ifdef __cplusplus
}
#endif<|MERGE_RESOLUTION|>--- conflicted
+++ resolved
@@ -11,12 +11,8 @@
 extern "C" {
 #endif
 
-<<<<<<< HEAD
-#define RECORD_INPUT_EVENTS "input_events"
-#define RECORD_ASCII_EVENTS "ascii_events"
-=======
 #define RECORD_INPUT_EVENTS            "input_events"
->>>>>>> ffa3996a
+#define RECORD_ASCII_EVENTS            "ascii_events"
 #define INPUT_SEQUENCE_SOURCE_HARDWARE (0u)
 #define INPUT_SEQUENCE_SOURCE_SOFTWARE (1u)
 
