--- conflicted
+++ resolved
@@ -87,35 +87,23 @@
 
 int32_t input_srv(void* p) {
     UNUSED(p);
-<<<<<<< HEAD
-    input = malloc(sizeof(Input));
-    input->thread_id = furi_thread_get_current_id();
-    input->event_pubsub = furi_pubsub_alloc();
-    furi_record_create(RECORD_INPUT_EVENTS, input->event_pubsub);
-    input->ascii_pubsub = furi_pubsub_alloc();
-    furi_record_create(RECORD_ASCII_EVENTS, input->ascii_pubsub);
-=======
->>>>>>> 8c380ebe
 
     const FuriThreadId thread_id = furi_thread_get_current_id();
     FuriPubSub* event_pubsub = furi_pubsub_alloc();
+    FuriPubSub* ascii_pubsub = furi_pubsub_alloc();
     uint32_t counter = 1;
     furi_record_create(RECORD_INPUT_EVENTS, event_pubsub);
+    furi_record_create(RECORD_ASCII_EVENTS, ascii_pubsub);
 
 #ifdef INPUT_DEBUG
     furi_hal_gpio_init_simple(&gpio_ext_pa4, GpioModeOutputPushPull);
 #endif
 
 #ifdef SRV_CLI
-<<<<<<< HEAD
-    input->cli = furi_record_open(RECORD_CLI);
-    cli_add_command(input->cli, "input", CliCommandFlagParallelSafe, input_cli_wrapper, input);
+    Cli* cli = furi_record_open(RECORD_CLI);
+    cli_add_command(cli, "input", CliCommandFlagParallelSafe, input_cli_wrapper, event_pubsub);
 #else
     UNUSED(input_cli_wrapper);
-=======
-    Cli* cli = furi_record_open(RECORD_CLI);
-    cli_add_command(cli, "input", CliCommandFlagParallelSafe, input_cli, event_pubsub);
->>>>>>> 8c380ebe
 #endif
 
     InputPinState pin_states[input_pins_count];
