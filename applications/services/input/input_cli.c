#include "input_i.h"

#include <furi.h>
#include <cli/cli.h>
#include <toolbox/args.h>

static void input_cli_usage(void) {
    printf("Usage:\r\n");
    printf("input <cmd> <args>\r\n");
    printf("Cmd list:\r\n");
    printf("\tdump\t\t\t - dump input events\r\n");
    printf("\tkeyboard\t\t - use keyboard feedback to control flipper\r\n");
    printf("\tsend <key> <type>\t - send input event\r\n");
}

static void input_cli_dump_events_callback(const void* value, void* ctx) {
    furi_assert(value);
    furi_assert(ctx);
    FuriMessageQueue* input_queue = ctx;
    furi_message_queue_put(input_queue, value, FuriWaitForever);
}

static void input_cli_dump(Cli* cli, FuriString* args, Input* input) {
    UNUSED(args);
    FuriMessageQueue* input_queue = furi_message_queue_alloc(8, sizeof(InputEvent));
    FuriPubSubSubscription* input_subscription =
        furi_pubsub_subscribe(input->event_pubsub, input_cli_dump_events_callback, input_queue);

    InputEvent input_event;
    printf("Press CTRL+C to stop\r\n");
    while(!cli_cmd_interrupt_received(cli)) {
        if(furi_message_queue_get(input_queue, &input_event, 100) == FuriStatusOk) {
            printf(
                "key: %s type: %s\r\n",
                input_get_key_name(input_event.key),
                input_get_type_name(input_event.type));
        }
    }

    furi_pubsub_unsubscribe(input->event_pubsub, input_subscription);
    furi_message_queue_free(input_queue);
}

<<<<<<< HEAD
static void fake_input(Input* input, InputKey key, InputType type) {
    bool wrap = type == InputTypeShort || type == InputTypeLong;
    InputEvent event;
    event.key = key;

    if(wrap) {
        event.type = InputTypePress;
        furi_pubsub_publish(input->event_pubsub, &event);
    }
    event.type = type;
    furi_pubsub_publish(input->event_pubsub, &event);
    if(wrap) {
        event.type = InputTypeRelease;
        furi_pubsub_publish(input->event_pubsub, &event);
    }
}

static void input_cli_keyboard(Cli* cli, FuriString* args, Input* input) {
    UNUSED(args);
    printf("Using console keyboard feedback for flipper input\r\n");

    printf("\r\nUsage:\r\n");
    printf("\tMove = Arrows\r\n");
    printf("\tOk = Enter\r\n");
    printf("\tBack = Backspace/Ctrl + Q\r\n");
    printf("\tEnable hold for next key = Space (press twice to send space key)\r\n");

    printf("\r\nPress CTRL+C to stop\r\n");
    bool hold = false;
    while(cli_is_connected(cli)) {
        char in_chr = cli_getc(cli);
        if(in_chr == CliSymbolAsciiETX) break;
        InputKey send_key = InputKeyMAX;
        uint8_t send_ascii = AsciiValueNUL;

        switch(in_chr) {
        case CliSymbolAsciiEsc: // Escape code for arrows
            if(!cli_read(cli, (uint8_t*)&in_chr, 1) || in_chr != '[') break;
            if(!cli_read(cli, (uint8_t*)&in_chr, 1)) break;
            if(in_chr >= 'A' && in_chr <= 'D') { // Arrows = Dpad
                if(hold) {
                    send_key = InputKeyUp + (in_chr - 'A'); // Same order as InputKey
                } else {
                    send_ascii = AsciiValueDC1 + (in_chr - 'A'); // Same order as DC
                }
            }
            break;
        case CliSymbolAsciiBackspace: // (minicom) Backspace = Back
        case CliSymbolAsciiDel: // (putty/picocom) Backspace = Back
            if(hold) {
                send_key = InputKeyBack;
            } else {
                send_ascii = AsciiValueBS;
            }
            break;
        case 0x11: // Ctrl Q = Escape (no Esc key over CLI)
            if(hold) {
                send_key = InputKeyBack;
            } else {
                send_ascii = AsciiValueESC;
            }
            break;
        case CliSymbolAsciiCR: // Enter = Ok
            if(hold) {
                send_key = InputKeyOk;
            } else {
                send_ascii = AsciiValueCR;
            }
            break;
        case CliSymbolAsciiSpace: // Space = Toggle hold next key
            if(hold) {
                send_ascii = ' ';
            } else {
                hold = true;
            }
            break;
        default:
            send_ascii = in_chr;
            break;
        }

        if(send_key != InputKeyMAX) {
            fake_input(input, send_key, hold ? InputTypeLong : InputTypeShort);
            hold = false;
        }
        if(send_ascii != AsciiValueNUL) {
            AsciiEvent event = {.value = send_ascii};
            furi_pubsub_publish(input->ascii_pubsub, &event);
            hold = false;
        }
    }
}

static void input_cli_send_print_usage() {
=======
static void input_cli_send_print_usage(void) {
>>>>>>> bcde0aef
    printf("Invalid arguments. Usage:\r\n");
    printf("\tinput send <key> <type>\r\n");
    printf("\t\t <key>\t - one of 'up', 'down', 'left', 'right', 'back', 'ok'\r\n");
    printf("\t\t <type>\t - one of 'press', 'release', 'short', 'long'\r\n");
}

static void input_cli_send(Cli* cli, FuriString* args, Input* input) {
    UNUSED(cli);
    InputKey key;
    InputType type;
    FuriString* key_str;
    key_str = furi_string_alloc();
    bool parsed = false;

    do {
        // Parse Key
        if(!args_read_string_and_trim(args, key_str)) {
            break;
        }
        if(!furi_string_cmp(key_str, "up")) {
            key = InputKeyUp;
        } else if(!furi_string_cmp(key_str, "down")) {
            key = InputKeyDown;
        } else if(!furi_string_cmp(key_str, "left")) {
            key = InputKeyLeft;
        } else if(!furi_string_cmp(key_str, "right")) {
            key = InputKeyRight;
        } else if(!furi_string_cmp(key_str, "ok")) {
            key = InputKeyOk;
        } else if(!furi_string_cmp(key_str, "back")) {
            key = InputKeyBack;
        } else {
            break;
        }
        // Parse Type
        if(!furi_string_cmp(args, "press")) {
            type = InputTypePress;
        } else if(!furi_string_cmp(args, "release")) {
            type = InputTypeRelease;
        } else if(!furi_string_cmp(args, "short")) {
            type = InputTypeShort;
        } else if(!furi_string_cmp(args, "long")) {
            type = InputTypeLong;
        } else {
            break;
        }
        parsed = true;
    } while(false);

    if(parsed) { //-V547
        fake_input(input, key, type);
    } else {
        input_cli_send_print_usage();
    }
    furi_string_free(key_str);
}

void input_cli(Cli* cli, FuriString* args, void* context) {
    furi_assert(cli);
    furi_assert(context);
    Input* input = context;
    FuriString* cmd;
    cmd = furi_string_alloc();

    do {
        if(!args_read_string_and_trim(args, cmd)) {
            input_cli_usage();
            break;
        }
        if(furi_string_cmp_str(cmd, "dump") == 0) {
            input_cli_dump(cli, args, input);
            break;
        }
        if(furi_string_cmp_str(cmd, "keyboard") == 0) {
            input_cli_keyboard(cli, args, input);
            break;
        }
        if(furi_string_cmp_str(cmd, "send") == 0) {
            input_cli_send(cli, args, input);
            break;
        }

        input_cli_usage();
    } while(false);

    furi_string_free(cmd);
}

#include <flipper_application/flipper_application.h>

static const FlipperAppPluginDescriptor plugin_descriptor = {
    .appid = "input_cli",
    .ep_api_version = 1,
    .entry_point = &input_cli,
};

const FlipperAppPluginDescriptor* input_cli_plugin_ep() {
    return &plugin_descriptor;
}<|MERGE_RESOLUTION|>--- conflicted
+++ resolved
@@ -41,7 +41,6 @@
     furi_message_queue_free(input_queue);
 }
 
-<<<<<<< HEAD
 static void fake_input(Input* input, InputKey key, InputType type) {
     bool wrap = type == InputTypeShort || type == InputTypeLong;
     InputEvent event;
@@ -135,10 +134,7 @@
     }
 }
 
-static void input_cli_send_print_usage() {
-=======
 static void input_cli_send_print_usage(void) {
->>>>>>> bcde0aef
     printf("Invalid arguments. Usage:\r\n");
     printf("\tinput send <key> <type>\r\n");
     printf("\t\t <key>\t - one of 'up', 'down', 'left', 'right', 'back', 'ok'\r\n");
@@ -235,6 +231,6 @@
     .entry_point = &input_cli,
 };
 
-const FlipperAppPluginDescriptor* input_cli_plugin_ep() {
+const FlipperAppPluginDescriptor* input_cli_plugin_ep(void) {
     return &plugin_descriptor;
 }