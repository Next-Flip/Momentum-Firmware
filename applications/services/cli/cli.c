#include "cli_i.h"
#include "cli_commands.h"
#include "cli_vcp.h"
#include "cli_ansi.h"
#include <furi_hal_version.h>
#include <loader/loader.h>

#include <flipper_application/plugins/plugin_manager.h>
#include <loader/firmware_api/firmware_api.h>
#include <inttypes.h>

#define TAG "CliSrv"

#define CLI_INPUT_LEN_LIMIT 256
#define CLI_PROMPT          ">: " // qFlipper does not recognize us if we use escape sequences :(
#define CLI_PROMPT_LENGTH   3 // printable characters

Cli* cli_alloc(void) {
    Cli* cli = malloc(sizeof(Cli));

    CliCommandTree_init(cli->commands);

    cli->last_line = furi_string_alloc();
    cli->line = furi_string_alloc();

    cli->session = NULL;

    cli->mutex = furi_mutex_alloc(FuriMutexTypeNormal);

    cli->idle_sem = furi_semaphore_alloc(1, 0);

    return cli;
}

void cli_putc(Cli* cli, char c) {
    furi_check(cli);
    if(cli->session != NULL) {
        cli->session->tx((uint8_t*)&c, 1);
    }
}

char cli_getc(Cli* cli) {
    furi_check(cli);
    char c = 0;
    if(cli->session != NULL) {
        if(cli->session->rx((uint8_t*)&c, 1, FuriWaitForever) == 0) {
            cli_reset(cli);
            furi_delay_tick(10);
        }
    } else {
        cli_reset(cli);
        furi_delay_tick(10);
    }
    return c;
}

void cli_write(Cli* cli, const uint8_t* buffer, size_t size) {
    furi_check(cli);
    if(cli->session != NULL) {
        cli->session->tx(buffer, size);
    }
}

size_t cli_read(Cli* cli, uint8_t* buffer, size_t size) {
    furi_check(cli);
    if(cli->session != NULL) {
        return cli->session->rx(buffer, size, FuriWaitForever);
    } else {
        return 0;
    }
}

size_t cli_read_timeout(Cli* cli, uint8_t* buffer, size_t size, uint32_t timeout) {
    furi_check(cli);
    if(cli->session != NULL) {
        return cli->session->rx(buffer, size, timeout);
    } else {
        return 0;
    }
}

bool cli_is_connected(Cli* cli) {
    furi_check(cli);
    if(cli->session != NULL) {
        return cli->session->is_connected();
    }
    return false;
}

bool cli_cmd_interrupt_received(Cli* cli) {
    furi_check(cli);
    char c = '\0';
    if(cli_is_connected(cli)) {
        if(cli->session->rx((uint8_t*)&c, 1, 0) == 1) {
            return c == CliKeyETX;
        }
    } else {
        return true;
    }
    return false;
}

void cli_print_usage(const char* cmd, const char* usage, const char* arg) {
    furi_check(cmd);
    furi_check(arg);
    furi_check(usage);

    printf("%s: illegal option -- %s\r\nusage: %s %s", cmd, arg, cmd, usage);
}

void cli_motd(void) {
    printf("\r\n"
           "              _.-------.._                    -,\r\n"
           "          .-\"```\"--..,,_/ /`-,               -,  \\ \r\n"
           "       .:\"          /:/  /'\\  \\     ,_...,  `. |  |\r\n"
           "      /       ,----/:/  /`\\ _\\~`_-\"`     _;\r\n"
           "     '      / /`\"\"\"'\\ \\ \\.~`_-'      ,-\"'/ \r\n"
           "    |      | |  0    | | .-'      ,/`  /\r\n"
           "   |    ,..\\ \\     ,.-\"`       ,/`    /\r\n"
           "  ;    :    `/`\"\"\\`           ,/--==,/-----,\r\n"
           "  |    `-...|        -.___-Z:_______J...---;\r\n"
           "  :         `                           _-'\r\n"
           " _L_  _     ___  ___  ___  ___  ____--\"`___  _     ___\r\n"
           "| __|| |   |_ _|| _ \\| _ \\| __|| _ \\   / __|| |   |_ _|\r\n"
           "| _| | |__  | | |  _/|  _/| _| |   /  | (__ | |__  | |\r\n"
           "|_|  |____||___||_|  |_|  |___||_|_\\   \\___||____||___|\r\n"
           "\r\n"
           "Welcome to Flipper Zero Command Line Interface!\r\n"
           "Read the manual: https://docs.flipper.net/development/cli\r\n"
           "Run `help` or `?` to list available commands\r\n"
           "\r\n");

    const Version* firmware_version = furi_hal_version_get_firmware_version();
    if(firmware_version) {
        printf(
            "Firmware version: %s %s (%s%s built on %s)\r\n",
            version_get_gitbranch(firmware_version),
            version_get_version(firmware_version),
            version_get_githash(firmware_version),
            version_get_dirty_flag(firmware_version) ? "-dirty" : "",
            version_get_builddate(firmware_version));
    }
}

void cli_nl(Cli* cli) {
    UNUSED(cli);
    printf("\r\n");
}

void cli_prompt(Cli* cli) {
    UNUSED(cli);
    printf("\r\n" CLI_PROMPT "%s", furi_string_get_cstr(cli->line));
    fflush(stdout);
}

void cli_reset(Cli* cli) {
    // cli->last_line is cleared and cli->line's buffer moved to cli->last_line
    furi_string_move(cli->last_line, cli->line);
    // Reiniting cli->line
    cli->line = furi_string_alloc();
    cli->cursor_position = 0;
}

static void cli_handle_backspace(Cli* cli) {
    if(cli->cursor_position > 0) {
        furi_assert(furi_string_size(cli->line) > 0);
        // Other side
        printf("\e[D\e[1P");
        fflush(stdout);
        // Our side
        furi_string_replace_at(cli->line, cli->cursor_position - 1, 1, "");

        cli->cursor_position--;
    } else {
        cli_putc(cli, CliKeyBell);
    }
}

static void cli_normalize_line(Cli* cli) {
    furi_string_trim(cli->line);
    cli->cursor_position = furi_string_size(cli->line);
}

static void cli_execute_command(Cli* cli, CliCommand* command, FuriString* args) {
    if(!(command->flags & CliCommandFlagInsomniaSafe)) {
        furi_hal_power_insomnia_enter();
    }

    // Ensure that we running alone
    if(!(command->flags & CliCommandFlagParallelSafe)) {
        Loader* loader = furi_record_open(RECORD_LOADER);
        bool safety_lock = loader_lock(loader);
        if(safety_lock) {
            // Execute command
            command->callback(cli, args, command->context);
            loader_unlock(loader);
        } else {
            printf("Other application is running, close it first");
        }
        furi_record_close(RECORD_LOADER);
    } else {
        // Execute command
        command->callback(cli, args, command->context);
    }

    if(!(command->flags & CliCommandFlagInsomniaSafe)) {
        furi_hal_power_insomnia_exit();
    }
}

static void cli_handle_enter(Cli* cli) {
    cli_normalize_line(cli);

    if(furi_string_size(cli->line) == 0) {
        cli_prompt(cli);
        return;
    }

    // Command and args container
    FuriString* command;
    command = furi_string_alloc();
    FuriString* args;
    args = furi_string_alloc();

    // Split command and args
    size_t ws = furi_string_search_char(cli->line, ' ');
    if(ws == FURI_STRING_FAILURE) {
        furi_string_set(command, cli->line);
    } else {
        furi_string_set_n(command, cli->line, 0, ws);
        furi_string_set_n(args, cli->line, ws, furi_string_size(cli->line));
        furi_string_trim(args);
    }

    // Search for command
    furi_check(furi_mutex_acquire(cli->mutex, FuriWaitForever) == FuriStatusOk);
    CliCommand* cli_command_ptr = CliCommandTree_get(cli->commands, command);

    if(cli_command_ptr) { //-V547
        CliCommand cli_command;
        memcpy(&cli_command, cli_command_ptr, sizeof(CliCommand));
        furi_check(furi_mutex_release(cli->mutex) == FuriStatusOk);
        cli_nl(cli);
        cli_execute_command(cli, &cli_command, args);
    } else {
        furi_check(furi_mutex_release(cli->mutex) == FuriStatusOk);
        cli_nl(cli);
        printf(
            "`%s` command not found, use `help` or `?` to list all available commands",
            furi_string_get_cstr(command));
        cli_putc(cli, CliKeyBell);
    }

    cli_reset(cli);
    cli_prompt(cli);

    // Cleanup command and args
    furi_string_free(command);
    furi_string_free(args);
}

static void cli_handle_autocomplete(Cli* cli) {
    cli_normalize_line(cli);

    if(furi_string_size(cli->line) == 0) {
        return;
    }

    cli_nl(cli);

    // Prepare common base for autocomplete
    FuriString* common;
    common = furi_string_alloc();
    // Iterate throw commands
    for
        M_EACH(cli_command, cli->commands, CliCommandTree_t) {
            // Process only if starts with line buffer
            if(furi_string_start_with(*cli_command->key_ptr, cli->line)) {
                // Show autocomplete option
                printf("%s\r\n", furi_string_get_cstr(*cli_command->key_ptr));
                // Process common base for autocomplete
                if(furi_string_size(common) > 0) {
                    // Choose shortest string
                    const size_t key_size = furi_string_size(*cli_command->key_ptr);
                    const size_t common_size = furi_string_size(common);
                    const size_t min_size = key_size > common_size ? common_size : key_size;
                    size_t i = 0;
                    while(i < min_size) {
                        // Stop when do not match
                        if(furi_string_get_char(*cli_command->key_ptr, i) !=
                           furi_string_get_char(common, i)) {
                            break;
                        }
                        i++;
                    }
                    // Cut right part if any
                    furi_string_left(common, i);
                } else {
                    // Start with something
                    furi_string_set(common, *cli_command->key_ptr);
                }
            }
        }
    // Replace line buffer if autocomplete better
    if(furi_string_size(common) > furi_string_size(cli->line)) {
        furi_string_set(cli->line, common);
        cli->cursor_position = furi_string_size(cli->line);
    }
    // Cleanup
    furi_string_free(common);
    // Show prompt
    cli_prompt(cli);
}

typedef enum {
    CliCharClassWord,
    CliCharClassSpace,
    CliCharClassOther,
} CliCharClass;

/**
 * @brief Determines the class that a character belongs to
 * 
 * The return value of this function should not be used on its own; it should
 * only be used for comparing it with other values returned by this function.
 * This function is used internally in `cli_skip_run`.
 */
static CliCharClass cli_char_class(char c) {
    if((c >= 'A' && c <= 'Z') || (c >= 'a' && c <= 'z') || (c >= '0' && c <= '9') || c == '_') {
        return CliCharClassWord;
    } else if(c == ' ') {
        return CliCharClassSpace;
    } else {
        return CliCharClassOther;
    }
}

typedef enum {
    CliSkipDirectionLeft,
    CliSkipDirectionRight,
} CliSkipDirection;

/**
 * @brief Skips a run of a class of characters
 * 
 * @param string Input string
 * @param original_pos Position to start the search at
 * @param direction Direction in which to perform the search
 * @returns The position at which the run ends
 */
static size_t cli_skip_run(FuriString* string, size_t original_pos, CliSkipDirection direction) {
    if(furi_string_size(string) == 0) return original_pos;
    if(direction == CliSkipDirectionLeft && original_pos == 0) return original_pos;
    if(direction == CliSkipDirectionRight && original_pos == furi_string_size(string))
        return original_pos;

    int8_t look_offset = (direction == CliSkipDirectionLeft) ? -1 : 0;
    int8_t increment = (direction == CliSkipDirectionLeft) ? -1 : 1;
    int32_t position = original_pos;
    CliCharClass start_class =
        cli_char_class(furi_string_get_char(string, position + look_offset));

    while(true) {
        position += increment;
        if(position < 0) break;
        if(position >= (int32_t)furi_string_size(string)) break;
        if(cli_char_class(furi_string_get_char(string, position + look_offset)) != start_class)
            break;
    }

    return MAX(0, position);
}

void cli_process_input(Cli* cli) {
    CliKeyCombo combo = cli_read_ansi_key_combo(cli);
    FURI_LOG_T(TAG, "code=0x%02x, mod=0x%x\r\n", combo.key, combo.modifiers);

    if(combo.key == CliKeyTab) {
        cli_handle_autocomplete(cli);

    } else if(combo.key == CliKeySOH) {
        furi_delay_ms(33); // We are too fast, Minicom is not ready yet
        cli_motd();
        cli_prompt(cli);

    } else if(combo.key == CliKeyETX) {
        cli_reset(cli);
        cli_prompt(cli);

    } else if(combo.key == CliKeyEOT) {
        cli_reset(cli);

    } else if(combo.key == CliKeyUp && combo.modifiers == CliModKeyNo) {
        // Use previous command if line buffer is empty
        if(furi_string_size(cli->line) == 0 && furi_string_cmp(cli->line, cli->last_line) != 0) {
            // Set line buffer and cursor position
            furi_string_set(cli->line, cli->last_line);
            cli->cursor_position = furi_string_size(cli->line);
            // Show new line to user
            printf("%s", furi_string_get_cstr(cli->line));
        }

    } else if(combo.key == CliKeyDown && combo.modifiers == CliModKeyNo) {
        // Clear input buffer
        furi_string_reset(cli->line);
        cli->cursor_position = 0;
        printf("\r" CLI_PROMPT "\e[0K");

    } else if(combo.key == CliKeyRight && combo.modifiers == CliModKeyNo) {
        // Move right
        if(cli->cursor_position < furi_string_size(cli->line)) {
            cli->cursor_position++;
            printf("\e[C");
        }

    } else if(combo.key == CliKeyLeft && combo.modifiers == CliModKeyNo) {
        // Move left
        if(cli->cursor_position > 0) {
            cli->cursor_position--;
            printf("\e[D");
        }

    } else if(combo.key == CliKeyHome && combo.modifiers == CliModKeyNo) {
        // Move to beginning of line
        cli->cursor_position = 0;
        printf("\e[%uG", CLI_PROMPT_LENGTH + 1); // columns start at 1 \(-_-)/

    } else if(combo.key == CliKeyEnd && combo.modifiers == CliModKeyNo) {
        // Move to end of line
        cli->cursor_position = furi_string_size(cli->line);
        printf("\e[%zuG", CLI_PROMPT_LENGTH + cli->cursor_position + 1);

    } else if(
        combo.modifiers == CliModKeyCtrl &&
        (combo.key == CliKeyLeft || combo.key == CliKeyRight)) {
        // Skip run of similar chars to the left or right
        CliSkipDirection direction = (combo.key == CliKeyLeft) ? CliSkipDirectionLeft :
                                                                 CliSkipDirectionRight;
        cli->cursor_position = cli_skip_run(cli->line, cli->cursor_position, direction);
        printf("\e[%zuG", CLI_PROMPT_LENGTH + cli->cursor_position + 1);

    } else if(combo.key == CliKeyBackspace || combo.key == CliKeyDEL) {
        cli_handle_backspace(cli);

    } else if(combo.key == CliKeyETB) { // Ctrl + Backspace
        // Delete run of similar chars to the left
        size_t run_start = cli_skip_run(cli->line, cli->cursor_position, CliSkipDirectionLeft);
        furi_string_replace_at(cli->line, run_start, cli->cursor_position - run_start, "");
        cli->cursor_position = run_start;
        printf(
            "\e[%zuG%s\e[0K\e[%zuG", // move cursor, print second half of line, erase remains, move cursor again
            CLI_PROMPT_LENGTH + cli->cursor_position + 1,
            furi_string_get_cstr(cli->line) + run_start,
            CLI_PROMPT_LENGTH + run_start + 1);

    } else if(combo.key == CliKeyCR) {
        cli_handle_enter(cli);

    } else if(
        (combo.key >= 0x20 && combo.key < 0x7F) && //-V560
        (furi_string_size(cli->line) < CLI_INPUT_LEN_LIMIT)) {
        if(cli->cursor_position == furi_string_size(cli->line)) {
            furi_string_push_back(cli->line, combo.key);
            cli_putc(cli, combo.key);
        } else {
            // Insert character to line buffer
            const char in_str[2] = {combo.key, 0};
            furi_string_replace_at(cli->line, cli->cursor_position, 0, in_str);

            // Print character in replace mode
            printf("\e[4h%c\e[4l", combo.key);
            fflush(stdout);
        }
        cli->cursor_position++;

    } else {
        cli_putc(cli, CliKeyBell);
    }

    fflush(stdout);
}

void cli_add_command(
    Cli* cli,
    const char* name,
    CliCommandFlag flags,
    CliCallback callback,
    void* context) {
    furi_check(cli);
    FuriString* name_str;
    name_str = furi_string_alloc_set(name);
    furi_string_trim(name_str);

    size_t name_replace;
    do {
        name_replace = furi_string_replace(name_str, " ", "_");
    } while(name_replace != FURI_STRING_FAILURE);

    CliCommand c;
    c.callback = callback;
    c.context = context;
    c.flags = flags;

    furi_check(furi_mutex_acquire(cli->mutex, FuriWaitForever) == FuriStatusOk);
    CliCommandTree_set_at(cli->commands, name_str, c);
    furi_check(furi_mutex_release(cli->mutex) == FuriStatusOk);

    furi_string_free(name_str);
}

void cli_delete_command(Cli* cli, const char* name) {
    furi_check(cli);
    FuriString* name_str;
    name_str = furi_string_alloc_set(name);
    furi_string_trim(name_str);

    size_t name_replace;
    do {
        name_replace = furi_string_replace(name_str, " ", "_");
    } while(name_replace != FURI_STRING_FAILURE);

    furi_check(furi_mutex_acquire(cli->mutex, FuriWaitForever) == FuriStatusOk);
    CliCommandTree_erase(cli->commands, name_str);
    furi_check(furi_mutex_release(cli->mutex) == FuriStatusOk);

    furi_string_free(name_str);
}

void cli_session_open(Cli* cli, void* session) {
    furi_check(cli);

    furi_check(furi_mutex_acquire(cli->mutex, FuriWaitForever) == FuriStatusOk);
    cli->session = session;
    if(cli->session != NULL) {
        cli->session->init();
        furi_thread_set_stdout_callback(cli->session->tx_stdout);
    } else {
        furi_thread_set_stdout_callback(NULL);
    }
    furi_semaphore_release(cli->idle_sem);
    furi_check(furi_mutex_release(cli->mutex) == FuriStatusOk);
}

void cli_session_close(Cli* cli) {
    furi_check(cli);

    furi_check(furi_mutex_acquire(cli->mutex, FuriWaitForever) == FuriStatusOk);
    if(cli->session != NULL) {
        cli->session->deinit();
    }
    cli->session = NULL;
    furi_thread_set_stdout_callback(NULL);
    furi_check(furi_mutex_release(cli->mutex) == FuriStatusOk);
}

int32_t cli_srv(void* p) {
    UNUSED(p);
    Cli* cli = cli_alloc();

    // Init basic cli commands
    cli_commands_init(cli);

    furi_record_create(RECORD_CLI, cli);

    if(cli->session != NULL) {
        furi_thread_set_stdout_callback(cli->session->tx_stdout);
    } else {
        furi_thread_set_stdout_callback(NULL);
    }

    if(furi_hal_is_normal_boot()) {
        cli_session_open(cli, &cli_vcp);
    } else {
        FURI_LOG_W(TAG, "Skipping start in special boot mode");
    }

    while(1) {
        if(cli->session != NULL) {
            cli_process_input(cli);
        } else {
            furi_check(furi_semaphore_acquire(cli->idle_sem, FuriWaitForever) == FuriStatusOk);
        }
    }

    return 0;
}

void cli_plugin_wrapper(const char* name, Cli* cli, FuriString* args, void* context) {
    PluginManager* manager =
        plugin_manager_alloc(CLI_PLUGIN_APP_ID, CLI_PLUGIN_API_VERSION, firmware_api_interface);
    FuriString* path =
        furi_string_alloc_printf(EXT_PATH("apps_data/cli/plugins/%s_cli.fal"), name);
    PluginManagerError error = plugin_manager_load_single(manager, furi_string_get_cstr(path));
    if(error == PluginManagerErrorNone) {
        const CliCallback handler = plugin_manager_get_ep(manager, 0);
        handler(cli, args, context);
    } else {
<<<<<<< HEAD
        printf(
            "CLI plugin '%s' failed (code %" PRIu16 "), update firmware or check logs\r\n",
            name,
            error);
=======
        printf("CLI plugin failed (code %" PRIu16 "), update firmware or check logs\r\n", error);
>>>>>>> 9c20bdc2
    }
    furi_string_free(path);
    plugin_manager_free(manager);
}<|MERGE_RESOLUTION|>--- conflicted
+++ resolved
@@ -595,14 +595,10 @@
         const CliCallback handler = plugin_manager_get_ep(manager, 0);
         handler(cli, args, context);
     } else {
-<<<<<<< HEAD
         printf(
             "CLI plugin '%s' failed (code %" PRIu16 "), update firmware or check logs\r\n",
             name,
             error);
-=======
-        printf("CLI plugin failed (code %" PRIu16 "), update firmware or check logs\r\n", error);
->>>>>>> 9c20bdc2
     }
     furi_string_free(path);
     plugin_manager_free(manager);
