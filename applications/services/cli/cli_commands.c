--- conflicted
+++ resolved
@@ -674,17 +674,14 @@
     cli_add_command(cli, "!", CliCommandFlagParallelSafe, cli_command_info, (void*)true);
     cli_add_command(cli, "info", CliCommandFlagParallelSafe, cli_command_info, NULL);
     cli_add_command(cli, "device_info", CliCommandFlagParallelSafe, cli_command_info, (void*)true);
-<<<<<<< HEAD
-    cli_add_command(cli, "src", CliCommandFlagParallelSafe, cli_command_src, NULL);
-    cli_add_command(cli, "source", CliCommandFlagParallelSafe, cli_command_src, NULL);
-=======
     cli_add_command(
         cli,
         "neofetch",
         CliCommandFlagParallelSafe | CliCommandFlagHidden,
         cli_command_neofetch,
         NULL);
->>>>>>> fbc3b494
+    cli_add_command(cli, "src", CliCommandFlagParallelSafe, cli_command_src, NULL);
+    cli_add_command(cli, "source", CliCommandFlagParallelSafe, cli_command_src, NULL);
 
     cli_add_command(cli, "?", CliCommandFlagParallelSafe, cli_command_help, NULL);
     cli_add_command(cli, "help", CliCommandFlagParallelSafe, cli_command_help, NULL);
