--- conflicted
+++ resolved
@@ -1,5 +1,6 @@
 #include "cli_commands.h"
 #include "cli_command_gpio.h"
+#include "cli_ansi.h"
 
 #include <core/thread.h>
 #include <furi_hal.h>
@@ -11,6 +12,7 @@
 #include <loader/loader.h>
 #include <lib/toolbox/args.h>
 #include <lib/toolbox/strint.h>
+#include <storage/storage.h>
 
 // Close to ISO, `date +'%Y-%m-%d %H:%M:%S %u'`
 #define CLI_DATE_FORMAT "%.4d-%.2d-%.2d %.2d:%.2d:%.2d %d"
@@ -53,37 +55,196 @@
     }
 }
 
+// Lil Easter egg :>
+void cli_command_neofetch(Cli* cli, FuriString* args, void* context) {
+    UNUSED(cli);
+    UNUSED(args);
+    UNUSED(context);
+
+    static const char* const neofetch_logo[] = {
+        "            _.-------.._                    -,",
+        "        .-\"```\"--..,,_/ /`-,               -,  \\ ",
+        "     .:\"          /:/  /'\\  \\     ,_...,  `. |  |",
+        "    /       ,----/:/  /`\\ _\\~`_-\"`     _;",
+        "   '      / /`\"\"\"'\\ \\ \\.~`_-'      ,-\"'/ ",
+        "  |      | |  0    | | .-'      ,/`  /",
+        " |    ,..\\ \\     ,.-\"`       ,/`    /",
+        ";    :    `/`\"\"\\`           ,/--==,/-----,",
+        "|    `-...|        -.___-Z:_______J...---;",
+        ":         `                           _-'",
+    };
+#define NEOFETCH_COLOR ANSI_FLIPPER_BRAND_ORANGE
+
+    // Determine logo parameters
+    size_t logo_height = COUNT_OF(neofetch_logo), logo_width = 0;
+    for(size_t i = 0; i < logo_height; i++)
+        logo_width = MAX(logo_width, strlen(neofetch_logo[i]));
+    logo_width += 4; // space between logo and info
+
+    // Format hostname delimiter
+    const size_t size_of_hostname = 4 + strlen(furi_hal_version_get_name_ptr());
+    char delimiter[64];
+    memset(delimiter, '-', size_of_hostname);
+    delimiter[size_of_hostname] = '\0';
+
+    // Get heap info
+    size_t heap_total = memmgr_get_total_heap();
+    size_t heap_used = heap_total - memmgr_get_free_heap();
+    uint16_t heap_percent = (100 * heap_used) / heap_total;
+
+    // Get storage info
+    Storage* storage = furi_record_open(RECORD_STORAGE);
+    uint64_t ext_total, ext_free, ext_used, ext_percent;
+    storage_common_fs_info(storage, "/ext", &ext_total, &ext_free);
+    ext_used = ext_total - ext_free;
+    ext_percent = (100 * ext_used) / ext_total;
+    ext_used /= 1024 * 1024;
+    ext_total /= 1024 * 1024;
+    furi_record_close(RECORD_STORAGE);
+
+    // Get battery info
+    uint16_t charge_percent = furi_hal_power_get_pct();
+    const char* charge_state;
+    if(furi_hal_power_is_charging()) {
+        if((charge_percent < 100) && (!furi_hal_power_is_charging_done())) {
+            charge_state = "charging";
+        } else {
+            charge_state = "charged";
+        }
+    } else {
+        charge_state = "discharging";
+    }
+
+    // Get misc info
+    uint32_t uptime = furi_get_tick() / furi_kernel_get_tick_frequency();
+    const Version* version = version_get();
+    uint16_t major, minor;
+    furi_hal_info_get_api_version(&major, &minor);
+
+    // Print ASCII art with info
+    const size_t info_height = 16;
+    for(size_t i = 0; i < MAX(logo_height, info_height); i++) {
+        printf(NEOFETCH_COLOR "%-*s", logo_width, (i < logo_height) ? neofetch_logo[i] : "");
+        switch(i) {
+        case 0: // you@<hostname>
+            printf("you" ANSI_RESET "@" NEOFETCH_COLOR "%s", furi_hal_version_get_name_ptr());
+            break;
+        case 1: // delimiter
+            printf(ANSI_RESET "%s", delimiter);
+            break;
+        case 2: // OS: FURI <edition> <branch> <version> <commit> (SDK <maj>.<min>)
+            printf(
+                "OS" ANSI_RESET ": FURI %s %s %s %s (SDK %hu.%hu)",
+                version_get_version(version),
+                version_get_gitbranch(version),
+                version_get_version(version),
+                version_get_githash(version),
+                major,
+                minor);
+            break;
+        case 3: // Host: <model> <hostname>
+            printf(
+                "Host" ANSI_RESET ": %s %s",
+                furi_hal_version_get_model_code(),
+                furi_hal_version_get_device_name_ptr());
+            break;
+        case 4: // Kernel: FreeRTOS <maj>.<min>.<build>
+            printf(
+                "Kernel" ANSI_RESET ": FreeRTOS %d.%d.%d",
+                tskKERNEL_VERSION_MAJOR,
+                tskKERNEL_VERSION_MINOR,
+                tskKERNEL_VERSION_BUILD);
+            break;
+        case 5: // Uptime: ?h?m?s
+            printf(
+                "Uptime" ANSI_RESET ": %luh%lum%lus",
+                uptime / 60 / 60,
+                uptime / 60 % 60,
+                uptime % 60);
+            break;
+        case 6: // ST7567 128x64 @ 1 bpp in 1.4"
+            printf("Display" ANSI_RESET ": ST7567 128x64 @ 1 bpp in 1.4\"");
+            break;
+        case 7: // DE: GuiSrv
+            printf("DE" ANSI_RESET ": GuiSrv");
+            break;
+        case 8: // Shell: CliSrv
+            printf("Shell" ANSI_RESET ": CliSrv");
+            break;
+        case 9: // CPU: STM32WB55RG @ 64 MHz
+            printf("CPU" ANSI_RESET ": STM32WB55RG @ 64 MHz");
+            break;
+        case 10: // Memory: <used> / <total> B (??%)
+            printf(
+                "Memory" ANSI_RESET ": %zu / %zu B (%hu%%)", heap_used, heap_total, heap_percent);
+            break;
+        case 11: // Disk (/ext): <used> / <total> MiB (??%)
+            printf(
+                "Disk (/ext)" ANSI_RESET ": %llu / %llu MiB (%llu%%)",
+                ext_used,
+                ext_total,
+                ext_percent);
+            break;
+        case 12: // Battery: ??% (<state>)
+            printf("Battery" ANSI_RESET ": %hu%% (%s)" ANSI_RESET, charge_percent, charge_state);
+            break;
+        case 13: // empty space
+            break;
+        case 14: // Colors (line 1)
+            for(size_t j = 30; j <= 37; j++)
+                printf("\e[%dm███", j);
+            break;
+        case 15: // Colors (line 2)
+            for(size_t j = 90; j <= 97; j++)
+                printf("\e[%dm███", j);
+            break;
+        default:
+            break;
+        }
+        printf("\r\n");
+    }
+    printf(ANSI_RESET);
+#undef NEOFETCH_COLOR
+}
+
 void cli_command_help(Cli* cli, FuriString* args, void* context) {
-    UNUSED(args);
     UNUSED(context);
     printf("Commands available:");
 
-    // Command count
-    const size_t commands_count = CliCommandTree_size(cli->commands);
-    const size_t commands_count_mid = commands_count / 2 + commands_count % 2;
-
-    // Use 2 iterators from start and middle to show 2 columns
-    CliCommandTree_it_t it_left;
-    CliCommandTree_it(it_left, cli->commands);
-    CliCommandTree_it_t it_right;
-    CliCommandTree_it(it_right, cli->commands);
-    for(size_t i = 0; i < commands_count_mid; i++)
-        CliCommandTree_next(it_right);
-
-    // Iterate throw tree
-    for(size_t i = 0; i < commands_count_mid; i++) {
+    // Count non-hidden commands
+    CliCommandTree_it_t it_count;
+    CliCommandTree_it(it_count, cli->commands);
+    size_t commands_count = 0;
+    while(!CliCommandTree_end_p(it_count)) {
+        if(!(CliCommandTree_cref(it_count)->value_ptr->flags & CliCommandFlagHidden))
+            commands_count++;
+        CliCommandTree_next(it_count);
+    }
+
+    // Create iterators starting at different positions
+    const size_t columns = 3;
+    const size_t commands_per_column = (commands_count / columns) + (commands_count % columns);
+    CliCommandTree_it_t iterators[columns];
+    for(size_t c = 0; c < columns; c++) {
+        CliCommandTree_it(iterators[c], cli->commands);
+        for(size_t i = 0; i < c * commands_per_column; i++)
+            CliCommandTree_next(iterators[c]);
+    }
+
+    // Print commands
+    for(size_t r = 0; r < commands_per_column; r++) {
         printf("\r\n");
-        // Left Column
-        if(!CliCommandTree_end_p(it_left)) {
-            printf("%-30s", furi_string_get_cstr(*CliCommandTree_ref(it_left)->key_ptr));
-            CliCommandTree_next(it_left);
-        }
-        // Right Column
-        if(!CliCommandTree_end_p(it_right)) {
-            printf("%s", furi_string_get_cstr(*CliCommandTree_ref(it_right)->key_ptr));
-            CliCommandTree_next(it_right);
-        }
-    };
+
+        for(size_t c = 0; c < columns; c++) {
+            if(!CliCommandTree_end_p(iterators[c])) {
+                const CliCommandTree_itref_t* item = CliCommandTree_cref(iterators[c]);
+                if(!(item->value_ptr->flags & CliCommandFlagHidden)) {
+                    printf("%-30s", furi_string_get_cstr(*item->key_ptr));
+                }
+                CliCommandTree_next(iterators[c]);
+            }
+        }
+    }
 
     if(furi_string_size(args) > 0) {
         cli_nl(cli);
@@ -413,16 +574,18 @@
     int interval = 1000;
     args_read_int_and_trim(args, &interval);
 
+    if(interval) printf("\e[2J\e[?25l"); // Clear display, hide cursor
+
     FuriThreadList* thread_list = furi_thread_list_alloc();
     while(!cli_cmd_interrupt_received(cli)) {
         uint32_t tick = furi_get_tick();
         furi_thread_enumerate(thread_list);
 
-        if(interval) printf("\e[2J\e[0;0f"); // Clear display and return to 0
+        if(interval) printf("\e[0;0f"); // Return to 0,0
 
         uint32_t uptime = tick / furi_kernel_get_tick_frequency();
         printf(
-            "Threads: %zu, ISR Time: %0.2f%%, Uptime: %luh%lum%lus\r\n",
+            "\rThreads: %zu, ISR Time: %0.2f%%, Uptime: %luh%lum%lus\e[0K\r\n",
             furi_thread_list_size(thread_list),
             (double)furi_thread_list_get_isr_time(thread_list),
             uptime / 60 / 60,
@@ -430,14 +593,14 @@
             uptime % 60);
 
         printf(
-            "Heap: total %zu, free %zu, minimum %zu, max block %zu\r\n\r\n",
+            "\rHeap: total %zu, free %zu, minimum %zu, max block %zu\e[0K\r\n\r\n",
             memmgr_get_total_heap(),
             memmgr_get_free_heap(),
             memmgr_get_minimum_free_heap(),
             memmgr_heap_get_max_free_block());
 
         printf(
-            "%-17s %-20s %-10s %5s %12s %6s %10s %7s %5s\r\n",
+            "\r%-17s %-20s %-10s %5s %12s %6s %10s %7s %5s\e[0K\r\n",
             "AppID",
             "Name",
             "State",
@@ -451,7 +614,7 @@
         for(size_t i = 0; i < furi_thread_list_size(thread_list); i++) {
             const FuriThreadListItem* item = furi_thread_list_get_at(thread_list, i);
             printf(
-                "%-17s %-20s %-10s %5d   0x%08lx %6lu %10lu %7zu %5.1f\r\n",
+                "\r%-17s %-20s %-10s %5d   0x%08lx %6lu %10lu %7zu %5.1f\e[0K\r\n",
                 item->app_id,
                 item->name,
                 item->state,
@@ -470,6 +633,8 @@
         }
     }
     furi_thread_list_free(thread_list);
+
+    if(interval) printf("\e[?25h"); // Show cursor
 }
 
 void cli_command_free(Cli* cli, FuriString* args, void* context) {
@@ -521,7 +686,6 @@
     cli_add_command(cli, "!", CliCommandFlagParallelSafe, cli_command_info, (void*)true);
     cli_add_command(cli, "info", CliCommandFlagParallelSafe, cli_command_info, NULL);
     cli_add_command(cli, "device_info", CliCommandFlagParallelSafe, cli_command_info, (void*)true);
-<<<<<<< HEAD
     cli_add_command(cli, "source", CliCommandFlagParallelSafe, cli_command_src, NULL);
     cli_add_command(cli, "src", CliCommandFlagParallelSafe, cli_command_src, NULL);
     cli_add_command(
@@ -530,8 +694,6 @@
         CliCommandFlagParallelSafe | CliCommandFlagHidden,
         cli_command_neofetch,
         NULL);
-=======
->>>>>>> b723d463
 
     cli_add_command(cli, "?", CliCommandFlagParallelSafe, cli_command_help, NULL);
     cli_add_command(cli, "help", CliCommandFlagParallelSafe, cli_command_help, NULL);
