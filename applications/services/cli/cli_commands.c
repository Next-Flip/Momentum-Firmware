--- conflicted
+++ resolved
@@ -337,11 +337,7 @@
     UNUSED(args);
     UNUSED(context);
 
-<<<<<<< HEAD
     printf("https://github.com/Next-Flip/Momentum-Firmware");
-=======
-    printf("https://github.com/DarkFlippers/unleashed-firmware");
->>>>>>> 74158734
 }
 
 #define CLI_COMMAND_LOG_RING_SIZE   2048
@@ -679,14 +675,13 @@
     cli_add_command(cli, "info", CliCommandFlagParallelSafe, cli_command_info, NULL);
     cli_add_command(cli, "device_info", CliCommandFlagParallelSafe, cli_command_info, (void*)true);
     cli_add_command(cli, "source", CliCommandFlagParallelSafe, cli_command_src, NULL);
+    cli_add_command(cli, "src", CliCommandFlagParallelSafe, cli_command_src, NULL);
     cli_add_command(
         cli,
         "neofetch",
         CliCommandFlagParallelSafe | CliCommandFlagHidden,
         cli_command_neofetch,
         NULL);
-    cli_add_command(cli, "src", CliCommandFlagParallelSafe, cli_command_src, NULL);
-    cli_add_command(cli, "source", CliCommandFlagParallelSafe, cli_command_src, NULL);
 
     cli_add_command(cli, "?", CliCommandFlagParallelSafe, cli_command_help, NULL);
     cli_add_command(cli, "help", CliCommandFlagParallelSafe, cli_command_help, NULL);
