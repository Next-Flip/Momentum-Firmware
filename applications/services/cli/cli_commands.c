#include "cli_commands.h"
#include "cli_command_gpio.h"

#include <core/thread.h>
#include <furi_hal.h>
#include <furi_hal_info.h>
#include <task_control_block.h>
#include <time.h>
#include <notification/notification_messages.h>
#include <loader/loader.h>
#include <lib/toolbox/args.h>

// Close to ISO, `date +'%Y-%m-%d %H:%M:%S %u'`
#define CLI_DATE_FORMAT "%.4d-%.2d-%.2d %.2d:%.2d:%.2d %d"

void cli_command_info_callback(const char* key, const char* value, bool last, void* context) {
    UNUSED(last);
    UNUSED(context);
    printf("%-30s: %s\r\n", key, value);
}

/** Info Command
 *
 * This command is intended to be used by humans
 *
 * Arguments:
 * - device - print device info
 * - power - print power info
 * - power_debug - print power debug info
 *
 * @param      cli      The cli instance
 * @param      args     The arguments
 * @param      context  The context
 */
void cli_command_info(Cli* cli, FuriString* args, void* context) {
    UNUSED(cli);

    if(context) {
        furi_hal_info_get(cli_command_info_callback, '_', NULL);
        return;
    }

    if(!furi_string_cmp(args, "device")) {
        furi_hal_info_get(cli_command_info_callback, '.', NULL);
    } else if(!furi_string_cmp(args, "power")) {
        furi_hal_power_info_get(cli_command_info_callback, '.', NULL);
    } else if(!furi_string_cmp(args, "power_debug")) {
        furi_hal_power_debug_get(cli_command_info_callback, NULL);
    } else {
        cli_print_usage("info", "<device|power|power_debug>", furi_string_get_cstr(args));
    }
}

void cli_command_help(Cli* cli, FuriString* args, void* context) {
    UNUSED(args);
    UNUSED(context);
    printf("Commands available:");

    // Command count
    const size_t commands_count = CliCommandTree_size(cli->commands);
    const size_t commands_count_mid = commands_count / 2 + commands_count % 2;

    // Use 2 iterators from start and middle to show 2 columns
    CliCommandTree_it_t it_left;
    CliCommandTree_it(it_left, cli->commands);
    CliCommandTree_it_t it_right;
    CliCommandTree_it(it_right, cli->commands);
    for(size_t i = 0; i < commands_count_mid; i++)
        CliCommandTree_next(it_right);

    // Iterate throw tree
    for(size_t i = 0; i < commands_count_mid; i++) {
        printf("\r\n");
        // Left Column
        if(!CliCommandTree_end_p(it_left)) {
            printf("%-30s", furi_string_get_cstr(*CliCommandTree_ref(it_left)->key_ptr));
            CliCommandTree_next(it_left);
        }
        // Right Column
        if(!CliCommandTree_end_p(it_right)) {
            printf("%s", furi_string_get_cstr(*CliCommandTree_ref(it_right)->key_ptr));
            CliCommandTree_next(it_right);
        }
    }

    if(furi_string_size(args) > 0) {
        cli_nl(cli);
        printf("`");
        printf("%s", furi_string_get_cstr(args));
        printf("` command not found");
    }
}

void cli_command_uptime(Cli* cli, FuriString* args, void* context) {
    UNUSED(cli);
    UNUSED(args);
    UNUSED(context);
    uint32_t uptime = furi_get_tick() / furi_kernel_get_tick_frequency();
    printf("Uptime: %luh%lum%lus", uptime / 60 / 60, uptime / 60 % 60, uptime % 60);
}

void cli_command_date(Cli* cli, FuriString* args, void* context) {
    UNUSED(cli);
    UNUSED(context);

    DateTime datetime = {0};

    if(furi_string_size(args) > 0) {
        uint16_t hours, minutes, seconds, month, day, year, weekday;
        int ret = sscanf(
            furi_string_get_cstr(args),
            "%hu-%hu-%hu %hu:%hu:%hu %hu",
            &year,
            &month,
            &day,
            &hours,
            &minutes,
            &seconds,
            &weekday);

        // Some variables are going to discard upper byte
        // There will be some funky behaviour which is not breaking anything
        datetime.hour = hours;
        datetime.minute = minutes;
        datetime.second = seconds;
        datetime.weekday = weekday;
        datetime.month = month;
        datetime.day = day;
        datetime.year = year;

        if(ret != 7) {
            printf(
                "Invalid datetime format, use `%s`. sscanf %d %s",
                "%Y-%m-%d %H:%M:%S %u",
                ret,
                furi_string_get_cstr(args));
            return;
        }

        if(!datetime_validate_datetime(&datetime)) {
            printf("Invalid datetime data");
            return;
        }

        furi_hal_rtc_set_datetime(&datetime);
        // Verification
        furi_hal_rtc_get_datetime(&datetime);
        printf(
            "New datetime is: " CLI_DATE_FORMAT,
            datetime.year,
            datetime.month,
            datetime.day,
            datetime.hour,
            datetime.minute,
            datetime.second,
            datetime.weekday);
    } else {
        furi_hal_rtc_get_datetime(&datetime);
        printf(
            CLI_DATE_FORMAT,
            datetime.year,
            datetime.month,
            datetime.day,
            datetime.hour,
            datetime.minute,
            datetime.second,
            datetime.weekday);
    }
}

void cli_command_src(Cli* cli, FuriString* args, void* context) {
    // Quality of life feature for people exploring CLI on lab.flipper.net/cli
    // By Yousef AK
    UNUSED(cli);
    UNUSED(args);
    UNUSED(context);

    printf("https://github.com/Next-Flip/Momentum-Firmware");
}

#define CLI_COMMAND_LOG_RING_SIZE 2048
#define CLI_COMMAND_LOG_BUFFER_SIZE 64

void cli_command_log_tx_callback(const uint8_t* buffer, size_t size, void* context) {
    furi_stream_buffer_send(context, buffer, size, 0);
}

bool cli_command_log_level_set_from_string(FuriString* level) {
    FuriLogLevel log_level;
    if(furi_log_level_from_string(furi_string_get_cstr(level), &log_level)) {
        furi_log_set_level(log_level);
        return true;
    } else {
        printf("<log> — start logging using the current level from the system settings\r\n");
        printf("<log error> — only critical errors and other important messages\r\n");
        printf("<log warn> — non-critical errors and warnings including <log error>\r\n");
        printf("<log info> — non-critical information including <log warn>\r\n");
        printf("<log default> — the default system log level (equivalent to <log info>)\r\n");
        printf(
            "<log debug> — debug information including <log info> (may impact system performance)\r\n");
        printf(
            "<log trace> — system traces including <log debug> (may impact system performance)\r\n");
    }
    return false;
}

void cli_command_log(Cli* cli, FuriString* args, void* context) {
    UNUSED(context);
    FuriStreamBuffer* ring = furi_stream_buffer_alloc(CLI_COMMAND_LOG_RING_SIZE, 1);
    uint8_t buffer[CLI_COMMAND_LOG_BUFFER_SIZE];
    FuriLogLevel previous_level = furi_log_get_level();
    bool restore_log_level = false;

    if(furi_string_size(args) > 0) {
        if(!cli_command_log_level_set_from_string(args)) {
            furi_stream_buffer_free(ring);
            return;
        }
        restore_log_level = true;
    }

    const char* current_level;
    furi_log_level_to_string(furi_log_get_level(), &current_level);
    printf("Current log level: %s\r\n", current_level);

    FuriLogHandler log_handler = {
        .callback = cli_command_log_tx_callback,
        .context = ring,
    };

    furi_log_add_handler(log_handler);

    printf("Use <log ?> to list available log levels\r\n");
    printf("Press CTRL+C to stop...\r\n");
    while(!cli_cmd_interrupt_received(cli)) {
        size_t ret = furi_stream_buffer_receive(ring, buffer, CLI_COMMAND_LOG_BUFFER_SIZE, 50);
        cli_write(cli, buffer, ret);
    }

    furi_log_remove_handler(log_handler);

    if(restore_log_level) {
        // There will be strange behaviour if log level is set from settings while log command is running
        furi_log_set_level(previous_level);
    }

    furi_stream_buffer_free(ring);
}

void cli_command_sysctl_debug(Cli* cli, FuriString* args, void* context) {
    UNUSED(cli);
    UNUSED(context);
    if(!furi_string_cmp(args, "0")) {
        furi_hal_rtc_reset_flag(FuriHalRtcFlagDebug);
        printf("Debug disabled.");
    } else if(!furi_string_cmp(args, "1")) {
        furi_hal_rtc_set_flag(FuriHalRtcFlagDebug);
        printf("Debug enabled.");
    } else {
        cli_print_usage("sysctl debug", "<1|0>", furi_string_get_cstr(args));
    }
}

void cli_command_sysctl_heap_track(Cli* cli, FuriString* args, void* context) {
    UNUSED(cli);
    UNUSED(context);
    if(!furi_string_cmp(args, "none")) {
        furi_hal_rtc_set_heap_track_mode(FuriHalRtcHeapTrackModeNone);
        printf("Heap tracking disabled");
    } else if(!furi_string_cmp(args, "main")) {
        furi_hal_rtc_set_heap_track_mode(FuriHalRtcHeapTrackModeMain);
        printf("Heap tracking enabled for application main thread");
#if FURI_DEBUG
    } else if(!furi_string_cmp(args, "tree")) {
        furi_hal_rtc_set_heap_track_mode(FuriHalRtcHeapTrackModeTree);
        printf("Heap tracking enabled for application main and child threads");
    } else if(!furi_string_cmp(args, "all")) {
        furi_hal_rtc_set_heap_track_mode(FuriHalRtcHeapTrackModeAll);
        printf("Heap tracking enabled for all threads");
#endif
    } else {
        cli_print_usage("sysctl heap_track", "<none|main|tree|all>", furi_string_get_cstr(args));
    }
}

void cli_command_sysctl_print_usage(void) {
    printf("Usage:\r\n");
    printf("sysctl <cmd> <args>\r\n");
    printf("Cmd list:\r\n");

    printf("\tdebug <0|1>\t - Enable or disable system debug\r\n");
#if FURI_DEBUG
    printf("\theap_track <none|main|tree|all>\t - Set heap allocation tracking mode\r\n");
#else
    printf("\theap_track <none|main>\t - Set heap allocation tracking mode\r\n");
#endif
}

void cli_command_sysctl(Cli* cli, FuriString* args, void* context) {
    FuriString* cmd;
    cmd = furi_string_alloc();

    do {
        if(!args_read_string_and_trim(args, cmd)) {
            cli_command_sysctl_print_usage();
            break;
        }

        if(furi_string_cmp_str(cmd, "debug") == 0) {
            cli_command_sysctl_debug(cli, args, context);
            break;
        }

        if(furi_string_cmp_str(cmd, "heap_track") == 0) {
            cli_command_sysctl_heap_track(cli, args, context);
            break;
        }

        cli_command_sysctl_print_usage();
    } while(false);

    furi_string_free(cmd);
}

void cli_command_vibro(Cli* cli, FuriString* args, void* context) {
    UNUSED(cli);
    UNUSED(context);
    if(!furi_string_cmp(args, "0")) {
        NotificationApp* notification = furi_record_open(RECORD_NOTIFICATION);
        notification_message_block(notification, &sequence_reset_vibro);
        furi_record_close(RECORD_NOTIFICATION);
    } else if(!furi_string_cmp(args, "1")) {
        NotificationApp* notification = furi_record_open(RECORD_NOTIFICATION);
        notification_message_block(notification, &sequence_set_vibro_on);
        furi_record_close(RECORD_NOTIFICATION);
    } else {
        cli_print_usage("vibro", "<1|0>", furi_string_get_cstr(args));
    }
}

void cli_command_led(Cli* cli, FuriString* args, void* context) {
    UNUSED(cli);
    UNUSED(context);
    // Get first word as light name
    NotificationMessage notification_led_message;
    FuriString* light_name;
    light_name = furi_string_alloc();
    size_t ws = furi_string_search_char(args, ' ');
    if(ws == FURI_STRING_FAILURE) {
        cli_print_usage("led", "<r|g|b|bl> <0-255>", furi_string_get_cstr(args));
        furi_string_free(light_name);
        return;
    } else {
        furi_string_set_n(light_name, args, 0, ws);
        furi_string_right(args, ws);
        furi_string_trim(args);
    }
    // Check light name
    if(!furi_string_cmp(light_name, "r")) {
        notification_led_message.type = NotificationMessageTypeLedRed;
    } else if(!furi_string_cmp(light_name, "g")) {
        notification_led_message.type = NotificationMessageTypeLedGreen;
    } else if(!furi_string_cmp(light_name, "b")) {
        notification_led_message.type = NotificationMessageTypeLedBlue;
    } else if(!furi_string_cmp(light_name, "bl")) {
        notification_led_message.type = NotificationMessageTypeLedDisplayBacklight;
    } else {
        cli_print_usage("led", "<r|g|b|bl> <0-255>", furi_string_get_cstr(args));
        furi_string_free(light_name);
        return;
    }
    furi_string_free(light_name);
    // Read light value from the rest of the string
    char* end_ptr;
    uint32_t value = strtoul(furi_string_get_cstr(args), &end_ptr, 0);
    if(!(value < 256 && *end_ptr == '\0')) {
        cli_print_usage("led", "<r|g|b|bl> <0-255>", furi_string_get_cstr(args));
        return;
    }

    // Set led value
    notification_led_message.data.led.value = value;

    // Form notification sequence
    const NotificationSequence notification_sequence = {
        &notification_led_message,
        NULL,
    };

    // Send notification
    NotificationApp* notification = furi_record_open(RECORD_NOTIFICATION);
    notification_internal_message_block(notification, &notification_sequence);
    furi_record_close(RECORD_NOTIFICATION);
}

static void cli_command_top(Cli* cli, FuriString* args, void* context) {
    UNUSED(cli);
    UNUSED(context);

    int interval = 1000;
    args_read_int_and_trim(args, &interval);

    FuriThreadList* thread_list = furi_thread_list_alloc();
    while(!cli_cmd_interrupt_received(cli)) {
        uint32_t tick = furi_get_tick();
        furi_thread_enumerate(thread_list);

        if(interval) printf("\e[2J\e[0;0f"); // Clear display and return to 0

        uint32_t uptime = tick / furi_kernel_get_tick_frequency();
        printf(
            "Threads: %zu, ISR Time: %0.2f%%, Uptime: %luh%lum%lus\r\n",
            furi_thread_list_size(thread_list),
            (double)furi_thread_list_get_isr_time(thread_list),
            uptime / 60 / 60,
            uptime / 60 % 60,
            uptime % 60);

        printf(
            "Heap: total %zu, free %zu, minimum %zu, max block %zu\r\n\r\n",
            memmgr_get_total_heap(),
            memmgr_get_free_heap(),
            memmgr_get_minimum_free_heap(),
            memmgr_heap_get_max_free_block());

        printf(
            "%-17s %-20s %-10s %5s %12s %6s %10s %7s %5s\r\n",
            "AppID",
            "Name",
            "State",
            "Prio",
            "Stack start",
            "Stack",
            "Stack Min",
            "Heap",
            "CPU");

        for(size_t i = 0; i < furi_thread_list_size(thread_list); i++) {
            const FuriThreadListItem* item = furi_thread_list_get_at(thread_list, i);
            printf(
                "%-17s %-20s %-10s %5d   0x%08lx %6lu %10lu %7zu %5.1f\r\n",
                item->app_id,
                item->name,
                item->state,
                item->priority,
                item->stack_address,
                item->stack_size,
                item->stack_min_free,
                item->heap,
                (double)item->cpu);
        }

        if(interval > 0) {
            furi_delay_ms(interval);
        } else {
            break;
        }
    }
    furi_thread_list_free(thread_list);
}

void cli_command_free(Cli* cli, FuriString* args, void* context) {
    UNUSED(cli);
    UNUSED(args);
    UNUSED(context);

    printf("Free heap size: %zu\r\n", memmgr_get_free_heap());
    printf("Total heap size: %zu\r\n", memmgr_get_total_heap());
    printf("Minimum heap size: %zu\r\n", memmgr_get_minimum_free_heap());
    printf("Maximum heap block: %zu\r\n", memmgr_heap_get_max_free_block());

    printf("Aux pool total free: %zu\r\n", memmgr_aux_pool_get_free());
    printf("Aux pool max free block: %zu\r\n", memmgr_pool_get_max_block());
}

typedef struct {
    void* addr;
    size_t size;
} FreeBlockInfo;

<<<<<<< HEAD
#define FREE_BLOCK_INFO_MAX 128
=======
#define FREE_BLOCK_INFO_MAX 512
>>>>>>> 9b15e05e

typedef struct {
    FreeBlockInfo free_blocks[FREE_BLOCK_INFO_MAX];
    size_t free_blocks_count;
} FreeBlockContext;

static bool free_block_walker(void* pointer, size_t size, bool used, void* context) {
    FreeBlockContext* free_blocks = (FreeBlockContext*)context;
    if(!used) {
        if(free_blocks->free_blocks_count < FREE_BLOCK_INFO_MAX) {
            free_blocks->free_blocks[free_blocks->free_blocks_count].addr = pointer;
            free_blocks->free_blocks[free_blocks->free_blocks_count].size = size;
            free_blocks->free_blocks_count++;
        } else {
            return false;
        }
    }
    return true;
}

void cli_command_free_blocks(Cli* cli, FuriString* args, void* context) {
    UNUSED(cli);
    UNUSED(args);
    UNUSED(context);

<<<<<<< HEAD
=======
    printf("Taking %zu bytes for free block info\r\n", sizeof(FreeBlockContext));

>>>>>>> 9b15e05e
    FreeBlockContext* free_blocks = malloc(sizeof(FreeBlockContext));
    free_blocks->free_blocks_count = 0;

    memmgr_heap_walk_blocks(free_block_walker, free_blocks);

    for(size_t i = 0; i < free_blocks->free_blocks_count; i++) {
        printf(
            "A %p S %zu\r\n",
            (void*)free_blocks->free_blocks[i].addr,
            free_blocks->free_blocks[i].size);
    }

    if(free_blocks->free_blocks_count == FREE_BLOCK_INFO_MAX) {
        printf("... and more\r\n");
    }

    free(free_blocks);
}

void cli_command_i2c(Cli* cli, FuriString* args, void* context) {
    UNUSED(cli);
    UNUSED(args);
    UNUSED(context);

    furi_hal_i2c_acquire(&furi_hal_i2c_handle_external);
    printf("Scanning external i2c on PC0(SCL)/PC1(SDA)\r\n"
           "Clock: 100khz, 7bit address\r\n"
           "\r\n");
    printf("  | 0 1 2 3 4 5 6 7 8 9 A B C D E F\r\n");
    printf("--+--------------------------------\r\n");
    for(uint8_t row = 0; row < 0x8; row++) {
        printf("%x | ", row);
        for(uint8_t column = 0; column <= 0xF; column++) {
            bool ret = furi_hal_i2c_is_device_ready(
                &furi_hal_i2c_handle_external, ((row << 4) + column) << 1, 2);
            printf("%c ", ret ? '#' : '-');
        }
        printf("\r\n");
    }
    furi_hal_i2c_release(&furi_hal_i2c_handle_external);
}

void cli_commands_init(Cli* cli) {
    cli_add_command(cli, "!", CliCommandFlagParallelSafe, cli_command_info, (void*)true);
    cli_add_command(cli, "info", CliCommandFlagParallelSafe, cli_command_info, NULL);
    cli_add_command(cli, "device_info", CliCommandFlagParallelSafe, cli_command_info, (void*)true);
    cli_add_command(cli, "src", CliCommandFlagParallelSafe, cli_command_src, NULL);
    cli_add_command(cli, "source", CliCommandFlagParallelSafe, cli_command_src, NULL);

    cli_add_command(cli, "?", CliCommandFlagParallelSafe, cli_command_help, NULL);
    cli_add_command(cli, "help", CliCommandFlagParallelSafe, cli_command_help, NULL);

    cli_add_command(cli, "uptime", CliCommandFlagDefault, cli_command_uptime, NULL);
    cli_add_command(cli, "date", CliCommandFlagParallelSafe, cli_command_date, NULL);
    cli_add_command(cli, "log", CliCommandFlagParallelSafe, cli_command_log, NULL);
    cli_add_command(cli, "l", CliCommandFlagParallelSafe, cli_command_log, NULL);
    cli_add_command(cli, "sysctl", CliCommandFlagDefault, cli_command_sysctl, NULL);
    cli_add_command(cli, "top", CliCommandFlagParallelSafe, cli_command_top, NULL);
    cli_add_command(cli, "free", CliCommandFlagParallelSafe, cli_command_free, NULL);
    cli_add_command(cli, "free_blocks", CliCommandFlagParallelSafe, cli_command_free_blocks, NULL);

    cli_add_command(cli, "vibro", CliCommandFlagDefault, cli_command_vibro, NULL);
    cli_add_command(cli, "led", CliCommandFlagDefault, cli_command_led, NULL);
    cli_add_command(cli, "gpio", CliCommandFlagDefault, cli_command_gpio, NULL);
    cli_add_command(cli, "i2c", CliCommandFlagDefault, cli_command_i2c, NULL);
}<|MERGE_RESOLUTION|>--- conflicted
+++ resolved
@@ -478,11 +478,7 @@
     size_t size;
 } FreeBlockInfo;
 
-<<<<<<< HEAD
-#define FREE_BLOCK_INFO_MAX 128
-=======
 #define FREE_BLOCK_INFO_MAX 512
->>>>>>> 9b15e05e
 
 typedef struct {
     FreeBlockInfo free_blocks[FREE_BLOCK_INFO_MAX];
@@ -508,11 +504,8 @@
     UNUSED(args);
     UNUSED(context);
 
-<<<<<<< HEAD
-=======
     printf("Taking %zu bytes for free block info\r\n", sizeof(FreeBlockContext));
 
->>>>>>> 9b15e05e
     FreeBlockContext* free_blocks = malloc(sizeof(FreeBlockContext));
     free_blocks->free_blocks_count = 0;
 
