--- conflicted
+++ resolved
@@ -38,7 +38,6 @@
     FuriString* validator_text;
     bool validator_message_visible;
 
-    size_t minimum_length;
     char extra_symbols[9];
     bool cursor_select;
     size_t cursor_pos;
@@ -751,13 +750,9 @@
             model->header = "";
             model->selected_row = 0;
             model->selected_column = 0;
-<<<<<<< HEAD
             model->selected_keyboard = 0;
             model->minimum_length = 1;
             reset_extra_symbols(model);
-=======
-            model->minimum_length = 1;
->>>>>>> fbc3b494
             model->clear_default_text = false;
             model->cursor_pos = 0;
             model->cursor_select = false;
@@ -836,7 +831,6 @@
         true);
 }
 
-<<<<<<< HEAD
 void text_input_add_illegal_symbols(TextInput* text_input) {
     furi_check(text_input);
     with_view_model(
@@ -855,13 +849,6 @@
             model->extra_symbols[i++] = '*';
             apply_extra_symbols(model);
         },
-=======
-void text_input_set_minimum_length(TextInput* text_input, size_t minimum_length) {
-    with_view_model(
-        text_input->view,
-        TextInputModel * model,
-        { model->minimum_length = minimum_length; },
->>>>>>> fbc3b494
         true);
 }
 
