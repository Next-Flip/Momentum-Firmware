#include "text_input.h"
#include <gui/elements.h>
#include <assets_icons.h>
#include <furi.h>

struct TextInput {
    View* view;
    FuriTimer* timer;
};

typedef struct {
    const char text;
    const uint8_t x;
    const uint8_t y;
} TextInputKey;

typedef struct {
    const TextInputKey* rows[3];
    const uint8_t keyboard_index;
} Keyboard;

typedef struct {
    const char* header;
    char* text_buffer;
    size_t text_buffer_size;
    size_t minimum_length;
    bool clear_default_text;
    FuriString* temp_str;

    bool cursor_select;
    size_t cursor_pos;

    TextInputCallback callback;
    void* callback_context;

    uint8_t selected_row;
    uint8_t selected_column;
    uint8_t selected_keyboard;

    TextInputValidatorCallback validator_callback;
    void* validator_callback_context;
    FuriString* validator_text;
    bool validator_message_visible;
} TextInputModel;

static const uint8_t keyboard_origin_x = 1;
static const uint8_t keyboard_origin_y = 29;
static const uint8_t keyboard_row_count = 3;
static const uint8_t keyboard_count = 2;

#define ENTER_KEY '\r'
#define BACKSPACE_KEY '\b'
#define SWITCH_KEYBOARD_KEY 0xfe

static const TextInputKey keyboard_keys_row_1[] = {
    {'q', 1, 8},
    {'w', 10, 8},
    {'e', 19, 8},
    {'r', 28, 8},
    {'t', 37, 8},
    {'y', 46, 8},
    {'u', 55, 8},
    {'i', 64, 8},
    {'o', 73, 8},
    {'p', 82, 8},
    {'0', 91, 8},
    {'1', 100, 8},
    {'2', 110, 8},
    {'3', 120, 8},
};

static const TextInputKey keyboard_keys_row_2[] = {
    {'a', 1, 20},
    {'s', 10, 20},
    {'d', 19, 20},
    {'f', 28, 20},
    {'g', 37, 20},
    {'h', 46, 20},
    {'j', 55, 20},
    {'k', 64, 20},
    {'l', 73, 20},
    {BACKSPACE_KEY, 82, 12},
    {'4', 100, 20},
    {'5', 110, 20},
    {'6', 120, 20},
};

static const TextInputKey keyboard_keys_row_3[] = {
    {SWITCH_KEYBOARD_KEY, 1, 23},
    {'z', 13, 32},
    {'x', 21, 32},
    {'c', 28, 32},
    {'v', 36, 32},
    {'b', 44, 32},
    {'n', 52, 32},
    {'m', 59, 32},
    {'_', 67, 32},
    {ENTER_KEY, 74, 23},
    {'7', 100, 32},
    {'8', 110, 32},
    {'9', 120, 32},
};

static const TextInputKey symbol_keyboard_keys_row_1[] = {
    {'!', 2, 8},
    {'@', 12, 8},
    {'#', 22, 8},
    {'$', 32, 8},
    {'%', 42, 8},
    {'^', 52, 8},
    {'&', 62, 8},
    {'(', 71, 8},
    {')', 81, 8},
    {'0', 91, 8},
    {'1', 100, 8},
    {'2', 110, 8},
    {'3', 120, 8},
};

static const TextInputKey symbol_keyboard_keys_row_2[] = {
    {'~', 2, 20},
    {'+', 12, 20},
    {'-', 22, 20},
    {'=', 32, 20},
    {'[', 42, 20},
    {']', 52, 20},
    {'{', 62, 20},
    {'}', 72, 20},
    {BACKSPACE_KEY, 82, 12},
    {'4', 100, 20},
    {'5', 110, 20},
    {'6', 120, 20},
};

static const TextInputKey symbol_keyboard_keys_row_3[] = {
    {SWITCH_KEYBOARD_KEY, 1, 23},
    {'.', 15, 32},
    {',', 29, 32},
    {';', 41, 32},
    {'`', 53, 32},
    {'\'', 65, 32},
    {ENTER_KEY, 74, 23},
    {'7', 100, 32},
    {'8', 110, 32},
    {'9', 120, 32},
};

static const Keyboard keyboard = {
    .rows =
        {
            keyboard_keys_row_1,
            keyboard_keys_row_2,
            keyboard_keys_row_3,
        },
    .keyboard_index = 0,
};

static const Keyboard symbol_keyboard = {
    .rows =
        {
            symbol_keyboard_keys_row_1,
            symbol_keyboard_keys_row_2,
            symbol_keyboard_keys_row_3,
        },
    .keyboard_index = 1,
};

static const Keyboard* keyboards[] = {
    &keyboard,
    &symbol_keyboard,
};

static void switch_keyboard(TextInputModel* model) {
    model->selected_keyboard = (model->selected_keyboard + 1) % keyboard_count;
}

static uint8_t get_row_size(const Keyboard* keyboard, uint8_t row_index) {
    uint8_t row_size = 0;
    if(keyboard == &symbol_keyboard) {
        switch(row_index + 1) {
        case 1:
            row_size = COUNT_OF(symbol_keyboard_keys_row_1);
            break;
        case 2:
            row_size = COUNT_OF(symbol_keyboard_keys_row_2);
            break;
        case 3:
            row_size = COUNT_OF(symbol_keyboard_keys_row_3);
            break;
        default:
            furi_crash(NULL);
        }
    } else {
        switch(row_index + 1) {
        case 1:
            row_size = COUNT_OF(keyboard_keys_row_1);
            break;
        case 2:
            row_size = COUNT_OF(keyboard_keys_row_2);
            break;
        case 3:
            row_size = COUNT_OF(keyboard_keys_row_3);
            break;
        default:
            furi_crash(NULL);
        }
    }

    return row_size;
}

static const TextInputKey* get_row(const Keyboard* keyboard, uint8_t row_index) {
    const TextInputKey* row = NULL;
    if(row_index < 3) {
        row = keyboard->rows[row_index];
    } else {
        furi_crash(NULL);
    }

    return row;
}

static char get_selected_char(TextInputModel* model) {
    return get_row(
               keyboards[model->selected_keyboard], model->selected_row)[model->selected_column]
        .text;
}

static bool char_is_lowercase(char letter) {
    return (letter >= 0x61 && letter <= 0x7A);
}

static char char_to_uppercase(const char letter) {
    if(letter == '_') {
        return 0x20;
    } else if(char_is_lowercase(letter)) {
        return (letter - 0x20);
    } else {
        return letter;
    }
}

static void text_input_backspace_cb(TextInputModel* model) {
    if(model->clear_default_text) {
        model->text_buffer[0] = 0;
        model->cursor_pos = 0;
    } else if(model->cursor_pos > 0) {
        furi_string_set_str(model->temp_str, model->text_buffer);
        furi_string_replace_at(model->temp_str, model->cursor_pos - 1, 1, "");
        model->cursor_pos--;
        strcpy(model->text_buffer, furi_string_get_cstr(model->temp_str));
    }
}

static void text_input_view_draw_callback(Canvas* canvas, void* _model) {
    TextInputModel* model = _model;
    uint8_t text_length = model->text_buffer ? strlen(model->text_buffer) : 0;
    uint8_t needed_string_width = canvas_width(canvas) - 8;
    uint8_t start_pos = 4;

    model->cursor_pos = model->cursor_pos > text_length ? text_length : model->cursor_pos;

    canvas_clear(canvas);
    canvas_set_color(canvas, ColorBlack);

    canvas_draw_str(canvas, 2, 8, model->header);
    elements_slightly_rounded_frame(canvas, 1, 12, 126, 15);

    FuriString* str = model->temp_str;
    if(model->text_buffer) {
        furi_string_set_str(str, model->text_buffer);
    } else {
        furi_string_reset(str);
    }
    const char* cstr = furi_string_get_cstr(str);

    if(model->clear_default_text) {
        elements_slightly_rounded_box(
            canvas, start_pos - 1, 14, canvas_string_width(canvas, cstr) + 2, 10);
        canvas_set_color(canvas, ColorWhite);
    } else {
        furi_string_replace_at(str, model->cursor_pos, 0, "|");
<<<<<<< HEAD
    }

    if(model->cursor_pos > 0 && canvas_string_width(canvas, cstr) > needed_string_width) {
        canvas_draw_str(canvas, start_pos, 22, "...");
        start_pos += 6;
        needed_string_width -= 8;
        for(uint32_t off = 0;
            !furi_string_empty(str) && canvas_string_width(canvas, cstr) > needed_string_width &&
            off < model->cursor_pos;
            off++) {
            furi_string_right(str, 1);
        }
    }

    if(canvas_string_width(canvas, cstr) > needed_string_width) {
        needed_string_width -= 4;
        while(!furi_string_empty(str) && canvas_string_width(canvas, cstr) > needed_string_width) {
            furi_string_left(str, furi_string_size(str) - 1);
        }
        furi_string_cat_str(str, "...");
    }

=======
    }

    if(model->cursor_pos > 0 && canvas_string_width(canvas, cstr) > needed_string_width) {
        canvas_draw_str(canvas, start_pos, 22, "...");
        start_pos += 6;
        needed_string_width -= 8;
        for(uint32_t off = 0;
            !furi_string_empty(str) && canvas_string_width(canvas, cstr) > needed_string_width &&
            off < model->cursor_pos;
            off++) {
            furi_string_right(str, 1);
        }
    }

    if(canvas_string_width(canvas, cstr) > needed_string_width) {
        needed_string_width -= 4;
        while(!furi_string_empty(str) && canvas_string_width(canvas, cstr) > needed_string_width) {
            furi_string_left(str, furi_string_size(str) - 1);
        }
        furi_string_cat_str(str, "...");
    }

>>>>>>> 523c63fe
    canvas_draw_str(canvas, start_pos, 22, cstr);

    canvas_set_font(canvas, FontKeyboard);

    for(uint8_t row = 0; row < keyboard_row_count; row++) {
        const uint8_t column_count = get_row_size(keyboards[model->selected_keyboard], row);
        const TextInputKey* keys = get_row(keyboards[model->selected_keyboard], row);

        for(size_t column = 0; column < column_count; column++) {
            bool selected = !model->cursor_select && model->selected_row == row &&
                            model->selected_column == column;
<<<<<<< HEAD
            const Icon* icon = NULL;
            if(keys[column].text == ENTER_KEY) {
                icon = selected ? &I_KeySaveSelected_24x11 : &I_KeySave_24x11;
            } else if(keys[column].text == SWITCH_KEYBOARD_KEY) {
                icon = selected ? &I_KeyKeyboardSelected_10x11 : &I_KeyKeyboard_10x11;
            } else if(keys[column].text == BACKSPACE_KEY) {
                icon = selected ? &I_KeyBackspaceSelected_16x9 : &I_KeyBackspace_16x9;
            }
            canvas_set_color(canvas, ColorBlack);
            if(icon != NULL) {
                canvas_draw_icon(
                    canvas,
                    keyboard_origin_x + keys[column].x,
                    keyboard_origin_y + keys[column].y,
                    icon);
            } else {
                if(selected) {
=======

            if(keys[column].text == ENTER_KEY) {
                canvas_set_color(canvas, ColorBlack);
                if(selected) {
                    canvas_draw_icon(
                        canvas,
                        keyboard_origin_x + keys[column].x,
                        keyboard_origin_y + keys[column].y,
                        &I_KeySaveSelected_24x11);
                } else {
                    canvas_draw_icon(
                        canvas,
                        keyboard_origin_x + keys[column].x,
                        keyboard_origin_y + keys[column].y,
                        &I_KeySave_24x11);
                }
            } else if(keys[column].text == BACKSPACE_KEY) {
                canvas_set_color(canvas, ColorBlack);
                if(selected) {
                    canvas_draw_icon(
                        canvas,
                        keyboard_origin_x + keys[column].x,
                        keyboard_origin_y + keys[column].y,
                        &I_KeyBackspaceSelected_16x9);
                } else {
                    canvas_draw_icon(
                        canvas,
                        keyboard_origin_x + keys[column].x,
                        keyboard_origin_y + keys[column].y,
                        &I_KeyBackspace_16x9);
                }
            } else {
                if(selected) {
                    canvas_set_color(canvas, ColorBlack);
>>>>>>> 523c63fe
                    canvas_draw_box(
                        canvas,
                        keyboard_origin_x + keys[column].x - 1,
                        keyboard_origin_y + keys[column].y - 8,
                        7,
                        10);
                    canvas_set_color(canvas, ColorWhite);
                }

                if(model->clear_default_text || text_length == 0) {
                    canvas_draw_glyph(
                        canvas,
                        keyboard_origin_x + keys[column].x,
                        keyboard_origin_y + keys[column].y,
                        char_to_uppercase(keys[column].text));
                } else {
                    canvas_draw_glyph(
                        canvas,
                        keyboard_origin_x + keys[column].x,
                        keyboard_origin_y + keys[column].y,
                        keys[column].text);
                }
            }
        }
    }
    if(model->validator_message_visible) {
        canvas_set_font(canvas, FontSecondary);
        canvas_set_color(canvas, ColorWhite);
        canvas_draw_box(canvas, 8, 10, 110, 48);
        canvas_set_color(canvas, ColorBlack);
        canvas_draw_icon(canvas, 10, 14, &I_WarningDolphin_45x42);
        canvas_draw_rframe(canvas, 8, 8, 112, 50, 3);
        canvas_draw_rframe(canvas, 9, 9, 110, 48, 2);
        elements_multiline_text(canvas, 62, 20, furi_string_get_cstr(model->validator_text));
        canvas_set_font(canvas, FontKeyboard);
    }
}

static void text_input_handle_up(TextInput* text_input, TextInputModel* model) {
    UNUSED(text_input);
    if(model->selected_row > 0) {
        model->selected_row--;
        if(model->selected_row == 0 &&
           model->selected_column >
               get_row_size(keyboards[model->selected_keyboard], model->selected_row) - 6) {
            model->selected_column = model->selected_column + 1;
        }
<<<<<<< HEAD
        if(model->selected_row == 1 &&
           model->selected_keyboard == symbol_keyboard.keyboard_index) {
            if(model->selected_column > 5)
                model->selected_column += 2;
            else if(model->selected_column > 1)
                model->selected_column += 1;
        }
=======
>>>>>>> 523c63fe
    } else {
        model->cursor_select = true;
        model->clear_default_text = false;
    }
}

static void text_input_handle_down(TextInput* text_input, TextInputModel* model) {
    UNUSED(text_input);
    if(model->cursor_select) {
        model->cursor_select = false;
    } else if(model->selected_row < keyboard_row_count - 1) {
        model->selected_row++;
        if(model->selected_row == 1 &&
           model->selected_column >
               get_row_size(keyboards[model->selected_keyboard], model->selected_row) - 4) {
            model->selected_column = model->selected_column - 1;
        }
        if(model->selected_row == 2 &&
           model->selected_keyboard == symbol_keyboard.keyboard_index) {
            if(model->selected_column > 7)
                model->selected_column -= 2;
            else if(model->selected_column > 1)
                model->selected_column -= 1;
        }
    }
}

static void text_input_handle_left(TextInput* text_input, TextInputModel* model) {
    UNUSED(text_input);
    if(model->cursor_select) {
        if(model->cursor_pos > 0) {
            model->cursor_pos = CLAMP(model->cursor_pos - 1, strlen(model->text_buffer), 0u);
        }
    } else if(model->selected_column > 0) {
        model->selected_column--;
    } else {
        model->selected_column =
            get_row_size(keyboards[model->selected_keyboard], model->selected_row) - 1;
    }
}

static void text_input_handle_right(TextInput* text_input, TextInputModel* model) {
    UNUSED(text_input);
    if(model->cursor_select) {
        model->cursor_pos = CLAMP(model->cursor_pos + 1, strlen(model->text_buffer), 0u);
<<<<<<< HEAD
    } else if(
        model->selected_column <
        get_row_size(keyboards[model->selected_keyboard], model->selected_row) - 1) {
=======
    } else if(model->selected_column < get_row_size(model->selected_row) - 1) {
>>>>>>> 523c63fe
        model->selected_column++;
    } else {
        model->selected_column = 0;
    }
}

static void text_input_handle_ok(TextInput* text_input, TextInputModel* model, InputType type) {
    if(model->cursor_select) return;
    bool shift = type == InputTypeLong;
    bool repeat = type == InputTypeRepeat;
    char selected = get_selected_char(model);
    size_t text_length = strlen(model->text_buffer);

    if(selected == ENTER_KEY) {
        if(model->validator_callback &&
           (!model->validator_callback(
               model->text_buffer, model->validator_text, model->validator_callback_context))) {
            model->validator_message_visible = true;
            furi_timer_start(text_input->timer, furi_kernel_get_tick_frequency() * 4);
        } else if(model->callback != 0 && text_length >= model->minimum_length) {
            model->callback(model->callback_context);
        }
<<<<<<< HEAD
    } else if(selected == SWITCH_KEYBOARD_KEY) {
        switch_keyboard(model);
=======
>>>>>>> 523c63fe
    } else {
        if(selected == BACKSPACE_KEY) {
            text_input_backspace_cb(model);
        } else if(!repeat) {
            if(model->clear_default_text) {
                text_length = 0;
            }
            if(text_length < (model->text_buffer_size - 1)) {
                if(shift != (text_length == 0)) {
                    selected = char_to_uppercase(selected);
                }
<<<<<<< HEAD
                if(model->clear_default_text) {
                    furi_string_set_str(model->temp_str, &selected);
                    model->cursor_pos = 1;
                } else {
                    furi_string_set_str(model->temp_str, model->text_buffer);
                    furi_string_replace_at(model->temp_str, model->cursor_pos, 0, &selected);
=======
                const char replace[2] = {selected, 0};
                if(model->clear_default_text) {
                    furi_string_set_str(model->temp_str, replace);
                    model->cursor_pos = 1;
                } else {
                    furi_string_set_str(model->temp_str, model->text_buffer);
                    furi_string_replace_at(model->temp_str, model->cursor_pos, 0, replace);
>>>>>>> 523c63fe
                    model->cursor_pos++;
                }
                strcpy(model->text_buffer, furi_string_get_cstr(model->temp_str));
            }
        }
        model->clear_default_text = false;
    }
}

static bool text_input_view_input_callback(InputEvent* event, void* context) {
    TextInput* text_input = context;
    furi_assert(text_input);

    bool consumed = false;

    // Acquire model
    TextInputModel* model = view_get_model(text_input->view);

    if((!(event->type == InputTypePress) && !(event->type == InputTypeRelease)) &&
       model->validator_message_visible) {
        model->validator_message_visible = false;
        consumed = true;
    } else if(event->type == InputTypeShort) {
        consumed = true;
        switch(event->key) {
        case InputKeyUp:
            text_input_handle_up(text_input, model);
            break;
        case InputKeyDown:
            text_input_handle_down(text_input, model);
            break;
        case InputKeyLeft:
            text_input_handle_left(text_input, model);
            break;
        case InputKeyRight:
            text_input_handle_right(text_input, model);
            break;
        case InputKeyOk:
            text_input_handle_ok(text_input, model, event->type);
            break;
        default:
            consumed = false;
            break;
        }
    } else if(event->type == InputTypeLong) {
        consumed = true;
        switch(event->key) {
        case InputKeyUp:
            text_input_handle_up(text_input, model);
            break;
        case InputKeyDown:
            text_input_handle_down(text_input, model);
            break;
        case InputKeyLeft:
            text_input_handle_left(text_input, model);
            break;
        case InputKeyRight:
            text_input_handle_right(text_input, model);
            break;
        case InputKeyOk:
            text_input_handle_ok(text_input, model, event->type);
            break;
        case InputKeyBack:
            text_input_backspace_cb(model);
            break;
        default:
            consumed = false;
            break;
        }
    } else if(event->type == InputTypeRepeat) {
        consumed = true;
        switch(event->key) {
        case InputKeyUp:
            text_input_handle_up(text_input, model);
            break;
        case InputKeyDown:
            text_input_handle_down(text_input, model);
            break;
        case InputKeyLeft:
            text_input_handle_left(text_input, model);
            break;
        case InputKeyRight:
            text_input_handle_right(text_input, model);
            break;
        case InputKeyOk:
            text_input_handle_ok(text_input, model, event->type);
            break;
        case InputKeyBack:
            text_input_backspace_cb(model);
            break;
        default:
            consumed = false;
            break;
        }
    }

    // Commit model
    view_commit_model(text_input->view, consumed);

    return consumed;
}

void text_input_timer_callback(void* context) {
    furi_assert(context);
    TextInput* text_input = context;

    with_view_model(
        text_input->view,
        TextInputModel * model,
        { model->validator_message_visible = false; },
        true);
}

TextInput* text_input_alloc() {
    TextInput* text_input = malloc(sizeof(TextInput));
    text_input->view = view_alloc();
    view_set_context(text_input->view, text_input);
    view_allocate_model(text_input->view, ViewModelTypeLocking, sizeof(TextInputModel));
    view_set_draw_callback(text_input->view, text_input_view_draw_callback);
    view_set_input_callback(text_input->view, text_input_view_input_callback);

    text_input->timer = furi_timer_alloc(text_input_timer_callback, FuriTimerTypeOnce, text_input);

    with_view_model(
        text_input->view,
        TextInputModel * model,
        {
            model->validator_text = furi_string_alloc();
            model->temp_str = furi_string_alloc();
<<<<<<< HEAD
=======
            model->minimum_length = 1;
            model->cursor_pos = 0;
            model->cursor_select = false;
>>>>>>> 523c63fe
        },
        false);

    text_input_reset(text_input);

    return text_input;
}

void text_input_free(TextInput* text_input) {
    furi_assert(text_input);
    with_view_model(
        text_input->view,
        TextInputModel * model,
        {
            furi_string_free(model->validator_text);
            furi_string_free(model->temp_str);
        },
        false);

    // Send stop command
    furi_timer_stop(text_input->timer);
    // Release allocated memory
    furi_timer_free(text_input->timer);

    view_free(text_input->view);

    free(text_input);
}

void text_input_reset(TextInput* text_input) {
    furi_assert(text_input);
    with_view_model(
        text_input->view,
        TextInputModel * model,
        {
            model->header = "";
            model->selected_row = 0;
            model->selected_column = 0;
<<<<<<< HEAD
            model->selected_keyboard = 0;
=======
>>>>>>> 523c63fe
            model->minimum_length = 1;
            model->clear_default_text = false;
            model->cursor_pos = 0;
            model->cursor_select = false;
            model->text_buffer = NULL;
            model->text_buffer_size = 0;
            model->callback = NULL;
            model->callback_context = NULL;
            model->validator_callback = NULL;
            model->validator_callback_context = NULL;
            furi_string_reset(model->validator_text);
            model->validator_message_visible = false;
        },
        true);
}

View* text_input_get_view(TextInput* text_input) {
    furi_assert(text_input);
    return text_input->view;
}

void text_input_set_result_callback(
    TextInput* text_input,
    TextInputCallback callback,
    void* callback_context,
    char* text_buffer,
    size_t text_buffer_size,
    bool clear_default_text) {
    with_view_model(
        text_input->view,
        TextInputModel * model,
        {
            model->callback = callback;
            model->callback_context = callback_context;
            model->text_buffer = text_buffer;
            model->text_buffer_size = text_buffer_size;
            model->clear_default_text = clear_default_text;
            model->cursor_select = false;
            if(text_buffer && text_buffer[0] != '\0') {
                model->cursor_pos = strlen(text_buffer);
                // Set focus on Save
                model->selected_row = 2;
<<<<<<< HEAD
                model->selected_column = 9;
                model->selected_keyboard = 0;
=======
                model->selected_column = 8;
>>>>>>> 523c63fe
            } else {
                model->cursor_pos = 0;
            }
        },
        true);
}

void text_input_set_minimum_length(TextInput* text_input, size_t minimum_length) {
    with_view_model(
        text_input->view,
        TextInputModel * model,
        { model->minimum_length = minimum_length; },
        true);
}

void text_input_set_validator(
    TextInput* text_input,
    TextInputValidatorCallback callback,
    void* callback_context) {
    with_view_model(
        text_input->view,
        TextInputModel * model,
        {
            model->validator_callback = callback;
            model->validator_callback_context = callback_context;
        },
        true);
}

TextInputValidatorCallback text_input_get_validator_callback(TextInput* text_input) {
    TextInputValidatorCallback validator_callback = NULL;
    with_view_model(
        text_input->view,
        TextInputModel * model,
        { validator_callback = model->validator_callback; },
        false);
    return validator_callback;
}

void* text_input_get_validator_callback_context(TextInput* text_input) {
    void* validator_callback_context = NULL;
    with_view_model(
        text_input->view,
        TextInputModel * model,
        { validator_callback_context = model->validator_callback_context; },
        false);
    return validator_callback_context;
}

void text_input_set_header_text(TextInput* text_input, const char* text) {
    with_view_model(
        text_input->view, TextInputModel * model, { model->header = text; }, true);
}<|MERGE_RESOLUTION|>--- conflicted
+++ resolved
@@ -280,7 +280,6 @@
         canvas_set_color(canvas, ColorWhite);
     } else {
         furi_string_replace_at(str, model->cursor_pos, 0, "|");
-<<<<<<< HEAD
     }
 
     if(model->cursor_pos > 0 && canvas_string_width(canvas, cstr) > needed_string_width) {
@@ -303,30 +302,6 @@
         furi_string_cat_str(str, "...");
     }
 
-=======
-    }
-
-    if(model->cursor_pos > 0 && canvas_string_width(canvas, cstr) > needed_string_width) {
-        canvas_draw_str(canvas, start_pos, 22, "...");
-        start_pos += 6;
-        needed_string_width -= 8;
-        for(uint32_t off = 0;
-            !furi_string_empty(str) && canvas_string_width(canvas, cstr) > needed_string_width &&
-            off < model->cursor_pos;
-            off++) {
-            furi_string_right(str, 1);
-        }
-    }
-
-    if(canvas_string_width(canvas, cstr) > needed_string_width) {
-        needed_string_width -= 4;
-        while(!furi_string_empty(str) && canvas_string_width(canvas, cstr) > needed_string_width) {
-            furi_string_left(str, furi_string_size(str) - 1);
-        }
-        furi_string_cat_str(str, "...");
-    }
-
->>>>>>> 523c63fe
     canvas_draw_str(canvas, start_pos, 22, cstr);
 
     canvas_set_font(canvas, FontKeyboard);
@@ -338,7 +313,6 @@
         for(size_t column = 0; column < column_count; column++) {
             bool selected = !model->cursor_select && model->selected_row == row &&
                             model->selected_column == column;
-<<<<<<< HEAD
             const Icon* icon = NULL;
             if(keys[column].text == ENTER_KEY) {
                 icon = selected ? &I_KeySaveSelected_24x11 : &I_KeySave_24x11;
@@ -356,42 +330,6 @@
                     icon);
             } else {
                 if(selected) {
-=======
-
-            if(keys[column].text == ENTER_KEY) {
-                canvas_set_color(canvas, ColorBlack);
-                if(selected) {
-                    canvas_draw_icon(
-                        canvas,
-                        keyboard_origin_x + keys[column].x,
-                        keyboard_origin_y + keys[column].y,
-                        &I_KeySaveSelected_24x11);
-                } else {
-                    canvas_draw_icon(
-                        canvas,
-                        keyboard_origin_x + keys[column].x,
-                        keyboard_origin_y + keys[column].y,
-                        &I_KeySave_24x11);
-                }
-            } else if(keys[column].text == BACKSPACE_KEY) {
-                canvas_set_color(canvas, ColorBlack);
-                if(selected) {
-                    canvas_draw_icon(
-                        canvas,
-                        keyboard_origin_x + keys[column].x,
-                        keyboard_origin_y + keys[column].y,
-                        &I_KeyBackspaceSelected_16x9);
-                } else {
-                    canvas_draw_icon(
-                        canvas,
-                        keyboard_origin_x + keys[column].x,
-                        keyboard_origin_y + keys[column].y,
-                        &I_KeyBackspace_16x9);
-                }
-            } else {
-                if(selected) {
-                    canvas_set_color(canvas, ColorBlack);
->>>>>>> 523c63fe
                     canvas_draw_box(
                         canvas,
                         keyboard_origin_x + keys[column].x - 1,
@@ -439,7 +377,6 @@
                get_row_size(keyboards[model->selected_keyboard], model->selected_row) - 6) {
             model->selected_column = model->selected_column + 1;
         }
-<<<<<<< HEAD
         if(model->selected_row == 1 &&
            model->selected_keyboard == symbol_keyboard.keyboard_index) {
             if(model->selected_column > 5)
@@ -447,8 +384,6 @@
             else if(model->selected_column > 1)
                 model->selected_column += 1;
         }
-=======
->>>>>>> 523c63fe
     } else {
         model->cursor_select = true;
         model->clear_default_text = false;
@@ -494,13 +429,9 @@
     UNUSED(text_input);
     if(model->cursor_select) {
         model->cursor_pos = CLAMP(model->cursor_pos + 1, strlen(model->text_buffer), 0u);
-<<<<<<< HEAD
     } else if(
         model->selected_column <
         get_row_size(keyboards[model->selected_keyboard], model->selected_row) - 1) {
-=======
-    } else if(model->selected_column < get_row_size(model->selected_row) - 1) {
->>>>>>> 523c63fe
         model->selected_column++;
     } else {
         model->selected_column = 0;
@@ -523,11 +454,8 @@
         } else if(model->callback != 0 && text_length >= model->minimum_length) {
             model->callback(model->callback_context);
         }
-<<<<<<< HEAD
     } else if(selected == SWITCH_KEYBOARD_KEY) {
         switch_keyboard(model);
-=======
->>>>>>> 523c63fe
     } else {
         if(selected == BACKSPACE_KEY) {
             text_input_backspace_cb(model);
@@ -539,14 +467,6 @@
                 if(shift != (text_length == 0)) {
                     selected = char_to_uppercase(selected);
                 }
-<<<<<<< HEAD
-                if(model->clear_default_text) {
-                    furi_string_set_str(model->temp_str, &selected);
-                    model->cursor_pos = 1;
-                } else {
-                    furi_string_set_str(model->temp_str, model->text_buffer);
-                    furi_string_replace_at(model->temp_str, model->cursor_pos, 0, &selected);
-=======
                 const char replace[2] = {selected, 0};
                 if(model->clear_default_text) {
                     furi_string_set_str(model->temp_str, replace);
@@ -554,7 +474,6 @@
                 } else {
                     furi_string_set_str(model->temp_str, model->text_buffer);
                     furi_string_replace_at(model->temp_str, model->cursor_pos, 0, replace);
->>>>>>> 523c63fe
                     model->cursor_pos++;
                 }
                 strcpy(model->text_buffer, furi_string_get_cstr(model->temp_str));
@@ -684,12 +603,9 @@
         {
             model->validator_text = furi_string_alloc();
             model->temp_str = furi_string_alloc();
-<<<<<<< HEAD
-=======
             model->minimum_length = 1;
             model->cursor_pos = 0;
             model->cursor_select = false;
->>>>>>> 523c63fe
         },
         false);
 
@@ -728,10 +644,7 @@
             model->header = "";
             model->selected_row = 0;
             model->selected_column = 0;
-<<<<<<< HEAD
             model->selected_keyboard = 0;
-=======
->>>>>>> 523c63fe
             model->minimum_length = 1;
             model->clear_default_text = false;
             model->cursor_pos = 0;
@@ -774,12 +687,8 @@
                 model->cursor_pos = strlen(text_buffer);
                 // Set focus on Save
                 model->selected_row = 2;
-<<<<<<< HEAD
                 model->selected_column = 9;
                 model->selected_keyboard = 0;
-=======
-                model->selected_column = 8;
->>>>>>> 523c63fe
             } else {
                 model->cursor_pos = 0;
             }
