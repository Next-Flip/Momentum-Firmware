--- conflicted
+++ resolved
@@ -49,8 +49,8 @@
 static const uint8_t keyboard_row_count = 3;
 static const uint8_t keyboard_count = 2;
 
-#define ENTER_KEY     '\r'
-#define BACKSPACE_KEY '\b'
+#define ENTER_KEY           '\r'
+#define BACKSPACE_KEY       '\b'
 #define SWITCH_KEYBOARD_KEY '\t'
 
 static const TextInputKey keyboard_keys_row_1[] = {
@@ -234,13 +234,8 @@
 static char char_to_uppercase(const char letter) {
     if(letter == '_') {
         return 0x20;
-<<<<<<< HEAD
     } else if(char_is_lowercase(letter)) {
-        return (letter - 0x20);
-=======
-    } else if(islower(letter)) {
         return letter - 0x20;
->>>>>>> ffa3996a
     } else {
         return letter;
     }
