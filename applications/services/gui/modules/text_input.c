--- conflicted
+++ resolved
@@ -323,17 +323,12 @@
         if(model->clear_default_text) {
             text_length = 0;
         }
-<<<<<<< HEAD
-        if(text_length == 0 && char_is_lowercase(selected)) {
-            selected = char_to_uppercase(model, selected);
-=======
         if(text_length < (model->text_buffer_size - 1)) {
             if(text_length == 0 && char_is_lowercase(selected)) {
                 selected = char_to_uppercase(selected);
             }
             model->text_buffer[text_length] = selected;
             model->text_buffer[text_length + 1] = 0;
->>>>>>> bd39d813
         }
     }
     model->clear_default_text = false;
