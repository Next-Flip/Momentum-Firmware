#include "file_browser_worker.h"

#include <storage/filesystem_api_defines.h>
#include <storage/storage.h>

#include <toolbox/path.h>
#include <core/check.h>
#include <core/common_defines.h>
#include <furi.h>

#include <m-array.h>
#include <stdbool.h>
#include <stddef.h>

#define TAG "BrowserWorker"

#define ASSETS_DIR "assets"
#define BROWSER_ROOT STORAGE_ANY_PATH_PREFIX
#define FILE_NAME_LEN_MAX 254
#define LONG_LOAD_THRESHOLD 100

typedef enum {
    WorkerEvtStop = (1 << 0),
    WorkerEvtLoad = (1 << 1),
    WorkerEvtFolderEnter = (1 << 2),
    WorkerEvtFolderExit = (1 << 3),
    WorkerEvtFolderRefresh = (1 << 4),
    WorkerEvtConfigChange = (1 << 5),
} WorkerEvtFlags;

#define WORKER_FLAGS_ALL                                                          \
    (WorkerEvtStop | WorkerEvtLoad | WorkerEvtFolderEnter | WorkerEvtFolderExit | \
     WorkerEvtFolderRefresh | WorkerEvtConfigChange)

ARRAY_DEF(_IdxLastArray, int32_t) // Unused, kept for compatibility
ARRAY_DEF(ExtFilterArray, FuriString*, FURI_STRING_OPLIST)

struct BrowserWorker {
    FuriThread* thread;

    FuriString* path_start;
    FuriString* path_current;
    FuriString* path_next;
    int32_t _item_sel_idx; // Unused, kept for compatibility
    uint32_t load_offset;
    uint32_t load_count;
    bool skip_assets;
    bool hide_dot_files;
    _IdxLastArray_t _idx_last; // Unused, kept for compatibility
    ExtFilterArray_t ext_filter;

    void* cb_ctx;
    BrowserWorkerFolderOpenCallback folder_cb;
    BrowserWorkerListLoadCallback list_load_cb;
    BrowserWorkerListItemCallback list_item_cb;
    BrowserWorkerLongLoadCallback long_load_cb;

    bool keep_selection;
    FuriString* passed_ext_filter;
};

static bool browser_path_is_file(FuriString* path) {
    bool state = false;
    FileInfo file_info;
    Storage* storage = furi_record_open(RECORD_STORAGE);
    if(storage_common_stat(storage, furi_string_get_cstr(path), &file_info) == FSE_OK) {
        if(!file_info_is_dir(&file_info)) {
            state = true;
        }
    }
    furi_record_close(RECORD_STORAGE);
    return state;
}

static bool browser_path_trim(FuriString* path) {
    bool is_root = false;
    size_t filename_start = furi_string_search_rchar(path, '/');
    furi_string_left(path, filename_start);
    if((furi_string_empty(path)) || (filename_start == FURI_STRING_FAILURE)) {
        furi_string_set(path, BROWSER_ROOT);
        is_root = true;
    }
    return is_root;
}
static void browser_parse_ext_filter(ExtFilterArray_t ext_filter, const char* filter_str) {
    ExtFilterArray_reset(ext_filter);
    if(!filter_str) {
        return;
    }

    size_t len = strlen(filter_str);
    if(len == 0) {
        return;
    }

    size_t str_offset = 0;
    FuriString* ext_temp = furi_string_alloc();
    while(1) {
        size_t ext_len = strcspn(&filter_str[str_offset], "|");

        furi_string_set_strn(ext_temp, &filter_str[str_offset], ext_len);
        ExtFilterArray_push_back(ext_filter, ext_temp);

        str_offset += ext_len + 1;
        if(str_offset >= len) {
            break;
        }
    }
    furi_string_free(ext_temp);
}

static bool browser_filter_by_name(BrowserWorker* browser, FuriString* name, bool is_folder) {
    // Skip dot files if enabled
    if(browser->hide_dot_files) {
        if(furi_string_start_with_str(name, ".")) {
            return false;
        }
    }

    if(is_folder) {
        // Skip assets folders (if enabled)
        if(browser->skip_assets) {
            return ((furi_string_cmp_str(name, ASSETS_DIR) == 0) ? (false) : (true));
        } else {
            return true;
        }
    } else {
        // Filter files by extension
        if(ExtFilterArray_size(browser->ext_filter) == 0) {
            return true;
        }

        ExtFilterArray_it_t it;
        for(ExtFilterArray_it(it, browser->ext_filter); !ExtFilterArray_end_p(it);
            ExtFilterArray_next(it)) {
            FuriString* ext = *ExtFilterArray_cref(it);
            if((furi_string_empty(ext)) || (furi_string_cmp_str(ext, "*") == 0)) {
                return true;
            }
            if(furi_string_end_with(name, ext)) {
                return true;
            }
        }
    }
    return false;
}

static bool browser_folder_check_and_switch(FuriString* path) {
    FileInfo file_info;
    Storage* storage = furi_record_open(RECORD_STORAGE);
    bool is_root = false;

    if(furi_string_search_rchar(path, '/') == 0) {
        is_root = true;
    }

    while(1) {
        // Check if folder is existing and navigate back if not
        if(storage_common_stat(storage, furi_string_get_cstr(path), &file_info) == FSE_OK) {
            if(file_info_is_dir(&file_info)) {
                break;
            }
        }
        if(is_root) {
            break;
        }
        is_root = browser_path_trim(path);
    }
    furi_record_close(RECORD_STORAGE);
    return is_root;
}

static bool browser_folder_init(
    BrowserWorker* browser,
    FuriString* path,
    FuriString* filename,
    uint32_t* item_cnt,
    int32_t* file_idx) {
    bool state = false;
    FileInfo file_info;
    uint32_t total_files_cnt = 0;

    Storage* storage = furi_record_open(RECORD_STORAGE);
    File* directory = storage_file_alloc(storage);

    char name_temp[FILE_NAME_LEN_MAX];
    FuriString* name_str;
    name_str = furi_string_alloc();

    *item_cnt = 0;
    *file_idx = -1;

    if(storage_dir_open(directory, furi_string_get_cstr(path))) {
        state = true;
        while(1) {
            if(!storage_dir_read(directory, &file_info, name_temp, FILE_NAME_LEN_MAX)) {
                break;
            }
            if((storage_file_get_error(directory) == FSE_OK) && (name_temp[0] != '\0')) {
                total_files_cnt++;
                furi_string_set(name_str, name_temp);
                if(browser_filter_by_name(browser, name_str, file_info_is_dir(&file_info))) {
                    if(!furi_string_empty(filename)) {
                        if(furi_string_cmp(name_str, filename) == 0) {
                            *file_idx = *item_cnt;
                        }
                    }
                    (*item_cnt)++;
                }
                if(total_files_cnt == LONG_LOAD_THRESHOLD) {
                    // There are too many files in folder and counting them will take some time - send callback to app
                    if(browser->long_load_cb) {
                        browser->long_load_cb(browser->cb_ctx);
                    }
                }
            }
        }
    }

    furi_string_free(name_str);

    storage_dir_close(directory);
    storage_file_free(directory);

    furi_record_close(RECORD_STORAGE);

    return state;
}

// Load files list by chunks, like it was originally, not compatible with sorting, sorting needs to be disabled to use this
static bool browser_folder_load_chunked(
    BrowserWorker* browser,
    FuriString* path,
    uint32_t offset,
    uint32_t count) {
    FileInfo file_info;

    Storage* storage = furi_record_open(RECORD_STORAGE);
    File* directory = storage_file_alloc(storage);

    char name_temp[FILE_NAME_LEN_MAX];
    FuriString* name_str;
    name_str = furi_string_alloc();

    uint32_t items_cnt = 0;

    do {
        if(!storage_dir_open(directory, furi_string_get_cstr(path))) {
            break;
        }

        items_cnt = 0;
        while(items_cnt < offset) {
            if(!storage_dir_read(directory, &file_info, name_temp, FILE_NAME_LEN_MAX)) {
                break;
            }
            if(storage_file_get_error(directory) == FSE_OK) {
                furi_string_set(name_str, name_temp);
                if(browser_filter_by_name(browser, name_str, file_info_is_dir(&file_info))) {
                    items_cnt++;
                }
            } else {
                break;
            }
        }
        if(items_cnt != offset) {
            break;
        }

        if(browser->list_load_cb) {
            browser->list_load_cb(browser->cb_ctx, offset);
        }

        items_cnt = 0;
        while(items_cnt < count) {
            if(!storage_dir_read(directory, &file_info, name_temp, FILE_NAME_LEN_MAX)) {
                break;
            }
            if(storage_file_get_error(directory) == FSE_OK) {
                furi_string_set(name_str, name_temp);
                if(browser_filter_by_name(browser, name_str, file_info_is_dir(&file_info))) {
                    furi_string_printf(name_str, "%s/%s", furi_string_get_cstr(path), name_temp);
                    if(browser->list_item_cb) {
                        browser->list_item_cb(
                            browser->cb_ctx, name_str, file_info_is_dir(&file_info), false);
                    }
                    items_cnt++;
                }
            } else {
                break;
            }
        }
        if(browser->list_item_cb) {
            browser->list_item_cb(browser->cb_ctx, NULL, false, true);
        }
    } while(0);

    furi_string_free(name_str);

    storage_dir_close(directory);
    storage_file_free(directory);

    furi_record_close(RECORD_STORAGE);

    return (items_cnt == count);
}

// Load all files at once, may cause memory overflow so need to limit that to about 400 files
static bool browser_folder_load_full(BrowserWorker* browser, FuriString* path) {
    FileInfo file_info;

    Storage* storage = furi_record_open(RECORD_STORAGE);
    File* directory = storage_file_alloc(storage);

    char name_temp[FILE_NAME_LEN_MAX];
    FuriString* name_str;
    name_str = furi_string_alloc();

    uint32_t items_cnt = 0;

    bool ret = false;
    do {
        if(!storage_dir_open(directory, furi_string_get_cstr(path))) {
            break;
        }
        if(browser->list_load_cb) {
            browser->list_load_cb(browser->cb_ctx, 0);
        }
        while(storage_dir_read(directory, &file_info, name_temp, FILE_NAME_LEN_MAX) &&
              storage_file_get_error(directory) == FSE_OK) {
            furi_string_set(name_str, name_temp);
            if(browser_filter_by_name(browser, name_str, file_info_is_dir(&file_info))) {
                furi_string_printf(name_str, "%s/%s", furi_string_get_cstr(path), name_temp);
                if(browser->list_item_cb) {
                    browser->list_item_cb(
                        browser->cb_ctx, name_str, file_info_is_dir(&file_info), false);
                }
                items_cnt++;
            }
        }
        if(browser->list_item_cb) {
            browser->list_item_cb(browser->cb_ctx, NULL, false, true);
        }
        ret = true;
    } while(0);

    furi_string_free(name_str);

    storage_dir_close(directory);
    storage_file_free(directory);

    furi_record_close(RECORD_STORAGE);

    return ret;
}

static int32_t browser_worker(void* context) {
    BrowserWorker* browser = (BrowserWorker*)context;
    furi_check(browser);
    FURI_LOG_D(TAG, "Start");

    uint32_t items_cnt = 0;
    FuriString* path;
    path = furi_string_alloc_set(BROWSER_ROOT);

    FuriString* filename;
    filename = furi_string_alloc();

    furi_thread_flags_set(furi_thread_get_id(browser->thread), WorkerEvtConfigChange);

    while(1) {
        uint32_t flags =
            furi_thread_flags_wait(WORKER_FLAGS_ALL, FuriFlagWaitAny, FuriWaitForever);
        furi_check((flags & FuriFlagError) == 0);

        if(flags & WorkerEvtConfigChange) {
            if(browser->keep_selection && furi_string_start_with(path, browser->path_next)) {
                // New path is parent of current, keep prev selected in new view
                furi_string_set(filename, path);
                furi_string_right(filename, furi_string_size(browser->path_next));
                furi_string_trim(filename, "/");
                size_t pos = furi_string_search_char(filename, '/');
                if(pos != FURI_STRING_FAILURE) {
                    furi_string_left(filename, pos);
                }

                furi_string_set(path, browser->path_next);
                bool is_root = browser_folder_check_and_switch(path);

                int32_t file_idx = 0;
                browser_folder_init(browser, path, filename, &items_cnt, &file_idx);
                furi_string_set(browser->path_current, path);
                FURI_LOG_D(
                    TAG,
                    "Config to: %s items: %lu idx: %ld",
                    furi_string_get_cstr(path),
                    items_cnt,
                    file_idx);
                if(browser->folder_cb) {
                    browser->folder_cb(browser->cb_ctx, items_cnt, file_idx, is_root);
                }
                furi_string_reset(filename);

            } else {
                // If start path is a path to the file - try finding index of this file in a folder
                if(browser_path_is_file(browser->path_next)) {
                    path_extract_filename(browser->path_next, filename, false);
                }

                furi_thread_flags_set(furi_thread_get_id(browser->thread), WorkerEvtFolderEnter);
            }
        }

        if(flags & WorkerEvtFolderEnter) {
            furi_string_set(path, browser->path_next);
            bool is_root = browser_folder_check_and_switch(path);

            int32_t file_idx = 0;
            browser_folder_init(browser, path, filename, &items_cnt, &file_idx);
            furi_string_set(browser->path_current, path);
            FURI_LOG_D(
                TAG,
                "Enter folder: %s items: %lu idx: %ld",
                furi_string_get_cstr(path),
                items_cnt,
                file_idx);
            if(browser->folder_cb) {
                browser->folder_cb(browser->cb_ctx, items_cnt, file_idx, is_root);
            }
            furi_string_reset(filename);
        }

        if(flags & WorkerEvtFolderExit) {
            path_extract_basename(furi_string_get_cstr(path), filename);

            browser_path_trim(path);
            bool is_root = browser_folder_check_and_switch(path);

            int32_t file_idx = 0;
            browser_folder_init(browser, path, filename, &items_cnt, &file_idx);
            furi_string_set(browser->path_current, path);
            FURI_LOG_D(
                TAG,
                "Exit to: %s items: %lu idx: %ld",
                furi_string_get_cstr(path),
                items_cnt,
                file_idx);
            if(browser->folder_cb) {
                browser->folder_cb(browser->cb_ctx, items_cnt, file_idx, is_root);
            }
            furi_string_reset(filename);
        }

        if(flags & WorkerEvtFolderRefresh) {
            furi_string_set(filename, browser->path_next);

            bool is_root = browser_folder_check_and_switch(path);

            int32_t file_idx = 0;
            browser_folder_init(browser, path, filename, &items_cnt, &file_idx);
            FURI_LOG_D(
                TAG,
                "Refresh folder: %s items: %lu idx: %ld",
                furi_string_get_cstr(path),
                items_cnt,
                file_idx);
            if(browser->folder_cb) {
                browser->folder_cb(browser->cb_ctx, items_cnt, file_idx, is_root);
            }
            furi_string_reset(filename);
        }

        if(flags & WorkerEvtLoad) {
            FURI_LOG_D(
                TAG, "Load offset: %lu cnt: %lu", browser->load_offset, browser->load_count);
            if(items_cnt > BROWSER_SORT_THRESHOLD) {
                browser_folder_load_chunked(
                    browser, path, browser->load_offset, browser->load_count);
            } else {
                browser_folder_load_full(browser, path);
            }
        }

        if(flags & WorkerEvtStop) {
            break;
        }
    }

    furi_string_free(filename);
    furi_string_free(path);

    FURI_LOG_D(TAG, "End");
    return 0;
}

BrowserWorker* file_browser_worker_alloc(
    FuriString* path,
    const char* base_path,
    const char* ext_filter,
    bool skip_assets,
    bool hide_dot_files) {
    BrowserWorker* browser = malloc(sizeof(BrowserWorker));

    ExtFilterArray_init(browser->ext_filter);

    browser_parse_ext_filter(browser->ext_filter, ext_filter);
    browser->passed_ext_filter = furi_string_alloc_set(ext_filter);
    browser->skip_assets = skip_assets;
    browser->hide_dot_files = hide_dot_files;

    browser->path_current = furi_string_alloc_set(path);
    browser->path_next = furi_string_alloc_set(path);

    browser->path_start = furi_string_alloc();
    if(base_path) {
        furi_string_set_str(browser->path_start, base_path);
    }

    browser->thread = furi_thread_alloc_ex("BrowserWorker", 2048, browser_worker, browser);
    furi_thread_start(browser->thread);

    return browser;
} //-V773

void file_browser_worker_free(BrowserWorker* browser) {
    furi_check(browser);

    furi_thread_flags_set(furi_thread_get_id(browser->thread), WorkerEvtStop);
    furi_thread_join(browser->thread);
    furi_thread_free(browser->thread);

    furi_string_free(browser->path_next);
    furi_string_free(browser->path_current);
    furi_string_free(browser->path_start);
    furi_string_free(browser->passed_ext_filter);

    ExtFilterArray_clear(browser->ext_filter);

    free(browser);
}

void file_browser_worker_set_callback_context(BrowserWorker* browser, void* context) {
    furi_check(browser);
    browser->cb_ctx = context;
}

void file_browser_worker_set_folder_callback(
    BrowserWorker* browser,
    BrowserWorkerFolderOpenCallback cb) {
    furi_check(browser);
    browser->folder_cb = cb;
}

void file_browser_worker_set_list_callback(
    BrowserWorker* browser,
    BrowserWorkerListLoadCallback cb) {
    furi_check(browser);
    browser->list_load_cb = cb;
}

void file_browser_worker_set_item_callback(
    BrowserWorker* browser,
    BrowserWorkerListItemCallback cb) {
    furi_check(browser);
    browser->list_item_cb = cb;
}

void file_browser_worker_set_long_load_callback(
    BrowserWorker* browser,
    BrowserWorkerLongLoadCallback cb) {
    furi_check(browser);
    browser->long_load_cb = cb;
}

void file_browser_worker_set_config(
    BrowserWorker* browser,
    FuriString* path,
    const char* ext_filter,
    bool skip_assets,
    bool hide_dot_files) {
    furi_check(browser);
    furi_string_set(browser->path_next, path);
    browser->keep_selection = false;
    browser_parse_ext_filter(browser->ext_filter, ext_filter);
    furi_string_set(browser->passed_ext_filter, ext_filter);
    browser->skip_assets = skip_assets;
    browser->hide_dot_files = hide_dot_files;
    furi_thread_flags_set(furi_thread_get_id(browser->thread), WorkerEvtConfigChange);
}

const char* file_browser_worker_get_filter_ext(BrowserWorker* browser) {
    furi_assert(browser);
    return furi_string_get_cstr(browser->passed_ext_filter);
}

void file_browser_worker_set_filter_ext(
    BrowserWorker* browser,
    FuriString* path,
    const char* ext_filter) {
    furi_assert(browser);
    furi_string_set(browser->path_next, path);
    browser->keep_selection = true;
    browser_parse_ext_filter(browser->ext_filter, ext_filter);
    furi_string_set(browser->passed_ext_filter, ext_filter);
    furi_thread_flags_set(furi_thread_get_id(browser->thread), WorkerEvtConfigChange);
}

void file_browser_worker_folder_enter(BrowserWorker* browser, FuriString* path, int32_t item_idx) {
    furi_check(browser);
    furi_string_set(browser->path_next, path);
    UNUSED(item_idx);
    furi_thread_flags_set(furi_thread_get_id(browser->thread), WorkerEvtFolderEnter);
}

bool file_browser_worker_is_in_start_folder(BrowserWorker* browser) {
    furi_check(browser);
    return (furi_string_cmp(browser->path_start, browser->path_current) == 0);
}

void file_browser_worker_folder_exit(BrowserWorker* browser) {
    furi_check(browser);
    furi_thread_flags_set(furi_thread_get_id(browser->thread), WorkerEvtFolderExit);
}

<<<<<<< HEAD
void file_browser_worker_folder_refresh_sel(BrowserWorker* browser, const char* item_name) {
    furi_assert(browser);
    if(item_name != NULL) {
        furi_string_set(browser->path_next, item_name);
    } else {
        furi_string_reset(browser->path_next);
    }
=======
void file_browser_worker_folder_refresh(BrowserWorker* browser, int32_t item_idx) {
    furi_check(browser);
    browser->item_sel_idx = item_idx;
>>>>>>> bcde0aef
    furi_thread_flags_set(furi_thread_get_id(browser->thread), WorkerEvtFolderRefresh);
}

void file_browser_worker_folder_refresh(BrowserWorker* browser, int32_t item_idx) {
    UNUSED(item_idx);
    file_browser_worker_folder_refresh_sel(browser, NULL);
}

void file_browser_worker_load(BrowserWorker* browser, uint32_t offset, uint32_t count) {
    furi_check(browser);
    browser->load_offset = offset;
    browser->load_count = count;
    furi_thread_flags_set(furi_thread_get_id(browser->thread), WorkerEvtLoad);
}<|MERGE_RESOLUTION|>--- conflicted
+++ resolved
@@ -589,7 +589,7 @@
 }
 
 const char* file_browser_worker_get_filter_ext(BrowserWorker* browser) {
-    furi_assert(browser);
+    furi_check(browser);
     return furi_string_get_cstr(browser->passed_ext_filter);
 }
 
@@ -597,7 +597,7 @@
     BrowserWorker* browser,
     FuriString* path,
     const char* ext_filter) {
-    furi_assert(browser);
+    furi_check(browser);
     furi_string_set(browser->path_next, path);
     browser->keep_selection = true;
     browser_parse_ext_filter(browser->ext_filter, ext_filter);
@@ -622,19 +622,13 @@
     furi_thread_flags_set(furi_thread_get_id(browser->thread), WorkerEvtFolderExit);
 }
 
-<<<<<<< HEAD
 void file_browser_worker_folder_refresh_sel(BrowserWorker* browser, const char* item_name) {
-    furi_assert(browser);
+    furi_check(browser);
     if(item_name != NULL) {
         furi_string_set(browser->path_next, item_name);
     } else {
         furi_string_reset(browser->path_next);
     }
-=======
-void file_browser_worker_folder_refresh(BrowserWorker* browser, int32_t item_idx) {
-    furi_check(browser);
-    browser->item_sel_idx = item_idx;
->>>>>>> bcde0aef
     furi_thread_flags_set(furi_thread_get_id(browser->thread), WorkerEvtFolderRefresh);
 }
 
