--- conflicted
+++ resolved
@@ -15,11 +15,6 @@
 #define TAG "BrowserWorker"
 
 #define ASSETS_DIR "assets"
-<<<<<<< HEAD
-#define BADKB_LAYOUTS_DIR "layouts"
-#define SUBGHZ_TEMP_DIR "tmp_history"
-=======
->>>>>>> 7d2fdc5c
 #define BROWSER_ROOT STORAGE_ANY_PATH_PREFIX
 #define FILE_NAME_LEN_MAX 256
 #define LONG_LOAD_THRESHOLD 100
@@ -95,13 +90,7 @@
     if(is_folder) {
         // Skip assets folders (if enabled)
         if(browser->skip_assets) {
-<<<<<<< HEAD
-            return ((furi_string_cmp_str(name, ASSETS_DIR) == 0) ? (false) : (true)) &&
-                   ((furi_string_cmp_str(name, BADKB_LAYOUTS_DIR) == 0) ? (false) : (true)) &&
-                   ((furi_string_cmp_str(name, SUBGHZ_TEMP_DIR) == 0) ? (false) : (true));
-=======
             return ((furi_string_cmp_str(name, ASSETS_DIR) == 0) ? (false) : (true));
->>>>>>> 7d2fdc5c
         } else {
             return true;
         }
