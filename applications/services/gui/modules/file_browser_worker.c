--- conflicted
+++ resolved
@@ -15,13 +15,8 @@
 #define TAG "BrowserWorker"
 
 #define ASSETS_DIR          "assets"
-<<<<<<< HEAD
-#define BROWSER_ROOT        STORAGE_ANY_PATH_PREFIX
+#define BROWSER_ROOT        STORAGE_EXT_PATH_PREFIX
 #define FILE_NAME_LEN_MAX   254
-=======
-#define BROWSER_ROOT        STORAGE_EXT_PATH_PREFIX
-#define FILE_NAME_LEN_MAX   256
->>>>>>> 4d985ba8
 #define LONG_LOAD_THRESHOLD 100
 
 typedef enum {
