#include "file_browser_worker.h"

#include <storage/filesystem_api_defines.h>
#include <storage/storage.h>

#include <toolbox/path.h>
#include <core/check.h>
#include <core/common_defines.h>
#include <furi.h>

#include <m-array.h>
#include <stdbool.h>
#include <stddef.h>

#define TAG "BrowserWorker"

#define ASSETS_DIR "assets"
#define BROWSER_ROOT STORAGE_ANY_PATH_PREFIX
#define FILE_NAME_LEN_MAX 254
#define LONG_LOAD_THRESHOLD 100

typedef enum {
    WorkerEvtStop = (1 << 0),
    WorkerEvtLoad = (1 << 1),
    WorkerEvtFolderEnter = (1 << 2),
    WorkerEvtFolderExit = (1 << 3),
    WorkerEvtFolderRefresh = (1 << 4),
    WorkerEvtConfigChange = (1 << 5),
} WorkerEvtFlags;

#define WORKER_FLAGS_ALL                                                          \
    (WorkerEvtStop | WorkerEvtLoad | WorkerEvtFolderEnter | WorkerEvtFolderExit | \
     WorkerEvtFolderRefresh | WorkerEvtConfigChange)

<<<<<<< HEAD
ARRAY_DEF(_idx_last_array, int32_t) // Unused, kept for compatibility
=======
ARRAY_DEF(IdxLastArray, int32_t)
ARRAY_DEF(ExtFilterArray, FuriString*, FURI_STRING_OPLIST)
>>>>>>> c8e62ba5

struct BrowserWorker {
    FuriThread* thread;

    FuriString* path_start;
    FuriString* path_current;
    FuriString* path_next;
    int32_t _item_sel_idx; // Unused, kept for compatibility
    uint32_t load_offset;
    uint32_t load_count;
    bool skip_assets;
    bool hide_dot_files;
<<<<<<< HEAD
    _idx_last_array_t _idx_last; // Unused, kept for compatibility
=======
    IdxLastArray_t idx_last;
    ExtFilterArray_t ext_filter;
>>>>>>> c8e62ba5

    void* cb_ctx;
    BrowserWorkerFolderOpenCallback folder_cb;
    BrowserWorkerListLoadCallback list_load_cb;
    BrowserWorkerListItemCallback list_item_cb;
    BrowserWorkerLongLoadCallback long_load_cb;

    bool keep_selection;
};

static bool browser_path_is_file(FuriString* path) {
    bool state = false;
    FileInfo file_info;
    Storage* storage = furi_record_open(RECORD_STORAGE);
    if(storage_common_stat(storage, furi_string_get_cstr(path), &file_info) == FSE_OK) {
        if(!file_info_is_dir(&file_info)) {
            state = true;
        }
    }
    furi_record_close(RECORD_STORAGE);
    return state;
}

static bool browser_path_trim(FuriString* path) {
    bool is_root = false;
    size_t filename_start = furi_string_search_rchar(path, '/');
    furi_string_left(path, filename_start);
    if((furi_string_empty(path)) || (filename_start == FURI_STRING_FAILURE)) {
        furi_string_set(path, BROWSER_ROOT);
        is_root = true;
    }
    return is_root;
}
static void browser_parse_ext_filter(ExtFilterArray_t ext_filter, const char* filter_str) {
    if(!filter_str) {
        return;
    }

    size_t len = strlen(filter_str);
    if(len == 0) {
        return;
    }

    size_t str_offset = 0;
    FuriString* ext_temp = furi_string_alloc();
    while(1) {
        size_t ext_len = strcspn(&filter_str[str_offset], "|");

        furi_string_set_strn(ext_temp, &filter_str[str_offset], ext_len);
        ExtFilterArray_push_back(ext_filter, ext_temp);

        str_offset += ext_len + 1;
        if(str_offset >= len) {
            break;
        }
    }
    furi_string_free(ext_temp);
}

static bool browser_filter_by_name(BrowserWorker* browser, FuriString* name, bool is_folder) {
    // Skip dot files if enabled
    if(browser->hide_dot_files) {
        if(furi_string_start_with_str(name, ".")) {
            return false;
        }
    }

    if(is_folder) {
        // Skip assets folders (if enabled)
        if(browser->skip_assets) {
            return ((furi_string_cmp_str(name, ASSETS_DIR) == 0) ? (false) : (true));
        } else {
            return true;
        }
    } else {
        // Filter files by extension
        if(ExtFilterArray_size(browser->ext_filter) == 0) {
            return true;
        }

        ExtFilterArray_it_t it;
        for(ExtFilterArray_it(it, browser->ext_filter); !ExtFilterArray_end_p(it);
            ExtFilterArray_next(it)) {
            FuriString* ext = *ExtFilterArray_cref(it);
            if((furi_string_empty(ext)) || (furi_string_cmp_str(ext, "*") == 0)) {
                return true;
            }
            if(furi_string_end_with(name, ext)) {
                return true;
            }
        }
    }
    return false;
}

static bool browser_folder_check_and_switch(FuriString* path) {
    FileInfo file_info;
    Storage* storage = furi_record_open(RECORD_STORAGE);
    bool is_root = false;

    if(furi_string_search_rchar(path, '/') == 0) {
        is_root = true;
    }

    while(1) {
        // Check if folder is existing and navigate back if not
        if(storage_common_stat(storage, furi_string_get_cstr(path), &file_info) == FSE_OK) {
            if(file_info_is_dir(&file_info)) {
                break;
            }
        }
        if(is_root) {
            break;
        }
        is_root = browser_path_trim(path);
    }
    furi_record_close(RECORD_STORAGE);
    return is_root;
}

static bool browser_folder_init(
    BrowserWorker* browser,
    FuriString* path,
    FuriString* filename,
    uint32_t* item_cnt,
    int32_t* file_idx) {
    bool state = false;
    FileInfo file_info;
    uint32_t total_files_cnt = 0;

    Storage* storage = furi_record_open(RECORD_STORAGE);
    File* directory = storage_file_alloc(storage);

    char name_temp[FILE_NAME_LEN_MAX];
    FuriString* name_str;
    name_str = furi_string_alloc();

    *item_cnt = 0;
    *file_idx = -1;

    if(storage_dir_open(directory, furi_string_get_cstr(path))) {
        state = true;
        while(1) {
            if(!storage_dir_read(directory, &file_info, name_temp, FILE_NAME_LEN_MAX)) {
                break;
            }
            if((storage_file_get_error(directory) == FSE_OK) && (name_temp[0] != '\0')) {
                total_files_cnt++;
                furi_string_set(name_str, name_temp);
                if(browser_filter_by_name(browser, name_str, file_info_is_dir(&file_info))) {
                    if(!furi_string_empty(filename)) {
                        if(furi_string_cmp(name_str, filename) == 0) {
                            *file_idx = *item_cnt;
                        }
                    }
                    (*item_cnt)++;
                }
                if(total_files_cnt == LONG_LOAD_THRESHOLD) {
                    // There are too many files in folder and counting them will take some time - send callback to app
                    if(browser->long_load_cb) {
                        browser->long_load_cb(browser->cb_ctx);
                    }
                }
            }
        }
    }

    furi_string_free(name_str);

    storage_dir_close(directory);
    storage_file_free(directory);

    furi_record_close(RECORD_STORAGE);

    return state;
}

// Load files list by chunks, like it was originally, not compatible with sorting, sorting needs to be disabled to use this
static bool browser_folder_load_chunked(
    BrowserWorker* browser,
    FuriString* path,
    uint32_t offset,
    uint32_t count) {
    FileInfo file_info;

    Storage* storage = furi_record_open(RECORD_STORAGE);
    File* directory = storage_file_alloc(storage);

    char name_temp[FILE_NAME_LEN_MAX];
    FuriString* name_str;
    name_str = furi_string_alloc();

    uint32_t items_cnt = 0;

    do {
        if(!storage_dir_open(directory, furi_string_get_cstr(path))) {
            break;
        }

        items_cnt = 0;
        while(items_cnt < offset) {
            if(!storage_dir_read(directory, &file_info, name_temp, FILE_NAME_LEN_MAX)) {
                break;
            }
            if(storage_file_get_error(directory) == FSE_OK) {
                furi_string_set(name_str, name_temp);
                if(browser_filter_by_name(browser, name_str, file_info_is_dir(&file_info))) {
                    items_cnt++;
                }
            } else {
                break;
            }
        }
        if(items_cnt != offset) {
            break;
        }

        if(browser->list_load_cb) {
            browser->list_load_cb(browser->cb_ctx, offset);
        }

        items_cnt = 0;
        while(items_cnt < count) {
            if(!storage_dir_read(directory, &file_info, name_temp, FILE_NAME_LEN_MAX)) {
                break;
            }
            if(storage_file_get_error(directory) == FSE_OK) {
                furi_string_set(name_str, name_temp);
                if(browser_filter_by_name(browser, name_str, file_info_is_dir(&file_info))) {
                    furi_string_printf(name_str, "%s/%s", furi_string_get_cstr(path), name_temp);
                    if(browser->list_item_cb) {
                        browser->list_item_cb(
                            browser->cb_ctx, name_str, file_info_is_dir(&file_info), false);
                    }
                    items_cnt++;
                }
            } else {
                break;
            }
        }
        if(browser->list_item_cb) {
            browser->list_item_cb(browser->cb_ctx, NULL, false, true);
        }
    } while(0);

    furi_string_free(name_str);

    storage_dir_close(directory);
    storage_file_free(directory);

    furi_record_close(RECORD_STORAGE);

    return (items_cnt == count);
}

// Load all files at once, may cause memory overflow so need to limit that to about 400 files
static bool browser_folder_load_full(BrowserWorker* browser, FuriString* path) {
    FileInfo file_info;

    Storage* storage = furi_record_open(RECORD_STORAGE);
    File* directory = storage_file_alloc(storage);

    char name_temp[FILE_NAME_LEN_MAX];
    FuriString* name_str;
    name_str = furi_string_alloc();

    uint32_t items_cnt = 0;

    bool ret = false;
    do {
        if(!storage_dir_open(directory, furi_string_get_cstr(path))) {
            break;
        }
        if(browser->list_load_cb) {
            browser->list_load_cb(browser->cb_ctx, 0);
        }
        while(storage_dir_read(directory, &file_info, name_temp, FILE_NAME_LEN_MAX) &&
              storage_file_get_error(directory) == FSE_OK) {
            furi_string_set(name_str, name_temp);
            if(browser_filter_by_name(browser, name_str, file_info_is_dir(&file_info))) {
                furi_string_printf(name_str, "%s/%s", furi_string_get_cstr(path), name_temp);
                if(browser->list_item_cb) {
                    browser->list_item_cb(
                        browser->cb_ctx, name_str, file_info_is_dir(&file_info), false);
                }
                items_cnt++;
            }
        }
        if(browser->list_item_cb) {
            browser->list_item_cb(browser->cb_ctx, NULL, false, true);
        }
        ret = true;
    } while(0);

    furi_string_free(name_str);

    storage_dir_close(directory);
    storage_file_free(directory);

    furi_record_close(RECORD_STORAGE);

    return ret;
}

static int32_t browser_worker(void* context) {
    BrowserWorker* browser = (BrowserWorker*)context;
    furi_assert(browser);
    FURI_LOG_D(TAG, "Start");

    uint32_t items_cnt = 0;
    FuriString* path;
    path = furi_string_alloc_set(BROWSER_ROOT);

    FuriString* filename;
    filename = furi_string_alloc();

    furi_thread_flags_set(furi_thread_get_id(browser->thread), WorkerEvtConfigChange);

    while(1) {
        uint32_t flags =
            furi_thread_flags_wait(WORKER_FLAGS_ALL, FuriFlagWaitAny, FuriWaitForever);
        furi_assert((flags & FuriFlagError) == 0);

        if(flags & WorkerEvtConfigChange) {
<<<<<<< HEAD
            if(browser->keep_selection && furi_string_start_with(path, browser->path_next)) {
                // New path is parent of current, keep prev selected in new view
                furi_string_set(filename, path);
                furi_string_right(filename, furi_string_size(browser->path_next));
                furi_string_trim(filename, "/");
                size_t pos = furi_string_search_char(filename, '/');
                if(pos != FURI_STRING_FAILURE) {
                    furi_string_left(filename, pos);
                }

                furi_string_set(path, browser->path_next);
                bool is_root = browser_folder_check_and_switch(path);

                int32_t file_idx = 0;
                browser_folder_init(browser, path, filename, &items_cnt, &file_idx);
                furi_string_set(browser->path_current, path);
                FURI_LOG_D(
                    TAG,
                    "Config to: %s items: %lu idx: %ld",
                    furi_string_get_cstr(path),
                    items_cnt,
                    file_idx);
                if(browser->folder_cb) {
                    browser->folder_cb(browser->cb_ctx, items_cnt, file_idx, is_root);
                }
                furi_string_reset(filename);

            } else {
                // If start path is a path to the file - try finding index of this file in a folder
                if(browser_path_is_file(browser->path_next)) {
                    path_extract_filename(browser->path_next, filename, false);
                }
=======
            // If start path is a path to the file - try finding index of this file in a folder
            if(browser_path_is_file(browser->path_next)) {
                path_extract_filename(browser->path_next, filename, false);
            }
            IdxLastArray_reset(browser->idx_last);
>>>>>>> c8e62ba5

                furi_thread_flags_set(furi_thread_get_id(browser->thread), WorkerEvtFolderEnter);
            }
        }

        if(flags & WorkerEvtFolderEnter) {
            furi_string_set(path, browser->path_next);
            bool is_root = browser_folder_check_and_switch(path);

<<<<<<< HEAD
=======
            // Push previous selected item index to history array
            IdxLastArray_push_back(browser->idx_last, browser->item_sel_idx);

>>>>>>> c8e62ba5
            int32_t file_idx = 0;
            browser_folder_init(browser, path, filename, &items_cnt, &file_idx);
            furi_string_set(browser->path_current, path);
            FURI_LOG_D(
                TAG,
                "Enter folder: %s items: %lu idx: %ld",
                furi_string_get_cstr(path),
                items_cnt,
                file_idx);
            if(browser->folder_cb) {
                browser->folder_cb(browser->cb_ctx, items_cnt, file_idx, is_root);
            }
            furi_string_reset(filename);
        }

        if(flags & WorkerEvtFolderExit) {
            path_extract_basename(furi_string_get_cstr(path), filename);

            browser_path_trim(path);
            bool is_root = browser_folder_check_and_switch(path);

            int32_t file_idx = 0;
            browser_folder_init(browser, path, filename, &items_cnt, &file_idx);
<<<<<<< HEAD
=======
            if(IdxLastArray_size(browser->idx_last) > 0) {
                // Pop previous selected item index from history array
                IdxLastArray_pop_back(&file_idx, browser->idx_last);
            }
>>>>>>> c8e62ba5
            furi_string_set(browser->path_current, path);
            FURI_LOG_D(
                TAG,
                "Exit to: %s items: %lu idx: %ld",
                furi_string_get_cstr(path),
                items_cnt,
                file_idx);
            if(browser->folder_cb) {
                browser->folder_cb(browser->cb_ctx, items_cnt, file_idx, is_root);
            }
            furi_string_reset(filename);
        }

        if(flags & WorkerEvtFolderRefresh) {
            furi_string_set(filename, browser->path_next);

            bool is_root = browser_folder_check_and_switch(path);

            int32_t file_idx = 0;
            browser_folder_init(browser, path, filename, &items_cnt, &file_idx);
            FURI_LOG_D(
                TAG,
                "Refresh folder: %s items: %lu idx: %ld",
                furi_string_get_cstr(path),
                items_cnt,
                file_idx);
            if(browser->folder_cb) {
                browser->folder_cb(browser->cb_ctx, items_cnt, file_idx, is_root);
            }
            furi_string_reset(filename);
        }

        if(flags & WorkerEvtLoad) {
            FURI_LOG_D(
                TAG, "Load offset: %lu cnt: %lu", browser->load_offset, browser->load_count);
            if(items_cnt > BROWSER_SORT_THRESHOLD) {
                browser_folder_load_chunked(
                    browser, path, browser->load_offset, browser->load_count);
            } else {
                browser_folder_load_full(browser, path);
            }
        }

        if(flags & WorkerEvtStop) {
            break;
        }
    }

    furi_string_free(filename);
    furi_string_free(path);

    FURI_LOG_D(TAG, "End");
    return 0;
}

BrowserWorker* file_browser_worker_alloc(
    FuriString* path,
    const char* base_path,
    const char* ext_filter,
    bool skip_assets,
    bool hide_dot_files) {
    BrowserWorker* browser = malloc(sizeof(BrowserWorker));

<<<<<<< HEAD
    browser->filter_extension = furi_string_alloc_set(filter_ext);
=======
    IdxLastArray_init(browser->idx_last);
    ExtFilterArray_init(browser->ext_filter);

    browser_parse_ext_filter(browser->ext_filter, ext_filter);
>>>>>>> c8e62ba5
    browser->skip_assets = skip_assets;
    browser->hide_dot_files = hide_dot_files;

    browser->path_current = furi_string_alloc_set(path);
    browser->path_next = furi_string_alloc_set(path);

    browser->path_start = furi_string_alloc();
    if(base_path) {
        furi_string_set_str(browser->path_start, base_path);
    }

    browser->thread = furi_thread_alloc_ex("BrowserWorker", 2048, browser_worker, browser);
    furi_thread_start(browser->thread);

    return browser;
} //-V773

void file_browser_worker_free(BrowserWorker* browser) {
    furi_assert(browser);

    furi_thread_flags_set(furi_thread_get_id(browser->thread), WorkerEvtStop);
    furi_thread_join(browser->thread);
    furi_thread_free(browser->thread);

    furi_string_free(browser->path_next);
    furi_string_free(browser->path_current);
    furi_string_free(browser->path_start);

<<<<<<< HEAD
=======
    IdxLastArray_clear(browser->idx_last);
    ExtFilterArray_clear(browser->ext_filter);

>>>>>>> c8e62ba5
    free(browser);
}

void file_browser_worker_set_callback_context(BrowserWorker* browser, void* context) {
    furi_assert(browser);
    browser->cb_ctx = context;
}

void file_browser_worker_set_folder_callback(
    BrowserWorker* browser,
    BrowserWorkerFolderOpenCallback cb) {
    furi_assert(browser);
    browser->folder_cb = cb;
}

void file_browser_worker_set_list_callback(
    BrowserWorker* browser,
    BrowserWorkerListLoadCallback cb) {
    furi_assert(browser);
    browser->list_load_cb = cb;
}

void file_browser_worker_set_item_callback(
    BrowserWorker* browser,
    BrowserWorkerListItemCallback cb) {
    furi_assert(browser);
    browser->list_item_cb = cb;
}

void file_browser_worker_set_long_load_callback(
    BrowserWorker* browser,
    BrowserWorkerLongLoadCallback cb) {
    furi_assert(browser);
    browser->long_load_cb = cb;
}

void file_browser_worker_set_config(
    BrowserWorker* browser,
    FuriString* path,
    const char* ext_filter,
    bool skip_assets,
    bool hide_dot_files) {
    furi_assert(browser);
    furi_string_set(browser->path_next, path);
<<<<<<< HEAD
    browser->keep_selection = false;
    furi_string_set(browser->filter_extension, filter_ext);
=======
    browser_parse_ext_filter(browser->ext_filter, ext_filter);
>>>>>>> c8e62ba5
    browser->skip_assets = skip_assets;
    browser->hide_dot_files = hide_dot_files;
    furi_thread_flags_set(furi_thread_get_id(browser->thread), WorkerEvtConfigChange);
}

const char* file_browser_worker_get_filter_ext(BrowserWorker* browser) {
    furi_assert(browser);
    return furi_string_get_cstr(browser->filter_extension);
}

void file_browser_worker_set_filter_ext(
    BrowserWorker* browser,
    FuriString* path,
    const char* filter_ext) {
    furi_assert(browser);
    furi_string_set(browser->path_next, path);
    browser->keep_selection = true;
    furi_string_set(browser->filter_extension, filter_ext);
    furi_thread_flags_set(furi_thread_get_id(browser->thread), WorkerEvtConfigChange);
}

void file_browser_worker_folder_enter(BrowserWorker* browser, FuriString* path, int32_t item_idx) {
    furi_assert(browser);
    furi_string_set(browser->path_next, path);
    UNUSED(item_idx);
    furi_thread_flags_set(furi_thread_get_id(browser->thread), WorkerEvtFolderEnter);
}

bool file_browser_worker_is_in_start_folder(BrowserWorker* browser) {
    furi_assert(browser);
    return (furi_string_cmp(browser->path_start, browser->path_current) == 0);
}

void file_browser_worker_folder_exit(BrowserWorker* browser) {
    furi_assert(browser);
    furi_thread_flags_set(furi_thread_get_id(browser->thread), WorkerEvtFolderExit);
}

void file_browser_worker_folder_refresh_sel(BrowserWorker* browser, const char* item_name) {
    furi_assert(browser);
    if(item_name != NULL) {
        furi_string_set(browser->path_next, item_name);
    } else {
        furi_string_reset(browser->path_next);
    }
    furi_thread_flags_set(furi_thread_get_id(browser->thread), WorkerEvtFolderRefresh);
}

void file_browser_worker_folder_refresh(BrowserWorker* browser, int32_t item_idx) {
    UNUSED(item_idx);
    file_browser_worker_folder_refresh_sel(browser, NULL);
}

void file_browser_worker_load(BrowserWorker* browser, uint32_t offset, uint32_t count) {
    furi_assert(browser);
    browser->load_offset = offset;
    browser->load_count = count;
    furi_thread_flags_set(furi_thread_get_id(browser->thread), WorkerEvtLoad);
}<|MERGE_RESOLUTION|>--- conflicted
+++ resolved
@@ -32,12 +32,8 @@
     (WorkerEvtStop | WorkerEvtLoad | WorkerEvtFolderEnter | WorkerEvtFolderExit | \
      WorkerEvtFolderRefresh | WorkerEvtConfigChange)
 
-<<<<<<< HEAD
-ARRAY_DEF(_idx_last_array, int32_t) // Unused, kept for compatibility
-=======
-ARRAY_DEF(IdxLastArray, int32_t)
+ARRAY_DEF(_IdxLastArray, int32_t) // Unused, kept for compatibility
 ARRAY_DEF(ExtFilterArray, FuriString*, FURI_STRING_OPLIST)
->>>>>>> c8e62ba5
 
 struct BrowserWorker {
     FuriThread* thread;
@@ -50,12 +46,8 @@
     uint32_t load_count;
     bool skip_assets;
     bool hide_dot_files;
-<<<<<<< HEAD
-    _idx_last_array_t _idx_last; // Unused, kept for compatibility
-=======
-    IdxLastArray_t idx_last;
+    _IdxLastArray_t _idx_last; // Unused, kept for compatibility
     ExtFilterArray_t ext_filter;
->>>>>>> c8e62ba5
 
     void* cb_ctx;
     BrowserWorkerFolderOpenCallback folder_cb;
@@ -64,6 +56,7 @@
     BrowserWorkerLongLoadCallback long_load_cb;
 
     bool keep_selection;
+    FuriString* passed_ext_filter;
 };
 
 static bool browser_path_is_file(FuriString* path) {
@@ -380,7 +373,6 @@
         furi_assert((flags & FuriFlagError) == 0);
 
         if(flags & WorkerEvtConfigChange) {
-<<<<<<< HEAD
             if(browser->keep_selection && furi_string_start_with(path, browser->path_next)) {
                 // New path is parent of current, keep prev selected in new view
                 furi_string_set(filename, path);
@@ -413,13 +405,6 @@
                 if(browser_path_is_file(browser->path_next)) {
                     path_extract_filename(browser->path_next, filename, false);
                 }
-=======
-            // If start path is a path to the file - try finding index of this file in a folder
-            if(browser_path_is_file(browser->path_next)) {
-                path_extract_filename(browser->path_next, filename, false);
-            }
-            IdxLastArray_reset(browser->idx_last);
->>>>>>> c8e62ba5
 
                 furi_thread_flags_set(furi_thread_get_id(browser->thread), WorkerEvtFolderEnter);
             }
@@ -429,12 +414,6 @@
             furi_string_set(path, browser->path_next);
             bool is_root = browser_folder_check_and_switch(path);
 
-<<<<<<< HEAD
-=======
-            // Push previous selected item index to history array
-            IdxLastArray_push_back(browser->idx_last, browser->item_sel_idx);
-
->>>>>>> c8e62ba5
             int32_t file_idx = 0;
             browser_folder_init(browser, path, filename, &items_cnt, &file_idx);
             furi_string_set(browser->path_current, path);
@@ -458,13 +437,6 @@
 
             int32_t file_idx = 0;
             browser_folder_init(browser, path, filename, &items_cnt, &file_idx);
-<<<<<<< HEAD
-=======
-            if(IdxLastArray_size(browser->idx_last) > 0) {
-                // Pop previous selected item index from history array
-                IdxLastArray_pop_back(&file_idx, browser->idx_last);
-            }
->>>>>>> c8e62ba5
             furi_string_set(browser->path_current, path);
             FURI_LOG_D(
                 TAG,
@@ -528,16 +500,12 @@
     bool hide_dot_files) {
     BrowserWorker* browser = malloc(sizeof(BrowserWorker));
 
-<<<<<<< HEAD
-    browser->filter_extension = furi_string_alloc_set(filter_ext);
-=======
-    IdxLastArray_init(browser->idx_last);
     ExtFilterArray_init(browser->ext_filter);
 
     browser_parse_ext_filter(browser->ext_filter, ext_filter);
->>>>>>> c8e62ba5
     browser->skip_assets = skip_assets;
     browser->hide_dot_files = hide_dot_files;
+    browser->passed_ext_filter = furi_string_alloc_set(ext_filter);
 
     browser->path_current = furi_string_alloc_set(path);
     browser->path_next = furi_string_alloc_set(path);
@@ -563,13 +531,10 @@
     furi_string_free(browser->path_next);
     furi_string_free(browser->path_current);
     furi_string_free(browser->path_start);
-
-<<<<<<< HEAD
-=======
-    IdxLastArray_clear(browser->idx_last);
+    furi_string_free(browser->passed_ext_filter);
+
     ExtFilterArray_clear(browser->ext_filter);
 
->>>>>>> c8e62ba5
     free(browser);
 }
 
@@ -614,12 +579,8 @@
     bool hide_dot_files) {
     furi_assert(browser);
     furi_string_set(browser->path_next, path);
-<<<<<<< HEAD
     browser->keep_selection = false;
-    furi_string_set(browser->filter_extension, filter_ext);
-=======
     browser_parse_ext_filter(browser->ext_filter, ext_filter);
->>>>>>> c8e62ba5
     browser->skip_assets = skip_assets;
     browser->hide_dot_files = hide_dot_files;
     furi_thread_flags_set(furi_thread_get_id(browser->thread), WorkerEvtConfigChange);
@@ -627,7 +588,7 @@
 
 const char* file_browser_worker_get_filter_ext(BrowserWorker* browser) {
     furi_assert(browser);
-    return furi_string_get_cstr(browser->filter_extension);
+    return furi_string_get_cstr(browser->passed_ext_filter);
 }
 
 void file_browser_worker_set_filter_ext(
@@ -637,7 +598,7 @@
     furi_assert(browser);
     furi_string_set(browser->path_next, path);
     browser->keep_selection = true;
-    furi_string_set(browser->filter_extension, filter_ext);
+    furi_string_set(browser->passed_ext_filter, filter_ext);
     furi_thread_flags_set(furi_thread_get_id(browser->thread), WorkerEvtConfigChange);
 }
 
