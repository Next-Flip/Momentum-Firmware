--- conflicted
+++ resolved
@@ -95,7 +95,6 @@
 
     size_t str_offset = 0;
     FuriString* ext_temp = furi_string_alloc();
-    ExtFilterArray_reset(ext_filter);
     while(1) {
         size_t ext_len = strcspn(&filter_str[str_offset], "|");
 
@@ -283,11 +282,7 @@
                     furi_string_printf(name_str, "%s/%s", furi_string_get_cstr(path), name_temp);
                     if(browser->list_item_cb) {
                         browser->list_item_cb(
-                            browser->cb_ctx,
-                            name_str,
-                            items_cnt,
-                            file_info_is_dir(&file_info),
-                            false);
+                            browser->cb_ctx, name_str, file_info_is_dir(&file_info), false);
                     }
                     items_cnt++;
                 }
@@ -296,7 +291,7 @@
             }
         }
         if(browser->list_item_cb) {
-            browser->list_item_cb(browser->cb_ctx, NULL, 0, false, true);
+            browser->list_item_cb(browser->cb_ctx, NULL, false, true);
         }
     } while(0);
 
@@ -338,21 +333,13 @@
                 furi_string_printf(name_str, "%s/%s", furi_string_get_cstr(path), name_temp);
                 if(browser->list_item_cb) {
                     browser->list_item_cb(
-<<<<<<< HEAD
                         browser->cb_ctx, name_str, file_info_is_dir(&file_info), false);
-=======
-                        browser->cb_ctx, name_str, items_cnt, file_info_is_dir(&file_info), false);
->>>>>>> fdde5856
                 }
                 items_cnt++;
             }
         }
         if(browser->list_item_cb) {
-<<<<<<< HEAD
             browser->list_item_cb(browser->cb_ctx, NULL, false, true);
-=======
-            browser->list_item_cb(browser->cb_ctx, NULL, 0, false, true);
->>>>>>> fdde5856
         }
         ret = true;
     } while(0);
