--- conflicted
+++ resolved
@@ -192,10 +192,7 @@
     browser->ext_filter = extension;
     browser->skip_assets = skip_assets;
     browser->hide_ext = hide_ext;
-<<<<<<< HEAD
-=======
     browser->base_path = base_path;
->>>>>>> c535b8f4
     browser->hide_dot_files = hide_dot_files;
 
     with_view_model(
@@ -211,15 +208,11 @@
 void file_browser_start(FileBrowser* browser, FuriString* path) {
     furi_assert(browser);
     browser->worker = file_browser_worker_alloc(
-<<<<<<< HEAD
-        path, browser->ext_filter, browser->skip_assets, browser->hide_dot_files);
-=======
         path,
         browser->base_path,
         browser->ext_filter,
         browser->skip_assets,
         browser->hide_dot_files);
->>>>>>> c535b8f4
     file_browser_worker_set_callback_context(browser->worker, browser);
     file_browser_worker_set_folder_callback(browser->worker, browser_folder_open_cb);
     file_browser_worker_set_list_callback(browser->worker, browser_list_load_cb);
