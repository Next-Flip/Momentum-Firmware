#include "submenu.h"

#include <assets_icons.h>
#include <gui/elements.h>
#include <furi.h>
#include <m-array.h>

struct Submenu {
    View* view;
    FuriTimer* locked_timer;
};

typedef struct {
    FuriString* label;
    uint32_t index;
    SubmenuItemCallback callback;
    void* callback_context;
    bool locked;
    FuriString* locked_message;
} SubmenuItem;

static void SubmenuItem_init(SubmenuItem* item) {
    item->label = furi_string_alloc();
    item->index = 0;
    item->callback = NULL;
    item->callback_context = NULL;
    item->locked = false;
    item->locked_message = furi_string_alloc();
}

static void SubmenuItem_init_set(SubmenuItem* item, const SubmenuItem* src) {
    item->label = furi_string_alloc_set(src->label);
    item->index = src->index;
    item->callback = src->callback;
    item->callback_context = src->callback_context;
    item->locked = src->locked;
    item->locked_message = furi_string_alloc_set(src->locked_message);
}

static void SubmenuItem_set(SubmenuItem* item, const SubmenuItem* src) {
    furi_string_set(item->label, src->label);
    item->index = src->index;
    item->callback = src->callback;
    item->callback_context = src->callback_context;
    item->locked = src->locked;
    furi_string_set(item->locked_message, src->locked_message);
}

static void SubmenuItem_clear(SubmenuItem* item) {
    furi_string_free(item->label);
    furi_string_free(item->locked_message);
}

ARRAY_DEF(
    SubmenuItemArray,
    SubmenuItem,
    (INIT(API_2(SubmenuItem_init)),
     SET(API_6(SubmenuItem_set)),
     INIT_SET(API_6(SubmenuItem_init_set)),
     CLEAR(API_2(SubmenuItem_clear))))

typedef struct {
    SubmenuItemArray_t items;
    FuriString* header;
    size_t position;
    size_t window_position;
    bool locked_message_visible;
    bool is_vertical;
} SubmenuModel;

static void submenu_process_up(Submenu* submenu);
static void submenu_process_down(Submenu* submenu);
static void submenu_process_ok(Submenu* submenu);

static size_t submenu_items_on_screen(bool header, bool vertical) {
    size_t res = (vertical) ? 8 : 4;
    return (header) ? res - 1 : res;
}

static void submenu_view_draw_callback(Canvas* canvas, void* _model) {
    SubmenuModel* model = _model;

    const uint8_t item_height = 16;
    uint8_t item_width = canvas_width(canvas) - 5;

    canvas_clear(canvas);

    if(!furi_string_empty(model->header)) {
        canvas_set_font(canvas, FontPrimary);
        canvas_draw_str(canvas, 4, 11, furi_string_get_cstr(model->header));
    }

    canvas_set_font(canvas, FontSecondary);

    size_t position = 0;
    SubmenuItemArray_it_t it;
    for(SubmenuItemArray_it(it, model->items); !SubmenuItemArray_end_p(it);
        SubmenuItemArray_next(it)) {
        const size_t item_position = position - model->window_position;
        const size_t items_on_screen =
            submenu_items_on_screen(!furi_string_empty(model->header), model->is_vertical);
        uint8_t y_offset = furi_string_empty(model->header) ? 0 : item_height;

        if(item_position < items_on_screen) {
            if(position == model->position) {
                canvas_set_color(canvas, ColorBlack);
                elements_slightly_rounded_box(
                    canvas,
                    0,
                    y_offset + (item_position * item_height) + 1,
                    item_width,
                    item_height - 2);
                canvas_set_color(canvas, ColorWhite);
            } else {
                canvas_set_color(canvas, ColorBlack);
            }

            if(SubmenuItemArray_cref(it)->locked) {
                canvas_draw_icon(
                    canvas,
                    item_width - 10,
                    y_offset + (item_position * item_height) + item_height - 12,
                    &I_Lock_7x8);
            }

            FuriString* disp_str;
            disp_str = furi_string_alloc_set(SubmenuItemArray_cref(it)->label);
            elements_string_fit_width(
                canvas, disp_str, item_width - (SubmenuItemArray_cref(it)->locked ? 21 : 11));

            canvas_draw_str(
                canvas,
                6,
                y_offset + (item_position * item_height) + item_height - 4,
                furi_string_get_cstr(disp_str));

            furi_string_free(disp_str);
        }

        position++;
    }

    elements_scrollbar(canvas, model->position, SubmenuItemArray_size(model->items));

    if(model->locked_message_visible) {
        const uint8_t frame_x = 7;
        const uint8_t frame_width = canvas_width(canvas) - frame_x * 2;
        const uint8_t frame_y = 7;
        const uint8_t frame_height = canvas_height(canvas) - frame_y * 2;

        canvas_set_color(canvas, ColorWhite);
        canvas_draw_box(canvas, frame_x + 2, frame_y + 2, frame_width - 4, frame_height - 4);

        canvas_set_color(canvas, ColorBlack);
        canvas_draw_icon(
            canvas, frame_x + 2, canvas_height(canvas) - frame_y - 2 - 42, &I_WarningDolphin_45x42);

        canvas_draw_rframe(canvas, frame_x, frame_y, frame_width, frame_height, 3);
        canvas_draw_rframe(canvas, frame_x + 1, frame_y + 1, frame_width - 2, frame_height - 2, 2);
        if(model->is_vertical) {
            elements_multiline_text_aligned(
                canvas,
                32,
                42,
                AlignCenter,
                AlignCenter,
                furi_string_get_cstr(
                    SubmenuItemArray_get(model->items, model->position)->locked_message));
        } else {
            elements_multiline_text_aligned(
                canvas,
                84,
                32,
                AlignCenter,
                AlignCenter,
                furi_string_get_cstr(
                    SubmenuItemArray_get(model->items, model->position)->locked_message));
        }
    }
}

static bool submenu_view_input_callback(InputEvent* event, void* context) {
    Submenu* submenu = context;
    furi_assert(submenu);
    bool consumed = false;

    bool locked_message_visible = false;
    with_view_model(
        submenu->view,
        SubmenuModel * model,
        { locked_message_visible = model->locked_message_visible; },
        false);

    if((!(event->type == InputTypePress) && !(event->type == InputTypeRelease)) &&
       locked_message_visible) {
        with_view_model(
            submenu->view, SubmenuModel * model, { model->locked_message_visible = false; }, true);
        consumed = true;
    } else if(event->type == InputTypeShort) {
        switch(event->key) {
        case InputKeyUp:
            consumed = true;
            submenu_process_up(submenu);
            break;
        case InputKeyDown:
            consumed = true;
            submenu_process_down(submenu);
            break;
        case InputKeyOk:
            consumed = true;
            submenu_process_ok(submenu);
            break;
        default:
            break;
        }
    } else if(event->type == InputTypeRepeat) {
        if(event->key == InputKeyUp) {
            consumed = true;
            submenu_process_up(submenu);
        } else if(event->key == InputKeyDown) {
            consumed = true;
            submenu_process_down(submenu);
        }
    }

    return consumed;
}

<<<<<<< HEAD
void submenu_timer_callback(void* context) {
    furi_assert(context);
    Submenu* submenu = context;

    with_view_model(
        submenu->view, SubmenuModel * model, { model->locked_message_visible = false; }, true);
}

Submenu* submenu_alloc() {
=======
Submenu* submenu_alloc(void) {
>>>>>>> bcde0aef
    Submenu* submenu = malloc(sizeof(Submenu));
    submenu->view = view_alloc();
    view_set_context(submenu->view, submenu);
    view_allocate_model(submenu->view, ViewModelTypeLocking, sizeof(SubmenuModel));
    view_set_draw_callback(submenu->view, submenu_view_draw_callback);
    view_set_input_callback(submenu->view, submenu_view_input_callback);

    submenu->locked_timer = furi_timer_alloc(submenu_timer_callback, FuriTimerTypeOnce, submenu);

    with_view_model(
        submenu->view,
        SubmenuModel * model,
        {
            SubmenuItemArray_init(model->items);
            model->position = 0;
            model->window_position = 0;
            model->header = furi_string_alloc();
        },
        true);

    return submenu;
}

void submenu_free(Submenu* submenu) {
    furi_check(submenu);

    with_view_model(
        submenu->view,
        SubmenuModel * model,
        {
            furi_string_free(model->header);
            SubmenuItemArray_clear(model->items);
        },
        true);
    furi_timer_stop(submenu->locked_timer);
    furi_timer_free(submenu->locked_timer);
    view_free(submenu->view);
    free(submenu);
}

View* submenu_get_view(Submenu* submenu) {
    furi_check(submenu);
    return submenu->view;
}

void submenu_add_item(
    Submenu* submenu,
    const char* label,
    uint32_t index,
    SubmenuItemCallback callback,
    void* callback_context) {
    submenu_add_lockable_item(submenu, label, index, callback, callback_context, false, NULL);
}

void submenu_add_lockable_item(
    Submenu* submenu,
    const char* label,
    uint32_t index,
    SubmenuItemCallback callback,
    void* callback_context,
    bool locked,
    const char* locked_message) {
    SubmenuItem* item = NULL;
<<<<<<< HEAD
    furi_assert(label);
    furi_assert(submenu);
    if(locked) {
        furi_assert(locked_message);
    }
=======
    furi_check(label);
    furi_check(submenu);
>>>>>>> bcde0aef

    with_view_model(
        submenu->view,
        SubmenuModel * model,
        {
            item = SubmenuItemArray_push_new(model->items);
            furi_string_set_str(item->label, label);
            item->index = index;
            item->callback = callback;
            item->callback_context = callback_context;
            item->locked = locked;
            if(locked) {
                furi_string_set_str(item->locked_message, locked_message);
            }
        },
        true);
}

void submenu_reset(Submenu* submenu) {
<<<<<<< HEAD
    furi_assert(submenu);
    view_set_orientation(submenu->view, ViewOrientationHorizontal);
=======
    furi_check(submenu);
>>>>>>> bcde0aef

    with_view_model(
        submenu->view,
        SubmenuModel * model,
        {
            SubmenuItemArray_reset(model->items);
            model->position = 0;
            model->window_position = 0;
            model->is_vertical = false;
            furi_string_reset(model->header);
        },
        true);
}

void submenu_set_selected_item(Submenu* submenu, uint32_t index) {
    furi_check(submenu);
    with_view_model(
        submenu->view,
        SubmenuModel * model,
        {
            size_t position = 0;
            SubmenuItemArray_it_t it;
            for(SubmenuItemArray_it(it, model->items); !SubmenuItemArray_end_p(it);
                SubmenuItemArray_next(it)) {
                if(index == SubmenuItemArray_cref(it)->index) {
                    break;
                }
                position++;
            }

            const size_t items_size = SubmenuItemArray_size(model->items);

            if(position >= items_size) {
                position = 0;
            }

            model->position = position;
            model->window_position = position;

            if(model->window_position > 0) {
                model->window_position -= 1;
            }

            const size_t items_on_screen =
                submenu_items_on_screen(!furi_string_empty(model->header), model->is_vertical);

            if(items_size <= items_on_screen) {
                model->window_position = 0;
            } else {
                const size_t pos = items_size - items_on_screen;
                if(model->window_position > pos) {
                    model->window_position = pos;
                }
            }
        },
        true);
}

void submenu_process_up(Submenu* submenu) {
    with_view_model(
        submenu->view,
        SubmenuModel * model,
        {
            const size_t items_on_screen =
                submenu_items_on_screen(!furi_string_empty(model->header), model->is_vertical);
            const size_t items_size = SubmenuItemArray_size(model->items);

            if(model->position > 0) {
                model->position--;
                if((model->position == model->window_position) && (model->window_position > 0)) {
                    model->window_position--;
                }
            } else {
                model->position = items_size - 1;
                if(model->position > items_on_screen - 1) {
                    model->window_position = model->position - (items_on_screen - 1);
                }
            }
        },
        true);
}

void submenu_process_down(Submenu* submenu) {
    with_view_model(
        submenu->view,
        SubmenuModel * model,
        {
            const size_t items_on_screen =
                submenu_items_on_screen(!furi_string_empty(model->header), model->is_vertical);
            const size_t items_size = SubmenuItemArray_size(model->items);

            if(model->position < items_size - 1) {
                model->position++;
                if((model->position - model->window_position > items_on_screen - 2) &&
                   (model->window_position < items_size - items_on_screen)) {
                    model->window_position++;
                }
            } else {
                model->position = 0;
                model->window_position = 0;
            }
        },
        true);
}

void submenu_process_ok(Submenu* submenu) {
    SubmenuItem* item = NULL;

    with_view_model(
        submenu->view,
        SubmenuModel * model,
        {
            const size_t items_size = SubmenuItemArray_size(model->items);
            if(model->position < items_size) {
                item = SubmenuItemArray_get(model->items, model->position);
            }
            if(item && item->locked) {
                model->locked_message_visible = true;
                furi_timer_start(submenu->locked_timer, furi_kernel_get_tick_frequency() * 3);
            }
        },
        true);

    if(item && !item->locked && item->callback) {
        item->callback(item->callback_context, item->index);
    }
}

void submenu_set_header(Submenu* submenu, const char* header) {
    furi_check(submenu);

    with_view_model(
        submenu->view,
        SubmenuModel * model,
        {
            if(header == NULL) {
                furi_string_reset(model->header);
            } else {
                furi_string_set_str(model->header, header);
            }
        },
        true);
}

void submenu_set_orientation(Submenu* submenu, ViewOrientation orientation) {
    furi_assert(submenu);
    const bool is_vertical =
        (orientation == ViewOrientationVertical || orientation == ViewOrientationVerticalFlip) ?
            true :
            false;

    view_set_orientation(submenu->view, orientation);

    with_view_model(
        submenu->view,
        SubmenuModel * model,
        {
            model->is_vertical = is_vertical;

            // Recalculating the position
            // Need if _set_orientation is called after _set_selected_item
            size_t position = model->position;
            const size_t items_size = SubmenuItemArray_size(model->items);
            const size_t items_on_screen =
                submenu_items_on_screen(!furi_string_empty(model->header), model->is_vertical);

            if(position >= items_size) {
                position = 0;
            }

            model->position = position;
            model->window_position = position;

            if(model->window_position > 0) {
                model->window_position -= 1;
            }

            if(items_size <= items_on_screen) {
                model->window_position = 0;
            } else {
                const size_t pos = items_size - items_on_screen;
                if(model->window_position > pos) {
                    model->window_position = pos;
                }
            }
        },
        true);
}<|MERGE_RESOLUTION|>--- conflicted
+++ resolved
@@ -226,7 +226,6 @@
     return consumed;
 }
 
-<<<<<<< HEAD
 void submenu_timer_callback(void* context) {
     furi_assert(context);
     Submenu* submenu = context;
@@ -235,10 +234,7 @@
         submenu->view, SubmenuModel * model, { model->locked_message_visible = false; }, true);
 }
 
-Submenu* submenu_alloc() {
-=======
 Submenu* submenu_alloc(void) {
->>>>>>> bcde0aef
     Submenu* submenu = malloc(sizeof(Submenu));
     submenu->view = view_alloc();
     view_set_context(submenu->view, submenu);
@@ -302,16 +298,11 @@
     bool locked,
     const char* locked_message) {
     SubmenuItem* item = NULL;
-<<<<<<< HEAD
-    furi_assert(label);
-    furi_assert(submenu);
+    furi_check(label);
+    furi_check(submenu);
     if(locked) {
         furi_assert(locked_message);
     }
-=======
-    furi_check(label);
-    furi_check(submenu);
->>>>>>> bcde0aef
 
     with_view_model(
         submenu->view,
@@ -331,12 +322,8 @@
 }
 
 void submenu_reset(Submenu* submenu) {
-<<<<<<< HEAD
-    furi_assert(submenu);
+    furi_check(submenu);
     view_set_orientation(submenu->view, ViewOrientationHorizontal);
-=======
-    furi_check(submenu);
->>>>>>> bcde0aef
 
     with_view_model(
         submenu->view,
@@ -482,7 +469,7 @@
 }
 
 void submenu_set_orientation(Submenu* submenu, ViewOrientation orientation) {
-    furi_assert(submenu);
+    furi_check(submenu);
     const bool is_vertical =
         (orientation == ViewOrientationVertical || orientation == ViewOrientationVerticalFlip) ?
             true :
