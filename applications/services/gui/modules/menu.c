#include "menu.h"

#include <gui/elements.h>
#include <assets_icons.h>
#include <gui/icon_i.h>
#include <gui/icon_animation_i.h>
#include <gui/canvas_i.h>
#include <dolphin/dolphin_i.h>
#include <dolphin/helpers/dolphin_state.h>
#include <furi.h>
#include <m-array.h>
#include <momentum/momentum.h>
#include <m-string.h>

struct Menu {
    View* view;

    FuriTimer* scroll_timer;
};

typedef struct {
    const char* label;
    IconAnimation* icon;
    uint32_t index;
    MenuItemCallback callback;
    void* callback_context;
} MenuItem;

ARRAY_DEF(MenuItemArray, MenuItem, M_POD_OPLIST);

#define M_OPL_MenuItemArray_t() ARRAY_OPLIST(MenuItemArray, M_POD_OPLIST)

typedef struct {
    MenuItemArray_t items;
    size_t position;

    size_t scroll_counter;
    size_t vertical_offset;
} MenuModel;

static void menu_process_up(Menu* menu);
static void menu_process_down(Menu* menu);
static void menu_process_left(Menu* menu);
static void menu_process_right(Menu* menu);
static void menu_process_ok(Menu* menu);

static void menu_get_name(MenuItem* item, FuriString* name, bool shorter) {
    furi_string_set(name, item->label);
    if(shorter) {
        if(!furi_string_cmp(name, "Momentum")) {
            furi_string_set(name, "MNTM");
            return;
        } else if(!furi_string_cmp(name, "125 kHz RFID")) {
            furi_string_set(name, "RFID");
            return;
        } else if(!furi_string_cmp(name, "Sub-GHz")) {
            furi_string_set(name, "SubGHz");
            return;
        }
    }
    if(furi_string_start_with_str(name, "[")) {
        size_t trim = furi_string_search_str(name, "] ", 1);
        if(trim != FURI_STRING_FAILURE) {
            furi_string_right(name, trim + 2);
        }
    }
}

static void menu_centered_icon(
    Canvas* canvas,
    MenuItem* item,
    size_t x,
    size_t y,
    size_t width,
    size_t height) {
    if(item->icon) {
        canvas_draw_icon_animation(
            canvas,
            x + (width - item->icon->icon->width) / 2,
            y + (height - item->icon->icon->height) / 2,
            item->icon);
    }
}

static size_t menu_scroll_counter(MenuModel* model, bool selected) {
    if(!selected) return 0;
    size_t scroll_counter = model->scroll_counter;
    if(scroll_counter > 0) {
        scroll_counter--;
    }
    return scroll_counter;
}

static void menu_draw_callback(Canvas* canvas, void* _model) {
    MenuModel* model = _model;

    canvas_clear(canvas);

    size_t position = model->position;
    size_t items_count = MenuItemArray_size(model->items);
    if(items_count) {
        MenuItem* item;
        size_t shift_position;
<<<<<<< HEAD
        FuriString* name = furi_string_alloc();
        switch(momentum_settings.menu_style) {
        case MenuStyleList: {
            for(uint8_t i = 0; i < 3; i++) {
                canvas_set_font(canvas, i == 1 ? FontPrimary : FontSecondary);
                shift_position = (position + items_count + i - 1) % items_count;
                item = MenuItemArray_get(model->items, shift_position);
                menu_centered_icon(canvas, item, 4, 3 + 22 * i, 14, 14);
                menu_get_name(item, name, false);
                size_t scroll_counter = menu_scroll_counter(model, i == 1);
                elements_scrollable_text_line(
                    canvas, 22, 14 + 22 * i, 98, name, scroll_counter, false);
            }
            // Frame and scrollbar
            elements_frame(canvas, 0, 21, 128 - 5, 21);
            elements_scrollbar(canvas, position, items_count);
            break;
        }
        case MenuStyleWii: {
            if(items_count > 6 && position >= 4) {
                if(position >= items_count - 2 + (items_count % 2)) {
                    shift_position = position - (position % 2) - 4;
                } else {
                    shift_position = position - (position % 2) - 2;
                }
            } else {
                shift_position = 0;
            }
            canvas_set_font(canvas, FontSecondary);
            size_t item_i;
            size_t x_off, y_off;
            for(uint8_t i = 0; i < 6; i++) {
                item_i = shift_position + i;
                if(item_i >= items_count) continue;
                x_off = (i / 2) * 43 + 1;
                y_off = (i % 2) * 32;
                bool selected = item_i == position;
                if(selected) {
                    elements_slightly_rounded_box(canvas, 0 + x_off, 0 + y_off, 40, 30);
                    canvas_set_color(canvas, ColorWhite);
                }
                item = MenuItemArray_get(model->items, item_i);
                menu_centered_icon(canvas, item, x_off, y_off, 40, 20);
                menu_get_name(item, name, true);
                size_t scroll_counter = menu_scroll_counter(model, selected);
                elements_scrollable_text_line_centered(
                    canvas, 20 + x_off, 26 + y_off, 36, name, scroll_counter, false, true);
                if(selected) {
                    canvas_set_color(canvas, ColorBlack);
                } else {
                    elements_frame(canvas, 0 + x_off, 0 + y_off, 40, 30);
                }
            }
            break;
        }
        case MenuStyleDsi: {
            for(int8_t i = -2; i <= 2; i++) {
                shift_position = (position + items_count + i) % items_count;
                item = MenuItemArray_get(model->items, shift_position);
                size_t width = 24;
                size_t height = 26;
                int32_t pos_x = 64;
                int32_t pos_y = 36;
                if(i == 0) {
                    width += 6;
                    height += 4;
                    elements_bold_rounded_frame(
                        canvas, pos_x - width / 2, pos_y - height / 2, width, height + 5);
                    canvas_set_font(canvas, FontBatteryPercent);
                    canvas_draw_str_aligned(
                        canvas, pos_x - 9, pos_y + height / 2 + 1, AlignCenter, AlignBottom, "S");
                    canvas_draw_str_aligned(
                        canvas, pos_x, pos_y + height / 2 + 1, AlignCenter, AlignBottom, "TAR");
                    canvas_draw_str_aligned(
                        canvas, pos_x + 9, pos_y + height / 2 + 1, AlignCenter, AlignBottom, "T");

                    canvas_draw_rframe(canvas, 0, 0, 128, 18, 3);
                    canvas_draw_line(canvas, 60, 18, 64, 26);
                    canvas_draw_line(canvas, 64, 26, 68, 18);
                    canvas_set_color(canvas, ColorWhite);
                    canvas_draw_line(canvas, 60, 17, 68, 17);
                    canvas_draw_box(canvas, 62, 21, 5, 2);
                    canvas_set_color(canvas, ColorBlack);

                    canvas_set_font(canvas, FontPrimary);
                    menu_get_name(item, name, false);
                    size_t scroll_counter = menu_scroll_counter(model, true);
                    elements_scrollable_text_line_centered(
                        canvas,
                        pos_x,
                        pos_y - height / 2 - 8,
                        126,
                        name,
                        scroll_counter,
                        false,
                        true);
                } else {
                    pos_x += (width + 6) * i;
                    pos_y += 2;
                    elements_slightly_rounded_frame(
                        canvas, pos_x - width / 2, pos_y - height / 2, width, height);
                }
                menu_centered_icon(canvas, item, pos_x - 7, pos_y - 7, 14, 14);
            }
            elements_scrollbar_horizontal(canvas, 0, 64, 128, position, items_count);
            break;
        }
        case MenuStylePs4: {
            canvas_set_font(canvas, FontSecondary);
            canvas_draw_str_aligned(
                canvas, 1, 1, AlignLeft, AlignTop, furi_hal_version_get_name_ptr());
            char str[10];
            Dolphin* dolphin = furi_record_open(RECORD_DOLPHIN);
            snprintf(str, 10, "Level %i", dolphin_get_level(dolphin->state->data.icounter));
            furi_record_close(RECORD_DOLPHIN);
            canvas_draw_str_aligned(canvas, 127, 1, AlignRight, AlignTop, str);
            for(int8_t i = -1; i <= 4; i++) {
                shift_position = position + i;
                if(shift_position >= items_count) continue;
                item = MenuItemArray_get(model->items, shift_position);
                size_t width = 20;
                size_t height = 20;
                size_t pos_x = 36;
                size_t pos_y = 27;
                if(i == 0) {
                    width += 10;
                    height += 10;
                    pos_y += 2;
                    canvas_draw_box(canvas, pos_x - width / 2, pos_y + height / 2, width, 9);
                    canvas_set_color(canvas, ColorWhite);
                    canvas_set_font(canvas, FontBatteryPercent);
                    canvas_draw_str_aligned(
                        canvas, pos_x, pos_y + height / 2 + 1, AlignCenter, AlignTop, "Start");

                    canvas_set_color(canvas, ColorBlack);
                    canvas_set_font(canvas, FontSecondary);
                    menu_get_name(item, name, true);
                    size_t scroll_counter = menu_scroll_counter(model, true);
                    elements_scrollable_text_line(
                        canvas,
                        pos_x + width / 2 + 2,
                        pos_y + height / 2 + 7,
                        74,
                        name,
                        scroll_counter,
                        false);
                } else {
                    pos_x += (width + 1) * i + (i < 0 ? -6 : 6);
                }
                canvas_draw_frame(canvas, pos_x - width / 2, pos_y - height / 2, width, height);
                menu_centered_icon(canvas, item, pos_x - 7, pos_y - 7, 14, 14);
            }
            elements_scrollbar_horizontal(canvas, 0, 64, 128, position, items_count);
            break;
        }
        case MenuStyleVertical: {
            canvas_set_orientation(canvas, CanvasOrientationVertical);
            shift_position = model->vertical_offset;
            if(shift_position >= position || shift_position + 7 <= position) {
                // In case vertical_offset is out of sync due to changing menu styles
                shift_position = CLAMP(
                    MAX((int32_t)position - 4, 0),
                    MAX((int32_t)MenuItemArray_size(model->items) - 8, 0),
                    0);
                model->vertical_offset = shift_position;
            }
            canvas_set_font(canvas, FontSecondary);
            size_t item_i;
            size_t y_off;
            for(size_t i = 0; i < 8; i++) {
                item_i = shift_position + i;
                if(item_i >= items_count) continue;
                y_off = 16 * i;
                bool selected = item_i == position;
                if(selected) {
                    elements_slightly_rounded_box(canvas, 0, y_off, 64, 16);
                    canvas_set_color(canvas, ColorWhite);
                }
                item = MenuItemArray_get(model->items, item_i);
                menu_centered_icon(canvas, item, 0, y_off, 16, 16);
                menu_get_name(item, name, true);
                size_t scroll_counter = menu_scroll_counter(model, selected);
                elements_scrollable_text_line(
                    canvas, 17, y_off + 12, 46, name, scroll_counter, false);
                if(selected) {
                    canvas_set_color(canvas, ColorBlack);
                }
            }
            canvas_set_orientation(canvas, CanvasOrientationHorizontal);
            break;
        }
        case MenuStyleC64: {
            size_t index;
            size_t y_off, x_off;

            canvas_set_font(canvas, FontSecondary);
            canvas_draw_str_aligned(
                canvas, 64, 0, AlignCenter, AlignTop, "* FLIPPADORE 64 BASIC *");

            char memstr[29];
            snprintf(memstr, sizeof(memstr), "%d BASIC BYTES FREE", memmgr_get_free_heap());
            canvas_draw_str_aligned(canvas, 64, 9, AlignCenter, AlignTop, memstr);

            canvas_set_font(canvas, FontKeyboard);

            for(size_t i = 0; i < 2; i++) {
                for(size_t j = 0; j < 5; j++) {
                    index = i * 5 + j + (position - (position % 10));
                    if(index >= items_count) continue;
                    y_off = (9 * j) + 13;
                    x_off = 64 * i;
                    bool selected = index == position;
                    size_t scroll_counter = menu_scroll_counter(model, selected);
                    if(selected) {
                        canvas_draw_box(canvas, x_off, y_off + 4, 64, 9);
                        canvas_set_color(canvas, ColorWhite);
                    }
                    item = MenuItemArray_get(model->items, index);
                    menu_get_name(item, name, true);

                    char indexstr[5];
                    snprintf(indexstr, sizeof(indexstr), "%d.", index);
                    furi_string_replace_at(name, 0, 0, indexstr);

                    elements_scrollable_text_line(
                        canvas, x_off + 2, y_off + 12, 60, name, scroll_counter, false);

                    if(selected) {
                        canvas_set_color(canvas, ColorBlack);
                    }
                }
            }

            break;
        }
        case MenuStyleCompact: {
            size_t index;
            size_t y_off, x_off;

            canvas_set_font(canvas, FontBatteryPercent);

            for(size_t i = 0; i < 2; i++) {
                for(size_t j = 0; j < 8; j++) {
                    index = i * 8 + j + (position - (position % 16));
                    if(index >= items_count) continue;
                    y_off = (8 * j);
                    x_off = 64 * i;
                    bool selected = index == position;
                    size_t scroll_counter = menu_scroll_counter(model, selected);
                    if(selected) {
                        canvas_draw_box(canvas, x_off, y_off, 64, 8);
                        canvas_set_color(canvas, ColorWhite);
                    }
                    item = MenuItemArray_get(model->items, index);
                    menu_get_name(item, name, true);

                    elements_scrollable_text_line(
                        canvas, x_off + 1, y_off + 7, 62, name, scroll_counter, false);

                    if(selected) {
                        canvas_set_color(canvas, ColorBlack);
                    }
                }
            }

            break;
        }
        case MenuStyleMNTM: {
            canvas_set_font(canvas, FontPrimary);
            canvas_draw_str(canvas, 5, 13, "Momentum");
            canvas_draw_icon(canvas, 62, 4, &I_Release_arrow_18x15);
            canvas_draw_line(canvas, 5, 15, 59, 15);
            canvas_draw_line(canvas, 7, 17, 61, 17);
            canvas_draw_line(canvas, 10, 19, 63, 19);
            char title[20];
            snprintf(title, sizeof(title), "%s", furi_hal_version_get_name_ptr());
            canvas_draw_str(canvas, 5, 34, title);
            DateTime curr_dt;
            furi_hal_rtc_get_datetime(&curr_dt);
            uint8_t hour = curr_dt.hour;
            uint8_t min = curr_dt.minute;
            if(hour > 12) {
                hour -= 12;
            }
            if(hour == 0) {
                hour = 12;
            }
            canvas_set_font(canvas, FontSecondary);
            char clk[20];
            snprintf(clk, sizeof(clk), "%02u:%02u", hour, min);
            canvas_draw_str(canvas, 5, 46, clk);

            // Draw the selected menu item
            MenuItem* item = MenuItemArray_get(model->items, position);
            menu_get_name(item, name, true);
            elements_bold_rounded_frame(canvas, 42, 23, 35, 33);
            menu_centered_icon(canvas, item, 43, 24, 35, 32);
            canvas_draw_frame(canvas, 0, 0, 128, 64);

            uint8_t startY = 15;
            uint8_t itemHeight = 10;
            uint8_t itemMaxVisible = 5;
            size_t endItem = position + itemMaxVisible;
            endItem = (endItem > MenuItemArray_size(model->items)) ?
                          MenuItemArray_size(model->items) :
                          endItem;

            for(size_t i = position; i < endItem; i++) {
                MenuItem* item = MenuItemArray_get(model->items, i);
                menu_get_name(item, name, true);
                uint8_t yPos = startY + ((i - position) * itemHeight);
                size_t scroll_counter = menu_scroll_counter(model, i == position);
                elements_scrollable_text_line(canvas, 83, yPos, 43, name, scroll_counter, false);
            }
            break;
        }
        default:
            break;
        }

        furi_string_free(name);
=======
        // First line
        canvas_set_font(canvas, FontSecondary);
        shift_position = (0 + position + items_count - 1) % items_count;
        item = MenuItemArray_get(model->items, shift_position);
        canvas_draw_icon_animation(canvas, 4, 3, item->icon);
        canvas_draw_str(canvas, 22, 14, item->label);
        // Second line main
        canvas_set_font(canvas, FontPrimary);
        shift_position = (1 + position + items_count - 1) % items_count;
        item = MenuItemArray_get(model->items, shift_position);
        canvas_draw_icon_animation(canvas, 4, 25, item->icon);
        canvas_draw_str(canvas, 22, 36, item->label);
        // Third line
        canvas_set_font(canvas, FontSecondary);
        shift_position = (2 + position + items_count - 1) % items_count;
        item = MenuItemArray_get(model->items, shift_position);
        canvas_draw_icon_animation(canvas, 4, 47, item->icon);
        canvas_draw_str(canvas, 22, 58, item->label);
        // Frame and scrollbar
        elements_frame(canvas, 0, 21, 128 - 5, 21);
        elements_scrollbar(canvas, position, items_count);
>>>>>>> c8768359
    } else {
        canvas_draw_str(canvas, 2, 32, "Empty");
        elements_scrollbar(canvas, 0, 0);
    }
}

static bool menu_input_callback(InputEvent* event, void* context) {
    Menu* menu = context;
    bool consumed = true;
    if(momentum_settings.menu_style == MenuStyleVertical &&
       furi_hal_rtc_is_flag_set(FuriHalRtcFlagHandOrient)) {
        if(event->key == InputKeyLeft) {
            event->key = InputKeyRight;
        } else if(event->key == InputKeyRight) {
            event->key = InputKeyLeft;
        }
    }

    if(event->type == InputTypeShort || event->type == InputTypeRepeat) {
        switch(event->key) {
        case InputKeyUp:
            menu_process_up(menu);
            break;
        case InputKeyDown:
            menu_process_down(menu);
            break;
        case InputKeyLeft:
            menu_process_left(menu);
            break;
        case InputKeyRight:
            menu_process_right(menu);
            break;
        case InputKeyOk:
            if(event->type != InputTypeRepeat) {
                menu_process_ok(menu);
            }
            break;
        default:
            consumed = false;
            break;
        }
    } else {
        consumed = false;
    }

    return consumed;
}

static void menu_scroll_timer_callback(void* context) {
    Menu* menu = context;
    with_view_model(
        menu->view, MenuModel * model, { model->scroll_counter++; }, true);
}

static void menu_enter(void* context) {
    Menu* menu = context;
    with_view_model(
        menu->view,
        MenuModel * model,
        {
            if(MenuItemArray_size(model->items)) {
                MenuItem* item = MenuItemArray_get(model->items, model->position);
                icon_animation_start(item->icon);
            }
            model->scroll_counter = 0;
        },
        true);
    furi_timer_start(menu->scroll_timer, 333);
}

static void menu_exit(void* context) {
    Menu* menu = context;
    with_view_model(
        menu->view,
        MenuModel * model,
        {
<<<<<<< HEAD
            // If menu_reset() is called before view exit, model->items is reset
            // But for some reason, even with size 0, array get() returns a non-null pointer?
            // MLIB docs have no mention of out of bounds condition, seems weird
            if(model->position < MenuItemArray_size(model->items)) {
                MenuItem* item = MenuItemArray_get(model->items, model->position);
                if(item && item->icon) {
                    icon_animation_stop(item->icon);
                }
=======
            if(MenuItemArray_size(model->items)) {
                MenuItem* item = MenuItemArray_get(model->items, model->position);
                icon_animation_stop(item->icon);
>>>>>>> c8768359
            }
        },
        false);
    furi_timer_stop(menu->scroll_timer);
}

Menu* menu_alloc(void) {
    Menu* menu = malloc(sizeof(Menu));
    menu->view = view_alloc();
    view_set_context(menu->view, menu);
    view_allocate_model(menu->view, ViewModelTypeLocking, sizeof(MenuModel));
    view_set_draw_callback(menu->view, menu_draw_callback);
    view_set_input_callback(menu->view, menu_input_callback);
    view_set_enter_callback(menu->view, menu_enter);
    view_set_exit_callback(menu->view, menu_exit);

    menu->scroll_timer = furi_timer_alloc(menu_scroll_timer_callback, FuriTimerTypePeriodic, menu);

    with_view_model(
        menu->view,
        MenuModel * model,
        {
            MenuItemArray_init(model->items);
            model->position = 0;
        },
        true);

    return menu;
}

void menu_free(Menu* menu) {
    furi_check(menu);

    menu_reset(menu);
    with_view_model(
        menu->view, MenuModel * model, { MenuItemArray_clear(model->items); }, false);
    view_free(menu->view);
    furi_timer_free(menu->scroll_timer);

    free(menu);
}

View* menu_get_view(Menu* menu) {
    furi_check(menu);
    return (menu->view);
}

void menu_add_item(
    Menu* menu,
    const char* label,
    const Icon* icon,
    uint32_t index,
    MenuItemCallback callback,
    void* context) {
    furi_check(menu);
    furi_check(label);

    MenuItem* item = NULL;
    with_view_model(
        menu->view,
        MenuModel * model,
        {
            item = MenuItemArray_push_new(model->items);
            item->label = label;
            item->icon = icon ? icon_animation_alloc(icon) : icon_animation_alloc(&A_Plugins_14);
            view_tie_icon_animation(menu->view, item->icon);
            item->index = index;
            item->callback = callback;
            item->callback_context = context;
        },
        true);
}

void menu_reset(Menu* menu) {
    furi_check(menu);
    with_view_model(
        menu->view,
        MenuModel * model,
        {
            for
                M_EACH(item, model->items, MenuItemArray_t) {
                    icon_animation_stop(item->icon);
                    icon_animation_free(item->icon);
                }

            MenuItemArray_reset(model->items);
            model->position = 0;
        },
        true);
}

void menu_set_selected_item(Menu* menu, uint32_t index) {
    furi_check(menu);

    with_view_model(
        menu->view,
        MenuModel * model,
        {
            if(index < MenuItemArray_size(model->items) && index != model->position) {
                model->scroll_counter = 0;

                MenuItem* item = MenuItemArray_get(model->items, model->position);
                if(item && item->icon) {
                    icon_animation_stop(item->icon);
                }

                item = MenuItemArray_get(model->items, index);
                if(item && item->icon) {
                    icon_animation_start(item->icon);
                }

                model->position = index;
            }
        },
        true);
}

static void menu_process_up(Menu* menu) {
    size_t position;
    with_view_model(
        menu->view,
        MenuModel * model,
        {
<<<<<<< HEAD
            position = model->position;
            size_t count = MenuItemArray_size(model->items);

            switch(momentum_settings.menu_style) {
            case MenuStyleList:
            case MenuStyleMNTM:
                if(position > 0) {
                    position--;
                } else {
                    position = count - 1;
                }
                break;
            case MenuStyleWii:
                if(position % 2 || (position == count - 1 && count % 2)) {
                    position--;
                } else {
                    position++;
                }
                break;
            case MenuStyleC64:
            case MenuStyleCompact:
                if(position > 0) {
                    position--;
                } else {
                    position = count - 1;
                }
                break;

            default:
                break;
=======
            if(MenuItemArray_size(model->items)) {
                MenuItem* item = MenuItemArray_get(model->items, model->position);
                icon_animation_stop(item->icon);

                if(model->position > 0) {
                    model->position--;
                } else {
                    model->position = MenuItemArray_size(model->items) - 1;
                }

                item = MenuItemArray_get(model->items, model->position);
                icon_animation_start(item->icon);
>>>>>>> c8768359
            }
        },
        false);
    menu_set_selected_item(menu, position);
}

static void menu_process_down(Menu* menu) {
    size_t position;
    with_view_model(
        menu->view,
        MenuModel * model,
        {
<<<<<<< HEAD
            position = model->position;
            size_t count = MenuItemArray_size(model->items);

            switch(momentum_settings.menu_style) {
            case MenuStyleList:
            case MenuStyleMNTM:
                if(position < count - 1) {
                    position++;
                } else {
                    position = 0;
                }
                break;
            case MenuStyleWii:
                if(position % 2 || (position == count - 1 && count % 2)) {
                    position--;
                } else {
                    position++;
                }
                break;
            case MenuStyleC64:
            case MenuStyleCompact:
                if(position < count - 1) {
                    position++;
                } else {
                    position = 0;
                }
                break;

            default:
                break;
            }
        },
        false);
    menu_set_selected_item(menu, position);
}

static void menu_process_left(Menu* menu) {
    size_t position;
    with_view_model(
        menu->view,
        MenuModel * model,
        {
            position = model->position;
            size_t count = MenuItemArray_size(model->items);

            switch(momentum_settings.menu_style) {
            case MenuStyleWii:
                if(position < 2) {
                    if(count % 2) {
                        position = count - 1;
                    } else {
                        position = count - 2 + position % 2;
                    }
                } else {
                    position -= 2;
                }
                break;
            case MenuStyleDsi:
            case MenuStylePs4:
            case MenuStyleVertical:
                size_t vertical_offset = model->vertical_offset;
                if(position > 0) {
                    position--;
                    if(vertical_offset && vertical_offset == position) {
                        vertical_offset--;
                    }
                } else {
                    position = count - 1;
                    vertical_offset = count - 8;
                }
                model->vertical_offset = vertical_offset;
                break;
            case MenuStyleC64:
                if((position % 10) < 5) {
                    position = position + 5;
                } else {
                    position = position - 5;
                }
                break;
            case MenuStyleCompact:
                if((position % 16) < 8) {
                    position = position + 8;
                } else {
                    position = position - 8;
                }
                break;

            default:
                break;
            }
        },
        false);
    menu_set_selected_item(menu, position);
}

static void menu_process_right(Menu* menu) {
    size_t position;
    with_view_model(
        menu->view,
        MenuModel * model,
        {
            position = model->position;
            size_t count = MenuItemArray_size(model->items);

            switch(momentum_settings.menu_style) {
            case MenuStyleWii:
                if(count % 2) {
                    if(position == count - 1) {
                        position = 0;
                    } else if(position == count - 2) {
                        position = count - 1;
                    } else {
                        position += 2;
                    }
                } else {
                    position += 2;
                    if(position >= count) {
                        position = position % 2;
                    }
                }
                break;
            case MenuStyleDsi:
            case MenuStylePs4:
            case MenuStyleVertical:
                size_t vertical_offset = model->vertical_offset;
                if(position < count - 1) {
                    position++;
                    if(vertical_offset < count - 8 && vertical_offset == position - 7) {
                        vertical_offset++;
                    }
                } else {
                    position = 0;
                    vertical_offset = 0;
                }
                model->vertical_offset = vertical_offset;
                break;
            case MenuStyleC64:
                if((position % 10) < 5) {
                    position = position + 5;
                } else {
                    position = position - 5;
                }
                break;
            case MenuStyleCompact:
                if((position % 16) < 8) {
                    position = position + 8;
                } else {
                    position = position - 8;
                }
                break;

            default:
                break;
=======
            if(MenuItemArray_size(model->items)) {
                MenuItem* item = MenuItemArray_get(model->items, model->position);
                icon_animation_stop(item->icon);

                if(model->position < MenuItemArray_size(model->items) - 1) {
                    model->position++;
                } else {
                    model->position = 0;
                }

                item = MenuItemArray_get(model->items, model->position);
                icon_animation_start(item->icon);
>>>>>>> c8768359
            }
        },
        false);
    menu_set_selected_item(menu, position);
}

static void menu_process_ok(Menu* menu) {
    MenuItem* item = NULL;
    with_view_model(
        menu->view,
        MenuModel * model,
        {
            if(MenuItemArray_size(model->items)) {
                item = MenuItemArray_get(model->items, model->position);
            }
        },
        true);
    if(item && item->callback) {
        item->callback(item->callback_context, item->index);
    }
}<|MERGE_RESOLUTION|>--- conflicted
+++ resolved
@@ -73,13 +73,11 @@
     size_t y,
     size_t width,
     size_t height) {
-    if(item->icon) {
-        canvas_draw_icon_animation(
-            canvas,
-            x + (width - item->icon->icon->width) / 2,
-            y + (height - item->icon->icon->height) / 2,
-            item->icon);
-    }
+    canvas_draw_icon_animation(
+        canvas,
+        x + (width - item->icon->icon->width) / 2,
+        y + (height - item->icon->icon->height) / 2,
+        item->icon);
 }
 
 static size_t menu_scroll_counter(MenuModel* model, bool selected) {
@@ -101,7 +99,6 @@
     if(items_count) {
         MenuItem* item;
         size_t shift_position;
-<<<<<<< HEAD
         FuriString* name = furi_string_alloc();
         switch(momentum_settings.menu_style) {
         case MenuStyleList: {
@@ -423,29 +420,6 @@
         }
 
         furi_string_free(name);
-=======
-        // First line
-        canvas_set_font(canvas, FontSecondary);
-        shift_position = (0 + position + items_count - 1) % items_count;
-        item = MenuItemArray_get(model->items, shift_position);
-        canvas_draw_icon_animation(canvas, 4, 3, item->icon);
-        canvas_draw_str(canvas, 22, 14, item->label);
-        // Second line main
-        canvas_set_font(canvas, FontPrimary);
-        shift_position = (1 + position + items_count - 1) % items_count;
-        item = MenuItemArray_get(model->items, shift_position);
-        canvas_draw_icon_animation(canvas, 4, 25, item->icon);
-        canvas_draw_str(canvas, 22, 36, item->label);
-        // Third line
-        canvas_set_font(canvas, FontSecondary);
-        shift_position = (2 + position + items_count - 1) % items_count;
-        item = MenuItemArray_get(model->items, shift_position);
-        canvas_draw_icon_animation(canvas, 4, 47, item->icon);
-        canvas_draw_str(canvas, 22, 58, item->label);
-        // Frame and scrollbar
-        elements_frame(canvas, 0, 21, 128 - 5, 21);
-        elements_scrollbar(canvas, position, items_count);
->>>>>>> c8768359
     } else {
         canvas_draw_str(canvas, 2, 32, "Empty");
         elements_scrollbar(canvas, 0, 0);
@@ -522,20 +496,9 @@
         menu->view,
         MenuModel * model,
         {
-<<<<<<< HEAD
-            // If menu_reset() is called before view exit, model->items is reset
-            // But for some reason, even with size 0, array get() returns a non-null pointer?
-            // MLIB docs have no mention of out of bounds condition, seems weird
-            if(model->position < MenuItemArray_size(model->items)) {
-                MenuItem* item = MenuItemArray_get(model->items, model->position);
-                if(item && item->icon) {
-                    icon_animation_stop(item->icon);
-                }
-=======
             if(MenuItemArray_size(model->items)) {
                 MenuItem* item = MenuItemArray_get(model->items, model->position);
                 icon_animation_stop(item->icon);
->>>>>>> c8768359
             }
         },
         false);
@@ -638,14 +601,10 @@
                 model->scroll_counter = 0;
 
                 MenuItem* item = MenuItemArray_get(model->items, model->position);
-                if(item && item->icon) {
-                    icon_animation_stop(item->icon);
-                }
+                icon_animation_stop(item->icon);
 
                 item = MenuItemArray_get(model->items, index);
-                if(item && item->icon) {
-                    icon_animation_start(item->icon);
-                }
+                icon_animation_start(item->icon);
 
                 model->position = index;
             }
@@ -659,7 +618,6 @@
         menu->view,
         MenuModel * model,
         {
-<<<<<<< HEAD
             position = model->position;
             size_t count = MenuItemArray_size(model->items);
 
@@ -690,20 +648,6 @@
 
             default:
                 break;
-=======
-            if(MenuItemArray_size(model->items)) {
-                MenuItem* item = MenuItemArray_get(model->items, model->position);
-                icon_animation_stop(item->icon);
-
-                if(model->position > 0) {
-                    model->position--;
-                } else {
-                    model->position = MenuItemArray_size(model->items) - 1;
-                }
-
-                item = MenuItemArray_get(model->items, model->position);
-                icon_animation_start(item->icon);
->>>>>>> c8768359
             }
         },
         false);
@@ -716,7 +660,6 @@
         menu->view,
         MenuModel * model,
         {
-<<<<<<< HEAD
             position = model->position;
             size_t count = MenuItemArray_size(model->items);
 
@@ -870,20 +813,6 @@
 
             default:
                 break;
-=======
-            if(MenuItemArray_size(model->items)) {
-                MenuItem* item = MenuItemArray_get(model->items, model->position);
-                icon_animation_stop(item->icon);
-
-                if(model->position < MenuItemArray_size(model->items) - 1) {
-                    model->position++;
-                } else {
-                    model->position = 0;
-                }
-
-                item = MenuItemArray_get(model->items, model->position);
-                icon_animation_start(item->icon);
->>>>>>> c8768359
             }
         },
         false);
