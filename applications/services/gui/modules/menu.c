--- conflicted
+++ resolved
@@ -538,11 +538,8 @@
     with_view_model(
         menu->view, MenuModel * model, { MenuItemArray_clear(model->items); }, false);
     view_free(menu->view);
-<<<<<<< HEAD
     furi_timer_free(menu->scroll_timer);
-=======
-
->>>>>>> bcde0aef
+
     free(menu);
 }
 
