--- conflicted
+++ resolved
@@ -193,15 +193,9 @@
     return button_element;
 }
 
-<<<<<<< HEAD
 WidgetElement* widget_add_icon_element(Widget* widget, uint8_t x, uint8_t y, const Icon* icon) {
-    furi_assert(widget);
-    furi_assert(icon);
-=======
-void widget_add_icon_element(Widget* widget, uint8_t x, uint8_t y, const Icon* icon) {
     furi_check(widget);
     furi_check(icon);
->>>>>>> bcde0aef
     WidgetElement* icon_element = widget_element_icon_create(x, y, icon);
     widget_add_element(widget, icon_element);
     return icon_element;
