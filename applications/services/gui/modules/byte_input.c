#include "byte_input.h"

#include <gui/elements.h>
#include <furi.h>
#include <assets_icons.h>

/** ByteInput type */
struct ByteInput {
    View* view;
};

typedef struct {
    const uint8_t value;
    const uint8_t x;
    const uint8_t y;
} ByteInputKey;

typedef struct {
    const char* header;
    uint8_t* bytes;
    uint8_t bytes_count;

    ByteInputCallback input_callback;
    ByteChangedCallback changed_callback;
    void* callback_context;

    bool selected_high_nibble;
    uint8_t selected_byte;
    int8_t selected_row; // row -2 - mini_editor, -1 - input, row 0 & 1 - keyboard
    uint8_t selected_column;
    uint8_t first_visible_byte;
} ByteInputModel;

static const uint8_t keyboard_origin_x = 7;
static const uint8_t keyboard_origin_y = 31;
static const int8_t keyboard_row_count = 2;
static const uint8_t enter_symbol = '\r';
static const uint8_t backspace_symbol = '\b';
static const uint8_t max_drawable_bytes = 8;

static const ByteInputKey keyboard_keys_row_1[] = {
    {'0', 0, 12},
    {'1', 11, 12},
    {'2', 22, 12},
    {'3', 33, 12},
    {'4', 44, 12},
    {'5', 55, 12},
    {'6', 66, 12},
    {'7', 77, 12},
    {backspace_symbol, 100, 3},
};

static const ByteInputKey keyboard_keys_row_2[] = {
    {'8', 0, 26},
    {'9', 11, 26},
    {'A', 22, 26},
    {'B', 33, 26},
    {'C', 44, 26},
    {'D', 55, 26},
    {'E', 66, 26},
    {'F', 77, 26},
    {enter_symbol, 95, 17},
};

/** Get row size
 *
 * @param      row_index  Index of row
 *
 * @return     uint8_t Row size
 */
static uint8_t byte_input_get_row_size(uint8_t row_index) {
    uint8_t row_size = 0;

    switch(row_index + 1) {
    case 1:
        row_size = COUNT_OF(keyboard_keys_row_1);
        break;
    case 2:
        row_size = COUNT_OF(keyboard_keys_row_2);
        break;
    default:
        furi_crash();
    }

    return row_size;
}

/** Get row pointer
 *
 * @param      row_index  Index of row
 *
 * @return     const ByteInputKey* Row pointer
 */
static const ByteInputKey* byte_input_get_row(uint8_t row_index) {
    const ByteInputKey* row = NULL;

    switch(row_index + 1) {
    case 1:
        row = keyboard_keys_row_1;
        break;
    case 2:
        row = keyboard_keys_row_2;
        break;
    default:
        furi_crash();
    }

    return row;
}

/** Get text from nibble
 *
 * @param      byte         byte value
 * @param      high_nibble  Get from high nibble, otherwise low nibble
 *
 * @return     char nibble text
 */
static char byte_input_get_nibble_text(uint8_t byte, bool high_nibble) {
    if(high_nibble) {
        byte = byte >> 4;
    }
    byte = byte & 0x0F;

    if(byte <= 0x9) {
        byte = byte + '0';
    } else if(byte <= 0xF) {
        byte = byte - 0xA + 'A';
    } else {
        byte = '!';
    }

    return byte;
}

const char num_to_char[] = {'0', '1', '2', '3', '4', '5', '6', '7', '8', '9'};

/** Draw input box (common view)
 *
 * @param      canvas  The canvas
 * @param      model   The model
 */
static void byte_input_draw_input(Canvas* canvas, ByteInputModel* model) {
    const uint8_t text_x = 8;
    const uint8_t text_y = 25;
    const uint8_t text_y2 = 40;
    const bool draw_index_line =
        (model->selected_row == -2) &&
        (model->first_visible_byte + MIN(model->bytes_count, max_drawable_bytes + 1) <= 100);

    elements_slightly_rounded_frame(canvas, 6, 14, 116, 15);

    canvas_draw_icon(canvas, 2, 19, &I_ButtonLeftSmall_3x5);
    canvas_draw_icon(canvas, 123, 19, &I_ButtonRightSmall_3x5);

    for(uint8_t i = model->first_visible_byte;
        i < model->first_visible_byte + MIN(model->bytes_count, max_drawable_bytes);
        i++) {
        uint8_t byte_position = i - model->first_visible_byte;

        if(i == model->selected_byte) {
            canvas_draw_frame(canvas, text_x + byte_position * 14, text_y - 9, 15, 11);
            if(model->selected_row == -2) {
                canvas_draw_icon(
                    canvas, text_x + 6 + byte_position * 14, text_y - 14, &I_arrow_nano_up);
                canvas_draw_icon(
                    canvas, text_x + 6 + byte_position * 14, text_y + 5, &I_arrow_nano_down);
            }

            if(model->selected_high_nibble) {
                canvas_draw_glyph(
                    canvas,
                    text_x + 8 + byte_position * 14,
                    text_y,
                    byte_input_get_nibble_text(model->bytes[i], false));
                canvas_draw_box(canvas, text_x + 1 + byte_position * 14, text_y - 8, 7, 9);
                canvas_invert_color(canvas);
                canvas_draw_line(
                    canvas,
                    text_x + 14 + byte_position * 14,
                    text_y - 6,
                    text_x + 14 + byte_position * 14,
                    text_y - 2);
                canvas_draw_glyph(
                    canvas,
                    text_x + 2 + byte_position * 14,
                    text_y,
                    byte_input_get_nibble_text(model->bytes[i], true));
                canvas_invert_color(canvas);
            } else {
                canvas_draw_box(canvas, text_x + 7 + byte_position * 14, text_y - 8, 7, 9);
                canvas_draw_glyph(
                    canvas,
                    text_x + 2 + byte_position * 14,
                    text_y,
                    byte_input_get_nibble_text(model->bytes[i], true));
                canvas_invert_color(canvas);
                canvas_draw_line(
                    canvas,
                    text_x + byte_position * 14,
                    text_y - 6,
                    text_x + byte_position * 14,
                    text_y - 2);
                canvas_draw_glyph(
                    canvas,
                    text_x + 8 + byte_position * 14,
                    text_y,
                    byte_input_get_nibble_text(model->bytes[i], false));
                canvas_invert_color(canvas);
            }
        } else {
            if(model->first_visible_byte > 0 && i == model->first_visible_byte) {
                canvas_draw_icon(
                    canvas,
                    text_x + 2 + byte_position * 14,
                    text_y - 7,
                    &I_More_data_placeholder_5x7);
            } else {
                canvas_draw_glyph(
                    canvas,
                    text_x + 2 + byte_position * 14,
                    text_y,
                    byte_input_get_nibble_text(model->bytes[i], true));
            }
            if(model->bytes_count - model->first_visible_byte > max_drawable_bytes &&
               i == model->first_visible_byte + MIN(model->bytes_count, max_drawable_bytes) - 1) {
                canvas_draw_icon(
                    canvas,
                    text_x + 8 + byte_position * 14,
                    text_y - 7,
                    &I_More_data_placeholder_5x7);
            } else {
                canvas_draw_glyph(
                    canvas,
                    text_x + 8 + byte_position * 14,
                    text_y,
                    byte_input_get_nibble_text(model->bytes[i], false));
            }
        }

        if(draw_index_line) {
            canvas_draw_icon(canvas, 1, text_y + 8, &I_Hashmark_7x7);
            canvas_draw_glyph(
                canvas, text_x + 2 + byte_position * 14, text_y2, num_to_char[(i + 1) / 10]);

            canvas_draw_glyph(
                canvas, text_x + 8 + byte_position * 14, text_y2, num_to_char[(i + 1) % 10]);
        }
    }

    if((model->selected_row == -2) &&
       (model->first_visible_byte + MIN(model->bytes_count, max_drawable_bytes + 1) > 100)) {
        char str[20];

        canvas_set_font(canvas, FontSecondary);
        snprintf(str, 20, "Selected index");
        canvas_draw_str(canvas, text_x, text_y2, str);

        canvas_set_font(canvas, FontPrimary);
        snprintf(str, 20, "%u", (model->selected_byte + 1));
        canvas_draw_str(canvas, text_x + 75, text_y2, str);
    }
}

/** Draw input box (selected view)
 *
 * @param      canvas  The canvas
 * @param      model   The model
 */
static void byte_input_draw_input_selected(Canvas* canvas, ByteInputModel* model) {
    const uint8_t text_x = 7;
    const uint8_t text_y = 25;

    canvas_draw_box(canvas, 0, 12, 127, 19);
    canvas_invert_color(canvas);

    elements_slightly_rounded_frame(canvas, 6, 14, 115, 15);
    canvas_draw_icon(canvas, 2, 19, &I_ButtonLeftSmall_3x5);
    canvas_draw_icon(canvas, 122, 19, &I_ButtonRightSmall_3x5);

    for(uint8_t i = model->first_visible_byte;
        i < model->first_visible_byte + MIN(model->bytes_count, max_drawable_bytes);
        i++) {
        uint8_t byte_position = i - model->first_visible_byte;

        if(i == model->selected_byte) {
            canvas_draw_box(canvas, text_x + 1 + byte_position * 14, text_y - 9, 13, 11);
            canvas_invert_color(canvas);
            canvas_draw_glyph(
                canvas,
                text_x + 2 + byte_position * 14,
                text_y,
                byte_input_get_nibble_text(model->bytes[i], true));
            canvas_draw_glyph(
                canvas,
                text_x + 8 + byte_position * 14,
                text_y,
                byte_input_get_nibble_text(model->bytes[i], false));
            canvas_invert_color(canvas);
        } else {
            if(model->first_visible_byte > 0 && i == model->first_visible_byte) {
                canvas_draw_icon(
                    canvas,
                    text_x + 2 + byte_position * 14,
                    text_y - 7,
                    &I_More_data_placeholder_5x7);
            } else {
                canvas_draw_glyph(
                    canvas,
                    text_x + 2 + byte_position * 14,
                    text_y,
                    byte_input_get_nibble_text(model->bytes[i], true));
            }
            if(model->bytes_count - model->first_visible_byte > max_drawable_bytes &&
               i == model->first_visible_byte + MIN(model->bytes_count, max_drawable_bytes) - 1) {
                canvas_draw_icon(
                    canvas,
                    text_x + 8 + byte_position * 14,
                    text_y - 7,
                    &I_More_data_placeholder_5x7);
            } else {
                canvas_draw_glyph(
                    canvas,
                    text_x + 8 + byte_position * 14,
                    text_y,
                    byte_input_get_nibble_text(model->bytes[i], false));
            }
        }
    }

    canvas_invert_color(canvas);
}

/** Set nibble at position
 *
 * @param      data         where to set nibble
 * @param      position     byte position
 * @param      value        char value
 * @param      high_nibble  set high nibble
 */
static void byte_input_set_nibble(uint8_t* data, uint8_t position, char value, bool high_nibble) {
    if(value >= '0' && value <= '9') {
        value = value - '0';
    } else if(value >= 'A' && value <= 'F') {
        value = value - 'A' + 10;
    } else {
        value = 0;
    }

    if(high_nibble) {
        data[position] &= 0x0F;
        data[position] |= value << 4;
    } else {
        data[position] &= 0xF0;
        data[position] |= value;
    }
}

/** What currently selected
 *
 * @param      model  The model
 *
 * @return     true - keyboard selected, false - input selected
 */
static bool byte_input_keyboard_selected(ByteInputModel* model) {
    return model->selected_row >= 0;
}

/** Do transition from keyboard
 *
 * @param      model  The model
 */
static void byte_input_transition_from_keyboard(ByteInputModel* model) {
    model->selected_row += 1;
    model->selected_high_nibble = true;
}

/** Increase selected byte position
 *
 * @param      model  The model
 */
static void byte_input_inc_selected_byte(ByteInputModel* model) {
    if(model->selected_byte < model->bytes_count - 1) {
        model->selected_byte += 1;

        if(model->bytes_count > max_drawable_bytes) {
            if(model->selected_byte - model->first_visible_byte > (max_drawable_bytes - 2)) {
                if(model->first_visible_byte < model->bytes_count - max_drawable_bytes) {
                    model->first_visible_byte++;
                }
            }
        }
    }
}

static void byte_input_inc_selected_byte_mini(ByteInputModel* model) {
    if((model->selected_byte < model->bytes_count - 1) || model->selected_high_nibble) {
        if(!model->selected_high_nibble) {
            model->selected_high_nibble = !model->selected_high_nibble; //-V547
            byte_input_inc_selected_byte(model);
        } else {
            model->selected_high_nibble = !model->selected_high_nibble; //-V547
        }
    }
}

/** Decrease selected byte position
 *
 * @param      model  The model
 */
static void byte_input_dec_selected_byte(ByteInputModel* model) {
    if(model->selected_byte > 0) {
        model->selected_byte -= 1;

        furi_assert(model->selected_byte >= model->first_visible_byte);
        if(model->selected_byte - model->first_visible_byte < 1) {
            if(model->first_visible_byte > 0) {
                model->first_visible_byte--;
            }
        }
    }
}

static void byte_input_dec_selected_byte_mini(ByteInputModel* model) {
    if(model->selected_byte > 0 || !model->selected_high_nibble) {
        if(model->selected_high_nibble) {
            model->selected_high_nibble = !model->selected_high_nibble; //-V547
            byte_input_dec_selected_byte(model);
        } else {
            model->selected_high_nibble = !model->selected_high_nibble; //-V547
        }
    }
}

/** Call input callback
 *
 * @param      model  The model
 */
static void byte_input_call_input_callback(ByteInputModel* model) {
    if(model->input_callback != NULL) {
        model->input_callback(model->callback_context);
    }
}

/** Call changed callback
 *
 * @param      model  The model
 */
static void byte_input_call_changed_callback(ByteInputModel* model) {
    if(model->changed_callback != NULL) {
        model->changed_callback(model->callback_context);
    }
}

/** Clear selected byte
 *
 * @param      model  The model
 */

static void byte_input_clear_selected_byte(ByteInputModel* model) {
    model->bytes[model->selected_byte] = 0;
    model->selected_high_nibble = true;
    byte_input_dec_selected_byte(model);
    byte_input_call_changed_callback(model);
}

/** Handle up button
 *
 * @param      model  The model
 */
static void byte_input_handle_up(ByteInputModel* model) {
    if(model->selected_row > -2) {
        model->selected_row -= 1;
    } else if(model->selected_row == -2) {
        if(!model->selected_high_nibble) {
            model->bytes[model->selected_byte] = (model->bytes[model->selected_byte] & 0xF0) |
                                                 ((model->bytes[model->selected_byte] + 1) & 0x0F);
        } else {
            model->bytes[model->selected_byte] =
                ((model->bytes[model->selected_byte] + 0x10) & 0xF0) |
                (model->bytes[model->selected_byte] & 0x0F);
        }
        byte_input_call_changed_callback(model);
    }
}

/** Handle down button
 *
 * @param      model  The model
 */
static void byte_input_handle_down(ByteInputModel* model) {
    if(model->selected_row != -2) {
        if(byte_input_keyboard_selected(model)) {
            if(model->selected_row < keyboard_row_count - 1) {
                model->selected_row += 1;
            }
        } else {
            byte_input_transition_from_keyboard(model);
        }
    } else {
        if(!model->selected_high_nibble) {
            model->bytes[model->selected_byte] = (model->bytes[model->selected_byte] & 0xF0) |
                                                 ((model->bytes[model->selected_byte] - 1) & 0x0F);
        } else {
            model->bytes[model->selected_byte] =
                ((model->bytes[model->selected_byte] - 0x10) & 0xF0) |
                (model->bytes[model->selected_byte] & 0x0F);
        }
        byte_input_call_changed_callback(model);
    }
}

/** Handle left button
 *
 * @param      model  The model
 */
static void byte_input_handle_left(ByteInputModel* model) {
    if(byte_input_keyboard_selected(model)) {
        if(model->selected_column > 0) {
            model->selected_column -= 1;
        } else {
            model->selected_column = byte_input_get_row_size(model->selected_row) - 1;
        }
    } else {
        if(model->selected_row != -2) {
            byte_input_dec_selected_byte(model);
        } else {
            byte_input_dec_selected_byte_mini(model);
        }
    }
}

/** Handle right button
 *
 * @param      model  The model
 */
static void byte_input_handle_right(ByteInputModel* model) {
    if(byte_input_keyboard_selected(model)) {
        if(model->selected_column < byte_input_get_row_size(model->selected_row) - 1) {
            model->selected_column += 1;
        } else {
            model->selected_column = 0;
        }
    } else {
        if(model->selected_row != -2) {
            byte_input_inc_selected_byte(model);
        } else {
            byte_input_inc_selected_byte_mini(model);
        }
    }
}

/** Handle OK button
 *
 * @param      model  The model
 */
static void byte_input_handle_ok(ByteInputModel* model) {
    if(byte_input_keyboard_selected(model)) {
        uint8_t value = byte_input_get_row(model->selected_row)[model->selected_column].value;

        if(value == enter_symbol) {
            byte_input_call_input_callback(model);
        } else if(value == backspace_symbol) {
            byte_input_clear_selected_byte(model);
        } else {
            byte_input_set_nibble(
                model->bytes, model->selected_byte, value, model->selected_high_nibble);
            if(model->selected_high_nibble == true) {
                model->selected_high_nibble = false;
            } else {
                byte_input_inc_selected_byte(model);
                model->selected_high_nibble = true;
            }
            byte_input_call_changed_callback(model);
        }
    } else if(model->selected_row == -2) {
        byte_input_call_input_callback(model);
    } else {
        byte_input_transition_from_keyboard(model);
    }
}

/** Draw callback
 *
 * @param      canvas  The canvas
 * @param      _model  The model
 */
static void byte_input_view_draw_callback(Canvas* canvas, void* _model) {
    ByteInputModel* model = _model;

    canvas_clear(canvas);
    canvas_set_color(canvas, ColorBlack);
    canvas_set_font(canvas, FontKeyboard);

    if(model->selected_row == -1) {
        byte_input_draw_input_selected(canvas, model);
    } else {
        byte_input_draw_input(canvas, model);
    }

    if(model->selected_row == -2) {
        canvas_set_font(canvas, FontSecondary);
        canvas_draw_icon(canvas, 3, 1, &I_Pin_back_arrow_10x8);
        canvas_draw_str_aligned(canvas, 16, 9, AlignLeft, AlignBottom, "back to keyboard");
        elements_button_center(canvas, "Save");
    } else {
        // Draw the header
        canvas_set_font(canvas, FontSecondary);
        if(model->selected_row == -1) {
            canvas_draw_str(canvas, 10, 9, "Move up for alternate input");
            canvas_draw_icon(canvas, 3, 4, &I_SmallArrowUp_3x5);
        } else {
            canvas_draw_str(canvas, 2, 9, model->header);
        }
        canvas_set_font(canvas, FontKeyboard);
        // Draw keyboard
        for(int8_t row = 0; row < keyboard_row_count; row++) {
            const uint8_t column_count = byte_input_get_row_size(row);
            const ByteInputKey* keys = byte_input_get_row(row);

<<<<<<< HEAD
            for(size_t column = 0; column < column_count; column++) {
                bool selected = model->selected_row == row && model->selected_column == column;
                const Icon* icon = NULL;
=======
            for(uint8_t column = 0; column < column_count; column++) {
>>>>>>> 6a48dd28
                if(keys[column].value == enter_symbol) {
                    icon = selected ? &I_KeySaveSelected_22x11 : &I_KeySave_22x11;
                } else if(keys[column].value == backspace_symbol) {
                    icon = selected ? &I_KeyBackspaceSelected_17x11 : &I_KeyBackspace_17x11;
                }
                canvas_set_color(canvas, ColorBlack);
                if(icon != NULL) {
                    canvas_draw_icon(
                        canvas,
                        keyboard_origin_x + keys[column].x,
                        keyboard_origin_y + keys[column].y,
                        icon);
                } else {
                    if(selected) {
                        elements_slightly_rounded_box(
                            canvas,
                            keyboard_origin_x + keys[column].x - 3,
                            keyboard_origin_y + keys[column].y - 10,
                            11,
                            13);
                        canvas_set_color(canvas, ColorWhite);
                    } else if(
                        model->selected_row == -1 && row == 0 &&
                        model->selected_column == column) {
                        elements_slightly_rounded_frame(
                            canvas,
                            keyboard_origin_x + keys[column].x - 3,
                            keyboard_origin_y + keys[column].y - 10,
                            11,
                            13);
                    }

                    canvas_draw_glyph(
                        canvas,
                        keyboard_origin_x + keys[column].x,
                        keyboard_origin_y + keys[column].y,
                        keys[column].value);
                }
            }
        }
    }
}

/** Input callback
 *
 * @param      event    The event
 * @param      context  The context
 *
 * @return     true
 * @return     false
 */
static bool byte_input_view_input_callback(InputEvent* event, void* context) {
    ByteInput* byte_input = context;
    furi_assert(byte_input);
    bool consumed = false;

    with_view_model(
        byte_input->view,
        ByteInputModel * model,
        {
            if(event->type == InputTypeShort || event->type == InputTypeRepeat) {
                switch(event->key) {
                case InputKeyLeft:
                    byte_input_handle_left(model);
                    consumed = true;
                    break;
                case InputKeyRight:
                    byte_input_handle_right(model);
                    consumed = true;
                    break;
                case InputKeyUp:
                    byte_input_handle_up(model);
                    consumed = true;
                    break;
                case InputKeyDown:
                    byte_input_handle_down(model);
                    consumed = true;
                    break;
                case InputKeyOk:
                    byte_input_handle_ok(model);
                    consumed = true;
                    break;
                default:
                    break;
                }
            }

            if(event->type == InputTypeShort && event->key == InputKeyBack) {
                // Back to keyboard
                if(model->selected_row == -2) {
                    model->selected_row += 1;
                    consumed = true;
                };
            }

            if((event->type == InputTypeLong || event->type == InputTypeRepeat) &&
               event->key == InputKeyBack) {
                byte_input_clear_selected_byte(model);
                consumed = true;
            }
        },
        true);

    return consumed;
}

/** Reset all input-related data in model
 *
 * @param      model  The model
 */
static void byte_input_reset_model_input_data(ByteInputModel* model) {
    model->bytes = NULL;
    model->bytes_count = 0;
    model->selected_high_nibble = true;
    model->selected_byte = 0;
    model->selected_row = 0;
    model->selected_column = 0;
    model->first_visible_byte = 0;
}

ByteInput* byte_input_alloc(void) {
    ByteInput* byte_input = malloc(sizeof(ByteInput));
    byte_input->view = view_alloc();
    view_set_context(byte_input->view, byte_input);
    view_allocate_model(byte_input->view, ViewModelTypeLocking, sizeof(ByteInputModel));
    view_set_draw_callback(byte_input->view, byte_input_view_draw_callback);
    view_set_input_callback(byte_input->view, byte_input_view_input_callback);

    with_view_model(
        byte_input->view,
        ByteInputModel * model,
        {
            model->header = "";
            model->input_callback = NULL;
            model->changed_callback = NULL;
            model->callback_context = NULL;
            byte_input_reset_model_input_data(model);
        },
        true);

    return byte_input;
}

void byte_input_free(ByteInput* byte_input) {
    furi_check(byte_input);
    view_free(byte_input->view);
    free(byte_input);
}

View* byte_input_get_view(ByteInput* byte_input) {
    furi_check(byte_input);
    return byte_input->view;
}

void byte_input_set_result_callback(
    ByteInput* byte_input,
    ByteInputCallback input_callback,
    ByteChangedCallback changed_callback,
    void* callback_context,
    uint8_t* bytes,
    uint8_t bytes_count) {
    furi_check(byte_input);

    with_view_model(
        byte_input->view,
        ByteInputModel * model,
        {
            byte_input_reset_model_input_data(model);
            model->input_callback = input_callback;
            model->changed_callback = changed_callback;
            model->callback_context = callback_context;
            model->bytes = bytes;
            model->bytes_count = bytes_count;
        },
        true);
}

void byte_input_set_header_text(ByteInput* byte_input, const char* text) {
    furi_check(byte_input);

    with_view_model(byte_input->view, ByteInputModel * model, { model->header = text; }, true);
}<|MERGE_RESOLUTION|>--- conflicted
+++ resolved
@@ -617,13 +617,9 @@
             const uint8_t column_count = byte_input_get_row_size(row);
             const ByteInputKey* keys = byte_input_get_row(row);
 
-<<<<<<< HEAD
-            for(size_t column = 0; column < column_count; column++) {
+            for(uint8_t column = 0; column < column_count; column++) {
                 bool selected = model->selected_row == row && model->selected_column == column;
                 const Icon* icon = NULL;
-=======
-            for(uint8_t column = 0; column < column_count; column++) {
->>>>>>> 6a48dd28
                 if(keys[column].value == enter_symbol) {
                     icon = selected ? &I_KeySaveSelected_22x11 : &I_KeySave_22x11;
                 } else if(keys[column].value == backspace_symbol) {
