--- conflicted
+++ resolved
@@ -32,10 +32,6 @@
 #define M_OPL_CanvasCallbackPairArray_t() ARRAY_OPLIST(CanvasCallbackPairArray, M_POD_OPLIST)
 
 ALGO_DEF(CanvasCallbackPairArray, CanvasCallbackPairArray_t);
-
-#ifdef __cplusplus
-extern "C" {
-#endif
 
 /** Canvas structure
  */
@@ -128,8 +124,6 @@
     const uint8_t* bitmap,
     uint8_t rotation);
 
-<<<<<<< HEAD
-=======
 /** Add canvas commit callback.
  *
  * This callback will be called upon Canvas commit.
@@ -151,7 +145,6 @@
     CanvasCommitCallback callback,
     void* context);
 
->>>>>>> 29fa6811
 #ifdef __cplusplus
 }
 #endif