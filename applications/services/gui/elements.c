#include "elements.h"
#include <m-core.h>
#include <assets_icons.h>
#include <furi_hal_resources.h>
#include <furi_hal.h>

#include <gui/canvas.h>
#include <gui/icon_i.h>
#include <gui/icon_animation_i.h>

#include <furi.h>
#include "canvas_i.h"

#include <math.h>
#include <string.h>
#include <stdint.h>
#include <stdbool.h>

typedef struct {
    int32_t x;
    int32_t y;
    int32_t leading_min;
    int32_t leading_default;
    size_t height;
    size_t descender;
    size_t len;
    const char* text;
} ElementTextBoxLine;

void elements_progress_bar(Canvas* canvas, int32_t x, int32_t y, size_t width, float progress) {
    furi_check(canvas);
    furi_check((progress >= 0.0f) && (progress <= 1.0f));
    size_t height = 9;

    float progress_width = roundf(progress * (width - 2));

    canvas_set_color(canvas, ColorWhite);
    canvas_draw_box(canvas, x + 1, y + 1, width - 2, height - 2);
    canvas_set_color(canvas, ColorBlack);
    canvas_draw_rframe(canvas, x, y, width, height, 3);

    canvas_draw_box(canvas, x + 1, y + 1, progress_width, height - 2);
}

void elements_progress_bar_with_text(
    Canvas* canvas,
    int32_t x,
    int32_t y,
    size_t width,
    float progress,
    const char* text) {
    furi_check(canvas);
    furi_check((progress >= 0.0f) && (progress <= 1.0f));
    size_t height = 11;

    float progress_width = roundf(progress * (width - 2));

    canvas_set_color(canvas, ColorWhite);
    canvas_draw_box(canvas, x + 1, y + 1, width - 2, height - 2);
    canvas_set_color(canvas, ColorBlack);
    canvas_draw_rframe(canvas, x, y, width, height, 3);

    canvas_draw_box(canvas, x + 1, y + 1, progress_width, height - 2);

    canvas_set_color(canvas, ColorXOR);
    canvas_set_font(canvas, FontSecondary);
    canvas_draw_str_aligned(canvas, x + width / 2, y + 2, AlignCenter, AlignTop, text);
}

void elements_scrollbar_pos(
    Canvas* canvas,
    int32_t x,
    int32_t y,
    size_t height,
<<<<<<< HEAD
    uint16_t pos,
    uint16_t total) {
=======
    size_t pos,
    size_t total) {
>>>>>>> 2e985597
    furi_check(canvas);

    // prevent overflows
    canvas_set_color(canvas, ColorWhite);
    canvas_draw_box(canvas, x - 3, y, 3, height);

    // dot line
    canvas_set_color(canvas, ColorBlack);
    for(int32_t i = y; i < (int32_t)height + y; i += 2) {
        canvas_draw_dot(canvas, x - 2, i);
    }

    // Position block
    if(total) {
        float block_h = ((float)height) / total;
        canvas_draw_box(canvas, x - 3, y + (block_h * pos), 3, MAX(block_h, 1));
    }
}

<<<<<<< HEAD
void elements_scrollbar_horizontal(
    Canvas* canvas,
    int32_t x,
    int32_t y,
    size_t width,
    uint16_t pos,
    uint16_t total) {
    furi_check(canvas);
    // prevent overflows
    canvas_set_color(canvas, ColorWhite);
    canvas_draw_box(canvas, x, y - 3, width, 3);
    // dot line
    canvas_set_color(canvas, ColorBlack);
    for(uint8_t i = x; i < width + x; i += 2) {
        canvas_draw_dot(canvas, i, y - 2);
    }
    // Position block
    if(total) {
        float block_w = ((float)width) / total;
        canvas_draw_box(canvas, x + (block_w * pos), y - 3, MAX(block_w, 1), 3);
    }
}

void elements_scrollbar(Canvas* canvas, uint16_t pos, uint16_t total) {
=======
void elements_scrollbar(Canvas* canvas, size_t pos, size_t total) {
>>>>>>> 2e985597
    furi_check(canvas);

    size_t width = canvas_width(canvas);
    size_t height = canvas_height(canvas);

    // prevent overflows
    canvas_set_color(canvas, ColorWhite);
    canvas_draw_box(canvas, width - 3, 0, 3, height);

    // dot line
    canvas_set_color(canvas, ColorBlack);
    for(size_t i = 0; i < height; i += 2) {
        canvas_draw_dot(canvas, width - 2, i);
    }

    // Position block
    if(total) {
        float block_h = ((float)height) / total;
        canvas_draw_box(canvas, width - 3, block_h * pos, 3, MAX(block_h, 1));
    }
}

void elements_frame(Canvas* canvas, int32_t x, int32_t y, size_t width, size_t height) {
    furi_check(canvas);

    canvas_draw_line(canvas, x + 2, y, x + width - 2, y);
    canvas_draw_line(canvas, x + 1, y + height - 1, x + width, y + height - 1);
    canvas_draw_line(canvas, x + 2, y + height, x + width - 1, y + height);

    canvas_draw_line(canvas, x, y + 2, x, y + height - 2);
    canvas_draw_line(canvas, x + width - 1, y + 1, x + width - 1, y + height - 2);
    canvas_draw_line(canvas, x + width, y + 2, x + width, y + height - 2);

    canvas_draw_dot(canvas, x + 1, y + 1);
}

void elements_button_left(Canvas* canvas, const char* str) {
    furi_check(canvas);

    const size_t button_height = 12;
    const size_t vertical_offset = 3;
    const size_t horizontal_offset = 3;
    const size_t string_width = canvas_string_width(canvas, str);
    const Icon* icon = &I_ButtonLeft_4x7;
    const int32_t icon_h_offset = 3;
    const int32_t icon_width_with_offset = icon->width + icon_h_offset;
    const int32_t icon_v_offset = icon->height + vertical_offset;
    const size_t button_width = string_width + horizontal_offset * 2 + icon_width_with_offset;

    const int32_t x = 0;
    const int32_t y = canvas_height(canvas);

    canvas_draw_box(canvas, x, y - button_height, button_width, button_height);
    canvas_draw_line(canvas, x + button_width + 0, y, x + button_width + 0, y - button_height + 0);
    canvas_draw_line(canvas, x + button_width + 1, y, x + button_width + 1, y - button_height + 1);
    canvas_draw_line(canvas, x + button_width + 2, y, x + button_width + 2, y - button_height + 2);

    canvas_invert_color(canvas);
    canvas_draw_icon(canvas, x + horizontal_offset, y - icon_v_offset, &I_ButtonLeft_4x7);
    canvas_draw_str(
        canvas, x + horizontal_offset + icon_width_with_offset, y - vertical_offset, str);
    canvas_invert_color(canvas);
}

void elements_button_right(Canvas* canvas, const char* str) {
    furi_check(canvas);

    const size_t button_height = 12;
    const size_t vertical_offset = 3;
    const size_t horizontal_offset = 3;
    const size_t string_width = canvas_string_width(canvas, str);
    const Icon* icon = &I_ButtonRight_4x7;
    const int32_t icon_h_offset = 3;
    const int32_t icon_width_with_offset = icon->width + icon_h_offset;
    const int32_t icon_v_offset = icon->height + vertical_offset;
    const size_t button_width = string_width + horizontal_offset * 2 + icon_width_with_offset;

    const int32_t x = canvas_width(canvas);
    const int32_t y = canvas_height(canvas);

    canvas_draw_box(canvas, x - button_width, y - button_height, button_width, button_height);
    canvas_draw_line(canvas, x - button_width - 1, y, x - button_width - 1, y - button_height + 0);
    canvas_draw_line(canvas, x - button_width - 2, y, x - button_width - 2, y - button_height + 1);
    canvas_draw_line(canvas, x - button_width - 3, y, x - button_width - 3, y - button_height + 2);

    canvas_invert_color(canvas);
    canvas_draw_str(canvas, x - button_width + horizontal_offset, y - vertical_offset, str);
    canvas_draw_icon(
        canvas, x - horizontal_offset - icon->width, y - icon_v_offset, &I_ButtonRight_4x7);
    canvas_invert_color(canvas);
}

void elements_button_center(Canvas* canvas, const char* str) {
    furi_check(canvas);

    const size_t button_height = 12;
    const size_t vertical_offset = 3;
    const size_t horizontal_offset = 1;
    const size_t string_width = canvas_string_width(canvas, str);
    const Icon* icon = &I_ButtonCenter_7x7;
    const int32_t icon_h_offset = 3;
    const int32_t icon_width_with_offset = icon->width + icon_h_offset;
    const int32_t icon_v_offset = icon->height + vertical_offset;
    const size_t button_width = string_width + horizontal_offset * 2 + icon_width_with_offset;

    const int32_t x = (canvas_width(canvas) - button_width) / 2;
    const int32_t y = canvas_height(canvas);

    canvas_draw_box(canvas, x, y - button_height, button_width, button_height);

    canvas_draw_line(canvas, x - 1, y, x - 1, y - button_height + 0);
    canvas_draw_line(canvas, x - 2, y, x - 2, y - button_height + 1);
    canvas_draw_line(canvas, x - 3, y, x - 3, y - button_height + 2);

    canvas_draw_line(canvas, x + button_width + 0, y, x + button_width + 0, y - button_height + 0);
    canvas_draw_line(canvas, x + button_width + 1, y, x + button_width + 1, y - button_height + 1);
    canvas_draw_line(canvas, x + button_width + 2, y, x + button_width + 2, y - button_height + 2);

    canvas_invert_color(canvas);
    canvas_draw_icon(canvas, x + horizontal_offset, y - icon_v_offset, &I_ButtonCenter_7x7);
    canvas_draw_str(
        canvas, x + horizontal_offset + icon_width_with_offset, y - vertical_offset, str);
    canvas_invert_color(canvas);
}

static size_t
    elements_get_max_chars_to_fit(Canvas* canvas, Align horizontal, const char* text, int32_t x) {
    const char* end = strchr(text, '\n');
    if(end == NULL) {
        end = text + strlen(text);
    }
    size_t text_size = end - text;
    FuriString* str;
    str = furi_string_alloc_set(text);
    furi_string_left(str, text_size);
    size_t result = 0;

    size_t len_px = canvas_string_width(canvas, furi_string_get_cstr(str));
    size_t px_left = 0;
    if(horizontal == AlignCenter) {
        if(x > (int32_t)(canvas_width(canvas) / 2)) {
            px_left = (canvas_width(canvas) - x) * 2;
        } else {
            px_left = x * 2;
        }
    } else if(horizontal == AlignLeft) {
        px_left = canvas_width(canvas) - x;
    } else if(horizontal == AlignRight) {
        px_left = x;
    } else {
        furi_crash();
    }

    if(len_px > px_left) {
        size_t excess_symbols_approximately =
            ceilf((float)(len_px - px_left) / ((float)len_px / (float)text_size));
        // reduce to 5 to be sure dash fit, and next line will be at least 5 symbols long
        if(excess_symbols_approximately > 0) {
            excess_symbols_approximately = MAX(excess_symbols_approximately, 5u);
            result = text_size - excess_symbols_approximately - 1;
        } else {
            result = text_size;
        }
    } else {
        result = text_size;
    }

    furi_string_free(str);
    return result;
}

void elements_multiline_text_aligned(
    Canvas* canvas,
    int32_t x,
    int32_t y,
    Align horizontal,
    Align vertical,
    const char* text) {
    furi_check(canvas);
    furi_check(text);

    size_t lines_count = 0;
    size_t font_height = canvas_current_font_height(canvas);
    FuriString* line;

    /* go through text line by line and count lines */
    for(const char* start = text; start[0];) {
        size_t chars_fit = elements_get_max_chars_to_fit(canvas, horizontal, start, x);
        ++lines_count;
        start += chars_fit;
        start += start[0] == '\n' ? 1 : 0;
    }

    if(vertical == AlignBottom) {
        y -= font_height * (lines_count - 1);
    } else if(vertical == AlignCenter) {
        y -= (font_height * (lines_count - 1)) / 2;
    }

    /* go through text line by line and print them */
    for(const char* start = text; start[0];) {
        size_t chars_fit = elements_get_max_chars_to_fit(canvas, horizontal, start, x);

        if((start[chars_fit] == '\n') || (start[chars_fit] == 0)) {
            line = furi_string_alloc_printf("%.*s", chars_fit, start);
        } else if((y + font_height) > (int32_t)canvas_height(canvas)) {
            line = furi_string_alloc_printf("%.*s...\n", chars_fit, start);
        } else {
            chars_fit -= 1; // account for the dash
            line = furi_string_alloc_printf("%.*s-\n", chars_fit, start);
        }
        canvas_draw_str_aligned(canvas, x, y, horizontal, vertical, furi_string_get_cstr(line));
        furi_string_free(line);
        y += font_height;
        if(y > (int32_t)canvas_height(canvas)) {
            break;
        }

        start += chars_fit;
        start += start[0] == '\n' ? 1 : 0;
    }
}

void elements_multiline_text(Canvas* canvas, int32_t x, int32_t y, const char* text) {
    furi_check(canvas);
    furi_check(text);

    size_t font_height = canvas_current_font_height(canvas);
    FuriString* str;
    str = furi_string_alloc();
    const char* start = text;
    char* end;
    do {
        end = strchr(start, '\n');
        if(end) {
            furi_string_set_strn(str, start, end - start);
            start = end + 1;
        } else {
            furi_string_set(str, start);
        }
        canvas_draw_str(canvas, x, y, furi_string_get_cstr(str));
        y += font_height;
    } while(end && y < 64);
    furi_string_free(str);
}

void elements_multiline_text_framed(Canvas* canvas, int32_t x, int32_t y, const char* text) {
    furi_check(canvas);
    furi_check(text);

    size_t font_height = canvas_current_font_height(canvas);
    size_t str_width = canvas_string_width(canvas, text);

    // count \n's
    size_t lines = 1;
    const char* t = text;
    while(*t != '\0') {
        if(*t == '\n') {
            lines++;
            size_t temp_width = canvas_string_width(canvas, t + 1);
            str_width = temp_width > str_width ? temp_width : str_width;
        }
        t++;
    }

    canvas_set_color(canvas, ColorWhite);
    canvas_draw_box(canvas, x, y - font_height, str_width + 8, font_height * lines + 4);
    canvas_set_color(canvas, ColorBlack);
    elements_multiline_text(canvas, x + 4, y - 1, text);
    elements_frame(canvas, x, y - font_height, str_width + 8, font_height * lines + 4);
}

void elements_slightly_rounded_frame(
    Canvas* canvas,
    int32_t x,
    int32_t y,
    size_t width,
    size_t height) {
    furi_check(canvas);
    canvas_draw_rframe(canvas, x, y, width, height, 1);
}

void elements_slightly_rounded_box(
    Canvas* canvas,
    int32_t x,
    int32_t y,
    size_t width,
    size_t height) {
    furi_check(canvas);
    canvas_draw_rbox(canvas, x, y, width, height, 1);
}

void elements_bold_rounded_frame(Canvas* canvas, int32_t x, int32_t y, size_t width, size_t height) {
    furi_check(canvas);

    canvas_set_color(canvas, ColorWhite);
    canvas_draw_box(canvas, x + 2, y + 2, width - 3, height - 3);
    canvas_set_color(canvas, ColorBlack);

    canvas_draw_line(canvas, x + 3, y, x + width - 3, y);
    canvas_draw_line(canvas, x + 2, y + 1, x + width - 2, y + 1);

    canvas_draw_line(canvas, x, y + 3, x, y + height - 3);
    canvas_draw_line(canvas, x + 1, y + 2, x + 1, y + height - 2);

    canvas_draw_line(canvas, x + width, y + 3, x + width, y + height - 3);
    canvas_draw_line(canvas, x + width - 1, y + 2, x + width - 1, y + height - 2);

    canvas_draw_line(canvas, x + 3, y + height, x + width - 3, y + height);
    canvas_draw_line(canvas, x + 2, y + height - 1, x + width - 2, y + height - 1);

    canvas_draw_dot(canvas, x + 2, y + 2);
    canvas_draw_dot(canvas, x + 3, y + 2);
    canvas_draw_dot(canvas, x + 2, y + 3);

    canvas_draw_dot(canvas, x + width - 2, y + 2);
    canvas_draw_dot(canvas, x + width - 3, y + 2);
    canvas_draw_dot(canvas, x + width - 2, y + 3);

    canvas_draw_dot(canvas, x + 2, y + height - 2);
    canvas_draw_dot(canvas, x + 3, y + height - 2);
    canvas_draw_dot(canvas, x + 2, y + height - 3);

    canvas_draw_dot(canvas, x + width - 2, y + height - 2);
    canvas_draw_dot(canvas, x + width - 3, y + height - 2);
    canvas_draw_dot(canvas, x + width - 2, y + height - 3);
}

void elements_bubble(Canvas* canvas, int32_t x, int32_t y, size_t width, size_t height) {
    furi_check(canvas);
    canvas_draw_rframe(canvas, x + 4, y, width, height, 3);
    int32_t y_corner = y + height * 2 / 3;
    canvas_draw_line(canvas, x, y_corner, x + 4, y_corner - 4);
    canvas_draw_line(canvas, x, y_corner, x + 4, y_corner + 4);
    canvas_set_color(canvas, ColorWhite);
    canvas_draw_line(canvas, x + 4, y_corner - 3, x + 4, y_corner + 3);
    canvas_set_color(canvas, ColorBlack);
}

void elements_bubble_str(
    Canvas* canvas,
    int32_t x,
    int32_t y,
    const char* text,
    Align horizontal,
    Align vertical) {
    furi_check(canvas);
    furi_check(text);

    size_t font_height = canvas_current_font_height(canvas);
    size_t str_width = canvas_string_width(canvas, text);

    // count \n's
    size_t lines = 1;
    const char* t = text;
    while(*t != '\0') {
        if(*t == '\n') {
            lines++;
            size_t temp_width = canvas_string_width(canvas, t + 1);
            str_width = temp_width > str_width ? temp_width : str_width;
        }
        t++;
    }

    int32_t frame_x = x;
    int32_t frame_y = y;
    size_t frame_width = str_width + 8;
    size_t frame_height = font_height * lines + 4;

    canvas_set_color(canvas, ColorWhite);
    canvas_draw_box(canvas, frame_x + 1, frame_y + 1, frame_width - 2, frame_height - 2);
    canvas_set_color(canvas, ColorBlack);
    canvas_draw_rframe(canvas, frame_x, frame_y, frame_width, frame_height, 1);
    elements_multiline_text(canvas, x + 4, y - 1 + font_height, text);

    int32_t x1 = 0;
    int32_t x2 = 0;
    int32_t x3 = 0;
    int32_t y1 = 0;
    int32_t y2 = 0;
    int32_t y3 = 0;
    if((horizontal == AlignLeft) && (vertical == AlignTop)) {
        x1 = frame_x;
        y1 = frame_y;
        x2 = frame_x - 4;
        y2 = frame_y;
        x3 = frame_x;
        y3 = frame_y + 4;
        canvas_set_color(canvas, ColorWhite);
        canvas_draw_box(canvas, x2 + 2, y2 + 1, 2, 2);
        canvas_set_color(canvas, ColorBlack);
    } else if((horizontal == AlignLeft) && (vertical == AlignCenter)) {
        x1 = frame_x;
        y1 = frame_y + (frame_height - 1) / 2 - 4;
        x2 = frame_x - 4;
        y2 = frame_y + (frame_height - 1) / 2;
        x3 = frame_x;
        y3 = frame_y + (frame_height - 1) / 2 + 4;
        canvas_set_color(canvas, ColorWhite);
        canvas_draw_box(canvas, x2 + 2, y2 - 2, 2, 5);
        canvas_draw_dot(canvas, x2 + 1, y2);
        canvas_set_color(canvas, ColorBlack);
    } else if((horizontal == AlignLeft) && (vertical == AlignBottom)) {
        x1 = frame_x;
        y1 = frame_y + (frame_height - 1) - 4;
        x2 = frame_x - 4;
        y2 = frame_y + (frame_height - 1);
        x3 = frame_x;
        y3 = frame_y + (frame_height - 1);
        canvas_set_color(canvas, ColorWhite);
        canvas_draw_box(canvas, x2 + 2, y2 - 2, 2, 2);
        canvas_set_color(canvas, ColorBlack);
    } else if((horizontal == AlignRight) && (vertical == AlignTop)) {
        x1 = frame_x + (frame_width - 1);
        y1 = frame_y;
        x2 = frame_x + (frame_width - 1) + 4;
        y2 = frame_y;
        x3 = frame_x + (frame_width - 1);
        y3 = frame_y + 4;
        canvas_set_color(canvas, ColorWhite);
        canvas_draw_box(canvas, x2 - 3, y2 + 1, 2, 2);
        canvas_set_color(canvas, ColorBlack);
    } else if((horizontal == AlignRight) && (vertical == AlignCenter)) {
        x1 = frame_x + (frame_width - 1);
        y1 = frame_y + (frame_height - 1) / 2 - 4;
        x2 = frame_x + (frame_width - 1) + 4;
        y2 = frame_y + (frame_height - 1) / 2;
        x3 = frame_x + (frame_width - 1);
        y3 = frame_y + (frame_height - 1) / 2 + 4;
        canvas_set_color(canvas, ColorWhite);
        canvas_draw_box(canvas, x2 - 3, y2 - 2, 2, 5);
        canvas_draw_dot(canvas, x2 - 1, y2);
        canvas_set_color(canvas, ColorBlack);
    } else if((horizontal == AlignRight) && (vertical == AlignBottom)) {
        x1 = frame_x + (frame_width - 1);
        y1 = frame_y + (frame_height - 1) - 4;
        x2 = frame_x + (frame_width - 1) + 4;
        y2 = frame_y + (frame_height - 1);
        x3 = frame_x + (frame_width - 1);
        y3 = frame_y + (frame_height - 1);
        canvas_set_color(canvas, ColorWhite);
        canvas_draw_box(canvas, x2 - 3, y2 - 2, 2, 2);
        canvas_set_color(canvas, ColorBlack);
    } else if((horizontal == AlignCenter) && (vertical == AlignTop)) {
        x1 = frame_x + (frame_width - 1) / 2 - 4;
        y1 = frame_y;
        x2 = frame_x + (frame_width - 1) / 2;
        y2 = frame_y - 4;
        x3 = frame_x + (frame_width - 1) / 2 + 4;
        y3 = frame_y;
        canvas_set_color(canvas, ColorWhite);
        canvas_draw_box(canvas, x2 - 2, y2 + 2, 5, 2);
        canvas_draw_dot(canvas, x2, y2 + 1);
        canvas_set_color(canvas, ColorBlack);
    } else if((horizontal == AlignCenter) && (vertical == AlignBottom)) {
        x1 = frame_x + (frame_width - 1) / 2 - 4;
        y1 = frame_y + (frame_height - 1);
        x2 = frame_x + (frame_width - 1) / 2;
        y2 = frame_y + (frame_height - 1) + 4;
        x3 = frame_x + (frame_width - 1) / 2 + 4;
        y3 = frame_y + (frame_height - 1);
        canvas_set_color(canvas, ColorWhite);
        canvas_draw_box(canvas, x2 - 2, y2 - 3, 5, 2);
        canvas_draw_dot(canvas, x2, y2 - 1);
        canvas_set_color(canvas, ColorBlack);
    }

    canvas_set_color(canvas, ColorWhite);
    canvas_draw_line(canvas, x3, y3, x1, y1);
    canvas_set_color(canvas, ColorBlack);
    canvas_draw_line(canvas, x1, y1, x2, y2);
    canvas_draw_line(canvas, x2, y2, x3, y3);
}

void elements_string_fit_width(Canvas* canvas, FuriString* string, size_t width) {
    furi_check(canvas);
    furi_check(string);

    size_t len_px = canvas_string_width(canvas, furi_string_get_cstr(string));
    if(len_px > width) {
        width -= canvas_string_width(canvas, "...");
        do {
            furi_string_left(string, furi_string_size(string) - 1);
            len_px = canvas_string_width(canvas, furi_string_get_cstr(string));
        } while(len_px > width);
        furi_string_cat(string, "...");
    }
}

void elements_scrollable_text_line_str(
    Canvas* canvas,
    int32_t x,
    int32_t y,
    size_t width,
<<<<<<< HEAD
    const char* string,
=======
    FuriString* string,
>>>>>>> 2e985597
    size_t scroll,
    bool ellipsis,
    bool centered) {
    furi_check(canvas);
    furi_check(string);

    FuriString* line = furi_string_alloc_set(string);

    size_t len_px = canvas_string_width(canvas, furi_string_get_cstr(line));
    if(len_px > width) {
        if(centered) {
            centered = false;
            x -= width / 2;
        }

        if(ellipsis) {
            width -= canvas_string_width(canvas, "...");
        }

        // Calculate scroll size
        size_t scroll_size = furi_string_size(line);
        size_t right_width = 0;
        for(size_t i = scroll_size - 1; i > 0; i--) {
            right_width += canvas_glyph_width(canvas, furi_string_get_char(line, i));
            if(right_width > width) break;
            scroll_size--;
            if(!scroll_size) break;
        }
        // Ensure that we have something to scroll
        if(scroll_size) {
            scroll_size += 3;
            scroll = scroll % scroll_size;
            furi_string_right(line, scroll);
        }

        len_px = canvas_string_width(canvas, furi_string_get_cstr(line));
        while(len_px > width) {
            furi_string_left(line, furi_string_size(line) - 1);
            len_px = canvas_string_width(canvas, furi_string_get_cstr(line));
        }

        if(ellipsis) {
            furi_string_cat(line, "...");
        }
    }

    if(centered) {
        canvas_draw_str_aligned(
            canvas, x, y, AlignCenter, AlignBottom, furi_string_get_cstr(line));
    } else {
        canvas_draw_str(canvas, x, y, furi_string_get_cstr(line));
    }
    furi_string_free(line);
}

void elements_scrollable_text_line(
    Canvas* canvas,
    int32_t x,
    int32_t y,
    size_t width,
    FuriString* string,
    size_t scroll,
    bool ellipsis) {
    elements_scrollable_text_line_str(
        canvas, x, y, width, furi_string_get_cstr(string), scroll, ellipsis, false);
}

void elements_scrollable_text_line_centered(
    Canvas* canvas,
    int32_t x,
    int32_t y,
    size_t width,
    FuriString* string,
    size_t scroll,
    bool ellipsis,
    bool centered) {
    elements_scrollable_text_line_str(
        canvas, x, y, width, furi_string_get_cstr(string), scroll, ellipsis, centered);
}

void elements_text_box(
    Canvas* canvas,
    int32_t x,
    int32_t y,
    size_t width,
    size_t height,
    Align horizontal,
    Align vertical,
    const char* text,
    bool strip_to_dots) {
    furi_check(canvas);

    ElementTextBoxLine line[ELEMENTS_MAX_LINES_NUM];
    bool bold = false;
    bool mono = false;
    bool inverse = false;
    bool inverse_present = false;
    Font current_font = FontSecondary;
    Font prev_font = FontSecondary;
    const CanvasFontParameters* font_params = canvas_get_font_params(canvas, current_font);

    // Fill line parameters
    size_t line_leading_min = font_params->leading_min;
    size_t line_leading_default = font_params->leading_default;
    size_t line_height = font_params->height;
    size_t line_descender = font_params->descender;
    size_t line_num = 0;
    size_t line_width = 0;
    size_t line_len = 0;
    size_t total_height_min = 0;
    size_t total_height_default = 0;
    size_t i = 0;
    bool full_text_processed = false;
    size_t dots_width = canvas_string_width(canvas, "...");

    canvas_set_font(canvas, FontSecondary);

    // Fill all lines
    line[0].text = text;
    for(i = 0; !full_text_processed; i++) {
        line_len++;
        // Identify line height
        if(prev_font != current_font) {
            font_params = canvas_get_font_params(canvas, current_font);
            line_leading_min = MAX(line_leading_min, font_params->leading_min);
            line_leading_default = MAX(line_leading_default, font_params->leading_default);
            line_height = MAX(line_height, font_params->height);
            line_descender = MAX(line_descender, font_params->descender);
            prev_font = current_font;
        }
        // Set the font
        if(text[i] == '\e' && text[i + 1]) {
            i++;
            line_len++;
            if(text[i] == ELEMENTS_BOLD_MARKER) {
                if(bold) {
                    current_font = FontSecondary;
                } else {
                    current_font = FontPrimary;
                }
                canvas_set_font(canvas, current_font);
                bold = !bold;
            }
            if(text[i] == ELEMENTS_MONO_MARKER) {
                if(mono) {
                    current_font = FontSecondary;
                } else {
                    current_font = FontKeyboard;
                }
                canvas_set_font(canvas, FontKeyboard);
                mono = !mono;
            }
            if(text[i] == ELEMENTS_INVERSE_MARKER) {
                inverse_present = true;
            }
            continue;
        }
        if(text[i] != '\n') {
            line_width += canvas_glyph_width(canvas, text[i]);
        }
        // Process new line
        if(text[i] == '\n' || text[i] == '\0' || line_width > width) {
            if(line_width > width) {
                line_width -= canvas_glyph_width(canvas, text[i--]);
                line_len--;
            }
            if(text[i] == '\0') {
                full_text_processed = true;
            }
            if(inverse_present) {
                line_leading_min += 1;
                line_leading_default += 1;
                inverse_present = false;
            }
            line[line_num].leading_min = line_leading_min;
            line[line_num].leading_default = line_leading_default;
            line[line_num].height = line_height;
            line[line_num].descender = line_descender;
            if(total_height_min + line_leading_min > height) {
                break;
            }
            total_height_min += line_leading_min;
            total_height_default += line_leading_default;
            line[line_num].len = line_len;
            if(horizontal == AlignCenter) {
                line[line_num].x = x + (width - line_width) / 2;
            } else if(horizontal == AlignRight) {
                line[line_num].x = x + (width - line_width);
            } else {
                line[line_num].x = x;
            }
            line[line_num].y = total_height_min;
            line_num++;
            if(text[i + 1]) {
                line[line_num].text = &text[i + 1];
            }

            line_leading_min = font_params->leading_min;
            line_height = font_params->height;
            line_descender = font_params->descender;
            line_width = 0;
            line_len = 0;
        }
    }

    // Set vertical alignment for all lines
    if(total_height_default < height) {
        if(vertical == AlignTop) {
            line[0].y = y + line[0].height;
        } else if(vertical == AlignCenter) {
            line[0].y = y + line[0].height + (height - total_height_default) / 2;
        } else if(vertical == AlignBottom) {
            line[0].y = y + line[0].height + (height - total_height_default);
        }
        if(line_num > 1) {
            for(size_t i = 1; i < line_num; i++) {
                line[i].y = line[i - 1].y + line[i - 1].leading_default;
            }
        }
    } else if(line_num > 1) {
        size_t free_pixel_num = height - total_height_min;
        size_t fill_pixel = 0;
        size_t j = 1;
        line[0].y = y + line[0].height;
        while(fill_pixel < free_pixel_num) {
            line[j].y = line[j - 1].y + line[j - 1].leading_min + 1;
            fill_pixel++;
            j = j % (line_num - 1) + 1;
        }
    }

    // Draw line by line
    canvas_set_font(canvas, FontSecondary);
    bold = false;
    mono = false;
    inverse = false;
<<<<<<< HEAD
    for(uint8_t i = 0; i < line_num; i++) {
        for(uint8_t j = 0; j < line[i].len; j++) {
=======
    for(size_t i = 0; i < line_num; i++) {
        for(size_t j = 0; j < line[i].len; j++) {
>>>>>>> 2e985597
            // Process format symbols
            if(line[i].text[j] == ELEMENTS_BOLD_MARKER) {
                if(bold) {
                    current_font = FontSecondary;
                } else {
                    current_font = FontPrimary;
                }
                canvas_set_font(canvas, current_font);
                bold = !bold;
                continue;
            }
            if(line[i].text[j] == ELEMENTS_MONO_MARKER) {
                if(mono) {
                    current_font = FontSecondary;
                } else {
                    current_font = FontKeyboard;
                }
                canvas_set_font(canvas, current_font);
                mono = !mono;
                continue;
            }
            if(line[i].text[j] == ELEMENTS_INVERSE_MARKER) {
                inverse = !inverse;
                continue;
            }
            if(inverse) {
                canvas_draw_box(
                    canvas,
                    line[i].x - 1,
                    line[i].y - line[i].height - 1,
                    canvas_glyph_width(canvas, line[i].text[j]) + 1,
                    line[i].height + line[i].descender + 2);
                canvas_invert_color(canvas);
                canvas_draw_glyph(canvas, line[i].x, line[i].y, line[i].text[j]);
                canvas_invert_color(canvas);
            } else {
                if((i == line_num - 1) && strip_to_dots) {
<<<<<<< HEAD
                    uint8_t next_symbol_width = canvas_glyph_width(canvas, line[i].text[j]);
                    if(line[i].x + next_symbol_width + dots_width > x + (int32_t)width) {
=======
                    size_t next_symbol_width = canvas_glyph_width(canvas, line[i].text[j]);
                    if((line[i].x + (int32_t)next_symbol_width + (int32_t)dots_width) >
                       (x + (int32_t)width)) {
>>>>>>> 2e985597
                        canvas_draw_str(canvas, line[i].x, line[i].y, "...");
                        break;
                    }
                }
                canvas_draw_glyph(canvas, line[i].x, line[i].y, line[i].text[j]);
            }
            line[i].x += canvas_glyph_width(canvas, line[i].text[j]);
        }
    }
    canvas_set_font(canvas, FontSecondary);
}<|MERGE_RESOLUTION|>--- conflicted
+++ resolved
@@ -72,13 +72,8 @@
     int32_t x,
     int32_t y,
     size_t height,
-<<<<<<< HEAD
-    uint16_t pos,
-    uint16_t total) {
-=======
     size_t pos,
     size_t total) {
->>>>>>> 2e985597
     furi_check(canvas);
 
     // prevent overflows
@@ -98,21 +93,20 @@
     }
 }
 
-<<<<<<< HEAD
 void elements_scrollbar_horizontal(
     Canvas* canvas,
     int32_t x,
     int32_t y,
     size_t width,
-    uint16_t pos,
-    uint16_t total) {
+    size_t pos,
+    size_t total) {
     furi_check(canvas);
     // prevent overflows
     canvas_set_color(canvas, ColorWhite);
     canvas_draw_box(canvas, x, y - 3, width, 3);
     // dot line
     canvas_set_color(canvas, ColorBlack);
-    for(uint8_t i = x; i < width + x; i += 2) {
+    for(size_t i = x; i < width + x; i += 2) {
         canvas_draw_dot(canvas, i, y - 2);
     }
     // Position block
@@ -122,10 +116,7 @@
     }
 }
 
-void elements_scrollbar(Canvas* canvas, uint16_t pos, uint16_t total) {
-=======
 void elements_scrollbar(Canvas* canvas, size_t pos, size_t total) {
->>>>>>> 2e985597
     furi_check(canvas);
 
     size_t width = canvas_width(canvas);
@@ -331,7 +322,7 @@
 
         if((start[chars_fit] == '\n') || (start[chars_fit] == 0)) {
             line = furi_string_alloc_printf("%.*s", chars_fit, start);
-        } else if((y + font_height) > (int32_t)canvas_height(canvas)) {
+        } else if((y + font_height) > canvas_height(canvas)) {
             line = furi_string_alloc_printf("%.*s...\n", chars_fit, start);
         } else {
             chars_fit -= 1; // account for the dash
@@ -620,11 +611,7 @@
     int32_t x,
     int32_t y,
     size_t width,
-<<<<<<< HEAD
     const char* string,
-=======
-    FuriString* string,
->>>>>>> 2e985597
     size_t scroll,
     bool ellipsis,
     bool centered) {
@@ -861,13 +848,8 @@
     bold = false;
     mono = false;
     inverse = false;
-<<<<<<< HEAD
-    for(uint8_t i = 0; i < line_num; i++) {
-        for(uint8_t j = 0; j < line[i].len; j++) {
-=======
     for(size_t i = 0; i < line_num; i++) {
         for(size_t j = 0; j < line[i].len; j++) {
->>>>>>> 2e985597
             // Process format symbols
             if(line[i].text[j] == ELEMENTS_BOLD_MARKER) {
                 if(bold) {
@@ -905,14 +887,9 @@
                 canvas_invert_color(canvas);
             } else {
                 if((i == line_num - 1) && strip_to_dots) {
-<<<<<<< HEAD
-                    uint8_t next_symbol_width = canvas_glyph_width(canvas, line[i].text[j]);
-                    if(line[i].x + next_symbol_width + dots_width > x + (int32_t)width) {
-=======
                     size_t next_symbol_width = canvas_glyph_width(canvas, line[i].text[j]);
                     if((line[i].x + (int32_t)next_symbol_width + (int32_t)dots_width) >
                        (x + (int32_t)width)) {
->>>>>>> 2e985597
                         canvas_draw_str(canvas, line[i].x, line[i].y, "...");
                         break;
                     }
