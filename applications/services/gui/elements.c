#include "elements.h"
#include <m-core.h>
#include <assets_icons.h>
#include <furi_hal_resources.h>
#include <furi_hal.h>

#include <gui/canvas.h>
#include <gui/icon_i.h>
#include <gui/icon_animation_i.h>

#include <furi.h>
#include "canvas_i.h"

#include <math.h>
#include <string.h>
#include <stdint.h>
#include <stdbool.h>

typedef struct {
    uint8_t x;
    uint8_t y;
    uint8_t leading_min;
    uint8_t leading_default;
    uint8_t height;
    uint8_t descender;
    uint8_t len;
    const char* text;
} ElementTextBoxLine;

void elements_progress_bar(Canvas* canvas, uint8_t x, uint8_t y, uint8_t width, float progress) {
    furi_check(canvas);
    furi_check((progress >= 0.0f) && (progress <= 1.0f));
    uint8_t height = 9;

    uint8_t progress_length = roundf(progress * (width - 2));

    canvas_set_color(canvas, ColorWhite);
    canvas_draw_box(canvas, x + 1, y + 1, width - 2, height - 2);
    canvas_set_color(canvas, ColorBlack);
    canvas_draw_rframe(canvas, x, y, width, height, 3);

    canvas_draw_box(canvas, x + 1, y + 1, progress_length, height - 2);
}

void elements_progress_bar_with_text(
    Canvas* canvas,
    uint8_t x,
    uint8_t y,
    uint8_t width,
    float progress,
    const char* text) {
    furi_check(canvas);
    furi_check((progress >= 0.0f) && (progress <= 1.0f));
    uint8_t height = 11;

    uint8_t progress_length = roundf(progress * (width - 2));

    canvas_set_color(canvas, ColorWhite);
    canvas_draw_box(canvas, x + 1, y + 1, width - 2, height - 2);
    canvas_set_color(canvas, ColorBlack);
    canvas_draw_rframe(canvas, x, y, width, height, 3);

    canvas_draw_box(canvas, x + 1, y + 1, progress_length, height - 2);

    canvas_set_color(canvas, ColorXOR);
    canvas_set_font(canvas, FontSecondary);
    canvas_draw_str_aligned(canvas, x + width / 2, y + 2, AlignCenter, AlignTop, text);
}

void elements_scrollbar_pos(
    Canvas* canvas,
    uint8_t x,
    uint8_t y,
    uint8_t height,
    uint16_t pos,
    uint16_t total) {
    furi_check(canvas);
    // prevent overflows
    canvas_set_color(canvas, ColorWhite);
    canvas_draw_box(canvas, x - 3, y, 3, height);
    // dot line
    canvas_set_color(canvas, ColorBlack);
    for(uint8_t i = y; i < height + y; i += 2) {
        canvas_draw_dot(canvas, x - 2, i);
    }
    // Position block
    if(total) {
        float block_h = ((float)height) / total;
        canvas_draw_box(canvas, x - 3, y + (block_h * pos), 3, MAX(block_h, 1));
    }
}

void elements_scrollbar_horizontal(
    Canvas* canvas,
    uint8_t x,
    uint8_t y,
    uint8_t width,
    uint16_t pos,
    uint16_t total) {
    furi_assert(canvas);
    // prevent overflows
    canvas_set_color(canvas, ColorWhite);
    canvas_draw_box(canvas, x, y - 3, width, 3);
    // dot line
    canvas_set_color(canvas, ColorBlack);
    for(uint8_t i = x; i < width + x; i += 2) {
        canvas_draw_dot(canvas, i, y - 2);
    }
    // Position block
    if(total) {
        float block_w = ((float)width) / total;
        canvas_draw_box(canvas, x + (block_w * pos), y - 3, MAX(block_w, 1), 3);
    }
}

void elements_scrollbar(Canvas* canvas, uint16_t pos, uint16_t total) {
    furi_check(canvas);

    uint8_t width = canvas_width(canvas);
    uint8_t height = canvas_height(canvas);
    // prevent overflows
    canvas_set_color(canvas, ColorWhite);
    canvas_draw_box(canvas, width - 3, 0, 3, height);
    // dot line
    canvas_set_color(canvas, ColorBlack);
    for(uint8_t i = 0; i < height; i += 2) {
        canvas_draw_dot(canvas, width - 2, i);
    }
    // Position block
    if(total) {
        float block_h = ((float)height) / total;
        canvas_draw_box(canvas, width - 3, block_h * pos, 3, MAX(block_h, 1));
    }
}

void elements_frame(Canvas* canvas, uint8_t x, uint8_t y, uint8_t width, uint8_t height) {
    furi_check(canvas);

    canvas_draw_line(canvas, x + 2, y, x + width - 2, y);
    canvas_draw_line(canvas, x + 1, y + height - 1, x + width, y + height - 1);
    canvas_draw_line(canvas, x + 2, y + height, x + width - 1, y + height);

    canvas_draw_line(canvas, x, y + 2, x, y + height - 2);
    canvas_draw_line(canvas, x + width - 1, y + 1, x + width - 1, y + height - 2);
    canvas_draw_line(canvas, x + width, y + 2, x + width, y + height - 2);

    canvas_draw_dot(canvas, x + 1, y + 1);
}

void elements_button_left(Canvas* canvas, const char* str) {
    furi_check(canvas);

    const uint8_t button_height = 12;
    const uint8_t vertical_offset = 3;
    const uint8_t horizontal_offset = 3;
    const uint8_t string_width = canvas_string_width(canvas, str);
    const Icon* icon = &I_ButtonLeft_4x7;
    const uint8_t icon_h_offset = 3;
    const uint8_t icon_width_with_offset = icon->width + icon_h_offset;
    const uint8_t icon_v_offset = icon->height + vertical_offset;
    const uint8_t button_width = string_width + horizontal_offset * 2 + icon_width_with_offset;

    const uint8_t x = 0;
    const uint8_t y = canvas_height(canvas);

    canvas_draw_box(canvas, x, y - button_height, button_width, button_height);
    canvas_draw_line(canvas, x + button_width + 0, y, x + button_width + 0, y - button_height + 0);
    canvas_draw_line(canvas, x + button_width + 1, y, x + button_width + 1, y - button_height + 1);
    canvas_draw_line(canvas, x + button_width + 2, y, x + button_width + 2, y - button_height + 2);

    canvas_invert_color(canvas);
    canvas_draw_icon(canvas, x + horizontal_offset, y - icon_v_offset, &I_ButtonLeft_4x7);
    canvas_draw_str(
        canvas, x + horizontal_offset + icon_width_with_offset, y - vertical_offset, str);
    canvas_invert_color(canvas);
}

void elements_button_right(Canvas* canvas, const char* str) {
    furi_check(canvas);

    const uint8_t button_height = 12;
    const uint8_t vertical_offset = 3;
    const uint8_t horizontal_offset = 3;
    const uint8_t string_width = canvas_string_width(canvas, str);
    const Icon* icon = &I_ButtonRight_4x7;
    const uint8_t icon_h_offset = 3;
    const uint8_t icon_width_with_offset = icon->width + icon_h_offset;
    const uint8_t icon_v_offset = icon->height + vertical_offset;
    const uint8_t button_width = string_width + horizontal_offset * 2 + icon_width_with_offset;

    const uint8_t x = canvas_width(canvas);
    const uint8_t y = canvas_height(canvas);

    canvas_draw_box(canvas, x - button_width, y - button_height, button_width, button_height);
    canvas_draw_line(canvas, x - button_width - 1, y, x - button_width - 1, y - button_height + 0);
    canvas_draw_line(canvas, x - button_width - 2, y, x - button_width - 2, y - button_height + 1);
    canvas_draw_line(canvas, x - button_width - 3, y, x - button_width - 3, y - button_height + 2);

    canvas_invert_color(canvas);
    canvas_draw_str(canvas, x - button_width + horizontal_offset, y - vertical_offset, str);
    canvas_draw_icon(
        canvas, x - horizontal_offset - icon->width, y - icon_v_offset, &I_ButtonRight_4x7);
    canvas_invert_color(canvas);
}

void elements_button_center(Canvas* canvas, const char* str) {
    furi_check(canvas);

    const uint8_t button_height = 12;
    const uint8_t vertical_offset = 3;
    const uint8_t horizontal_offset = 1;
    const uint8_t string_width = canvas_string_width(canvas, str);
    const Icon* icon = &I_ButtonCenter_7x7;
    const uint8_t icon_h_offset = 3;
    const uint8_t icon_width_with_offset = icon->width + icon_h_offset;
    const uint8_t icon_v_offset = icon->height + vertical_offset;
    const uint8_t button_width = string_width + horizontal_offset * 2 + icon_width_with_offset;

    const uint8_t x = (canvas_width(canvas) - button_width) / 2;
    const uint8_t y = canvas_height(canvas);

    canvas_draw_box(canvas, x, y - button_height, button_width, button_height);

    canvas_draw_line(canvas, x - 1, y, x - 1, y - button_height + 0);
    canvas_draw_line(canvas, x - 2, y, x - 2, y - button_height + 1);
    canvas_draw_line(canvas, x - 3, y, x - 3, y - button_height + 2);

    canvas_draw_line(canvas, x + button_width + 0, y, x + button_width + 0, y - button_height + 0);
    canvas_draw_line(canvas, x + button_width + 1, y, x + button_width + 1, y - button_height + 1);
    canvas_draw_line(canvas, x + button_width + 2, y, x + button_width + 2, y - button_height + 2);

    canvas_invert_color(canvas);
    canvas_draw_icon(canvas, x + horizontal_offset, y - icon_v_offset, &I_ButtonCenter_7x7);
    canvas_draw_str(
        canvas, x + horizontal_offset + icon_width_with_offset, y - vertical_offset, str);
    canvas_invert_color(canvas);
}

static size_t
    elements_get_max_chars_to_fit(Canvas* canvas, Align horizontal, const char* text, uint8_t x) {
    const char* end = strchr(text, '\n');
    if(end == NULL) {
        end = text + strlen(text);
    }
    size_t text_size = end - text;
    FuriString* str;
    str = furi_string_alloc_set(text);
    furi_string_left(str, text_size);
    size_t result = 0;

    uint16_t len_px = canvas_string_width(canvas, furi_string_get_cstr(str));
    uint8_t px_left = 0;
    if(horizontal == AlignCenter) {
        if(x > (canvas_width(canvas) / 2)) {
            px_left = (canvas_width(canvas) - x) * 2;
        } else {
            px_left = x * 2;
        }
    } else if(horizontal == AlignLeft) {
        px_left = canvas_width(canvas) - x;
    } else if(horizontal == AlignRight) {
        px_left = x;
    } else {
        furi_crash();
    }

    if(len_px > px_left) {
        size_t excess_symbols_approximately =
            ceilf((float)(len_px - px_left) / ((float)len_px / (float)text_size));
        // reduce to 5 to be sure dash fit, and next line will be at least 5 symbols long
        if(excess_symbols_approximately > 0) {
            excess_symbols_approximately = MAX(excess_symbols_approximately, 5u);
            result = text_size - excess_symbols_approximately - 1;
        } else {
            result = text_size;
        }
    } else {
        result = text_size;
    }

    furi_string_free(str);
    return result;
}

void elements_multiline_text_aligned(
    Canvas* canvas,
    uint8_t x,
    uint8_t y,
    Align horizontal,
    Align vertical,
    const char* text) {
    furi_check(canvas);
    furi_check(text);

    uint8_t lines_count = 0;
    uint8_t font_height = canvas_current_font_height(canvas);
    FuriString* line;

    /* go through text line by line and count lines */
    for(const char* start = text; start[0];) {
        size_t chars_fit = elements_get_max_chars_to_fit(canvas, horizontal, start, x);
        ++lines_count;
        start += chars_fit;
        start += start[0] == '\n' ? 1 : 0;
    }

    if(vertical == AlignBottom) {
        y -= font_height * (lines_count - 1);
    } else if(vertical == AlignCenter) {
        y -= (font_height * (lines_count - 1)) / 2;
    }

    /* go through text line by line and print them */
    for(const char* start = text; start[0];) {
        size_t chars_fit = elements_get_max_chars_to_fit(canvas, horizontal, start, x);

        if((start[chars_fit] == '\n') || (start[chars_fit] == 0)) {
            line = furi_string_alloc_printf("%.*s", chars_fit, start);
        } else if((y + font_height) > canvas_height(canvas)) {
            line = furi_string_alloc_printf("%.*s...\n", chars_fit, start);
        } else {
            chars_fit -= 1; // account for the dash
            line = furi_string_alloc_printf("%.*s-\n", chars_fit, start);
        }
        canvas_draw_str_aligned(canvas, x, y, horizontal, vertical, furi_string_get_cstr(line));
        furi_string_free(line);
        y += font_height;
        if(y > canvas_height(canvas)) {
            break;
        }

        start += chars_fit;
        start += start[0] == '\n' ? 1 : 0;
    }
}

void elements_multiline_text(Canvas* canvas, uint8_t x, uint8_t y, const char* text) {
    furi_check(canvas);
    furi_check(text);

    uint8_t font_height = canvas_current_font_height(canvas);
    FuriString* str;
    str = furi_string_alloc();
    const char* start = text;
    char* end;
    do {
        end = strchr(start, '\n');
        if(end) {
            furi_string_set_strn(str, start, end - start);
            start = end + 1;
        } else {
            furi_string_set(str, start);
        }
        canvas_draw_str(canvas, x, y, furi_string_get_cstr(str));
        y += font_height;
    } while(end && y < 64);
    furi_string_free(str);
}

void elements_multiline_text_framed(Canvas* canvas, uint8_t x, uint8_t y, const char* text) {
    furi_check(canvas);
    furi_check(text);

    uint8_t font_y = canvas_current_font_height(canvas);
    uint16_t str_width = canvas_string_width(canvas, text);
    // count \n's
    uint8_t lines = 1;
    const char* t = text;
    while(*t != '\0') {
        if(*t == '\n') {
            lines++;
            uint16_t temp_width = canvas_string_width(canvas, t + 1);
            str_width = temp_width > str_width ? temp_width : str_width;
        }
        t++;
    }

    canvas_set_color(canvas, ColorWhite);
    canvas_draw_box(canvas, x, y - font_y, str_width + 8, font_y * lines + 4);
    canvas_set_color(canvas, ColorBlack);
    elements_multiline_text(canvas, x + 4, y - 1, text);
    elements_frame(canvas, x, y - font_y, str_width + 8, font_y * lines + 4);
}

void elements_slightly_rounded_frame(
    Canvas* canvas,
    uint8_t x,
    uint8_t y,
    uint8_t width,
    uint8_t height) {
    furi_check(canvas);
    canvas_draw_rframe(canvas, x, y, width, height, 1);
}

void elements_slightly_rounded_box(
    Canvas* canvas,
    uint8_t x,
    uint8_t y,
    uint8_t width,
    uint8_t height) {
    furi_check(canvas);
    canvas_draw_rbox(canvas, x, y, width, height, 1);
}

void elements_bold_rounded_frame(
    Canvas* canvas,
    uint8_t x,
    uint8_t y,
    uint8_t width,
    uint8_t height) {
    furi_check(canvas);

    canvas_set_color(canvas, ColorWhite);
    canvas_draw_box(canvas, x + 2, y + 2, width - 3, height - 3);
    canvas_set_color(canvas, ColorBlack);

    canvas_draw_line(canvas, x + 3, y, x + width - 3, y);
    canvas_draw_line(canvas, x + 2, y + 1, x + width - 2, y + 1);

    canvas_draw_line(canvas, x, y + 3, x, y + height - 3);
    canvas_draw_line(canvas, x + 1, y + 2, x + 1, y + height - 2);

    canvas_draw_line(canvas, x + width, y + 3, x + width, y + height - 3);
    canvas_draw_line(canvas, x + width - 1, y + 2, x + width - 1, y + height - 2);

    canvas_draw_line(canvas, x + 3, y + height, x + width - 3, y + height);
    canvas_draw_line(canvas, x + 2, y + height - 1, x + width - 2, y + height - 1);

    canvas_draw_dot(canvas, x + 2, y + 2);
    canvas_draw_dot(canvas, x + 3, y + 2);
    canvas_draw_dot(canvas, x + 2, y + 3);

    canvas_draw_dot(canvas, x + width - 2, y + 2);
    canvas_draw_dot(canvas, x + width - 3, y + 2);
    canvas_draw_dot(canvas, x + width - 2, y + 3);

    canvas_draw_dot(canvas, x + 2, y + height - 2);
    canvas_draw_dot(canvas, x + 3, y + height - 2);
    canvas_draw_dot(canvas, x + 2, y + height - 3);

    canvas_draw_dot(canvas, x + width - 2, y + height - 2);
    canvas_draw_dot(canvas, x + width - 3, y + height - 2);
    canvas_draw_dot(canvas, x + width - 2, y + height - 3);
}

void elements_bubble(Canvas* canvas, uint8_t x, uint8_t y, uint8_t width, uint8_t height) {
    furi_check(canvas);
    canvas_draw_rframe(canvas, x + 4, y, width, height, 3);
    uint8_t y_corner = y + height * 2 / 3;
    canvas_draw_line(canvas, x, y_corner, x + 4, y_corner - 4);
    canvas_draw_line(canvas, x, y_corner, x + 4, y_corner + 4);
    canvas_set_color(canvas, ColorWhite);
    canvas_draw_line(canvas, x + 4, y_corner - 3, x + 4, y_corner + 3);
    canvas_set_color(canvas, ColorBlack);
}

void elements_bubble_str(
    Canvas* canvas,
    uint8_t x,
    uint8_t y,
    const char* text,
    Align horizontal,
    Align vertical) {
    furi_check(canvas);
    furi_check(text);

    uint8_t font_y = canvas_current_font_height(canvas);
    uint16_t str_width = canvas_string_width(canvas, text);
    // count \n's
    uint8_t lines = 1;
    const char* t = text;
    while(*t != '\0') {
        if(*t == '\n') {
            lines++;
            uint16_t temp_width = canvas_string_width(canvas, t + 1);
            str_width = temp_width > str_width ? temp_width : str_width;
        }
        t++;
    }

    uint8_t frame_x = x;
    uint8_t frame_y = y;
    uint8_t frame_width = str_width + 8;
    uint8_t frame_height = font_y * lines + 4;

    canvas_set_color(canvas, ColorWhite);
    canvas_draw_box(canvas, frame_x + 1, frame_y + 1, frame_width - 2, frame_height - 2);
    canvas_set_color(canvas, ColorBlack);
    canvas_draw_rframe(canvas, frame_x, frame_y, frame_width, frame_height, 1);
    elements_multiline_text(canvas, x + 4, y - 1 + font_y, text);

    uint8_t x1 = 0;
    uint8_t x2 = 0;
    uint8_t x3 = 0;
    uint8_t y1 = 0;
    uint8_t y2 = 0;
    uint8_t y3 = 0;
    if((horizontal == AlignLeft) && (vertical == AlignTop)) {
        x1 = frame_x;
        y1 = frame_y;
        x2 = frame_x - 4;
        y2 = frame_y;
        x3 = frame_x;
        y3 = frame_y + 4;
        canvas_set_color(canvas, ColorWhite);
        canvas_draw_box(canvas, x2 + 2, y2 + 1, 2, 2);
        canvas_set_color(canvas, ColorBlack);
    } else if((horizontal == AlignLeft) && (vertical == AlignCenter)) {
        x1 = frame_x;
        y1 = frame_y + (frame_height - 1) / 2 - 4;
        x2 = frame_x - 4;
        y2 = frame_y + (frame_height - 1) / 2;
        x3 = frame_x;
        y3 = frame_y + (frame_height - 1) / 2 + 4;
        canvas_set_color(canvas, ColorWhite);
        canvas_draw_box(canvas, x2 + 2, y2 - 2, 2, 5);
        canvas_draw_dot(canvas, x2 + 1, y2);
        canvas_set_color(canvas, ColorBlack);
    } else if((horizontal == AlignLeft) && (vertical == AlignBottom)) {
        x1 = frame_x;
        y1 = frame_y + (frame_height - 1) - 4;
        x2 = frame_x - 4;
        y2 = frame_y + (frame_height - 1);
        x3 = frame_x;
        y3 = frame_y + (frame_height - 1);
        canvas_set_color(canvas, ColorWhite);
        canvas_draw_box(canvas, x2 + 2, y2 - 2, 2, 2);
        canvas_set_color(canvas, ColorBlack);
    } else if((horizontal == AlignRight) && (vertical == AlignTop)) {
        x1 = frame_x + (frame_width - 1);
        y1 = frame_y;
        x2 = frame_x + (frame_width - 1) + 4;
        y2 = frame_y;
        x3 = frame_x + (frame_width - 1);
        y3 = frame_y + 4;
        canvas_set_color(canvas, ColorWhite);
        canvas_draw_box(canvas, x2 - 3, y2 + 1, 2, 2);
        canvas_set_color(canvas, ColorBlack);
    } else if((horizontal == AlignRight) && (vertical == AlignCenter)) {
        x1 = frame_x + (frame_width - 1);
        y1 = frame_y + (frame_height - 1) / 2 - 4;
        x2 = frame_x + (frame_width - 1) + 4;
        y2 = frame_y + (frame_height - 1) / 2;
        x3 = frame_x + (frame_width - 1);
        y3 = frame_y + (frame_height - 1) / 2 + 4;
        canvas_set_color(canvas, ColorWhite);
        canvas_draw_box(canvas, x2 - 3, y2 - 2, 2, 5);
        canvas_draw_dot(canvas, x2 - 1, y2);
        canvas_set_color(canvas, ColorBlack);
    } else if((horizontal == AlignRight) && (vertical == AlignBottom)) {
        x1 = frame_x + (frame_width - 1);
        y1 = frame_y + (frame_height - 1) - 4;
        x2 = frame_x + (frame_width - 1) + 4;
        y2 = frame_y + (frame_height - 1);
        x3 = frame_x + (frame_width - 1);
        y3 = frame_y + (frame_height - 1);
        canvas_set_color(canvas, ColorWhite);
        canvas_draw_box(canvas, x2 - 3, y2 - 2, 2, 2);
        canvas_set_color(canvas, ColorBlack);
    } else if((horizontal == AlignCenter) && (vertical == AlignTop)) {
        x1 = frame_x + (frame_width - 1) / 2 - 4;
        y1 = frame_y;
        x2 = frame_x + (frame_width - 1) / 2;
        y2 = frame_y - 4;
        x3 = frame_x + (frame_width - 1) / 2 + 4;
        y3 = frame_y;
        canvas_set_color(canvas, ColorWhite);
        canvas_draw_box(canvas, x2 - 2, y2 + 2, 5, 2);
        canvas_draw_dot(canvas, x2, y2 + 1);
        canvas_set_color(canvas, ColorBlack);
    } else if((horizontal == AlignCenter) && (vertical == AlignBottom)) {
        x1 = frame_x + (frame_width - 1) / 2 - 4;
        y1 = frame_y + (frame_height - 1);
        x2 = frame_x + (frame_width - 1) / 2;
        y2 = frame_y + (frame_height - 1) + 4;
        x3 = frame_x + (frame_width - 1) / 2 + 4;
        y3 = frame_y + (frame_height - 1);
        canvas_set_color(canvas, ColorWhite);
        canvas_draw_box(canvas, x2 - 2, y2 - 3, 5, 2);
        canvas_draw_dot(canvas, x2, y2 - 1);
        canvas_set_color(canvas, ColorBlack);
    }

    canvas_set_color(canvas, ColorWhite);
    canvas_draw_line(canvas, x3, y3, x1, y1);
    canvas_set_color(canvas, ColorBlack);
    canvas_draw_line(canvas, x1, y1, x2, y2);
    canvas_draw_line(canvas, x2, y2, x3, y3);
}

void elements_string_fit_width(Canvas* canvas, FuriString* string, uint8_t width) {
    furi_check(canvas);
    furi_check(string);

    uint16_t len_px = canvas_string_width(canvas, furi_string_get_cstr(string));
    if(len_px > width) {
        width -= canvas_string_width(canvas, "...");
        do {
            furi_string_left(string, furi_string_size(string) - 1);
            len_px = canvas_string_width(canvas, furi_string_get_cstr(string));
        } while(len_px > width);
        furi_string_cat(string, "...");
    }
}

void elements_scrollable_text_line_str(
    Canvas* canvas,
    uint8_t x,
    uint8_t y,
    uint8_t width,
    const char* string,
    size_t scroll,
<<<<<<< HEAD
    bool ellipsis,
    bool centered) {
    FuriString* line = furi_string_alloc_set_str(string);
=======
    bool ellipsis) {
    furi_check(canvas);
    furi_check(string);

    FuriString* line = furi_string_alloc_set(string);
>>>>>>> bcde0aef

    size_t len_px = canvas_string_width(canvas, furi_string_get_cstr(line));
    if(len_px > width) {
        if(centered) {
            centered = false;
            x -= width / 2;
        }

        if(ellipsis) {
            width -= canvas_string_width(canvas, "...");
        }

        // Calculate scroll size
        size_t scroll_size = furi_string_size(line);
        size_t right_width = 0;
        for(size_t i = scroll_size - 1; i > 0; i--) {
            right_width += canvas_glyph_width(canvas, furi_string_get_char(line, i));
            if(right_width > width) break;
            scroll_size--;
            if(!scroll_size) break;
        }
        // Ensure that we have something to scroll
        if(scroll_size) {
            scroll_size += 3;
            scroll = scroll % scroll_size;
            furi_string_right(line, scroll);
        }

        len_px = canvas_string_width(canvas, furi_string_get_cstr(line));
        while(len_px > width) {
            furi_string_left(line, furi_string_size(line) - 1);
            len_px = canvas_string_width(canvas, furi_string_get_cstr(line));
        }

        if(ellipsis) {
            furi_string_cat(line, "...");
        }
    }

    if(centered) {
        canvas_draw_str_aligned(
            canvas, x, y, AlignCenter, AlignBottom, furi_string_get_cstr(line));
    } else {
        canvas_draw_str(canvas, x, y, furi_string_get_cstr(line));
    }
    furi_string_free(line);
}

void elements_scrollable_text_line(
    Canvas* canvas,
    uint8_t x,
    uint8_t y,
    uint8_t width,
    FuriString* string,
    size_t scroll,
    bool ellipsis) {
    elements_scrollable_text_line_str(
        canvas, x, y, width, furi_string_get_cstr(string), scroll, ellipsis, false);
}

void elements_scrollable_text_line_centered(
    Canvas* canvas,
    uint8_t x,
    uint8_t y,
    uint8_t width,
    FuriString* string,
    size_t scroll,
    bool ellipsis,
    bool centered) {
    elements_scrollable_text_line_str(
        canvas, x, y, width, furi_string_get_cstr(string), scroll, ellipsis, centered);
}

void elements_text_box(
    Canvas* canvas,
    uint8_t x,
    uint8_t y,
    uint8_t width,
    uint8_t height,
    Align horizontal,
    Align vertical,
    const char* text,
    bool strip_to_dots) {
    furi_check(canvas);

    ElementTextBoxLine line[ELEMENTS_MAX_LINES_NUM];
    bool bold = false;
    bool mono = false;
    bool inverse = false;
    bool inverse_present = false;
    Font current_font = FontSecondary;
    Font prev_font = FontSecondary;
    const CanvasFontParameters* font_params = canvas_get_font_params(canvas, current_font);

    // Fill line parameters
    uint8_t line_leading_min = font_params->leading_min;
    uint8_t line_leading_default = font_params->leading_default;
    uint8_t line_height = font_params->height;
    uint8_t line_descender = font_params->descender;
    uint8_t line_num = 0;
    uint8_t line_width = 0;
    uint8_t line_len = 0;
    uint8_t total_height_min = 0;
    uint8_t total_height_default = 0;
    uint16_t i = 0;
    bool full_text_processed = false;
    uint16_t dots_width = canvas_string_width(canvas, "...");

    canvas_set_font(canvas, FontSecondary);

    // Fill all lines
    line[0].text = text;
    for(i = 0; !full_text_processed; i++) {
        line_len++;
        // Identify line height
        if(prev_font != current_font) {
            font_params = canvas_get_font_params(canvas, current_font);
            line_leading_min = MAX(line_leading_min, font_params->leading_min);
            line_leading_default = MAX(line_leading_default, font_params->leading_default);
            line_height = MAX(line_height, font_params->height);
            line_descender = MAX(line_descender, font_params->descender);
            prev_font = current_font;
        }
        // Set the font
        if(text[i] == '\e' && text[i + 1]) {
            i++;
            line_len++;
            if(text[i] == ELEMENTS_BOLD_MARKER) {
                if(bold) {
                    current_font = FontSecondary;
                } else {
                    current_font = FontPrimary;
                }
                canvas_set_font(canvas, current_font);
                bold = !bold;
            }
            if(text[i] == ELEMENTS_MONO_MARKER) {
                if(mono) {
                    current_font = FontSecondary;
                } else {
                    current_font = FontKeyboard;
                }
                canvas_set_font(canvas, FontKeyboard);
                mono = !mono;
            }
            if(text[i] == ELEMENTS_INVERSE_MARKER) {
                inverse_present = true;
            }
            continue;
        }
        if(text[i] != '\n') {
            line_width += canvas_glyph_width(canvas, text[i]);
        }
        // Process new line
        if(text[i] == '\n' || text[i] == '\0' || line_width > width) {
            if(line_width > width) {
                line_width -= canvas_glyph_width(canvas, text[i--]);
                line_len--;
            }
            if(text[i] == '\0') {
                full_text_processed = true;
            }
            if(inverse_present) {
                line_leading_min += 1;
                line_leading_default += 1;
                inverse_present = false;
            }
            line[line_num].leading_min = line_leading_min;
            line[line_num].leading_default = line_leading_default;
            line[line_num].height = line_height;
            line[line_num].descender = line_descender;
            if(total_height_min + line_leading_min > height) {
                break;
            }
            total_height_min += line_leading_min;
            total_height_default += line_leading_default;
            line[line_num].len = line_len;
            if(horizontal == AlignCenter) {
                line[line_num].x = x + (width - line_width) / 2;
            } else if(horizontal == AlignRight) {
                line[line_num].x = x + (width - line_width);
            } else {
                line[line_num].x = x;
            }
            line[line_num].y = total_height_min;
            line_num++;
            if(text[i + 1]) {
                line[line_num].text = &text[i + 1];
            }

            line_leading_min = font_params->leading_min;
            line_height = font_params->height;
            line_descender = font_params->descender;
            line_width = 0;
            line_len = 0;
        }
    }

    // Set vertical alignment for all lines
    if(total_height_default < height) {
        if(vertical == AlignTop) {
            line[0].y = y + line[0].height;
        } else if(vertical == AlignCenter) {
            line[0].y = y + line[0].height + (height - total_height_default) / 2;
        } else if(vertical == AlignBottom) {
            line[0].y = y + line[0].height + (height - total_height_default);
        }
        if(line_num > 1) {
            for(uint8_t i = 1; i < line_num; i++) {
                line[i].y = line[i - 1].y + line[i - 1].leading_default;
            }
        }
    } else if(line_num > 1) {
        uint8_t free_pixel_num = height - total_height_min;
        uint8_t fill_pixel = 0;
        uint8_t j = 1;
        line[0].y = y + line[0].height;
        while(fill_pixel < free_pixel_num) {
            line[j].y = line[j - 1].y + line[j - 1].leading_min + 1;
            fill_pixel++;
            j = j % (line_num - 1) + 1;
        }
    }

    // Draw line by line
    canvas_set_font(canvas, FontSecondary);
    bold = false;
    mono = false;
    inverse = false;
    for(uint8_t i = 0; i < line_num; i++) {
        for(uint8_t j = 0; j < line[i].len; j++) {
            // Process format symbols
            if(line[i].text[j] == ELEMENTS_BOLD_MARKER) {
                if(bold) {
                    current_font = FontSecondary;
                } else {
                    current_font = FontPrimary;
                }
                canvas_set_font(canvas, current_font);
                bold = !bold;
                continue;
            }
            if(line[i].text[j] == ELEMENTS_MONO_MARKER) {
                if(mono) {
                    current_font = FontSecondary;
                } else {
                    current_font = FontKeyboard;
                }
                canvas_set_font(canvas, current_font);
                mono = !mono;
                continue;
            }
            if(line[i].text[j] == ELEMENTS_INVERSE_MARKER) {
                inverse = !inverse;
                continue;
            }
            if(inverse) {
                canvas_draw_box(
                    canvas,
                    line[i].x - 1,
                    line[i].y - line[i].height - 1,
                    canvas_glyph_width(canvas, line[i].text[j]) + 1,
                    line[i].height + line[i].descender + 2);
                canvas_invert_color(canvas);
                canvas_draw_glyph(canvas, line[i].x, line[i].y, line[i].text[j]);
                canvas_invert_color(canvas);
            } else {
                if((i == line_num - 1) && strip_to_dots) {
                    uint8_t next_symbol_width = canvas_glyph_width(canvas, line[i].text[j]);
                    if(line[i].x + next_symbol_width + dots_width > x + width) {
                        canvas_draw_str(canvas, line[i].x, line[i].y, "...");
                        break;
                    }
                }
                canvas_draw_glyph(canvas, line[i].x, line[i].y, line[i].text[j]);
            }
            line[i].x += canvas_glyph_width(canvas, line[i].text[j]);
        }
    }
    canvas_set_font(canvas, FontSecondary);
}<|MERGE_RESOLUTION|>--- conflicted
+++ resolved
@@ -97,7 +97,7 @@
     uint8_t width,
     uint16_t pos,
     uint16_t total) {
-    furi_assert(canvas);
+    furi_check(canvas);
     // prevent overflows
     canvas_set_color(canvas, ColorWhite);
     canvas_draw_box(canvas, x, y - 3, width, 3);
@@ -610,17 +610,12 @@
     uint8_t width,
     const char* string,
     size_t scroll,
-<<<<<<< HEAD
     bool ellipsis,
     bool centered) {
-    FuriString* line = furi_string_alloc_set_str(string);
-=======
-    bool ellipsis) {
     furi_check(canvas);
     furi_check(string);
 
     FuriString* line = furi_string_alloc_set(string);
->>>>>>> bcde0aef
 
     size_t len_px = canvas_string_width(canvas, furi_string_get_cstr(line));
     if(len_px > width) {
