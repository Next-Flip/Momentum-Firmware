#include "view_dispatcher_i.h"

#define TAG "ViewDispatcher"

ViewDispatcher* view_dispatcher_alloc(void) {
    ViewDispatcher* view_dispatcher = malloc(sizeof(ViewDispatcher));

    view_dispatcher->view_port = view_port_alloc();
    view_port_draw_callback_set(
        view_dispatcher->view_port, view_dispatcher_draw_callback, view_dispatcher);
    view_port_input_callback_set(
        view_dispatcher->view_port, view_dispatcher_input_callback, view_dispatcher);
    view_port_ascii_callback_set(
        view_dispatcher->view_port, view_dispatcher_ascii_callback, view_dispatcher);
    view_port_enabled_set(view_dispatcher->view_port, false);

    ViewDict_init(view_dispatcher->views);

    return view_dispatcher;
}

void view_dispatcher_free(ViewDispatcher* view_dispatcher) {
    // Detach from gui
    if(view_dispatcher->gui) {
        gui_remove_view_port(view_dispatcher->gui, view_dispatcher->view_port);
    }
    // Crash if not all views were freed
    furi_check(!ViewDict_size(view_dispatcher->views));

    ViewDict_clear(view_dispatcher->views);
    // Free ViewPort
    view_port_free(view_dispatcher->view_port);
    // Free internal queue
    if(view_dispatcher->input_queue) {
        furi_event_loop_message_queue_unsubscribe(
            view_dispatcher->event_loop, view_dispatcher->input_queue);
        furi_message_queue_free(view_dispatcher->input_queue);
    }
    if(view_dispatcher->ascii_queue) {
        furi_event_loop_message_queue_unsubscribe(
            view_dispatcher->event_loop, view_dispatcher->ascii_queue);
        furi_message_queue_free(view_dispatcher->ascii_queue);
    }
    if(view_dispatcher->event_queue) {
        furi_event_loop_message_queue_unsubscribe(
            view_dispatcher->event_loop, view_dispatcher->event_queue);
        furi_message_queue_free(view_dispatcher->event_queue);
    }
    if(view_dispatcher->event_loop) {
        furi_event_loop_free(view_dispatcher->event_loop);
    }
    // Free dispatcher
    free(view_dispatcher);
}

void view_dispatcher_enable_queue(ViewDispatcher* view_dispatcher) {
    furi_check(view_dispatcher);
    furi_check(view_dispatcher->event_loop == NULL);

    view_dispatcher->event_loop = furi_event_loop_alloc();

    view_dispatcher->input_queue = furi_message_queue_alloc(16, sizeof(InputEvent));
    furi_event_loop_message_queue_subscribe(
        view_dispatcher->event_loop,
        view_dispatcher->input_queue,
        FuriEventLoopEventIn,
        view_dispatcher_run_input_callback,
        view_dispatcher);

<<<<<<< HEAD
    view_dispatcher->ascii_queue = furi_message_queue_alloc(8, sizeof(AsciiEvent));
    furi_event_loop_message_queue_subscribe(
        view_dispatcher->event_loop,
        view_dispatcher->ascii_queue,
        FuriEventLoopEventIn,
        view_dispatcher_run_ascii_callback,
        view_dispatcher);

    view_dispatcher->event_queue = furi_message_queue_alloc(8, sizeof(uint32_t));
=======
    view_dispatcher->event_queue = furi_message_queue_alloc(16, sizeof(uint32_t));
>>>>>>> ca8517a1
    furi_event_loop_message_queue_subscribe(
        view_dispatcher->event_loop,
        view_dispatcher->event_queue,
        FuriEventLoopEventIn,
        view_dispatcher_run_event_callback,
        view_dispatcher);
}

void view_dispatcher_set_event_callback_context(ViewDispatcher* view_dispatcher, void* context) {
    furi_check(view_dispatcher);
    view_dispatcher->event_context = context;
}

void view_dispatcher_set_navigation_event_callback(
    ViewDispatcher* view_dispatcher,
    ViewDispatcherNavigationEventCallback callback) {
    furi_check(view_dispatcher);
    view_dispatcher->navigation_event_callback = callback;
}

void view_dispatcher_set_custom_event_callback(
    ViewDispatcher* view_dispatcher,
    ViewDispatcherCustomEventCallback callback) {
    furi_check(view_dispatcher);
    view_dispatcher->custom_event_callback = callback;
}

void view_dispatcher_set_tick_event_callback(
    ViewDispatcher* view_dispatcher,
    ViewDispatcherTickEventCallback callback,
    uint32_t tick_period) {
    furi_check(view_dispatcher);
    view_dispatcher->tick_event_callback = callback;
    view_dispatcher->tick_period = tick_period;
}

FuriEventLoop* view_dispatcher_get_event_loop(ViewDispatcher* view_dispatcher) {
    furi_check(view_dispatcher);
    furi_check(view_dispatcher->event_loop);

    return view_dispatcher->event_loop;
}

void view_dispatcher_run(ViewDispatcher* view_dispatcher) {
    furi_check(view_dispatcher);
    furi_check(view_dispatcher->event_loop);

    uint32_t tick_period = view_dispatcher->tick_period == 0 ? FuriWaitForever :
                                                               view_dispatcher->tick_period;

    furi_event_loop_tick_set(
        view_dispatcher->event_loop,
        tick_period,
        view_dispatcher_handle_tick_event,
        view_dispatcher);

    furi_event_loop_run(view_dispatcher->event_loop);

    // Wait till all input events delivered
    InputEvent input;
    while(view_dispatcher->ongoing_input) {
        furi_message_queue_get(view_dispatcher->input_queue, &input, FuriWaitForever);
        uint8_t key_bit = (1 << input.key);
        if(input.type == InputTypePress) {
            view_dispatcher->ongoing_input |= key_bit;
        } else if(input.type == InputTypeRelease) {
            view_dispatcher->ongoing_input &= ~key_bit;
        }
    }
}

void view_dispatcher_stop(ViewDispatcher* view_dispatcher) {
    furi_check(view_dispatcher);
    furi_check(view_dispatcher->event_loop);
    furi_event_loop_stop(view_dispatcher->event_loop);
}

void view_dispatcher_add_view(ViewDispatcher* view_dispatcher, uint32_t view_id, View* view) {
    furi_check(view_dispatcher);
    furi_check(view);
    // Check if view id is not used and register view
    furi_check(ViewDict_get(view_dispatcher->views, view_id) == NULL);

    // Lock gui
    if(view_dispatcher->gui) {
        gui_lock(view_dispatcher->gui);
    }

    ViewDict_set_at(view_dispatcher->views, view_id, view);
    view_set_update_callback(view, view_dispatcher_update);
    view_set_update_callback_context(view, view_dispatcher);

    // Unlock gui
    if(view_dispatcher->gui) {
        gui_unlock(view_dispatcher->gui);
    }
}

void view_dispatcher_remove_view(ViewDispatcher* view_dispatcher, uint32_t view_id) {
    furi_check(view_dispatcher);

    // Lock gui
    if(view_dispatcher->gui) {
        gui_lock(view_dispatcher->gui);
    }
    // Get View by ID
    View* view = *ViewDict_get(view_dispatcher->views, view_id);

    // Disable the view if it is active
    if(view_dispatcher->current_view == view) {
        view_dispatcher_set_current_view(view_dispatcher, NULL);
    }
    // Check if view is receiving input
    if(view_dispatcher->ongoing_input_view == view) {
        view_dispatcher->ongoing_input_view = NULL;
    }
    // Remove view
    furi_check(ViewDict_erase(view_dispatcher->views, view_id));

    view_set_update_callback(view, NULL);
    view_set_update_callback_context(view, NULL);

    // Unlock gui
    if(view_dispatcher->gui) {
        gui_unlock(view_dispatcher->gui);
    }
}

void view_dispatcher_switch_to_view(ViewDispatcher* view_dispatcher, uint32_t view_id) {
    furi_check(view_dispatcher);
    if(view_id == VIEW_NONE) {
        view_dispatcher_set_current_view(view_dispatcher, NULL);
    } else if(view_id == VIEW_IGNORE) {
    } else {
        View** view_pp = ViewDict_get(view_dispatcher->views, view_id);
        furi_check(view_pp != NULL);
        view_dispatcher_set_current_view(view_dispatcher, *view_pp);
    }
}

void view_dispatcher_send_to_front(ViewDispatcher* view_dispatcher) {
    furi_check(view_dispatcher);
    furi_check(view_dispatcher->gui);
    gui_view_port_send_to_front(view_dispatcher->gui, view_dispatcher->view_port);
}

void view_dispatcher_send_to_back(ViewDispatcher* view_dispatcher) {
    furi_check(view_dispatcher);
    furi_check(view_dispatcher->gui);
    gui_view_port_send_to_back(view_dispatcher->gui, view_dispatcher->view_port);
}

void view_dispatcher_attach_to_gui(
    ViewDispatcher* view_dispatcher,
    Gui* gui,
    ViewDispatcherType type) {
    furi_check(view_dispatcher);
    furi_check(view_dispatcher->gui == NULL);
    furi_check(gui);

    if(type == ViewDispatcherTypeDesktop) {
        gui_add_view_port(gui, view_dispatcher->view_port, GuiLayerDesktop);
    } else if(type == ViewDispatcherTypeWindow) {
        gui_add_view_port(gui, view_dispatcher->view_port, GuiLayerWindow);
    } else if(type == ViewDispatcherTypeFullscreen) {
        gui_add_view_port(gui, view_dispatcher->view_port, GuiLayerFullscreen);
    } else {
        furi_crash();
    }
    view_dispatcher->gui = gui;
}

void view_dispatcher_draw_callback(Canvas* canvas, void* context) {
    ViewDispatcher* view_dispatcher = context;
    if(view_dispatcher->current_view) {
        view_draw(view_dispatcher->current_view, canvas);
    }
}

void view_dispatcher_input_callback(InputEvent* event, void* context) {
    ViewDispatcher* view_dispatcher = context;
    if(view_dispatcher->input_queue) {
        furi_check(
            furi_message_queue_put(view_dispatcher->input_queue, event, FuriWaitForever) ==
            FuriStatusOk);
    } else {
        view_dispatcher_handle_input(view_dispatcher, event);
    }
}

bool view_dispatcher_ascii_callback(AsciiEvent* event, void* context) {
    // Due to queue we cannot know ahead of time if event is consumed
    // So instead ViewDispatcher tells ViewPort that all events are consumed
    // Then ViewDispatcher handles fallbacks the same way as ViewPort would have done
    ViewDispatcher* view_dispatcher = context;
    if(view_dispatcher->ascii_queue) {
        furi_check(
            furi_message_queue_put(view_dispatcher->ascii_queue, event, FuriWaitForever) ==
            FuriStatusOk);
    } else {
        view_dispatcher_handle_ascii(view_dispatcher, event);
    }
    return true;
}

void view_dispatcher_handle_input(ViewDispatcher* view_dispatcher, InputEvent* event) {
    // Check input complementarity
    uint8_t key_bit = (1 << event->key);
    if(event->type == InputTypePress) {
        view_dispatcher->ongoing_input |= key_bit;
    } else if(event->type == InputTypeRelease) {
        view_dispatcher->ongoing_input &= ~key_bit;
    } else if(!(view_dispatcher->ongoing_input & key_bit)) {
        FURI_LOG_D(
            TAG,
            "non-complementary input, discarding key: %s, type: %s, sequence: %p",
            input_get_key_name(event->key),
            input_get_type_name(event->type),
            (void*)event->sequence);
        return;
    }

    // Set ongoing input view if this is event is first press event
    if(!(view_dispatcher->ongoing_input & ~key_bit) && event->type == InputTypePress) {
        view_dispatcher->ongoing_input_view = view_dispatcher->current_view;
    }

    // Deliver event
    if(view_dispatcher->current_view &&
       view_dispatcher->ongoing_input_view == view_dispatcher->current_view) {
        // Dispatch input to current view
        bool is_consumed = view_input(view_dispatcher->current_view, event);

        // Navigate if input is not consumed
        if(!is_consumed && (event->key == InputKeyBack) &&
           (event->type == InputTypeShort || event->type == InputTypeLong)) {
            // Navigate to previous
            uint32_t view_id = view_previous(view_dispatcher->current_view);
            if(view_id != VIEW_IGNORE) {
                // Switch to returned view
                view_dispatcher_switch_to_view(view_dispatcher, view_id);
            } else if(view_dispatcher->navigation_event_callback) {
                // Dispatch navigation event
                if(!view_dispatcher->navigation_event_callback(view_dispatcher->event_context)) {
                    view_dispatcher_stop(view_dispatcher);
                    return;
                }
            }
        }
    } else if(view_dispatcher->ongoing_input_view && event->type == InputTypeRelease) {
        FURI_LOG_D(
            TAG,
            "View changed while key press %p -> %p. Sending key: %s, type: %s, sequence: %p to previous view",
            view_dispatcher->ongoing_input_view,
            view_dispatcher->current_view,
            input_get_key_name(event->key),
            input_get_type_name(event->type),
            (void*)event->sequence);
        view_input(view_dispatcher->ongoing_input_view, event);
    }
}

void view_dispatcher_handle_ascii(ViewDispatcher* view_dispatcher, AsciiEvent* event) {
    // Deliver event
    if(view_dispatcher->current_view) {
        // Dispatch ascii to current view
        bool is_consumed = view_ascii(view_dispatcher->current_view, event);

        // Navigate if ascii is not consumed
        if(!is_consumed) {
            InputKey fallback_key = InputKeyMAX;
            switch(event->value) {
            case AsciiValueBS: // Backspace
            case AsciiValueESC: // Escape
                fallback_key = InputKeyBack;
                break;
            case AsciiValueDC1: // Up
            case AsciiValueDC2: // Down
            case AsciiValueDC3: // Right
            case AsciiValueDC4: // Left
                fallback_key = InputKeyUp + (event->value - AsciiValueDC1);
                break;
            case AsciiValueCR: // Enter
                fallback_key = InputKeyOk;
                break;
            default:
                break;
            }
            if(fallback_key != InputKeyMAX) {
                // Fallback to directional input, needs press-short-release complementarity
                InputEvent fallback_event = {
                    .key = fallback_key,
                    .type = InputTypePress,
                };
                view_dispatcher_handle_input(view_dispatcher, &fallback_event);
                fallback_event.type = InputTypeShort;
                view_dispatcher_handle_input(view_dispatcher, &fallback_event);
                fallback_event.type = InputTypeRelease;
                view_dispatcher_handle_input(view_dispatcher, &fallback_event);
            }
        }
    }
}

void view_dispatcher_handle_tick_event(void* context) {
    ViewDispatcher* view_dispatcher = context;
    if(view_dispatcher->tick_event_callback) {
        view_dispatcher->tick_event_callback(view_dispatcher->event_context);
    }
}

void view_dispatcher_handle_custom_event(ViewDispatcher* view_dispatcher, uint32_t event) {
    bool is_consumed = false;
    if(view_dispatcher->current_view) {
        is_consumed = view_custom(view_dispatcher->current_view, event);
    }
    // If custom event is not consumed in View, call callback
    if(!is_consumed && view_dispatcher->custom_event_callback) {
        view_dispatcher->custom_event_callback(view_dispatcher->event_context, event);
    }
}

void view_dispatcher_send_custom_event(ViewDispatcher* view_dispatcher, uint32_t event) {
    furi_check(view_dispatcher);
    furi_check(view_dispatcher->event_loop);

    furi_check(
        furi_message_queue_put(view_dispatcher->event_queue, &event, FuriWaitForever) ==
        FuriStatusOk);
}

static const ViewPortOrientation view_dispatcher_view_port_orientation_table[] = {
    [ViewOrientationVertical] = ViewPortOrientationVertical,
    [ViewOrientationVerticalFlip] = ViewPortOrientationVerticalFlip,
    [ViewOrientationHorizontal] = ViewPortOrientationHorizontal,
    [ViewOrientationHorizontalFlip] = ViewPortOrientationHorizontalFlip,
};

void view_dispatcher_set_current_view(ViewDispatcher* view_dispatcher, View* view) {
    furi_check(view_dispatcher);
    // Dispatch view exit event
    if(view_dispatcher->current_view) {
        view_exit(view_dispatcher->current_view);
    }
    // Set current view
    view_dispatcher->current_view = view;
    // Dispatch view enter event
    if(view_dispatcher->current_view) {
        ViewPortOrientation orientation =
            view_dispatcher_view_port_orientation_table[view->orientation];
        if(view_port_get_orientation(view_dispatcher->view_port) != orientation) {
            view_port_set_orientation(view_dispatcher->view_port, orientation);
            // we just rotated input keys, now it's time to sacrifice some input
            view_dispatcher->ongoing_input = 0;
        }
        view_enter(view_dispatcher->current_view);
        view_port_enabled_set(view_dispatcher->view_port, true);
        view_port_update(view_dispatcher->view_port);
    } else {
        view_port_enabled_set(view_dispatcher->view_port, false);
        if(view_dispatcher->event_loop) {
            view_dispatcher_stop(view_dispatcher);
        }
    }
}

void view_dispatcher_update(View* view, void* context) {
    furi_check(view);
    furi_check(context);

    ViewDispatcher* view_dispatcher = context;

    if(view_dispatcher->current_view == view) {
        view_port_update(view_dispatcher->view_port);
    }
}

bool view_dispatcher_run_event_callback(FuriMessageQueue* queue, void* context) {
    furi_assert(context);
    ViewDispatcher* instance = context;
    furi_assert(instance->event_queue == queue);

    uint32_t event;
    furi_check(furi_message_queue_get(instance->event_queue, &event, 0) == FuriStatusOk);
    view_dispatcher_handle_custom_event(instance, event);

    return true;
}

bool view_dispatcher_run_input_callback(FuriMessageQueue* queue, void* context) {
    furi_assert(context);
    ViewDispatcher* instance = context;
    furi_assert(instance->input_queue == queue);

    InputEvent input;
    furi_check(furi_message_queue_get(instance->input_queue, &input, 0) == FuriStatusOk);
    view_dispatcher_handle_input(instance, &input);

    return true;
}

bool view_dispatcher_run_ascii_callback(FuriMessageQueue* queue, void* context) {
    furi_assert(context);
    ViewDispatcher* instance = context;
    furi_assert(instance->ascii_queue == queue);

    AsciiEvent ascii;
    furi_check(furi_message_queue_get(instance->ascii_queue, &ascii, 0) == FuriStatusOk);
    view_dispatcher_handle_ascii(instance, &ascii);

    return true;
}<|MERGE_RESOLUTION|>--- conflicted
+++ resolved
@@ -67,7 +67,6 @@
         view_dispatcher_run_input_callback,
         view_dispatcher);
 
-<<<<<<< HEAD
     view_dispatcher->ascii_queue = furi_message_queue_alloc(8, sizeof(AsciiEvent));
     furi_event_loop_message_queue_subscribe(
         view_dispatcher->event_loop,
@@ -76,10 +75,7 @@
         view_dispatcher_run_ascii_callback,
         view_dispatcher);
 
-    view_dispatcher->event_queue = furi_message_queue_alloc(8, sizeof(uint32_t));
-=======
     view_dispatcher->event_queue = furi_message_queue_alloc(16, sizeof(uint32_t));
->>>>>>> ca8517a1
     furi_event_loop_message_queue_subscribe(
         view_dispatcher->event_loop,
         view_dispatcher->event_queue,
