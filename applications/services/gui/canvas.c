--- conflicted
+++ resolved
@@ -129,28 +129,22 @@
     return font_height;
 }
 
-uint8_t canvas_current_font_width(const Canvas* canvas) {
-    furi_assert(canvas);
-    return (uint8_t)u8g2_GetMaxCharWidth(&canvas->fb);
+size_t canvas_current_font_width(const Canvas* canvas) {
+    furi_check(canvas);
+    return u8g2_GetMaxCharWidth(&canvas->fb);
 }
 
 const CanvasFontParameters* canvas_get_font_params(const Canvas* canvas, Font font) {
-<<<<<<< HEAD
-    furi_assert(canvas);
-    furi_assert(font < FontTotalNumber);
+    furi_check(canvas);
+    furi_check(font < FontTotalNumber);
     if(asset_packs.font_params[font]) {
         return asset_packs.font_params[font];
     }
-=======
-    furi_check(canvas);
-    furi_check(font < FontTotalNumber);
->>>>>>> bcde0aef
     return &canvas_font_params[font];
 }
 
 void canvas_clear(Canvas* canvas) {
-<<<<<<< HEAD
-    furi_assert(canvas);
+    furi_check(canvas);
     if(momentum_settings.dark_mode) {
         u8g2_FillBuffer(&canvas->fb);
     } else {
@@ -159,7 +153,7 @@
 }
 
 void canvas_set_color(Canvas* canvas, Color color) {
-    furi_assert(canvas);
+    furi_check(canvas);
     if(momentum_settings.dark_mode) {
         if(color == ColorBlack) {
             color = ColorWhite;
@@ -167,14 +161,6 @@
             color = ColorBlack;
         }
     }
-=======
-    furi_check(canvas);
-    u8g2_ClearBuffer(&canvas->fb);
-}
-
-void canvas_set_color(Canvas* canvas, Color color) {
-    furi_check(canvas);
->>>>>>> bcde0aef
     u8g2_SetDrawColor(&canvas->fb, color);
 }
 
