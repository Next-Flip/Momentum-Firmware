--- conflicted
+++ resolved
@@ -131,13 +131,8 @@
 }
 
 size_t canvas_current_font_width(const Canvas* canvas) {
-<<<<<<< HEAD
     furi_check(canvas);
     return u8g2_GetMaxCharWidth(&canvas->fb);
-=======
-    furi_assert(canvas);
-    return (size_t)u8g2_GetMaxCharWidth(&canvas->fb);
->>>>>>> 2e241f56
 }
 
 const CanvasFontParameters* canvas_get_font_params(const Canvas* canvas, Font font) {
@@ -205,17 +200,11 @@
         break;
     case FontBigNumbers:
         u8g2_SetFont(&canvas->fb, u8g2_font_profont22_tn);
-<<<<<<< HEAD
         break;
     case FontBatteryPercent:
         u8g2_SetFont(&canvas->fb, u8g2_font_5x7_tr); //u8g2_font_micro_tr);
         break;
     default:
-=======
-    } else if(font == FontBatteryPercent) {
-        u8g2_SetFont(&canvas->fb, u8g2_font_5x7_tr); //u8g2_font_micro_tr);
-    } else {
->>>>>>> 2e241f56
         furi_crash();
         break;
     }
@@ -590,23 +579,6 @@
     x += canvas->offset_x;
     y += canvas->offset_y;
     u8g2_DrawGlyph(&canvas->fb, x, y, ch);
-}
-
-void canvas_draw_icon_bitmap(
-    Canvas* canvas,
-    uint8_t x,
-    uint8_t y,
-    int16_t w,
-    int16_t h,
-    const Icon* icon) {
-    furi_assert(canvas);
-    furi_assert(icon);
-
-    x += canvas->offset_x;
-    y += canvas->offset_y;
-    uint8_t* icon_data = NULL;
-    compress_icon_decode(canvas->compress_icon, icon_get_frame_data(icon, 0), &icon_data);
-    u8g2_DrawXBM(&canvas->fb, x, y, w, h, icon_data);
 }
 
 void canvas_set_bitmap_mode(Canvas* canvas, bool alpha) {
