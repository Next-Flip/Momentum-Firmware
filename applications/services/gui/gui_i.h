--- conflicted
+++ resolved
@@ -39,12 +39,8 @@
 
 #define GUI_THREAD_FLAG_DRAW  (1 << 0)
 #define GUI_THREAD_FLAG_INPUT (1 << 1)
-<<<<<<< HEAD
 #define GUI_THREAD_FLAG_ASCII (1 << 2)
-#define GUI_THREAD_FLAG_ALL (GUI_THREAD_FLAG_DRAW | GUI_THREAD_FLAG_INPUT | GUI_THREAD_FLAG_ASCII)
-=======
-#define GUI_THREAD_FLAG_ALL   (GUI_THREAD_FLAG_DRAW | GUI_THREAD_FLAG_INPUT)
->>>>>>> ffa3996a
+#define GUI_THREAD_FLAG_ALL   (GUI_THREAD_FLAG_DRAW | GUI_THREAD_FLAG_INPUT | GUI_THREAD_FLAG_ASCII)
 
 ARRAY_DEF(ViewPortArray, ViewPort*, M_PTR_OPLIST);
 
