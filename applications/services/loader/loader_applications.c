#include "loader.h"
#include "loader_applications.h"
#include <dialogs/dialogs.h>
#include <flipper_application/flipper_application.h>
#include <assets_icons.h>
#include <gui/gui.h>
#include <gui/view_holder.h>
#include <gui/modules/loading.h>
#include <dolphin/dolphin.h>
#include <lib/toolbox/path.h>

#define TAG "LoaderApplications"

#define JS_RUNNER_APP "JS Runner"

struct LoaderApplications {
    FuriThread* thread;
    void (*closed_cb)(void*);
    void* context;
};

static int32_t loader_applications_thread(void* p);

LoaderApplications* loader_applications_alloc(void (*closed_cb)(void*), void* context) {
    LoaderApplications* loader_applications = malloc(sizeof(LoaderApplications));
    loader_applications->thread =
        furi_thread_alloc_ex(TAG, 768, loader_applications_thread, (void*)loader_applications);
    loader_applications->closed_cb = closed_cb;
    loader_applications->context = context;
    furi_thread_start(loader_applications->thread);
    return loader_applications;
}

void loader_applications_free(LoaderApplications* loader_applications) {
    furi_assert(loader_applications);
    furi_thread_join(loader_applications->thread);
    furi_thread_free(loader_applications->thread);
    free(loader_applications);
}

typedef struct {
    FuriString* file_path;
    DialogsApp* dialogs;
    Storage* storage;
    Loader* loader;

    Gui* gui;
    ViewHolder* view_holder;
    Loading* loading;
} LoaderApplicationsApp;

static LoaderApplicationsApp* loader_applications_app_alloc() {
    LoaderApplicationsApp* app = malloc(sizeof(LoaderApplicationsApp)); //-V799
    app->file_path = furi_string_alloc_set(EXT_PATH("apps"));
    app->dialogs = furi_record_open(RECORD_DIALOGS);
    app->storage = furi_record_open(RECORD_STORAGE);
    app->loader = furi_record_open(RECORD_LOADER);

    app->gui = furi_record_open(RECORD_GUI);
    app->view_holder = view_holder_alloc();
    app->loading = loading_alloc();

    view_holder_attach_to_gui(app->view_holder, app->gui);
    view_holder_set_view(app->view_holder, loading_get_view(app->loading));

    return app;
} //-V773

static void loader_applications_app_free(LoaderApplicationsApp* app) {
    furi_assert(app);

    view_holder_free(app->view_holder);
    loading_free(app->loading);
    furi_record_close(RECORD_GUI);

    furi_record_close(RECORD_LOADER);
    furi_record_close(RECORD_DIALOGS);
    furi_record_close(RECORD_STORAGE);
    furi_string_free(app->file_path);
    free(app);
}

static bool loader_applications_item_callback(
    FuriString* path,
    void* context,
    uint8_t** icon_ptr,
    FuriString* item_name) {
    LoaderApplicationsApp* loader_applications_app = context;
    furi_assert(loader_applications_app);
    if(furi_string_end_with(path, ".fap")) {
        return flipper_application_load_name_and_icon(
            path, loader_applications_app->storage, icon_ptr, item_name);
    } else {
        path_extract_filename(path, item_name, false);
        memcpy(*icon_ptr, icon_get_data(&I_js_script_10px), FAP_MANIFEST_MAX_ICON_SIZE);
        return true;
    }
}

static bool loader_applications_select_app(LoaderApplicationsApp* loader_applications_app) {
    const DialogsFileBrowserOptions browser_options = {
        .extension = ".fap|.js",
        .skip_assets = true,
        .icon = &I_unknown_10px,
        .hide_ext = true,
        .item_loader_callback = loader_applications_item_callback,
        .item_loader_context = loader_applications_app,
        .base_path = EXT_PATH("apps"),
    };

    return dialog_file_browser_show(
        loader_applications_app->dialogs,
        loader_applications_app->file_path,
        loader_applications_app->file_path,
        &browser_options);
}

#define APPLICATION_STOP_EVENT 1

static void loader_pubsub_callback(const void* message, void* context) {
    const LoaderEvent* event = message;
    const FuriThreadId thread_id = (FuriThreadId)context;

    if(event->type == LoaderEventTypeApplicationStopped) {
        furi_thread_flags_set(thread_id, APPLICATION_STOP_EVENT);
    }
}

<<<<<<< HEAD
static void loader_applications_start_app(LoaderApplicationsApp* app) {
    const char* name = furi_string_get_cstr(app->fap_path);

    if(!furi_string_start_with_str(app->fap_path, EXT_PATH("apps/Games/")) &&
       !furi_string_start_with_str(app->fap_path, EXT_PATH("apps/Media/"))) {
        dolphin_deed(DolphinDeedPluginInternalStart);
    }
=======
static void
    loader_applications_start_app(LoaderApplicationsApp* app, const char* name, const char* args) {
    dolphin_deed(DolphinDeedPluginStart);
>>>>>>> c8e62ba5

    // load app
    FuriThreadId thread_id = furi_thread_get_current_id();
    FuriPubSubSubscription* subscription =
        furi_pubsub_subscribe(loader_get_pubsub(app->loader), loader_pubsub_callback, thread_id);

    LoaderStatus status = loader_start_with_gui_error(app->loader, name, args);

    if(status == LoaderStatusOk) {
        furi_thread_flags_wait(APPLICATION_STOP_EVENT, FuriFlagWaitAny, FuriWaitForever);
    }

    furi_pubsub_unsubscribe(loader_get_pubsub(app->loader), subscription);
}

static int32_t loader_applications_thread(void* p) {
    LoaderApplications* loader_applications = p;
    LoaderApplicationsApp* app = loader_applications_app_alloc();

    // start loading animation
    view_holder_start(app->view_holder);

    while(loader_applications_select_app(app)) {
        if(!furi_string_end_with(app->file_path, ".js")) {
            loader_applications_start_app(app, furi_string_get_cstr(app->file_path), NULL);
        } else {
            loader_applications_start_app(
                app, JS_RUNNER_APP, furi_string_get_cstr(app->file_path));
        }
    }

    // stop loading animation
    view_holder_stop(app->view_holder);

    loader_applications_app_free(app);

    if(loader_applications->closed_cb) {
        loader_applications->closed_cb(loader_applications->context);
    }

    return 0;
}<|MERGE_RESOLUTION|>--- conflicted
+++ resolved
@@ -126,19 +126,12 @@
     }
 }
 
-<<<<<<< HEAD
-static void loader_applications_start_app(LoaderApplicationsApp* app) {
-    const char* name = furi_string_get_cstr(app->fap_path);
-
-    if(!furi_string_start_with_str(app->fap_path, EXT_PATH("apps/Games/")) &&
-       !furi_string_start_with_str(app->fap_path, EXT_PATH("apps/Media/"))) {
+static void
+    loader_applications_start_app(LoaderApplicationsApp* app, const char* name, const char* args) {
+    if(!furi_string_start_with_str(app->file_path, EXT_PATH("apps/Games/")) &&
+       !furi_string_start_with_str(app->file_path, EXT_PATH("apps/Media/"))) {
         dolphin_deed(DolphinDeedPluginInternalStart);
     }
-=======
-static void
-    loader_applications_start_app(LoaderApplicationsApp* app, const char* name, const char* args) {
-    dolphin_deed(DolphinDeedPluginStart);
->>>>>>> c8e62ba5
 
     // load app
     FuriThreadId thread_id = furi_thread_get_current_id();
