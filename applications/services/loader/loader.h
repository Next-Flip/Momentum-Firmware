#pragma once
#include <furi.h>

#ifdef __cplusplus
extern "C" {
#endif

#define RECORD_LOADER "loader"
#define LOADER_APPLICATIONS_NAME "Apps"

typedef struct Loader Loader;

typedef enum {
    LoaderStatusOk,
    LoaderStatusErrorAppStarted,
    LoaderStatusErrorUnknownApp,
    LoaderStatusErrorInternal,
} LoaderStatus;

typedef enum {
    LoaderEventTypeApplicationBeforeLoad,
    LoaderEventTypeApplicationLoadFailed,
    LoaderEventTypeApplicationStarted,
    LoaderEventTypeApplicationStopped
} LoaderEventType;

typedef struct {
    LoaderEventType type;
} LoaderEvent;

/**
 * @brief Start application
 * @param[in] instance loader instance
 * @param[in] name application name or id
 * @param[in] args application arguments
 * @param[out] error_message detailed error message, can be NULL
 * @return LoaderStatus
 */
LoaderStatus
    loader_start(Loader* instance, const char* name, const char* args, FuriString* error_message);

/**
 * @brief Start application with GUI error message
 * @param[in] instance loader instance
 * @param[in] name application name or id
 * @param[in] args application arguments
 * @return LoaderStatus
 */
LoaderStatus loader_start_with_gui_error(Loader* loader, const char* name, const char* args);

/**
 * @brief Start application detached with GUI error message
 * @param[in] instance loader instance
<<<<<<< HEAD
 * @param[in] name application name
=======
 * @param[in] name application name or id
>>>>>>> 8e57a4f0
 * @param[in] args application arguments
 */
void loader_start_detached_with_gui_error(Loader* loader, const char* name, const char* args);

<<<<<<< HEAD
/** 
=======
/**
>>>>>>> 8e57a4f0
 * @brief Lock application start
 * @param[in] instance loader instance
 * @return true on success
 */
bool loader_lock(Loader* instance);

/**
 * @brief Unlock application start
 * @param[in] instance loader instance
 */
void loader_unlock(Loader* instance);

/**
 * @brief Check if loader is locked
 * @param[in] instance loader instance
 * @return true if locked
 */
bool loader_is_locked(Loader* instance);

/**
 * @brief Show loader menu
 * @param[in] instance loader instance
 */
void loader_show_menu(Loader* instance);

/**
 * @brief Show settings menu
 * @param[in] instance loader instance
 */
void loader_show_settings(Loader* instance);

/**
 * @brief Get loader pubsub
 * @param[in] instance loader instance
 * @return FuriPubSub* 
 */
FuriPubSub* loader_get_pubsub(Loader* instance);

#ifdef __cplusplus
}
#endif<|MERGE_RESOLUTION|>--- conflicted
+++ resolved
@@ -51,20 +51,12 @@
 /**
  * @brief Start application detached with GUI error message
  * @param[in] instance loader instance
-<<<<<<< HEAD
- * @param[in] name application name
-=======
  * @param[in] name application name or id
->>>>>>> 8e57a4f0
  * @param[in] args application arguments
  */
 void loader_start_detached_with_gui_error(Loader* loader, const char* name, const char* args);
 
-<<<<<<< HEAD
-/** 
-=======
 /**
->>>>>>> 8e57a4f0
  * @brief Lock application start
  * @param[in] instance loader instance
  * @return true on success
