--- conflicted
+++ resolved
@@ -20,10 +20,6 @@
 typedef enum {
     LoaderEventTypeApplicationBeforeLoad,
     LoaderEventTypeApplicationLoadFailed,
-<<<<<<< HEAD
-    LoaderEventTypeApplicationStarted,
-=======
->>>>>>> db14ca96
     LoaderEventTypeApplicationStopped
 } LoaderEventType;
 
