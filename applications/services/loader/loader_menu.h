--- conflicted
+++ resolved
@@ -1,6 +1,5 @@
 #pragma once
 #include <furi.h>
-#include "loader_extmainapp.h"
 
 #ifdef __cplusplus
 extern "C" {
@@ -12,23 +11,6 @@
 
 void loader_menu_free(LoaderMenu* loader_menu);
 
-<<<<<<< HEAD
-void loader_menu_start(LoaderMenu* loader_menu, bool settings, ExtMainAppList_t* ext_main_apps);
-
-void loader_menu_stop(LoaderMenu* loader_menu);
-
-void loader_menu_set_closed_callback(
-    LoaderMenu* loader_menu,
-    void (*callback)(void*),
-    void* context);
-
-void loader_menu_set_click_callback(
-    LoaderMenu* loader_menu,
-    void (*callback)(const char*, bool, void*),
-    void* context);
-
-=======
->>>>>>> 761a14e6
 #ifdef __cplusplus
 }
 #endif