--- conflicted
+++ resolved
@@ -339,8 +339,7 @@
     Storage* storage,
     const char* path,
     const char* args,
-    FuriString* error_message,
-    bool ignore_mismatch) {
+    FuriString* error_message) {
     LoaderStatus status = loader_make_success_status(error_message);
 
     do {
@@ -351,7 +350,6 @@
 
         FlipperApplicationPreloadStatus preload_res =
             flipper_application_preload(loader->app.fap, path);
-<<<<<<< HEAD
         bool api_mismatch = false;
         if(preload_res == FlipperApplicationPreloadStatusApiMismatch) {
             api_mismatch = true;
@@ -360,44 +358,6 @@
             status = loader_make_status_error(
                 LoaderStatusErrorInternal, error_message, "Preload failed %s: %s", path, err_msg);
             break;
-=======
-        if(preload_res != FlipperApplicationPreloadStatusSuccess) {
-            if(preload_res == FlipperApplicationPreloadStatusApiMismatch) {
-                if(!ignore_mismatch) {
-                    DialogsApp* dialogs = furi_record_open(RECORD_DIALOGS);
-                    DialogMessage* message = dialog_message_alloc();
-                    dialog_message_set_header(
-                        message, "API Mismatch", 64, 0, AlignCenter, AlignTop);
-                    dialog_message_set_buttons(message, NULL, NULL, "Continue");
-                    dialog_message_set_text(
-                        message,
-                        "This app might not\nwork correctly\nContinue anyways?",
-                        64,
-                        32,
-                        AlignCenter,
-                        AlignCenter);
-                    if(dialog_message_show(dialogs, message) == DialogMessageButtonRight) {
-                        status = loader_make_status_error(
-                            LoaderStatusErrorApiMismatch, error_message, "API Mismatch");
-                    } else {
-                        status = loader_make_status_error(
-                            LoaderStatusErrorApiMismatchExit, error_message, "API Mismatch");
-                    }
-                    dialog_message_free(message);
-                    furi_record_close(RECORD_DIALOGS);
-                    break;
-                }
-            } else {
-                const char* err_msg = flipper_application_preload_status_to_string(preload_res);
-                status = loader_make_status_error(
-                    LoaderStatusErrorInternal,
-                    error_message,
-                    "Preload failed %s: %s",
-                    path,
-                    err_msg);
-                break;
-            }
->>>>>>> ea357b8e
         }
 
         FURI_LOG_I(TAG, "Mapping");
@@ -555,12 +515,7 @@
         {
             Storage* storage = furi_record_open(RECORD_STORAGE);
             if(storage_file_exists(storage, name)) {
-                status =
-                    loader_start_external_app(loader, storage, name, args, error_message, false);
-                if(status == LoaderStatusErrorApiMismatch) {
-                    status = loader_start_external_app(
-                        loader, storage, name, args, error_message, true);
-                }
+                status = loader_start_external_app(loader, storage, name, args, error_message);
                 furi_record_close(RECORD_STORAGE);
                 break;
             }
