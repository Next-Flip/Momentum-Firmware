--- conflicted
+++ resolved
@@ -374,10 +374,6 @@
         const uint32_t count;
     } lists[] = {
         {FLIPPER_APPS, FLIPPER_APPS_COUNT},
-<<<<<<< HEAD
-=======
-        {FLIPPER_SETTINGS_APPS, FLIPPER_SETTINGS_APPS_COUNT},
->>>>>>> 295271ec
         {FLIPPER_SYSTEM_APPS, FLIPPER_SYSTEM_APPS_COUNT},
         {FLIPPER_DEBUG_APPS, FLIPPER_DEBUG_APPS_COUNT},
     };
@@ -479,11 +475,7 @@
     const char* path,
     const char* args,
     FuriString* error_message,
-<<<<<<< HEAD
     FlipperApplicationFlag flags) {
-=======
-    bool ignore_mismatch) {
->>>>>>> 295271ec
     LoaderStatus status = loader_make_success_status(error_message);
     LoaderEvent event;
     event.type = LoaderEventTypeApplicationBeforeLoad;
@@ -497,7 +489,6 @@
 
         FlipperApplicationPreloadStatus preload_res =
             flipper_application_preload(loader->app.fap, path);
-<<<<<<< HEAD
         bool api_mismatch = false;
         if(preload_res == FlipperApplicationPreloadStatusApiTooOld ||
            preload_res == FlipperApplicationPreloadStatusApiTooNew) {
@@ -507,45 +498,6 @@
             status = loader_make_status_error(
                 LoaderStatusErrorInternal, error_message, "Preload failed, %s: %s", path, err_msg);
             break;
-=======
-        if(preload_res != FlipperApplicationPreloadStatusSuccess) {
-            if((preload_res == FlipperApplicationPreloadStatusApiTooOld) ||
-               (preload_res == FlipperApplicationPreloadStatusApiTooNew)) {
-                if(!ignore_mismatch) {
-                    DialogsApp* dialogs = furi_record_open(RECORD_DIALOGS);
-                    DialogMessage* message = dialog_message_alloc();
-                    dialog_message_set_header(
-                        message, "API Mismatch", 64, 0, AlignCenter, AlignTop);
-                    dialog_message_set_buttons(message, NULL, NULL, "Continue");
-                    dialog_message_set_text(
-                        message,
-                        "This app might not\nwork correctly\nContinue anyways?",
-                        64,
-                        32,
-                        AlignCenter,
-                        AlignCenter);
-                    if(dialog_message_show(dialogs, message) == DialogMessageButtonRight) {
-                        status = loader_make_status_error(
-                            LoaderStatusErrorApiMismatch, error_message, "API Mismatch");
-                    } else {
-                        status = loader_make_status_error(
-                            LoaderStatusErrorApiMismatchExit, error_message, "API Mismatch");
-                    }
-                    dialog_message_free(message);
-                    furi_record_close(RECORD_DIALOGS);
-                    break;
-                }
-            } else {
-                const char* err_msg = flipper_application_preload_status_to_string(preload_res);
-                status = loader_make_status_error(
-                    LoaderStatusErrorInternal,
-                    error_message,
-                    "Preload failed %s: %s",
-                    path,
-                    err_msg);
-                break;
-            }
->>>>>>> 295271ec
         }
 
         FURI_LOG_I(TAG, "Mapping");
@@ -722,15 +674,7 @@
             Storage* storage = furi_record_open(RECORD_STORAGE);
             if(storage_file_exists(storage, name)) {
                 status =
-<<<<<<< HEAD
                     loader_start_external_app(loader, storage, name, args, error_message, flags);
-=======
-                    loader_start_external_app(loader, storage, name, args, error_message, false);
-                if(status == LoaderStatusErrorApiMismatch) {
-                    status = loader_start_external_app(
-                        loader, storage, name, args, error_message, true);
-                }
->>>>>>> 295271ec
                 furi_record_close(RECORD_STORAGE);
                 break;
             }
