--- conflicted
+++ resolved
@@ -60,11 +60,29 @@
 
     return result.value;
 }
-
-static void loader_show_gui_error(LoaderStatus status, FuriString* error_message) {
-    // TODO FL-3522: we have many places where we can emit a double start, ex: desktop, menu
-    // so i prefer to not show LoaderStatusErrorAppStarted error message for now
-    if(status == LoaderStatusErrorUnknownApp || status == LoaderStatusErrorInternal) {
+LoaderStatus loader_start_with_gui_error(Loader* loader, const char* name, const char* args) {
+    furi_check(loader);
+    furi_check(name);
+
+    FuriString* error_message = furi_string_alloc();
+    LoaderStatus status = loader_start(loader, name, args, error_message);
+
+    if(status == LoaderStatusErrorUnknownApp &&
+       loader_find_external_application_by_name(name) != NULL) {
+        // Special case for external apps
+        DialogsApp* dialogs = furi_record_open(RECORD_DIALOGS);
+        DialogMessage* message = dialog_message_alloc();
+        dialog_message_set_header(message, "Update needed", 64, 3, AlignCenter, AlignTop);
+        dialog_message_set_buttons(message, NULL, NULL, NULL);
+        dialog_message_set_icon(message, &I_WarningDolphinFlip_45x42, 83, 22);
+        dialog_message_set_text(
+            message, "Update firmware\nto run this app", 3, 26, AlignLeft, AlignTop);
+        dialog_message_show(dialogs, message);
+        dialog_message_free(message);
+        furi_record_close(RECORD_DIALOGS);
+    } else if(status == LoaderStatusErrorUnknownApp || status == LoaderStatusErrorInternal) {
+        // TODO FL-3522: we have many places where we can emit a double start, ex: desktop, menu
+        // so i prefer to not show LoaderStatusErrorAppStarted error message for now
         DialogsApp* dialogs = furi_record_open(RECORD_DIALOGS);
         DialogMessage* message = dialog_message_alloc();
         dialog_message_set_header(message, "Error", 64, 0, AlignCenter, AlignTop);
@@ -82,15 +100,7 @@
         dialog_message_free(message);
         furi_record_close(RECORD_DIALOGS);
     }
-}
-
-LoaderStatus loader_start_with_gui_error(Loader* loader, const char* name, const char* args) {
-    furi_check(loader);
-    furi_check(name);
-
-    FuriString* error_message = furi_string_alloc();
-    LoaderStatus status = loader_start(loader, name, args, error_message);
-    loader_show_gui_error(status, error_message);
+
     furi_string_free(error_message);
     return status;
 }
@@ -99,19 +109,11 @@
     furi_check(loader);
     furi_check(name);
 
-<<<<<<< HEAD
-    LoaderMessage message;
-
-    message.type = LoaderMessageTypeStartByNameDetachedWithGuiError;
-    message.start.name = name ? strdup(name) : NULL;
-    message.start.args = args ? strdup(args) : NULL;
-=======
     LoaderMessage message = {
         .type = LoaderMessageTypeStartByNameDetachedWithGuiError,
         .start.name = name ? strdup(name) : NULL,
         .start.args = args ? strdup(args) : NULL,
     };
->>>>>>> 8e57a4f0
     furi_message_queue_put(loader->queue, &message, FuriWaitForever);
 }
 
@@ -747,19 +749,9 @@
                 api_lock_unlock(message.api_lock);
                 break;
             case LoaderMessageTypeStartByNameDetachedWithGuiError: {
-<<<<<<< HEAD
-                FuriString* error_message = furi_string_alloc();
-                LoaderStatus status = loader_do_start_by_name(
-                    loader, message.start.name, message.start.args, error_message);
-                loader_show_gui_error(status, error_message);
-                if(message.start.name) free((void*)message.start.name);
-                if(message.start.args) free((void*)message.start.args);
-                furi_string_free(error_message);
-=======
                 loader_start_with_gui_error(loader, message.start.name, message.start.args);
                 if(message.start.name) free((void*)message.start.name);
                 if(message.start.args) free((void*)message.start.args);
->>>>>>> 8e57a4f0
                 break;
             }
             case LoaderMessageTypeShowMenu:
