#include "loader.h"
#include "loader_i.h"
#include <applications.h>
#include <storage/storage.h>
#include <furi_hal.h>
#include <assets_icons.h>

#include <dialogs/dialogs.h>
#include <toolbox/path.h>
#include <flipper_application/flipper_application.h>
#include <loader/firmware_api/firmware_api.h>
#include <toolbox/stream/file_stream.h>
#include <core/dangerous_defines.h>
#include <gui/icon_i.h>

#include <momentum/momentum.h>

#define TAG "Loader"
#define LOADER_MAGIC_THREAD_VALUE 0xDEADBEEF

// helpers

static const char*
    loader_find_external_application_by_name(const char* app_name, FlipperApplicationFlag* flags) {
    for(size_t i = 0; i < FLIPPER_EXTERNAL_APPS_COUNT; i++) {
        if(strcmp(FLIPPER_EXTERNAL_APPS[i].name, app_name) == 0) {
            if(flags) *flags = FLIPPER_EXTERNAL_APPS[i].flags;
            return FLIPPER_EXTERNAL_APPS[i].path;
        }
    }

    for(size_t i = 0; i < FLIPPER_SETTINGS_APPS_COUNT; i++) {
        if(strcmp(FLIPPER_SETTINGS_APPS[i].name, app_name) == 0) {
            if(flags) *flags = FLIPPER_SETTINGS_APPS[i].flags;
            return FLIPPER_SETTINGS_APPS[i].path;
        }
    }

    return NULL;
}

// API

LoaderStatus
    loader_start(Loader* loader, const char* name, const char* args, FuriString* error_message) {
    furi_check(loader);
    furi_check(name);

    LoaderMessage message;
    LoaderMessageLoaderStatusResult result;

    message.type = LoaderMessageTypeStartByName;
    message.start.name = name;
    message.start.args = args;
    message.start.error_message = error_message;
    message.api_lock = api_lock_alloc_locked();
    message.status_value = &result;
    furi_message_queue_put(loader->queue, &message, FuriWaitForever);
    api_lock_wait_unlock_and_free(message.api_lock);

    return result.value;
}
<<<<<<< HEAD
LoaderStatus loader_start_with_gui_error(Loader* loader, const char* name, const char* args) {
    furi_check(loader);
    furi_check(name);

    FuriString* error_message = furi_string_alloc();
    LoaderStatus status = loader_start(loader, name, args, error_message);

=======

static void
    loader_show_gui_error(LoaderStatus status, const char* name, FuriString* error_message) {
>>>>>>> 48a22115
    if(status == LoaderStatusErrorUnknownApp &&
       loader_find_external_application_by_name(name, NULL) != NULL) {
        // Special case for external apps
        DialogsApp* dialogs = furi_record_open(RECORD_DIALOGS);
        DialogMessage* message = dialog_message_alloc();
        dialog_message_set_header(message, "Update needed", 64, 3, AlignCenter, AlignTop);
        dialog_message_set_buttons(message, NULL, NULL, NULL);
        dialog_message_set_icon(message, &I_WarningDolphinFlip_45x42, 83, 22);
        dialog_message_set_text(
            message, "Update firmware\nto run this app", 3, 26, AlignLeft, AlignTop);
        dialog_message_show(dialogs, message);
        dialog_message_free(message);
        furi_record_close(RECORD_DIALOGS);
    } else if(status == LoaderStatusErrorUnknownApp || status == LoaderStatusErrorInternal) {
        // TODO FL-3522: we have many places where we can emit a double start, ex: desktop, menu
        // so i prefer to not show LoaderStatusErrorAppStarted error message for now
        DialogsApp* dialogs = furi_record_open(RECORD_DIALOGS);
        DialogMessage* message = dialog_message_alloc();
        dialog_message_set_header(message, "Error", 64, 0, AlignCenter, AlignTop);
        dialog_message_set_buttons(message, NULL, NULL, NULL);

        furi_string_replace(error_message, ":", "\n");
        furi_string_replace(error_message, "/ext/apps/", "");
        furi_string_replace(error_message, ", ", "\n");
        furi_string_replace(error_message, ": ", "\n");

        dialog_message_set_text(
            message, furi_string_get_cstr(error_message), 64, 35, AlignCenter, AlignCenter);

        dialog_message_show(dialogs, message);
        dialog_message_free(message);
        furi_record_close(RECORD_DIALOGS);
    }
}

LoaderStatus loader_start_with_gui_error(Loader* loader, const char* name, const char* args) {
    furi_check(loader);
    furi_check(name);

    FuriString* error_message = furi_string_alloc();
    LoaderStatus status = loader_start(loader, name, args, error_message);
    loader_show_gui_error(status, name, error_message);
    furi_string_free(error_message);
    return status;
}

void loader_start_detached_with_gui_error(Loader* loader, const char* name, const char* args) {
    furi_check(loader);
    furi_check(name);

    LoaderMessage message = {
        .type = LoaderMessageTypeStartByNameDetachedWithGuiError,
        .start.name = name ? strdup(name) : NULL,
        .start.args = args ? strdup(args) : NULL,
    };
    furi_message_queue_put(loader->queue, &message, FuriWaitForever);
}

bool loader_lock(Loader* loader) {
    furi_check(loader);

    LoaderMessage message;
    LoaderMessageBoolResult result;
    message.type = LoaderMessageTypeLock;
    message.api_lock = api_lock_alloc_locked();
    message.bool_value = &result;
    furi_message_queue_put(loader->queue, &message, FuriWaitForever);
    api_lock_wait_unlock_and_free(message.api_lock);

    return result.value;
}

void loader_unlock(Loader* loader) {
    furi_check(loader);

    LoaderMessage message;
    message.type = LoaderMessageTypeUnlock;

    furi_message_queue_put(loader->queue, &message, FuriWaitForever);
}

bool loader_is_locked(Loader* loader) {
    furi_check(loader);

    LoaderMessage message;
    LoaderMessageBoolResult result;
    message.type = LoaderMessageTypeIsLocked;
    message.api_lock = api_lock_alloc_locked();
    message.bool_value = &result;
    furi_message_queue_put(loader->queue, &message, FuriWaitForever);
    api_lock_wait_unlock_and_free(message.api_lock);

    return result.value;
}

void loader_show_menu(Loader* loader) {
    furi_check(loader);

    LoaderMessage message;
    message.type = LoaderMessageTypeShowMenu;

    furi_message_queue_put(loader->queue, &message, FuriWaitForever);
}

void loader_show_settings(Loader* loader) {
    furi_check(loader);

    LoaderMessage message;
    message.type = LoaderMessageTypeShowSettings;

    furi_message_queue_put(loader->queue, &message, FuriWaitForever);
}

FuriPubSub* loader_get_pubsub(Loader* loader) {
    furi_check(loader);
    // it's safe to return pubsub without locking
    // because it's never freed and loader is never exited
    // also the loader instance cannot be obtained until the pubsub is created
    return loader->pubsub;
}

MenuAppList_t* loader_get_menu_apps(Loader* loader) {
    furi_assert(loader);
    return &loader->menu_apps;
}

// callbacks

static void loader_menu_closed_callback(void* context) {
    Loader* loader = context;
    LoaderMessage message;
    message.type = LoaderMessageTypeMenuClosed;
    furi_message_queue_put(loader->queue, &message, FuriWaitForever);
}

static void loader_applications_closed_callback(void* context) {
    Loader* loader = context;
    LoaderMessage message;
    message.type = LoaderMessageTypeApplicationsClosed;
    furi_message_queue_put(loader->queue, &message, FuriWaitForever);
}

static void loader_thread_state_callback(FuriThreadState thread_state, void* context) {
    furi_assert(context);

    Loader* loader = context;

    if(thread_state == FuriThreadStateRunning) {
        LoaderEvent event;
        event.type = LoaderEventTypeApplicationStarted;
        furi_pubsub_publish(loader->pubsub, &event);
    } else if(thread_state == FuriThreadStateStopped) {
        LoaderMessage message;
        message.type = LoaderMessageTypeAppClosed;
        furi_message_queue_put(loader->queue, &message, FuriWaitForever);
    }
}

// implementation

bool loader_menu_load_fap_meta(
    Storage* storage,
    FuriString* path,
    FuriString* name,
    const Icon** icon) {
    *icon = NULL;
    uint8_t* icon_buf = malloc(CUSTOM_ICON_MAX_SIZE);
    if(!flipper_application_load_name_and_icon(path, storage, &icon_buf, name)) {
        free(icon_buf);
        icon_buf = NULL;
        return false;
    }
    *icon = malloc(sizeof(Icon));
    FURI_CONST_ASSIGN((*icon)->frame_count, 1);
    FURI_CONST_ASSIGN((*icon)->frame_rate, 0);
    FURI_CONST_ASSIGN((*icon)->width, 10);
    FURI_CONST_ASSIGN((*icon)->height, 10);
    FURI_CONST_ASSIGN_PTR((*icon)->frames, malloc(sizeof(const uint8_t*)));
    FURI_CONST_ASSIGN_PTR((*icon)->frames[0], icon_buf);
    return true;
}

static void loader_make_menu_file(Storage* storage) {
    Stream* new = file_stream_alloc(storage);
    if(!storage_file_exists(storage, MAINMENU_APPS_PATH)) {
        if(file_stream_open(new, MAINMENU_APPS_PATH, FSAM_WRITE, FSOM_CREATE_ALWAYS)) {
            stream_write_format(new, "MenuAppList Version %u\n", 1);
            for(size_t i = 0; i < FLIPPER_APPS_COUNT; i++) {
                stream_write_format(new, "%s\n", FLIPPER_APPS[i].name);
            }
            for(size_t i = 0; i < FLIPPER_EXTERNAL_APPS_COUNT - 1; i++) {
                stream_write_format(new, "%s\n", FLIPPER_EXTERNAL_APPS[i].name);
            }
            // Old additional external apps
            Stream* old = file_stream_alloc(storage);
            if(file_stream_open(old, CFG_PATH("xtreme_apps.txt"), FSAM_READ, FSOM_OPEN_EXISTING)) {
                stream_copy(old, new, stream_size(old));
            }
            file_stream_close(old);
            stream_free(old);
            storage_common_remove(storage, CFG_PATH("xtreme_apps.txt"));
        }
        file_stream_close(new);
    }
    file_stream_close(new);
    stream_free(new);
}

static Loader* loader_alloc(void) {
    Loader* loader = malloc(sizeof(Loader));
    loader->pubsub = furi_pubsub_alloc();
    loader->queue = furi_message_queue_alloc(1, sizeof(LoaderMessage));
    loader->loader_menu = NULL;
    loader->loader_applications = NULL;
    loader->app.args = NULL;
    loader->app.thread = NULL;
    loader->app.insomniac = false;
    loader->app.fap = NULL;
    MenuAppList_init(loader->menu_apps);

    if(!furi_hal_is_normal_boot()) return loader;
    Storage* storage = furi_record_open(RECORD_STORAGE);
    Stream* stream = file_stream_alloc(storage);
    FuriString* line = furi_string_alloc();
    FuriString* name = furi_string_alloc();
    do {
        if(!file_stream_open(stream, MAINMENU_APPS_PATH, FSAM_READ_WRITE, FSOM_OPEN_EXISTING)) {
            file_stream_close(stream);
            loader_make_menu_file(storage);
            if(!file_stream_open(stream, MAINMENU_APPS_PATH, FSAM_READ_WRITE, FSOM_OPEN_EXISTING))
                break;
        }

        uint32_t version;
        if(!stream_read_line(stream, line) ||
           sscanf(furi_string_get_cstr(line), "MenuAppList Version %lu", &version) != 1 ||
           version > 1) {
            file_stream_close(stream);
            storage_common_remove(storage, MAINMENU_APPS_PATH);
            loader_make_menu_file(storage);
            if(!file_stream_open(stream, MAINMENU_APPS_PATH, FSAM_READ_WRITE, FSOM_OPEN_EXISTING))
                break;
            if(!stream_read_line(stream, line) ||
               sscanf(furi_string_get_cstr(line), "MenuAppList Version %lu", &version) != 1 ||
               version > 1)
                break;
        }

        while(stream_read_line(stream, line)) {
            furi_string_replace_all(line, "\r", "");
            furi_string_replace_all(line, "\n", "");
            if(version == 0) {
                if(!furi_string_cmp(line, "RFID")) {
                    furi_string_set(line, "125 kHz RFID");
                } else if(!furi_string_cmp(line, "SubGHz")) {
                    furi_string_set(line, "Sub-GHz");
                }
            }
            const char* label = NULL;
            const Icon* icon = NULL;
            const char* exe = NULL;
            if(storage_file_exists(storage, furi_string_get_cstr(line))) {
                if(loader_menu_load_fap_meta(storage, line, name, &icon)) {
                    label = strdup(furi_string_get_cstr(name));
                    exe = strdup(furi_string_get_cstr(line));
                }
            } else {
                for(size_t i = 0; !exe && i < FLIPPER_APPS_COUNT; i++) {
                    if(!strcmp(furi_string_get_cstr(line), FLIPPER_APPS[i].name)) {
                        label = FLIPPER_APPS[i].name;
                        icon = FLIPPER_APPS[i].icon;
                        exe = FLIPPER_APPS[i].name;
                    }
                }
                for(size_t i = 0; !exe && i < FLIPPER_EXTERNAL_APPS_COUNT; i++) {
                    if(!strcmp(furi_string_get_cstr(line), FLIPPER_EXTERNAL_APPS[i].name)) {
                        label = FLIPPER_EXTERNAL_APPS[i].name;
                        icon = FLIPPER_EXTERNAL_APPS[i].icon;
                        exe = FLIPPER_EXTERNAL_APPS[i].name;
                    }
                }
            }
            if(label && exe && icon) {
                MenuAppList_push_back(
                    loader->menu_apps, (MenuApp){.label = label, .icon = icon, .exe = exe});
            }
        }

    } while(false);
    furi_string_free(name);
    furi_string_free(line);
    file_stream_close(stream);
    stream_free(stream);
    furi_record_close(RECORD_STORAGE);
    return loader;
}

static FlipperInternalApplication const* loader_find_application_by_name_in_list(
    const char* name,
    const FlipperInternalApplication* list,
    const uint32_t n_apps) {
    for(size_t i = 0; i < n_apps; i++) {
        if((strcmp(name, list[i].name) == 0) || (strcmp(name, list[i].appid) == 0)) {
            return &list[i];
        }
    }
    return NULL;
}

static const FlipperInternalApplication* loader_find_application_by_name(const char* name) {
    const struct {
        const FlipperInternalApplication* list;
        const uint32_t count;
    } lists[] = {
        {FLIPPER_APPS, FLIPPER_APPS_COUNT},
        {FLIPPER_SYSTEM_APPS, FLIPPER_SYSTEM_APPS_COUNT},
        {FLIPPER_DEBUG_APPS, FLIPPER_DEBUG_APPS_COUNT},
    };

    for(size_t i = 0; i < COUNT_OF(lists); i++) {
        const FlipperInternalApplication* application =
            loader_find_application_by_name_in_list(name, lists[i].list, lists[i].count);
        if(application) {
            return application;
        }
    }

    return NULL;
}

static void loader_start_app_thread(Loader* loader, FlipperApplicationFlag flags) {
    // setup heap trace
    FuriHalRtcHeapTrackMode mode = furi_hal_rtc_get_heap_track_mode();
    if(mode > FuriHalRtcHeapTrackModeNone) {
        furi_thread_enable_heap_trace(loader->app.thread);
    } else {
        furi_thread_disable_heap_trace(loader->app.thread);
    }

    // setup insomnia
    if(!(flags & FlipperApplicationFlagInsomniaSafe)) {
        furi_hal_power_insomnia_enter();
        loader->app.insomniac = true;
    } else {
        loader->app.insomniac = false;
    }

    // setup thread state callbacks
    furi_thread_set_state_context(loader->app.thread, loader);
    furi_thread_set_state_callback(loader->app.thread, loader_thread_state_callback);

    // start app thread
    furi_thread_start(loader->app.thread);
}

static void loader_start_internal_app(
    Loader* loader,
    const FlipperInternalApplication* app,
    const char* args) {
    FURI_LOG_I(TAG, "Starting %s", app->name);
    LoaderEvent event;
    event.type = LoaderEventTypeApplicationBeforeLoad;
    furi_pubsub_publish(loader->pubsub, &event);

    // store args
    furi_assert(loader->app.args == NULL);
    if(args && strlen(args) > 0) {
        loader->app.args = strdup(args);
    }

    loader->app.thread =
        furi_thread_alloc_ex(app->name, app->stack_size, app->app, loader->app.args);
    furi_thread_set_appid(loader->app.thread, app->appid);

    loader_start_app_thread(loader, app->flags);
}

static void loader_log_status_error(
    LoaderStatus status,
    FuriString* error_message,
    const char* format,
    va_list args) {
    if(error_message) {
        furi_string_vprintf(error_message, format, args);
        FURI_LOG_E(TAG, "Status [%d]: %s", status, furi_string_get_cstr(error_message));
    } else {
        FURI_LOG_E(TAG, "Status [%d]", status);
    }
}

static LoaderStatus loader_make_status_error(
    LoaderStatus status,
    FuriString* error_message,
    const char* format,
    ...) {
    va_list args;
    va_start(args, format);
    loader_log_status_error(status, error_message, format, args);
    va_end(args);
    return status;
}

static LoaderStatus loader_make_success_status(FuriString* error_message) {
    if(error_message) {
        furi_string_set(error_message, "App started");
    }

    return LoaderStatusOk;
}

static LoaderStatus loader_start_external_app(
    Loader* loader,
    Storage* storage,
    const char* path,
    const char* args,
    FuriString* error_message,
    FlipperApplicationFlag flags) {
    LoaderStatus status = loader_make_success_status(error_message);
    LoaderEvent event;
    event.type = LoaderEventTypeApplicationBeforeLoad;
    furi_pubsub_publish(loader->pubsub, &event);

    do {
        loader->app.fap = flipper_application_alloc(storage, firmware_api_interface);
        size_t start = furi_get_tick();

        FURI_LOG_I(TAG, "Loading %s", path);

        FlipperApplicationPreloadStatus preload_res =
            flipper_application_preload(loader->app.fap, path);
        bool api_mismatch = false;
        if(preload_res == FlipperApplicationPreloadStatusApiTooOld ||
           preload_res == FlipperApplicationPreloadStatusApiTooNew) {
            api_mismatch = true;
        } else if(preload_res != FlipperApplicationPreloadStatusSuccess) {
            const char* err_msg = flipper_application_preload_status_to_string(preload_res);
            status = loader_make_status_error(
                LoaderStatusErrorInternal, error_message, "Preload failed, %s: %s", path, err_msg);
            break;
        }

        FURI_LOG_I(TAG, "Mapping");
        FlipperApplicationLoadStatus load_status =
            flipper_application_map_to_memory(loader->app.fap);
        FURI_LOG_I(TAG, "Loaded in %zums", (size_t)(furi_get_tick() - start));
        if(load_status != FlipperApplicationLoadStatusSuccess) {
            const char* err_msg = flipper_application_load_status_to_string(load_status);
            status = loader_make_status_error(
                LoaderStatusErrorInternal, error_message, "Load failed, %s: %s", path, err_msg);
            break;
        } else if(api_mismatch) {
            // Successful map, but found api mismatch -> warn user
            const FlipperApplicationManifest* manifest =
                flipper_application_get_manifest(loader->app.fap);

            bool app_newer = preload_res == FlipperApplicationPreloadStatusApiTooNew;
            const char* header = app_newer ? "App Too New" : "App Too Old";
            char text[63];
            snprintf(
                text,
                sizeof(text),
                "APP:%i %c FW:%i\nThis app might not work\nContinue anyways?",
                manifest->base.api_version.major,
                app_newer ? '>' : '<',
                firmware_api_interface->api_version_major);

            DialogMessage* message = dialog_message_alloc();
            dialog_message_set_header(message, header, 64, 0, AlignCenter, AlignTop);
            dialog_message_set_buttons(message, "Cancel", NULL, "Continue");
            dialog_message_set_text(message, text, 64, 32, AlignCenter, AlignCenter);
            DialogMessageButton res =
                dialog_message_show(furi_record_open(RECORD_DIALOGS), message);
            dialog_message_free(message);
            furi_record_close(RECORD_DIALOGS);
            if(res != DialogMessageButtonRight) {
                const char* err_msg = flipper_application_preload_status_to_string(preload_res);
                status = loader_make_status_error(
                    LoaderStatusErrorAppStarted,
                    error_message,
                    "Preload failed, %s: %s",
                    path,
                    err_msg);
                break;
            }
        }

        FURI_LOG_I(TAG, "Starting app");

        loader->app.thread = flipper_application_alloc_thread(loader->app.fap, args);
        FuriString* app_name = furi_string_alloc();
        path_extract_filename_no_ext(path, app_name);
        furi_thread_set_appid(loader->app.thread, furi_string_get_cstr(app_name));
        furi_string_free(app_name);

        /* This flag is set by the debugger - to break on app start */
        if(furi_hal_debug_is_gdb_session_active()) {
            FURI_LOG_W(TAG, "Triggering BP for debugger");
            /* After hitting this, you can set breakpoints in your .fap's code
             * Note that you have to toggle breakpoints that were set before */
            __asm volatile("bkpt 0");
        }

        loader_start_app_thread(loader, flags);
    } while(0);

    if(status != LoaderStatusOk) {
        flipper_application_free(loader->app.fap);
        loader->app.fap = NULL;
        event.type = LoaderEventTypeApplicationLoadFailed;
        furi_pubsub_publish(loader->pubsub, &event);
    }

    return status;
}

// process messages

static void loader_do_menu_show(Loader* loader, bool settings) {
    if(!loader->loader_menu) {
        loader->loader_menu = loader_menu_alloc(loader_menu_closed_callback, loader, settings);
    }
}

static void loader_do_menu_closed(Loader* loader) {
    if(loader->loader_menu) {
        loader_menu_free(loader->loader_menu);
        loader->loader_menu = NULL;
    }
}

static void loader_do_applications_show(Loader* loader) {
    if(!loader->loader_applications) {
        loader->loader_applications =
            loader_applications_alloc(loader_applications_closed_callback, loader);
    }
}

static void loader_do_applications_closed(Loader* loader) {
    if(loader->loader_applications) {
        loader_applications_free(loader->loader_applications);
        loader->loader_applications = NULL;
    }
}

static bool loader_do_is_locked(Loader* loader) {
    return loader->app.thread != NULL;
}

static LoaderStatus loader_do_start_by_name(
    Loader* loader,
    const char* name,
    const char* args,
    FuriString* error_message) {
    LoaderStatus status;
    do {
        // check lock
        if(loader_do_is_locked(loader)) {
            const char* current_thread_name =
                furi_thread_get_name(furi_thread_get_id(loader->app.thread));
            status = loader_make_status_error(
                LoaderStatusErrorAppStarted,
                error_message,
                "Loader is locked, please close the \"%s\" first",
                current_thread_name);
            break;
        }

        // Translate app names (mainly for RPC)
        if(!strncmp(name, "Bad USB", strlen("Bad USB"))) {
            name = "Bad KB";
        }

        // check internal apps
        {
            const FlipperInternalApplication* app = loader_find_application_by_name(name);
            if(app) {
                loader_start_internal_app(loader, app, args);
                status = loader_make_success_status(error_message);
                break;
            }
        }

        // check Applications
        if(strcmp(name, LOADER_APPLICATIONS_NAME) == 0) {
            loader_do_applications_show(loader);
            status = loader_make_success_status(error_message);
            break;
        }

        // check External Applications
        FlipperApplicationFlag flags = FlipperApplicationFlagDefault;
        {
            const char* path = loader_find_external_application_by_name(name, &flags);
            if(path) {
                name = path;
            }
        }

        // check Faps
        {
            Storage* storage = furi_record_open(RECORD_STORAGE);
            if(storage_file_exists(storage, name)) {
                status =
                    loader_start_external_app(loader, storage, name, args, error_message, flags);
                furi_record_close(RECORD_STORAGE);
                break;
            }
            furi_record_close(RECORD_STORAGE);
        }

        status = loader_make_status_error(
            LoaderStatusErrorUnknownApp, error_message, "Application \"%s\" not found", name);
    } while(false);

    return status;
}

static bool loader_do_lock(Loader* loader) {
    if(loader->app.thread) {
        return false;
    }

    loader->app.thread = (FuriThread*)LOADER_MAGIC_THREAD_VALUE;
    return true;
}

static void loader_do_unlock(Loader* loader) {
    furi_check(loader->app.thread == (FuriThread*)LOADER_MAGIC_THREAD_VALUE);
    loader->app.thread = NULL;
}

static void loader_do_app_closed(Loader* loader) {
    furi_assert(loader->app.thread);

    furi_thread_join(loader->app.thread);
    FURI_LOG_I(TAG, "App returned: %li", furi_thread_get_return_code(loader->app.thread));

    if(loader->app.args) {
        free(loader->app.args);
        loader->app.args = NULL;
    }

    if(loader->app.insomniac) {
        furi_hal_power_insomnia_exit();
    }

    if(loader->app.fap) {
        flipper_application_free(loader->app.fap);
        loader->app.fap = NULL;
        loader->app.thread = NULL;
    } else {
        furi_thread_free(loader->app.thread);
        loader->app.thread = NULL;
    }

    FURI_LOG_I(TAG, "Application stopped. Free heap: %zu", memmgr_get_free_heap());

    LoaderEvent event;
    event.type = LoaderEventTypeApplicationStopped;
    furi_pubsub_publish(loader->pubsub, &event);
}

// app

int32_t loader_srv(void* p) {
    UNUSED(p);
    Loader* loader = loader_alloc();
    furi_record_create(RECORD_LOADER, loader);

    FURI_LOG_I(TAG, "Executing system start hooks");
    for(size_t i = 0; i < FLIPPER_ON_SYSTEM_START_COUNT; i++) {
        FLIPPER_ON_SYSTEM_START[i]();
    }

    if((furi_hal_rtc_get_boot_mode() == FuriHalRtcBootModeNormal) && FLIPPER_AUTORUN_APP_NAME &&
       strlen(FLIPPER_AUTORUN_APP_NAME)) {
        FURI_LOG_I(TAG, "Starting autorun app: %s", FLIPPER_AUTORUN_APP_NAME);
        loader_do_start_by_name(loader, FLIPPER_AUTORUN_APP_NAME, NULL, NULL);
    }

    LoaderMessage message;
    while(true) {
        if(furi_message_queue_get(loader->queue, &message, FuriWaitForever) == FuriStatusOk) {
            switch(message.type) {
            case LoaderMessageTypeStartByName:
                message.status_value->value = loader_do_start_by_name(
                    loader, message.start.name, message.start.args, message.start.error_message);
                api_lock_unlock(message.api_lock);
                break;
            case LoaderMessageTypeStartByNameDetachedWithGuiError: {
<<<<<<< HEAD
                loader_start_with_gui_error(loader, message.start.name, message.start.args);
                if(message.start.name) free((void*)message.start.name);
                if(message.start.args) free((void*)message.start.args);
=======
                FuriString* error_message = furi_string_alloc();
                LoaderStatus status = loader_do_start_by_name(
                    loader, message.start.name, message.start.args, error_message);
                loader_show_gui_error(status, message.start.name, error_message);
                if(message.start.name) free((void*)message.start.name);
                if(message.start.args) free((void*)message.start.args);
                furi_string_free(error_message);
>>>>>>> 48a22115
                break;
            }
            case LoaderMessageTypeShowMenu:
                loader_do_menu_show(loader, false);
                break;
            case LoaderMessageTypeShowSettings:
                loader_do_menu_show(loader, true);
                break;
            case LoaderMessageTypeMenuClosed:
                loader_do_menu_closed(loader);
                break;
            case LoaderMessageTypeIsLocked:
                message.bool_value->value = loader_do_is_locked(loader);
                api_lock_unlock(message.api_lock);
                break;
            case LoaderMessageTypeAppClosed:
                loader_do_app_closed(loader);
                break;
            case LoaderMessageTypeLock:
                message.bool_value->value = loader_do_lock(loader);
                api_lock_unlock(message.api_lock);
                break;
            case LoaderMessageTypeUnlock:
                loader_do_unlock(loader);
                break;
            case LoaderMessageTypeApplicationsClosed:
                loader_do_applications_closed(loader);
                break;
            }
        }
    }

    return 0;
}<|MERGE_RESOLUTION|>--- conflicted
+++ resolved
@@ -60,19 +60,9 @@
 
     return result.value;
 }
-<<<<<<< HEAD
-LoaderStatus loader_start_with_gui_error(Loader* loader, const char* name, const char* args) {
-    furi_check(loader);
-    furi_check(name);
-
-    FuriString* error_message = furi_string_alloc();
-    LoaderStatus status = loader_start(loader, name, args, error_message);
-
-=======
 
 static void
     loader_show_gui_error(LoaderStatus status, const char* name, FuriString* error_message) {
->>>>>>> 48a22115
     if(status == LoaderStatusErrorUnknownApp &&
        loader_find_external_application_by_name(name, NULL) != NULL) {
         // Special case for external apps
@@ -763,11 +753,6 @@
                 api_lock_unlock(message.api_lock);
                 break;
             case LoaderMessageTypeStartByNameDetachedWithGuiError: {
-<<<<<<< HEAD
-                loader_start_with_gui_error(loader, message.start.name, message.start.args);
-                if(message.start.name) free((void*)message.start.name);
-                if(message.start.args) free((void*)message.start.args);
-=======
                 FuriString* error_message = furi_string_alloc();
                 LoaderStatus status = loader_do_start_by_name(
                     loader, message.start.name, message.start.args, error_message);
@@ -775,7 +760,6 @@
                 if(message.start.name) free((void*)message.start.name);
                 if(message.start.args) free((void*)message.start.args);
                 furi_string_free(error_message);
->>>>>>> 48a22115
                 break;
             }
             case LoaderMessageTypeShowMenu:
