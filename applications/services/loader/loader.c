--- conflicted
+++ resolved
@@ -61,12 +61,6 @@
     return result;
 }
 
-<<<<<<< HEAD
-static void
-    loader_show_gui_error(LoaderStatus status, const char* name, FuriString* error_message) {
-    if(status == LoaderStatusErrorUnknownApp &&
-       loader_find_external_application_by_name(name, NULL) != NULL) {
-=======
 typedef struct {
     const char* error;
     const char* description;
@@ -111,8 +105,7 @@
     DialogMessage* message = dialog_message_alloc();
 
     if(status.value == LoaderStatusErrorUnknownApp &&
-       loader_find_external_application_by_name(name) != NULL) {
->>>>>>> d8ef0991
+       loader_find_external_application_by_name(name, NULL) != NULL) {
         // Special case for external apps
         dialog_message_set_header(message, "Update needed", 64, 3, AlignCenter, AlignTop);
         dialog_message_set_icon(message, &I_WarningDolphinFlip_45x42, 83, 22);
@@ -124,17 +117,6 @@
     } else if(status.value == LoaderStatusErrorInternal) {
         // TODO FL-3522: we have many places where we can emit a double start, ex: desktop, menu
         // so i prefer to not show LoaderStatusErrorAppStarted error message for now
-<<<<<<< HEAD
-        DialogsApp* dialogs = furi_record_open(RECORD_DIALOGS);
-        DialogMessage* message = dialog_message_alloc();
-        dialog_message_set_header(message, "Error", 64, 0, AlignCenter, AlignTop);
-        dialog_message_set_buttons(message, NULL, NULL, NULL);
-
-        furi_string_replace(error_message, ":", "\n");
-        furi_string_replace(error_message, "/ext/apps/", "");
-        furi_string_replace(error_message, ", ", "\n");
-        furi_string_replace(error_message, ": ", "\n");
-=======
         switch(status.error) {
         case LoaderStatusErrorInvalidFile:
             loader_dialog_prepare_and_show(dialogs, &err_invalid_flie);
@@ -172,8 +154,8 @@
         default:
             // Generic error
             dialog_message_set_header(message, "Error", 64, 0, AlignCenter, AlignTop);
->>>>>>> d8ef0991
-
+
+            furi_string_replace(error_message, ":", "\n");
             furi_string_replace(error_message, "/ext/apps/", "");
             furi_string_replace(error_message, ", ", "\n");
             furi_string_replace(error_message, ": ", "\n");
@@ -606,17 +588,12 @@
     Storage* storage,
     const char* path,
     const char* args,
-<<<<<<< HEAD
     FuriString* error_message,
     FlipperApplicationFlag flags) {
-    LoaderStatus status = loader_make_success_status(error_message);
-=======
-    FuriString* error_message) {
     LoaderMessageLoaderStatusResult result;
     result.value = loader_make_success_status(error_message);
     result.error = LoaderStatusErrorUnknown;
 
->>>>>>> d8ef0991
     LoaderEvent event;
     event.type = LoaderEventTypeApplicationBeforeLoad;
     furi_pubsub_publish(loader->pubsub, &event);
