#include <gui/gui.h>
#include <gui/view_dispatcher.h>
#include <gui/modules/menu.h>
#include <gui/modules/submenu.h>
#include <assets_icons.h>
#include <applications.h>

#include "loader.h"
#include "loader_menu.h"
#include "loader_extmainapp.h"

#define TAG "LoaderMenu"

struct LoaderMenu {
    FuriThread* thread;
    bool settings;
    void (*closed_cb)(void*);
    void* context;
};

static int32_t loader_menu_thread(void* p);

LoaderMenu* loader_menu_alloc(void (*closed_cb)(void*), void* context, bool settings) {
    LoaderMenu* loader_menu = malloc(sizeof(LoaderMenu));
    loader_menu->closed_cb = closed_cb;
    loader_menu->context = context;
    loader_menu->settings = settings;
    loader_menu->thread = furi_thread_alloc_ex(TAG, 1024, loader_menu_thread, loader_menu);
    furi_thread_start(loader_menu->thread);
    return loader_menu;
}

void loader_menu_free(LoaderMenu* loader_menu) {
    furi_assert(loader_menu);
    furi_thread_join(loader_menu->thread);
    furi_thread_free(loader_menu->thread);
    free(loader_menu);
}

typedef enum {
    LoaderMenuViewPrimary,
    LoaderMenuViewSettings,
} LoaderMenuView;

typedef struct {
    Gui* gui;
    ViewDispatcher* view_dispatcher;
    Menu* primary_menu;
    Submenu* settings_menu;
    bool settings;
} LoaderMenuApp;

static void loader_menu_start(const char* name) {
    Loader* loader = furi_record_open(RECORD_LOADER);
    loader_start_with_gui_error(loader, name, NULL);
    furi_record_close(RECORD_LOADER);
}

static void loader_menu_apps_callback(void* context, uint32_t index) {
    UNUSED(context);
    const char* name_or_path = (const char*)index;
    loader_menu_start(name_or_path);
}

static void loader_menu_external_apps_callback(void* context, uint32_t index) {
    UNUSED(context);
    const char* path = FLIPPER_EXTERNAL_APPS[index].path;
    loader_menu_start(path);
}

static void loader_menu_applications_callback(void* context, uint32_t index) {
    UNUSED(index);
    UNUSED(context);
    const char* name = LOADER_APPLICATIONS_NAME;
    loader_menu_start(name);
}

static void loader_menu_settings_menu_callback(void* context, uint32_t index) {
    UNUSED(context);
    const char* name = FLIPPER_SETTINGS_APPS[index].name;
    loader_menu_start(name);
}

static void loader_menu_switch_to_settings(void* context, uint32_t index) {
    UNUSED(index);
    LoaderMenuApp* app = context;
    view_dispatcher_switch_to_view(app->view_dispatcher, LoaderMenuViewSettings);
}

static uint32_t loader_menu_switch_to_primary(void* context) {
    UNUSED(context);
    return LoaderMenuViewPrimary;
}

static uint32_t loader_menu_exit(void* context) {
    UNUSED(context);
    return VIEW_NONE;
}

static void loader_menu_build_menu(LoaderMenuApp* app, LoaderMenu* menu) {
<<<<<<< HEAD
    menu_add_item(
        app->primary_menu,
        LOADER_APPLICATIONS_NAME,
        &A_Plugins_14,
        0,
        loader_menu_applications_callback,
        (void*)menu);
    for(size_t i = 0; i < FLIPPER_APPS_COUNT; i++) {
=======
    size_t i;

    for(i = 0; i < FLIPPER_EXTERNAL_APPS_COUNT; i++) {
        menu_add_item(
            app->primary_menu,
            FLIPPER_EXTERNAL_APPS[i].name,
            FLIPPER_EXTERNAL_APPS[i].icon,
            i,
            loader_menu_external_apps_callback,
            (void*)menu);
    }

    for(i = 0; i < FLIPPER_APPS_COUNT; i++) {
>>>>>>> ea357b8e
        menu_add_item(
            app->primary_menu,
            FLIPPER_APPS[i].name,
            FLIPPER_APPS[i].icon,
<<<<<<< HEAD
            (uint32_t)FLIPPER_APPS[i].name,
            loader_menu_callback,
=======
            i,
            loader_menu_apps_callback,
>>>>>>> ea357b8e
            (void*)menu);
    }
    menu_add_item(
        app->primary_menu, "Settings", &A_Settings_14, 0, loader_menu_switch_to_settings, app);
    Loader* loader = furi_record_open(RECORD_LOADER);
    ExtMainAppList_t* ext_main_apps = loader_get_ext_main_apps(loader);
    for(size_t i = 0; i < ExtMainAppList_size(*ext_main_apps); i++) {
        const ExtMainApp* ext_main_app = ExtMainAppList_get(*ext_main_apps, i);
        menu_add_item(
            app->primary_menu,
            ext_main_app->name,
            ext_main_app->icon,
            (uint32_t)ext_main_app->path,
            loader_menu_callback,
            (void*)menu);
    }
    furi_record_close(RECORD_LOADER);
};

static void loader_menu_build_submenu(LoaderMenuApp* app, LoaderMenu* loader_menu) {
    for(size_t i = 0; i < FLIPPER_SETTINGS_APPS_COUNT; i++) {
        submenu_add_item(
            app->settings_menu,
            FLIPPER_SETTINGS_APPS[i].name,
            i,
            loader_menu_settings_menu_callback,
            loader_menu);
    }
}

static LoaderMenuApp* loader_menu_app_alloc(LoaderMenu* loader_menu) {
    LoaderMenuApp* app = malloc(sizeof(LoaderMenuApp));
    app->gui = furi_record_open(RECORD_GUI);
    app->view_dispatcher = view_dispatcher_alloc();
    app->settings = loader_menu->settings;

    // Primary menu
    if(!app->settings) {
        app->primary_menu = menu_alloc();
        loader_menu_build_menu(app, loader_menu);
        View* primary_view = menu_get_view(app->primary_menu);
        view_set_context(primary_view, app->primary_menu);
        view_set_previous_callback(primary_view, loader_menu_exit);
        view_dispatcher_add_view(app->view_dispatcher, LoaderMenuViewPrimary, primary_view);
    }

    // Settings menu
    app->settings_menu = submenu_alloc();
    loader_menu_build_submenu(app, loader_menu);
    View* settings_view = submenu_get_view(app->settings_menu);
    view_set_context(settings_view, app->settings_menu);
    view_set_previous_callback(
        settings_view, app->settings ? loader_menu_exit : loader_menu_switch_to_primary);
    view_dispatcher_add_view(app->view_dispatcher, LoaderMenuViewSettings, settings_view);

    view_dispatcher_enable_queue(app->view_dispatcher);
    view_dispatcher_switch_to_view(
        app->view_dispatcher, app->settings ? LoaderMenuViewSettings : LoaderMenuViewPrimary);

    return app;
}

static void loader_menu_app_free(LoaderMenuApp* app) {
    if(!app->settings) {
        view_dispatcher_remove_view(app->view_dispatcher, LoaderMenuViewPrimary);
        menu_free(app->primary_menu);
    }
    view_dispatcher_remove_view(app->view_dispatcher, LoaderMenuViewSettings);
    submenu_free(app->settings_menu);

    view_dispatcher_free(app->view_dispatcher);

    furi_record_close(RECORD_GUI);
    free(app);
}

static int32_t loader_menu_thread(void* p) {
    LoaderMenu* loader_menu = p;
    furi_assert(loader_menu);

    LoaderMenuApp* app = loader_menu_app_alloc(loader_menu);

    view_dispatcher_attach_to_gui(app->view_dispatcher, app->gui, ViewDispatcherTypeFullscreen);
    view_dispatcher_run(app->view_dispatcher);

    if(loader_menu->closed_cb) {
        loader_menu->closed_cb(loader_menu->context);
    }

    loader_menu_app_free(app);

    return 0;
}<|MERGE_RESOLUTION|>--- conflicted
+++ resolved
@@ -98,41 +98,14 @@
 }
 
 static void loader_menu_build_menu(LoaderMenuApp* app, LoaderMenu* menu) {
-<<<<<<< HEAD
-    menu_add_item(
-        app->primary_menu,
-        LOADER_APPLICATIONS_NAME,
-        &A_Plugins_14,
-        0,
-        loader_menu_applications_callback,
-        (void*)menu);
-    for(size_t i = 0; i < FLIPPER_APPS_COUNT; i++) {
-=======
     size_t i;
-
-    for(i = 0; i < FLIPPER_EXTERNAL_APPS_COUNT; i++) {
-        menu_add_item(
-            app->primary_menu,
-            FLIPPER_EXTERNAL_APPS[i].name,
-            FLIPPER_EXTERNAL_APPS[i].icon,
-            i,
-            loader_menu_external_apps_callback,
-            (void*)menu);
-    }
-
     for(i = 0; i < FLIPPER_APPS_COUNT; i++) {
->>>>>>> ea357b8e
         menu_add_item(
             app->primary_menu,
             FLIPPER_APPS[i].name,
             FLIPPER_APPS[i].icon,
-<<<<<<< HEAD
-            (uint32_t)FLIPPER_APPS[i].name,
-            loader_menu_callback,
-=======
             i,
             loader_menu_apps_callback,
->>>>>>> ea357b8e
             (void*)menu);
     }
     menu_add_item(
