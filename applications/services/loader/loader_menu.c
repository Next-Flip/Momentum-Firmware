#include <gui/gui.h>
#include <gui/view_dispatcher.h>
#include <gui/modules/menu.h>
#include <gui/modules/submenu.h>
#include <assets_icons.h>
#include <applications.h>

#include "loader.h"
#include "loader_menu.h"
#include "loader_menuapp.h"

#define TAG "LoaderMenu"

struct LoaderMenu {
    FuriThread* thread;
    bool settings;
    void (*closed_cb)(void*);
    void* context;
};

static int32_t loader_menu_thread(void* p);

LoaderMenu* loader_menu_alloc(void (*closed_cb)(void*), void* context, bool settings) {
    LoaderMenu* loader_menu = malloc(sizeof(LoaderMenu));
    loader_menu->closed_cb = closed_cb;
    loader_menu->context = context;
    loader_menu->settings = settings;
    loader_menu->thread = furi_thread_alloc_ex(TAG, 1024, loader_menu_thread, loader_menu);
    furi_thread_start(loader_menu->thread);
    return loader_menu;
}

void loader_menu_free(LoaderMenu* loader_menu) {
    furi_assert(loader_menu);
    furi_thread_join(loader_menu->thread);
    furi_thread_free(loader_menu->thread);
    free(loader_menu);
}

typedef enum {
    LoaderMenuViewPrimary,
    LoaderMenuViewSettings,
} LoaderMenuView;

typedef struct {
    Gui* gui;
    ViewDispatcher* view_dispatcher;
    Menu* primary_menu;
    Submenu* settings_menu;
    bool settings;
} LoaderMenuApp;

static void loader_menu_start(const char* name) {
    Loader* loader = furi_record_open(RECORD_LOADER);
    loader_start_with_gui_error(loader, name, NULL);
    furi_record_close(RECORD_LOADER);
}

static void loader_menu_callback(void* context, uint32_t index) {
    UNUSED(context);
    loader_menu_start((const char*)index);
}

static void loader_menu_switch_to_settings(void* context, uint32_t index) {
    UNUSED(index);
    LoaderMenuApp* app = context;
    view_dispatcher_switch_to_view(app->view_dispatcher, LoaderMenuViewSettings);
}

static uint32_t loader_menu_switch_to_primary(void* context) {
    UNUSED(context);
    return LoaderMenuViewPrimary;
}

static uint32_t loader_menu_exit(void* context) {
    UNUSED(context);
    return VIEW_NONE;
}

static void loader_menu_build_menu(LoaderMenuApp* app, LoaderMenu* menu) {
    menu_add_item(
        app->primary_menu,
        LOADER_APPLICATIONS_NAME,
        &A_Plugins_14,
        (uint32_t)LOADER_APPLICATIONS_NAME,
        loader_menu_callback,
        (void*)menu);

    Loader* loader = furi_record_open(RECORD_LOADER);
    MenuAppList_t* menu_apps = loader_get_menu_apps(loader);
    for(size_t i = 0; i < MenuAppList_size(*menu_apps); i++) {
        const MenuApp* menu_app = MenuAppList_get(*menu_apps, i);
        menu_add_item(
            app->primary_menu,
            menu_app->label,
            menu_app->icon,
            (uint32_t)menu_app->exe,
            loader_menu_callback,
            (void*)menu);
    }
    furi_record_close(RECORD_LOADER);

    const FlipperExternalApplication* last =
        &FLIPPER_EXTERNAL_APPS[FLIPPER_EXTERNAL_APPS_COUNT - 1];
    menu_add_item(
        app->primary_menu, last->name, last->icon, (uint32_t)last->path, loader_menu_callback, app);
    menu_add_item(
<<<<<<< HEAD
        app->primary_menu, "Settings", &A_Settings_14, 0, loader_menu_switch_to_settings, app);
};
=======
        app->primary_menu,
        LOADER_APPLICATIONS_NAME,
        &A_Plugins_14,
        i++,
        loader_menu_applications_callback,
        (void*)menu);
}
>>>>>>> ffa3996a

static void loader_menu_build_submenu(LoaderMenuApp* app, LoaderMenu* loader_menu) {
    for(size_t i = 0; i < FLIPPER_SETTINGS_APPS_COUNT; i++) {
        submenu_add_item(
            app->settings_menu,
            FLIPPER_SETTINGS_APPS[i].name,
            (uint32_t)FLIPPER_SETTINGS_APPS[i].name,
            loader_menu_callback,
            loader_menu);
    }
}

static LoaderMenuApp* loader_menu_app_alloc(LoaderMenu* loader_menu) {
    LoaderMenuApp* app = malloc(sizeof(LoaderMenuApp));
    app->gui = furi_record_open(RECORD_GUI);
    app->view_dispatcher = view_dispatcher_alloc();
    app->settings = loader_menu->settings;

    // Primary menu
    if(!app->settings) {
        app->primary_menu = menu_alloc();
        loader_menu_build_menu(app, loader_menu);
        View* primary_view = menu_get_view(app->primary_menu);
        view_set_context(primary_view, app->primary_menu);
        view_set_previous_callback(primary_view, loader_menu_exit);
        view_dispatcher_add_view(app->view_dispatcher, LoaderMenuViewPrimary, primary_view);
    }

    // Settings menu
    app->settings_menu = submenu_alloc();
    loader_menu_build_submenu(app, loader_menu);
    View* settings_view = submenu_get_view(app->settings_menu);
    view_set_context(settings_view, app->settings_menu);
    view_set_previous_callback(
        settings_view, app->settings ? loader_menu_exit : loader_menu_switch_to_primary);
    view_dispatcher_add_view(app->view_dispatcher, LoaderMenuViewSettings, settings_view);

    view_dispatcher_enable_queue(app->view_dispatcher);
    view_dispatcher_switch_to_view(
        app->view_dispatcher, app->settings ? LoaderMenuViewSettings : LoaderMenuViewPrimary);

    return app;
}

static void loader_menu_app_free(LoaderMenuApp* app) {
    if(!app->settings) {
        view_dispatcher_remove_view(app->view_dispatcher, LoaderMenuViewPrimary);
        menu_free(app->primary_menu);
    }
    view_dispatcher_remove_view(app->view_dispatcher, LoaderMenuViewSettings);
    submenu_free(app->settings_menu);

    view_dispatcher_free(app->view_dispatcher);

    furi_record_close(RECORD_GUI);
    free(app);
}

static int32_t loader_menu_thread(void* p) {
    LoaderMenu* loader_menu = p;
    furi_assert(loader_menu);

    LoaderMenuApp* app = loader_menu_app_alloc(loader_menu);

    view_dispatcher_attach_to_gui(app->view_dispatcher, app->gui, ViewDispatcherTypeFullscreen);
    view_dispatcher_run(app->view_dispatcher);

    if(loader_menu->closed_cb) {
        loader_menu->closed_cb(loader_menu->context);
    }

    loader_menu_app_free(app);

    return 0;
}<|MERGE_RESOLUTION|>--- conflicted
+++ resolved
@@ -105,18 +105,8 @@
     menu_add_item(
         app->primary_menu, last->name, last->icon, (uint32_t)last->path, loader_menu_callback, app);
     menu_add_item(
-<<<<<<< HEAD
         app->primary_menu, "Settings", &A_Settings_14, 0, loader_menu_switch_to_settings, app);
-};
-=======
-        app->primary_menu,
-        LOADER_APPLICATIONS_NAME,
-        &A_Plugins_14,
-        i++,
-        loader_menu_applications_callback,
-        (void*)menu);
 }
->>>>>>> ffa3996a
 
 static void loader_menu_build_submenu(LoaderMenuApp* app, LoaderMenu* loader_menu) {
     for(size_t i = 0; i < FLIPPER_SETTINGS_APPS_COUNT; i++) {
