--- conflicted
+++ resolved
@@ -102,7 +102,6 @@
     view_holder_attach_to_gui(loader_menu->view_holder, gui);
     view_holder_set_back_callback(loader_menu->view_holder, NULL, NULL);
     loader_menu_set_view(loader_menu, loader_menu->dummy);
-    view_holder_start(loader_menu->view_holder);
 
     loader_menu->loader = furi_record_open(RECORD_LOADER);
     loader_menu->subscription = furi_pubsub_subscribe(
@@ -359,7 +358,6 @@
     }
 
     // Settings menu
-<<<<<<< HEAD
     app->settings_menu = submenu_alloc();
     loader_menu_build_submenu(app, loader_menu);
 
@@ -368,13 +366,6 @@
                      menu_get_view(app->primary_menu);
     loader_menu_set_view(app->loader_menu, view);
     view_holder_set_back_callback(app->loader_menu->view_holder, loader_menu_back, app);
-=======
-    View* settings_view = submenu_get_view(app->settings_menu);
-    view_set_context(settings_view, app->settings_menu);
-    view_set_previous_callback(settings_view, loader_menu_switch_to_primary);
-    view_dispatcher_add_view(app->view_dispatcher, LoaderMenuViewSettings, settings_view);
-    view_dispatcher_switch_to_view(app->view_dispatcher, LoaderMenuViewPrimary);
->>>>>>> 99655c15
 
     return app;
 }
