--- conflicted
+++ resolved
@@ -423,7 +423,15 @@
     }
 }
 
-<<<<<<< HEAD
+static bool notification_load_settings(NotificationApp* app) {
+    return saved_struct_load(
+        NOTIFICATION_SETTINGS_PATH,
+        &app->settings,
+        sizeof(NotificationSettings),
+        NOTIFICATION_SETTINGS_MAGIC,
+        NOTIFICATION_SETTINGS_VERSION);
+}
+
 static bool notification_save_settings(NotificationApp* app) {
     return saved_struct_save(
         NOTIFICATION_SETTINGS_PATH,
@@ -432,72 +440,7 @@
         NOTIFICATION_SETTINGS_MAGIC,
         NOTIFICATION_SETTINGS_VERSION);
 }
-=======
-static bool notification_load_settings(NotificationApp* app) {
-    NotificationSettings settings;
-    File* file = storage_file_alloc(furi_record_open(RECORD_STORAGE));
-    const size_t settings_size = sizeof(NotificationSettings);
-
-    FURI_LOG_I(TAG, "Loading \"%s\"", NOTIFICATION_SETTINGS_PATH);
-    bool fs_result =
-        storage_file_open(file, NOTIFICATION_SETTINGS_PATH, FSAM_READ, FSOM_OPEN_EXISTING);
-
-    if(fs_result) {
-        size_t bytes_count = storage_file_read(file, &settings, settings_size);
-
-        if(bytes_count != settings_size) {
-            fs_result = false;
-        }
-    }
-
-    if(fs_result) {
-        if(settings.version != NOTIFICATION_SETTINGS_VERSION) {
-            FURI_LOG_E(
-                TAG, "version(%d != %d) mismatch", settings.version, NOTIFICATION_SETTINGS_VERSION);
-        } else {
-            furi_kernel_lock();
-            memcpy(&app->settings, &settings, settings_size);
-            furi_kernel_unlock();
-        }
-    } else {
-        FURI_LOG_E(TAG, "Load failed, %s", storage_file_get_error_desc(file));
-    }
-
-    storage_file_close(file);
-    storage_file_free(file);
-    furi_record_close(RECORD_STORAGE);
-
-    return fs_result;
-}
-
-static bool notification_save_settings(NotificationApp* app) {
-    NotificationSettings settings;
-    File* file = storage_file_alloc(furi_record_open(RECORD_STORAGE));
-    const size_t settings_size = sizeof(NotificationSettings);
-
-    FURI_LOG_I(TAG, "Saving \"%s\"", NOTIFICATION_SETTINGS_PATH);
-
-    furi_kernel_lock();
-    memcpy(&settings, &app->settings, settings_size);
-    furi_kernel_unlock();
-
-    bool fs_result =
-        storage_file_open(file, NOTIFICATION_SETTINGS_PATH, FSAM_WRITE, FSOM_CREATE_ALWAYS);
-
-    if(fs_result) {
-        size_t bytes_count = storage_file_write(file, &settings, settings_size);
->>>>>>> 4d985ba8
-
-static bool notification_load_settings(NotificationApp* app) {
-    return saved_struct_load(
-        NOTIFICATION_SETTINGS_PATH,
-        &app->settings,
-        sizeof(NotificationSettings),
-        NOTIFICATION_SETTINGS_MAGIC,
-        NOTIFICATION_SETTINGS_VERSION);
-}
-
-<<<<<<< HEAD
+
 static void input_event_callback(const void* value, void* context) {
     furi_assert(value);
     furi_assert(context);
@@ -505,11 +448,6 @@
     NotificationApp* app = context;
     if(event->sequence_source == INPUT_SEQUENCE_SOURCE_HARDWARE) {
         notification_message(app, &sequence_display_backlight_on);
-=======
-    if(fs_result) {
-    } else {
-        FURI_LOG_E(TAG, "Save failed, %s", storage_file_get_error_desc(file));
->>>>>>> 4d985ba8
     }
 }
 
@@ -606,11 +544,7 @@
     UNUSED(p);
     NotificationApp* app = notification_app_alloc();
 
-<<<<<<< HEAD
-    notification_load_settings(app);
-=======
     notification_init_settings(app);
->>>>>>> 4d985ba8
 
     notification_vibro_off();
     notification_sound_off();
