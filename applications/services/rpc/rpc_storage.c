--- conflicted
+++ resolved
@@ -631,13 +631,8 @@
     rpc_system_storage_reset_state(rpc_storage, session, true);
 
     if(path_contains_only_ascii(request->content.storage_rename_request.new_path)) {
-<<<<<<< HEAD
         FS_Error error = storage_common_rename_safe(
-            fs_api,
-=======
-        FS_Error error = storage_common_rename(
             rpc_storage->api,
->>>>>>> ef0300d2
             request->content.storage_rename_request.old_path,
             request->content.storage_rename_request.new_path);
         status = rpc_system_storage_get_error(error);
