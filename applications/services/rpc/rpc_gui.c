#include "rpc_i.h"
#include <gui/gui_i.h>
#include <assets_icons.h>
#include <momentum/momentum.h>
#include <rgb_backlight.h>

#include <flipper.pb.h>
#include <gui.pb.h>

// Contract assertion
_Static_assert(InputKeyMAX == 6, "InputKeyMAX");
_Static_assert(InputTypeMAX == 5, "InputTypeMAX");

_Static_assert(InputKeyUp == (int32_t)PB_Gui_InputKey_UP, "InputKeyUp != PB_Gui_InputKey_UP");
_Static_assert(
    InputKeyDown == (int32_t)PB_Gui_InputKey_DOWN,
    "InputKeyDown != PB_Gui_InputKey_DOWN");
_Static_assert(
    InputKeyRight == (int32_t)PB_Gui_InputKey_RIGHT,
    "InputKeyRight != PB_Gui_InputKey_RIGHT");
_Static_assert(
    InputKeyLeft == (int32_t)PB_Gui_InputKey_LEFT,
    "InputKeyLeft != PB_Gui_InputKey_LEFT");
_Static_assert(InputKeyOk == (int32_t)PB_Gui_InputKey_OK, "InputKeyOk != PB_Gui_InputKey_OK");
_Static_assert(
    InputKeyBack == (int32_t)PB_Gui_InputKey_BACK,
    "InputKeyBack != PB_Gui_InputKey_BACK");

_Static_assert(
    InputTypePress == (int32_t)PB_Gui_InputType_PRESS,
    "InputTypePress != PB_Gui_InputType_PRESS");
_Static_assert(
    InputTypeRelease == (int32_t)PB_Gui_InputType_RELEASE,
    "InputTypeRelease != PB_Gui_InputType_RELEASE");
_Static_assert(
    InputTypeShort == (int32_t)PB_Gui_InputType_SHORT,
    "InputTypeShort != PB_Gui_InputType_SHORT");
_Static_assert(
    InputTypeLong == (int32_t)PB_Gui_InputType_LONG,
    "InputTypeLong != PB_Gui_InputType_LONG");
_Static_assert(
    InputTypeRepeat == (int32_t)PB_Gui_InputType_REPEAT,
    "InputTypeRepeat != PB_Gui_InputType_REPEAT");

#define TAG "RpcGui"

typedef enum {
    RpcGuiWorkerFlagTransmit = (1 << 0),
    RpcGuiWorkerFlagExit = (1 << 1),
} RpcGuiWorkerFlag;

#define RpcGuiWorkerFlagAny (RpcGuiWorkerFlagTransmit | RpcGuiWorkerFlagExit)

#define RPC_GUI_INPUT_RESET (0u)

typedef struct {
    RpcSession* session;
    Gui* gui;
    const Icon* icon;
    FuriPubSub* input_events;

    // Receive part
    ViewPort* virtual_display_view_port;
    uint8_t* virtual_display_buffer;

    // Transmit
    PB_Main* transmit_frame;
    FuriThread* transmit_thread;

    bool virtual_display_not_empty;
    bool is_streaming;

    uint32_t input_key_counter[InputKeyMAX];
    uint32_t input_counter;

    ViewPort* rpc_session_active_viewport;
} RpcGuiSystem;

static const PB_Gui_ScreenOrientation rpc_system_gui_screen_orientation_map[] = {
    [CanvasOrientationHorizontal] = PB_Gui_ScreenOrientation_HORIZONTAL,
    [CanvasOrientationHorizontalFlip] = PB_Gui_ScreenOrientation_HORIZONTAL_FLIP,
    [CanvasOrientationVertical] = PB_Gui_ScreenOrientation_VERTICAL,
    [CanvasOrientationVerticalFlip] = PB_Gui_ScreenOrientation_VERTICAL_FLIP,
};

static void rpc_system_gui_screen_stream_frame_callback(
    uint8_t* data,
    size_t size,
    CanvasOrientation orientation,
    void* context) {
    furi_assert(data);
    furi_assert(context);

    RpcGuiSystem* rpc_gui = (RpcGuiSystem*)context;
    uint8_t* buffer = rpc_gui->transmit_frame->content.gui_screen_frame.data->bytes;

    furi_assert(size == rpc_gui->transmit_frame->content.gui_screen_frame.data->size);

    memcpy(buffer, data, size);
    rpc_gui->transmit_frame->content.gui_screen_frame.orientation =
        rpc_system_gui_screen_orientation_map[orientation];

    if(momentum_settings.rpc_color_fg.mode == ScreenColorModeRgbBacklight) {
        ScreenFrameColor fg_color;
        if(rgb_backlight_get_rainbow_mode() == RGBBacklightRainbowModeOff) {
            fg_color.mode = ScreenColorModeCustom;
            rgb_backlight_get_color(0, &fg_color.rgb);
        } else {
            fg_color.mode = ScreenColorModeRainbow;
        }
        rpc_gui->transmit_frame->content.gui_screen_frame.fg_color = fg_color.value;
    } else {
        rpc_gui->transmit_frame->content.gui_screen_frame.fg_color =
            momentum_settings.rpc_color_fg.value;
    }

    if(momentum_settings.rpc_color_bg.mode == ScreenColorModeRgbBacklight) {
        ScreenFrameColor bg_color;
        if(rgb_backlight_get_rainbow_mode() == RGBBacklightRainbowModeOff) {
            bg_color.mode = ScreenColorModeCustom;
            rgb_backlight_get_color(0, &bg_color.rgb);
        } else {
            bg_color.mode = ScreenColorModeRainbow;
        }
        rpc_gui->transmit_frame->content.gui_screen_frame.bg_color = bg_color.value;
    } else {
        rpc_gui->transmit_frame->content.gui_screen_frame.bg_color =
            momentum_settings.rpc_color_bg.value;
    }

    furi_thread_flags_set(furi_thread_get_id(rpc_gui->transmit_thread), RpcGuiWorkerFlagTransmit);
}

static int32_t rpc_system_gui_screen_stream_frame_transmit_thread(void* context) {
    furi_assert(context);

    RpcGuiSystem* rpc_gui = (RpcGuiSystem*)context;

    uint32_t transmit_time = 0;
    while(true) {
        uint32_t flags =
            furi_thread_flags_wait(RpcGuiWorkerFlagAny, FuriFlagWaitAny, FuriWaitForever);

        if(flags & RpcGuiWorkerFlagTransmit) {
            transmit_time = furi_get_tick();
            rpc_send(rpc_gui->session, rpc_gui->transmit_frame);
            transmit_time = furi_get_tick() - transmit_time;

            // Guaranteed bandwidth reserve
            uint32_t extra_delay = transmit_time / 20;
            if(extra_delay > 500) extra_delay = 500;
            if(extra_delay) furi_delay_tick(extra_delay);
        }

        if(flags & RpcGuiWorkerFlagExit) {
            break;
        }
    }

    return 0;
}

static void rpc_system_gui_start_screen_stream_process(const PB_Main* request, void* context) {
    furi_assert(request);
    furi_assert(context);

    FURI_LOG_D(TAG, "StartScreenStream");

    RpcGuiSystem* rpc_gui = context;
    RpcSession* session = rpc_gui->session;
    furi_assert(session);

    if(rpc_gui->is_streaming) {
        rpc_send_and_release_empty(
            session, request->command_id, PB_CommandStatus_ERROR_VIRTUAL_DISPLAY_ALREADY_STARTED);
    } else {
        rpc_send_and_release_empty(session, request->command_id, PB_CommandStatus_OK);

        rpc_gui->is_streaming = true;
        size_t framebuffer_size = gui_get_framebuffer_size(rpc_gui->gui);
        // Reusable Frame
        rpc_gui->transmit_frame = malloc(sizeof(PB_Main));
        rpc_gui->transmit_frame->which_content = PB_Main_gui_screen_frame_tag;
        rpc_gui->transmit_frame->command_status = PB_CommandStatus_OK;
        rpc_gui->transmit_frame->content.gui_screen_frame.data =
            malloc(PB_BYTES_ARRAY_T_ALLOCSIZE(framebuffer_size));
        rpc_gui->transmit_frame->content.gui_screen_frame.data->size = framebuffer_size;
        // Transmission thread for async TX
        rpc_gui->transmit_thread = furi_thread_alloc_ex(
            "GuiRpcWorker", 1024, rpc_system_gui_screen_stream_frame_transmit_thread, rpc_gui);
        furi_thread_start(rpc_gui->transmit_thread);
        // GUI framebuffer callback
        gui_add_framebuffer_callback(
            rpc_gui->gui, rpc_system_gui_screen_stream_frame_callback, context);
    }
}

static void rpc_system_gui_stop_screen_stream_process(const PB_Main* request, void* context) {
    furi_assert(request);
    furi_assert(context);

    FURI_LOG_D(TAG, "StopScreenStream");

    RpcGuiSystem* rpc_gui = context;
    RpcSession* session = rpc_gui->session;
    furi_assert(session);

    if(rpc_gui->is_streaming) {
        rpc_gui->is_streaming = false;
        // Remove GUI framebuffer callback
        gui_remove_framebuffer_callback(
            rpc_gui->gui, rpc_system_gui_screen_stream_frame_callback, context);
        // Stop and release worker thread
        furi_thread_flags_set(furi_thread_get_id(rpc_gui->transmit_thread), RpcGuiWorkerFlagExit);
        furi_thread_join(rpc_gui->transmit_thread);
        furi_thread_free(rpc_gui->transmit_thread);
        // Release frame
        pb_release(&PB_Main_msg, rpc_gui->transmit_frame);
        free(rpc_gui->transmit_frame);
        rpc_gui->transmit_frame = NULL;
    }

    rpc_send_and_release_empty(session, request->command_id, PB_CommandStatus_OK);
}

static void
    rpc_system_gui_send_input_event_request_process(const PB_Main* request, void* context) {
    furi_assert(request);
    furi_assert(request->which_content == PB_Main_gui_send_input_event_request_tag);
    furi_assert(context);

    FURI_LOG_D(TAG, "SendInputEvent");

    RpcGuiSystem* rpc_gui = context;
    RpcSession* session = rpc_gui->session;
    furi_assert(session);

    bool is_valid = (request->content.gui_send_input_event_request.key < (int32_t)InputKeyMAX) &&
                    (request->content.gui_send_input_event_request.type < (int32_t)InputTypeMAX);

    if(!is_valid) {
        rpc_send_and_release_empty(
            session, request->command_id, PB_CommandStatus_ERROR_INVALID_PARAMETERS);
        return;
    }

    InputEvent event = {
        .key = (int32_t)request->content.gui_send_input_event_request.key,
        .type = (int32_t)request->content.gui_send_input_event_request.type,
    };

    // Event sequence shenanigans
    event.sequence_source = INPUT_SEQUENCE_SOURCE_SOFTWARE;
    if(event.type == InputTypePress) {
        rpc_gui->input_counter++;
        if(rpc_gui->input_counter == RPC_GUI_INPUT_RESET) rpc_gui->input_counter++;
        rpc_gui->input_key_counter[event.key] = rpc_gui->input_counter;
    }
    if(rpc_gui->input_key_counter[event.key] == RPC_GUI_INPUT_RESET) {
        FURI_LOG_W(TAG, "Out of sequence input event: key %d, type %d,", event.key, event.type);
    }
    event.sequence_counter = rpc_gui->input_key_counter[event.key];
    if(event.type == InputTypeRelease) {
        rpc_gui->input_key_counter[event.key] = RPC_GUI_INPUT_RESET;
    }

    // Submit event
    furi_pubsub_publish(rpc_gui->input_events, &event);
    rpc_send_and_release_empty(session, request->command_id, PB_CommandStatus_OK);
}

static void rpc_system_gui_virtual_display_render_callback(Canvas* canvas, void* context) {
    furi_assert(canvas);
    furi_assert(context);

    RpcGuiSystem* rpc_gui = context;

    if(!rpc_gui->virtual_display_not_empty) {
        canvas_set_font(canvas, FontPrimary);
        canvas_draw_str_aligned(canvas, 64, 20, AlignCenter, AlignCenter, "Virtual Display");
        canvas_draw_str_aligned(canvas, 64, 36, AlignCenter, AlignCenter, "Waiting for frames...");
        return;
    }

    canvas_draw_xbm(canvas, 0, 0, canvas->width, canvas->height, rpc_gui->virtual_display_buffer);
}

static void rpc_system_gui_virtual_display_input_callback(InputEvent* event, void* context) {
    furi_assert(event);
    furi_assert(event->key < InputKeyMAX);
    furi_assert(event->type < InputTypeMAX);
    furi_assert(context);

    RpcGuiSystem* rpc_gui = context;
    RpcSession* session = rpc_gui->session;

    FURI_LOG_D(TAG, "VirtualDisplay: SendInputEvent");

    PB_Main rpc_message = {
        .command_id = 0,
        .command_status = PB_CommandStatus_OK,
        .has_next = false,
        .which_content = PB_Main_gui_send_input_event_request_tag,
        .content.gui_send_input_event_request.key = (int32_t)event->key,
        .content.gui_send_input_event_request.type = (int32_t)event->type,
    };

    rpc_send_and_release(session, &rpc_message);
}

static void rpc_system_gui_start_virtual_display_process(const PB_Main* request, void* context) {
    furi_assert(request);
    furi_assert(context);

    FURI_LOG_D(TAG, "StartVirtualDisplay");

    RpcGuiSystem* rpc_gui = context;
    RpcSession* session = rpc_gui->session;
    furi_assert(session);

    if(rpc_gui->virtual_display_view_port) {
        rpc_send_and_release_empty(
            session, request->command_id, PB_CommandStatus_ERROR_VIRTUAL_DISPLAY_ALREADY_STARTED);
        return;
    }

    // TODO FL-3511: consider refactoring
    // Using display framebuffer size as an XBM buffer size is like comparing apples and oranges
    // Glad they both are 1024 for now
    size_t buffer_size = canvas_get_buffer_size(rpc_gui->gui->canvas);
    rpc_gui->virtual_display_buffer = malloc(buffer_size);

    if(request->content.gui_start_virtual_display_request.has_first_frame) {
        size_t buffer_size = canvas_get_buffer_size(rpc_gui->gui->canvas);
        memcpy(
            rpc_gui->virtual_display_buffer,
            request->content.gui_start_virtual_display_request.first_frame.data->bytes,
            buffer_size);
        rpc_gui->virtual_display_not_empty = true;
    }

    rpc_gui->virtual_display_view_port = view_port_alloc();
    view_port_draw_callback_set(
        rpc_gui->virtual_display_view_port,
        rpc_system_gui_virtual_display_render_callback,
        rpc_gui);

    if(request->content.gui_start_virtual_display_request.send_input) {
        FURI_LOG_D(TAG, "VirtualDisplay: input forwarding requested");
        view_port_input_callback_set(
            rpc_gui->virtual_display_view_port,
            rpc_system_gui_virtual_display_input_callback,
            rpc_gui);
    }

    gui_add_view_port(rpc_gui->gui, rpc_gui->virtual_display_view_port, GuiLayerFullscreen);

    rpc_send_and_release_empty(session, request->command_id, PB_CommandStatus_OK);
}

static void rpc_system_gui_stop_virtual_display_process(const PB_Main* request, void* context) {
    furi_assert(request);
    furi_assert(context);

    FURI_LOG_D(TAG, "StopVirtualDisplay");

    RpcGuiSystem* rpc_gui = context;
    RpcSession* session = rpc_gui->session;
    furi_assert(session);

    if(!rpc_gui->virtual_display_view_port) {
        rpc_send_and_release_empty(
            session, request->command_id, PB_CommandStatus_ERROR_VIRTUAL_DISPLAY_NOT_STARTED);
        return;
    }

    gui_remove_view_port(rpc_gui->gui, rpc_gui->virtual_display_view_port);
    view_port_free(rpc_gui->virtual_display_view_port);
    free(rpc_gui->virtual_display_buffer);
    rpc_gui->virtual_display_view_port = NULL;
    rpc_gui->virtual_display_not_empty = false;

    rpc_send_and_release_empty(session, request->command_id, PB_CommandStatus_OK);
}

static void rpc_system_gui_virtual_display_frame_process(const PB_Main* request, void* context) {
    furi_assert(request);
    furi_assert(context);

    FURI_LOG_D(TAG, "VirtualDisplayFrame");

    RpcGuiSystem* rpc_gui = context;
    RpcSession* session = rpc_gui->session;
    furi_assert(session);

    if(!rpc_gui->virtual_display_view_port) {
        FURI_LOG_W(TAG, "Virtual display is not started, ignoring incoming frame packet");
        return;
    }

    size_t buffer_size = canvas_get_buffer_size(rpc_gui->gui->canvas);
    memcpy(
        rpc_gui->virtual_display_buffer,
        request->content.gui_screen_frame.data->bytes,
        buffer_size);
    rpc_gui->virtual_display_not_empty = true;
    view_port_update(rpc_gui->virtual_display_view_port);

    (void)session;
}

static const Icon* rpc_system_gui_get_owner_icon(RpcOwner owner) {
    switch(owner) {
    case RpcOwnerUart:
        return &I_Exp_module_connected_12x8;
    default:
        return &I_Rpc_active_7x8;
    }
}

static void rpc_active_session_icon_draw_callback(Canvas* canvas, void* context) {
    furi_assert(canvas);
    RpcGuiSystem* rpc_gui = context;
    canvas_draw_icon(canvas, 0, 0, rpc_gui->icon);
}

void* rpc_system_gui_alloc(RpcSession* session) {
    furi_assert(session);

    RpcGuiSystem* rpc_gui = malloc(sizeof(RpcGuiSystem));
    rpc_gui->gui = furi_record_open(RECORD_GUI);
    rpc_gui->input_events = furi_record_open(RECORD_INPUT_EVENTS);
    rpc_gui->session = session;

    // Active session icon
    const RpcOwner owner = rpc_session_get_owner(rpc_gui->session);
    if(owner != RpcOwnerBle) {
        rpc_gui->icon = rpc_system_gui_get_owner_icon(owner);
        rpc_gui->rpc_session_active_viewport = view_port_alloc();
        view_port_set_width(rpc_gui->rpc_session_active_viewport, icon_get_width(rpc_gui->icon));
        view_port_draw_callback_set(
            rpc_gui->rpc_session_active_viewport, rpc_active_session_icon_draw_callback, rpc_gui);
        gui_add_view_port(
            rpc_gui->gui, rpc_gui->rpc_session_active_viewport, GuiLayerStatusBarLeft);
    }

    RpcHandler rpc_handler = {
        .message_handler = NULL,
        .decode_submessage = NULL,
        .context = rpc_gui,
    };

    rpc_handler.message_handler = rpc_system_gui_start_screen_stream_process;
    rpc_add_handler(session, PB_Main_gui_start_screen_stream_request_tag, &rpc_handler);

    rpc_handler.message_handler = rpc_system_gui_stop_screen_stream_process;
    rpc_add_handler(session, PB_Main_gui_stop_screen_stream_request_tag, &rpc_handler);

    rpc_handler.message_handler = rpc_system_gui_send_input_event_request_process;
    rpc_add_handler(session, PB_Main_gui_send_input_event_request_tag, &rpc_handler);

    rpc_handler.message_handler = rpc_system_gui_start_virtual_display_process;
    rpc_add_handler(session, PB_Main_gui_start_virtual_display_request_tag, &rpc_handler);

    rpc_handler.message_handler = rpc_system_gui_stop_virtual_display_process;
    rpc_add_handler(session, PB_Main_gui_stop_virtual_display_request_tag, &rpc_handler);

    rpc_handler.message_handler = rpc_system_gui_virtual_display_frame_process;
    rpc_add_handler(session, PB_Main_gui_screen_frame_tag, &rpc_handler);

    return rpc_gui;
}

void rpc_system_gui_free(void* context) {
    furi_assert(context);
    RpcGuiSystem* rpc_gui = context;
    furi_assert(rpc_gui->gui);

    // Release ongoing inputs to avoid lockup
    for(InputKey key = 0; key < InputKeyMAX; key++) {
        if(rpc_gui->input_key_counter[key] != RPC_GUI_INPUT_RESET) {
            InputEvent event = {
                .key = key,
                .type = InputTypeRelease,
                .sequence_source = INPUT_SEQUENCE_SOURCE_SOFTWARE,
                .sequence_counter = rpc_gui->input_key_counter[key],
            };
<<<<<<< HEAD
            FuriPubSub* input_events = furi_record_open(RECORD_INPUT_EVENTS);
            furi_check(input_events);
            furi_pubsub_publish(input_events, &event);
            furi_record_close(RECORD_INPUT_EVENTS);
=======
            furi_pubsub_publish(rpc_gui->input_events, &event);
>>>>>>> a8818166
        }
    }

    if(rpc_gui->virtual_display_view_port) {
        gui_remove_view_port(rpc_gui->gui, rpc_gui->virtual_display_view_port);
        view_port_free(rpc_gui->virtual_display_view_port);
        free(rpc_gui->virtual_display_buffer);
        rpc_gui->virtual_display_view_port = NULL;
        rpc_gui->virtual_display_not_empty = false;
    }

    if(rpc_gui->rpc_session_active_viewport) {
        gui_remove_view_port(rpc_gui->gui, rpc_gui->rpc_session_active_viewport);
        view_port_free(rpc_gui->rpc_session_active_viewport);
    }

    if(rpc_gui->is_streaming) {
        rpc_gui->is_streaming = false;
        // Remove GUI framebuffer callback
        gui_remove_framebuffer_callback(
            rpc_gui->gui, rpc_system_gui_screen_stream_frame_callback, context);
        // Stop and release worker thread
        furi_thread_flags_set(furi_thread_get_id(rpc_gui->transmit_thread), RpcGuiWorkerFlagExit);
        furi_thread_join(rpc_gui->transmit_thread);
        furi_thread_free(rpc_gui->transmit_thread);
        // Release frame
        pb_release(&PB_Main_msg, rpc_gui->transmit_frame);
        free(rpc_gui->transmit_frame);
        rpc_gui->transmit_frame = NULL;
    }
    furi_record_close(RECORD_INPUT_EVENTS);
    furi_record_close(RECORD_GUI);
    free(rpc_gui);
}<|MERGE_RESOLUTION|>--- conflicted
+++ resolved
@@ -485,14 +485,7 @@
                 .sequence_source = INPUT_SEQUENCE_SOURCE_SOFTWARE,
                 .sequence_counter = rpc_gui->input_key_counter[key],
             };
-<<<<<<< HEAD
-            FuriPubSub* input_events = furi_record_open(RECORD_INPUT_EVENTS);
-            furi_check(input_events);
-            furi_pubsub_publish(input_events, &event);
-            furi_record_close(RECORD_INPUT_EVENTS);
-=======
             furi_pubsub_publish(rpc_gui->input_events, &event);
->>>>>>> a8818166
         }
     }
 
