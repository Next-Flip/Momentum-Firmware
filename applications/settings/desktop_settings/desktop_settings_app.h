#pragma once

#include <gui/gui.h>
#include <gui/modules/popup.h>
#include <gui/view_dispatcher.h>
#include <gui/scene_manager.h>
#include <gui/modules/submenu.h>
#include <gui/modules/dialog_ex.h>
#include <gui/modules/variable_item_list.h>
#include <dialogs/dialogs.h>
#include <assets_icons.h>

#include <desktop/desktop_i.h>
#include <desktop/views/desktop_view_pin_input.h>
#include "views/desktop_settings_view_pin_setup_howto.h"
#include "views/desktop_settings_view_pin_setup_howto2.h"

typedef enum {
    DesktopSettingsAppViewMenu,
    DesktopSettingsAppViewVarItemList,
    DesktopSettingsAppViewIdPopup,
    DesktopSettingsAppViewDialogEx,
    DesktopSettingsAppViewIdPinInput,
    DesktopSettingsAppViewIdPinSetupHowto,
    DesktopSettingsAppViewIdPinSetupHowto2,
} DesktopSettingsAppView;

typedef enum {
    DesktopSettingsAppKeybindActionTypeMainApp,
    DesktopSettingsAppKeybindActionTypeExternalApp,
    DesktopSettingsAppKeybindActionTypeOpenFile,
    DesktopSettingsAppKeybindActionTypeMoreActions,
    DesktopSettingsAppKeybindActionTypeRemoveKeybind,
} DesktopSettingsAppKeybindActionType;

extern const char* EXTRA_KEYBINDS[];
extern const size_t EXTRA_KEYBINDS_COUNT;

typedef struct {
    Gui* gui;
    Desktop* desktop;
    DialogsApp* dialogs;
    SceneManager* scene_manager;
    ViewDispatcher* view_dispatcher;
    VariableItemList* variable_item_list;
    Submenu* submenu;
    Popup* popup;
    DialogEx* dialog_ex;
    DesktopViewPinInput* pin_input_view;
    DesktopSettingsViewPinSetupHowto* pin_setup_howto_view;
    DesktopSettingsViewPinSetupHowto2* pin_setup_howto2_view;

    PinCode pincode_buffer;
    bool pincode_buffer_filled;

<<<<<<< HEAD
    uint8_t menu_idx;

    bool save_settings;
} DesktopSettingsApp;

const char* desktop_settings_app_get_keybind(DesktopSettingsApp* app);
bool desktop_settings_app_set_keybind(DesktopSettingsApp* app, const char* value);
=======
    uint32_t pin_menu_idx;
    uint32_t quick_apps_menu_idx;
    uint32_t quick_apps_direction_menu_idx;
} DesktopSettingsApp;
>>>>>>> e3f95a32
<|MERGE_RESOLUTION|>--- conflicted
+++ resolved
@@ -37,8 +37,9 @@
 extern const size_t EXTRA_KEYBINDS_COUNT;
 
 typedef struct {
+    Desktop* desktop;
+
     Gui* gui;
-    Desktop* desktop;
     DialogsApp* dialogs;
     SceneManager* scene_manager;
     ViewDispatcher* view_dispatcher;
@@ -53,17 +54,10 @@
     PinCode pincode_buffer;
     bool pincode_buffer_filled;
 
-<<<<<<< HEAD
-    uint8_t menu_idx;
+    uint32_t pin_menu_idx;
 
     bool save_settings;
 } DesktopSettingsApp;
 
 const char* desktop_settings_app_get_keybind(DesktopSettingsApp* app);
-bool desktop_settings_app_set_keybind(DesktopSettingsApp* app, const char* value);
-=======
-    uint32_t pin_menu_idx;
-    uint32_t quick_apps_menu_idx;
-    uint32_t quick_apps_direction_menu_idx;
-} DesktopSettingsApp;
->>>>>>> e3f95a32
+bool desktop_settings_app_set_keybind(DesktopSettingsApp* app, const char* value);