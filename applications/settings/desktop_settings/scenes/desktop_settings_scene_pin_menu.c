#include <gui/scene_manager.h>
#include <applications.h>

#include "../desktop_settings_app.h"
#include "desktop_settings_scene.h"
#include "desktop_settings_scene_i.h"
#include "desktop/helpers/pin.h"

#define SCENE_EVENT_SET_PIN 0
#define SCENE_EVENT_CHANGE_PIN 1
#define SCENE_EVENT_DISABLE_PIN 2

static void desktop_settings_scene_pin_menu_submenu_callback(void* context, uint32_t index) {
    DesktopSettingsApp* app = context;
    view_dispatcher_send_custom_event(app->view_dispatcher, index);
}

void desktop_settings_scene_pin_menu_on_enter(void* context) {
    DesktopSettingsApp* app = context;
    Submenu* submenu = app->submenu;
    submenu_reset(submenu);

    if(!desktop_pin_is_valid(&app->desktop->settings.pin_code)) {
        submenu_add_item(
            submenu,
            "Set PIN",
            SCENE_EVENT_SET_PIN,
            desktop_settings_scene_pin_menu_submenu_callback,
            app);

    } else {
        submenu_add_item(
            submenu,
            "Change PIN",
            SCENE_EVENT_CHANGE_PIN,
            desktop_settings_scene_pin_menu_submenu_callback,
            app);

        submenu_add_item(
            submenu,
            "Disable",
            SCENE_EVENT_DISABLE_PIN,
            desktop_settings_scene_pin_menu_submenu_callback,
            app);
    }

<<<<<<< HEAD
    submenu_set_header(app->submenu, "Pin Code Settings:");
=======
    submenu_set_header(app->submenu, "PIN Code Settings");
>>>>>>> 21e7c460
    submenu_set_selected_item(app->submenu, app->menu_idx);
    view_dispatcher_switch_to_view(app->view_dispatcher, DesktopSettingsAppViewMenu);
}

bool desktop_settings_scene_pin_menu_on_event(void* context, SceneManagerEvent event) {
    DesktopSettingsApp* app = context;
    bool consumed = false;

    if(event.type == SceneManagerEventTypeCustom) {
        switch(event.event) {
        case SCENE_EVENT_SET_PIN:
            scene_manager_next_scene(app->scene_manager, DesktopSettingsAppScenePinSetupHowto);
            consumed = true;
            break;
        case SCENE_EVENT_CHANGE_PIN:
            scene_manager_set_scene_state(
                app->scene_manager,
                DesktopSettingsAppScenePinAuth,
                SCENE_STATE_PIN_AUTH_CHANGE_PIN);
            scene_manager_next_scene(app->scene_manager, DesktopSettingsAppScenePinAuth);
            consumed = true;
            break;
        case SCENE_EVENT_DISABLE_PIN:
            scene_manager_set_scene_state(
                app->scene_manager, DesktopSettingsAppScenePinAuth, SCENE_STATE_PIN_AUTH_DISABLE);
            scene_manager_next_scene(app->scene_manager, DesktopSettingsAppScenePinAuth);
            consumed = true;
            break;
        default:
            consumed = true;
            break;
        }
    }
    return consumed;
}

void desktop_settings_scene_pin_menu_on_exit(void* context) {
    DesktopSettingsApp* app = context;
    submenu_reset(app->submenu);
}<|MERGE_RESOLUTION|>--- conflicted
+++ resolved
@@ -44,11 +44,7 @@
             app);
     }
 
-<<<<<<< HEAD
-    submenu_set_header(app->submenu, "Pin Code Settings:");
-=======
     submenu_set_header(app->submenu, "PIN Code Settings");
->>>>>>> 21e7c460
     submenu_set_selected_item(app->submenu, app->menu_idx);
     view_dispatcher_switch_to_view(app->view_dispatcher, DesktopSettingsAppViewMenu);
 }
