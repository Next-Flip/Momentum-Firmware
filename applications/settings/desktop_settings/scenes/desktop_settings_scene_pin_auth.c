--- conflicted
+++ resolved
@@ -18,12 +18,8 @@
 
     DesktopSettingsApp* app = context;
     app->pincode_buffer = *pin_code;
-<<<<<<< HEAD
-    if(desktop_pin_compare(&app->desktop->settings.pin_code, pin_code)) {
-=======
 
     if(desktop_pin_code_check(pin_code)) {
->>>>>>> 4d985ba8
         view_dispatcher_send_custom_event(app->view_dispatcher, SCENE_EVENT_PINS_EQUAL);
     } else {
         view_dispatcher_send_custom_event(app->view_dispatcher, SCENE_EVENT_PINS_DIFFERENT);
@@ -38,11 +34,7 @@
 void desktop_settings_scene_pin_auth_on_enter(void* context) {
     furi_assert(desktop_pin_code_is_set());
 
-<<<<<<< HEAD
-    furi_assert(desktop_pin_is_valid(&app->desktop->settings.pin_code));
-=======
     DesktopSettingsApp* app = context;
->>>>>>> 4d985ba8
 
     desktop_view_pin_input_set_context(app->pin_input_view, app);
     desktop_view_pin_input_set_back_callback(app->pin_input_view, pin_auth_back_callback);
