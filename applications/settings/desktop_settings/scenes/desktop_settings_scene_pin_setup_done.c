--- conflicted
+++ resolved
@@ -22,11 +22,8 @@
 void desktop_settings_scene_pin_setup_done_on_enter(void* context) {
     DesktopSettingsApp* app = context;
 
-<<<<<<< HEAD
-=======
     desktop_pin_code_set(&app->pincode_buffer);
 
->>>>>>> 4d985ba8
     NotificationApp* notification = furi_record_open(RECORD_NOTIFICATION);
     notification_message(notification, &sequence_single_vibro);
     notification_message(notification, &sequence_blink_green_10);
