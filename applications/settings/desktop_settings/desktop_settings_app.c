#include <furi.h>
#include <gui/modules/popup.h>
#include <gui/scene_manager.h>

#include "desktop_settings_app.h"
#include "scenes/desktop_settings_scene.h"
#include <desktop/views/desktop_view_pin_input.h>

const char* EXTRA_KEYBINDS[] = {
    "Apps Menu",
    "Archive",
    "Clock",
    "Device Info",
    "Lock Menu",
    "Lock Keypad",
    "Lock with PIN",
    "Passport",
    "Wipe Device",
};
const size_t EXTRA_KEYBINDS_COUNT = COUNT_OF(EXTRA_KEYBINDS);

static bool desktop_settings_custom_event_callback(void* context, uint32_t event) {
    furi_assert(context);
    DesktopSettingsApp* app = context;
    return scene_manager_handle_custom_event(app->scene_manager, event);
}

static bool desktop_settings_back_event_callback(void* context) {
    furi_assert(context);
    DesktopSettingsApp* app = context;
    return scene_manager_handle_back_event(app->scene_manager);
}

const char* desktop_settings_app_get_keybind(DesktopSettingsApp* app) {
    KeybindType type =
        scene_manager_get_scene_state(app->scene_manager, DesktopSettingsAppSceneKeybindsType);
    KeybindKey key =
        scene_manager_get_scene_state(app->scene_manager, DesktopSettingsAppSceneKeybindsKey);
    return app->desktop->keybinds[type][key].data;
}

bool desktop_settings_app_set_keybind(DesktopSettingsApp* app, const char* value) {
    if(strnlen(value, MAX_KEYBIND_LENGTH) == MAX_KEYBIND_LENGTH) {
        // No NULL terminator, value is too long for keybind
        DialogMessage* message = dialog_message_alloc();
        dialog_message_set_header(message, "Keybind Too Long", 64, 0, AlignCenter, AlignTop);
        dialog_message_set_buttons(message, NULL, "Ok", NULL);
        dialog_message_set_text(
            message,
            "Keybinds are max 63 chars.\n"
            "Shorten the file path or\n"
            "choose something else.",
            64,
            32,
            AlignCenter,
            AlignCenter);
        dialog_message_show(app->dialogs, message);
        dialog_message_free(message);
        return false;
    }
    KeybindType type =
        scene_manager_get_scene_state(app->scene_manager, DesktopSettingsAppSceneKeybindsType);
    KeybindKey key =
        scene_manager_get_scene_state(app->scene_manager, DesktopSettingsAppSceneKeybindsKey);
    strlcpy(app->desktop->keybinds[type][key].data, value, MAX_KEYBIND_LENGTH);
    DESKTOP_KEYBINDS_SAVE(&app->desktop->keybinds, sizeof(app->desktop->keybinds));
    return true;
}

DesktopSettingsApp* desktop_settings_app_alloc(void) {
    DesktopSettingsApp* app = malloc(sizeof(DesktopSettingsApp));

    app->gui = furi_record_open(RECORD_GUI);
    app->desktop = furi_record_open(RECORD_DESKTOP);
    app->dialogs = furi_record_open(RECORD_DIALOGS);
    app->view_dispatcher = view_dispatcher_alloc();
    app->scene_manager = scene_manager_alloc(&desktop_settings_scene_handlers, app);
    view_dispatcher_enable_queue(app->view_dispatcher);
    view_dispatcher_set_event_callback_context(app->view_dispatcher, app);

    view_dispatcher_set_custom_event_callback(
        app->view_dispatcher, desktop_settings_custom_event_callback);
    view_dispatcher_set_navigation_event_callback(
        app->view_dispatcher, desktop_settings_back_event_callback);

    view_dispatcher_attach_to_gui(app->view_dispatcher, app->gui, ViewDispatcherTypeFullscreen);

    app->popup = popup_alloc();
    app->submenu = submenu_alloc();
    app->dialog_ex = dialog_ex_alloc();
    app->variable_item_list = variable_item_list_alloc();
    app->pin_input_view = desktop_view_pin_input_alloc();
    app->pin_setup_howto_view = desktop_settings_view_pin_setup_howto_alloc();
    app->pin_setup_howto2_view = desktop_settings_view_pin_setup_howto2_alloc();

    view_dispatcher_add_view(
        app->view_dispatcher, DesktopSettingsAppViewMenu, submenu_get_view(app->submenu));
    view_dispatcher_add_view(
        app->view_dispatcher,
        DesktopSettingsAppViewVarItemList,
        variable_item_list_get_view(app->variable_item_list));
    view_dispatcher_add_view(
        app->view_dispatcher, DesktopSettingsAppViewIdPopup, popup_get_view(app->popup));
    view_dispatcher_add_view(
        app->view_dispatcher, DesktopSettingsAppViewDialogEx, dialog_ex_get_view(app->dialog_ex));
    view_dispatcher_add_view(
        app->view_dispatcher,
        DesktopSettingsAppViewIdPinInput,
        desktop_view_pin_input_get_view(app->pin_input_view));
    view_dispatcher_add_view(
        app->view_dispatcher,
        DesktopSettingsAppViewIdPinSetupHowto,
        desktop_settings_view_pin_setup_howto_get_view(app->pin_setup_howto_view));
    view_dispatcher_add_view(
        app->view_dispatcher,
        DesktopSettingsAppViewIdPinSetupHowto2,
        desktop_settings_view_pin_setup_howto2_get_view(app->pin_setup_howto2_view));
    return app;
}

void desktop_settings_app_free(DesktopSettingsApp* app) {
    furi_assert(app);
    // Variable item list
    view_dispatcher_remove_view(app->view_dispatcher, DesktopSettingsAppViewMenu);
    view_dispatcher_remove_view(app->view_dispatcher, DesktopSettingsAppViewVarItemList);
    view_dispatcher_remove_view(app->view_dispatcher, DesktopSettingsAppViewIdPopup);
    view_dispatcher_remove_view(app->view_dispatcher, DesktopSettingsAppViewDialogEx);
    view_dispatcher_remove_view(app->view_dispatcher, DesktopSettingsAppViewIdPinInput);
    view_dispatcher_remove_view(app->view_dispatcher, DesktopSettingsAppViewIdPinSetupHowto);
    view_dispatcher_remove_view(app->view_dispatcher, DesktopSettingsAppViewIdPinSetupHowto2);
    variable_item_list_free(app->variable_item_list);
    dialog_ex_free(app->dialog_ex);
    submenu_free(app->submenu);
    popup_free(app->popup);
    desktop_view_pin_input_free(app->pin_input_view);
    desktop_settings_view_pin_setup_howto_free(app->pin_setup_howto_view);
    desktop_settings_view_pin_setup_howto2_free(app->pin_setup_howto2_view);
    // View dispatcher
    view_dispatcher_free(app->view_dispatcher);
    scene_manager_free(app->scene_manager);
    // Records
    furi_record_close(RECORD_DIALOGS);
    furi_record_close(RECORD_DESKTOP);
    furi_record_close(RECORD_GUI);
    free(app);
}

extern int32_t desktop_settings_app(void* p) {
    DesktopSettingsApp* app = desktop_settings_app_alloc();
<<<<<<< HEAD
=======
    DESKTOP_SETTINGS_LOAD(&app->settings);

>>>>>>> e3f95a32
    if(p && (strcmp(p, DESKTOP_SETTINGS_RUN_PIN_SETUP_ARG) == 0)) {
        scene_manager_next_scene(app->scene_manager, DesktopSettingsAppScenePinSetupHowto);
    } else {
        scene_manager_next_scene(app->scene_manager, DesktopSettingsAppSceneStart);
    }

    view_dispatcher_run(app->view_dispatcher);
<<<<<<< HEAD
    if(app->save_settings) {
        DESKTOP_SETTINGS_SAVE(&app->desktop->settings);
    }
=======

    DESKTOP_SETTINGS_SAVE(&app->settings);
>>>>>>> e3f95a32
    desktop_settings_app_free(app);

    return 0;
}<|MERGE_RESOLUTION|>--- conflicted
+++ resolved
@@ -147,11 +147,7 @@
 
 extern int32_t desktop_settings_app(void* p) {
     DesktopSettingsApp* app = desktop_settings_app_alloc();
-<<<<<<< HEAD
-=======
-    DESKTOP_SETTINGS_LOAD(&app->settings);
 
->>>>>>> e3f95a32
     if(p && (strcmp(p, DESKTOP_SETTINGS_RUN_PIN_SETUP_ARG) == 0)) {
         scene_manager_next_scene(app->scene_manager, DesktopSettingsAppScenePinSetupHowto);
     } else {
@@ -159,14 +155,10 @@
     }
 
     view_dispatcher_run(app->view_dispatcher);
-<<<<<<< HEAD
+
     if(app->save_settings) {
         DESKTOP_SETTINGS_SAVE(&app->desktop->settings);
     }
-=======
-
-    DESKTOP_SETTINGS_SAVE(&app->settings);
->>>>>>> e3f95a32
     desktop_settings_app_free(app);
 
     return 0;
