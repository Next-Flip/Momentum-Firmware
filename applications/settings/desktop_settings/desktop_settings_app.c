--- conflicted
+++ resolved
@@ -71,7 +71,8 @@
         app->view_dispatcher,
         DesktopSettingsAppViewIdPinSetupHowto2,
         desktop_settings_view_pin_setup_howto2_get_view(app->pin_setup_howto2_view));
-<<<<<<< HEAD
+    view_dispatcher_add_view(
+        app->view_dispatcher, DesktopSettingsAppViewDialogEx, dialog_ex_get_view(app->dialog_ex));
 
     // Text Input
     app->text_input = text_input_alloc();
@@ -80,10 +81,6 @@
         DesktopSettingsAppViewTextInput,
         text_input_get_view(app->text_input));
 
-=======
-    view_dispatcher_add_view(
-        app->view_dispatcher, DesktopSettingsAppViewDialogEx, dialog_ex_get_view(app->dialog_ex));
->>>>>>> 8c2223df
     return app;
 }
 
@@ -118,14 +115,11 @@
     view_dispatcher_remove_view(app->view_dispatcher, DesktopSettingsAppViewIdPinInput);
     view_dispatcher_remove_view(app->view_dispatcher, DesktopSettingsAppViewIdPinSetupHowto);
     view_dispatcher_remove_view(app->view_dispatcher, DesktopSettingsAppViewIdPinSetupHowto2);
-<<<<<<< HEAD
+    view_dispatcher_remove_view(app->view_dispatcher, DesktopSettingsAppViewDialogEx);
     // TextInput
     view_dispatcher_remove_view(app->view_dispatcher, DesktopSettingsAppViewTextInput);
     text_input_free(app->text_input);
 
-=======
-    view_dispatcher_remove_view(app->view_dispatcher, DesktopSettingsAppViewDialogEx);
->>>>>>> 8c2223df
     variable_item_list_free(app->variable_item_list);
     submenu_free(app->submenu);
     popup_free(app->popup);
