#include "expansion_settings_app.h"

static const char* const expansion_uart_text[] = {
    "USART",
    "LPUART",
    "None",
};

static void expansion_settings_app_uart_changed(VariableItem* item) {
    ExpansionSettingsApp* app = variable_item_get_context(item);
    const uint8_t index = variable_item_get_current_value_index(item);
    variable_item_set_current_value_text(item, expansion_uart_text[index]);
    app->settings->uart_index = index;

    if(index < FuriHalSerialIdMax) {
        expansion_set_listen_serial(app->expansion, index);
    } else {
        expansion_disable(app->expansion);
    }
}

static uint32_t expansion_settings_app_exit(void* context) {
    UNUSED(context);
    return VIEW_NONE;
}

static ExpansionSettingsApp* expansion_settings_app_alloc(void) {
    ExpansionSettingsApp* app = malloc(sizeof(ExpansionSettingsApp));

<<<<<<< HEAD
=======
    expansion_settings_load(&app->settings);

>>>>>>> 4d985ba8
    app->gui = furi_record_open(RECORD_GUI);
    app->expansion = furi_record_open(RECORD_EXPANSION);
    app->settings = expansion_get_settings(app->expansion);

    app->view_dispatcher = view_dispatcher_alloc();
    view_dispatcher_enable_queue(app->view_dispatcher);
    view_dispatcher_set_event_callback_context(app->view_dispatcher, app);

    view_dispatcher_attach_to_gui(app->view_dispatcher, app->gui, ViewDispatcherTypeFullscreen);

    app->var_item_list = variable_item_list_alloc();

    VariableItem* item;
    uint8_t value_index;

    item = variable_item_list_add(
        app->var_item_list,
        "Listen UART",
        COUNT_OF(expansion_uart_text),
        expansion_settings_app_uart_changed,
        app);
    value_index = app->settings->uart_index;
    variable_item_set_current_value_index(item, value_index);
    variable_item_set_current_value_text(item, expansion_uart_text[value_index]);

    view_set_previous_callback(
        variable_item_list_get_view(app->var_item_list), expansion_settings_app_exit);
    view_dispatcher_add_view(
        app->view_dispatcher,
        ExpansionSettingsViewVarItemList,
        variable_item_list_get_view(app->var_item_list));

    view_dispatcher_switch_to_view(app->view_dispatcher, ExpansionSettingsViewVarItemList);

    return app;
}

static void expansion_settings_app_free(ExpansionSettingsApp* app) {
    furi_assert(app);

    expansion_settings_save(app->settings);

    view_dispatcher_remove_view(app->view_dispatcher, ExpansionSettingsViewVarItemList);
    variable_item_list_free(app->var_item_list);
    view_dispatcher_free(app->view_dispatcher);

    furi_record_close(RECORD_EXPANSION);
    furi_record_close(RECORD_GUI);

    free(app);
}

int32_t expansion_settings_app(void* p) {
    UNUSED(p);
    ExpansionSettingsApp* app = expansion_settings_app_alloc();
    view_dispatcher_run(app->view_dispatcher);
    expansion_settings_app_free(app);
    return 0;
}<|MERGE_RESOLUTION|>--- conflicted
+++ resolved
@@ -27,11 +27,8 @@
 static ExpansionSettingsApp* expansion_settings_app_alloc(void) {
     ExpansionSettingsApp* app = malloc(sizeof(ExpansionSettingsApp));
 
-<<<<<<< HEAD
-=======
     expansion_settings_load(&app->settings);
 
->>>>>>> 4d985ba8
     app->gui = furi_record_open(RECORD_GUI);
     app->expansion = furi_record_open(RECORD_EXPANSION);
     app->settings = expansion_get_settings(app->expansion);
