--- conflicted
+++ resolved
@@ -57,18 +57,6 @@
 
         furi_string_printf(
             app->text_string,
-<<<<<<< HEAD
-            "Label: %s\nType: %s\n%.2f %s total\n%.2f %s free\n%.2f%% free",
-
-            sd_info.label,
-            sd_api_get_fs_type_text(sd_info.fs_type),
-            sd_total_val,
-            sd_total_unit,
-            sd_free_val,
-            sd_free_unit,
-            (double)(((int)sd_info.kb_free * 100.0) / (int)sd_info.kb_total));
-
-=======
             "Label: %s\nType: %s\n%lu KiB total\n%lu KiB free\n"
             "%02X%2.2s %5.5s %i.%i\nSN:%04lX %02i/%i",
             sd_info.label,
@@ -83,7 +71,6 @@
             sd_cid.ProdSN,
             sd_cid.ManufactMonth,
             sd_cid.ManufactYear + 2000);
->>>>>>> 01a9854f
         dialog_ex_set_text(
             dialog_ex, furi_string_get_cstr(app->text_string), 4, 1, AlignLeft, AlignTop);
     }
