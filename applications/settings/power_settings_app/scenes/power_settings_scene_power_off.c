--- conflicted
+++ resolved
@@ -1,5 +1,4 @@
 #include "../power_settings_app.h"
-#include <momentum/momentum.h>
 
 void power_settings_scene_power_off_dialog_callback(DialogExResult result, void* context) {
     furi_assert(context);
@@ -13,17 +12,10 @@
 
     dialog_ex_set_header(dialog, "Turn Off Device?", 64, 0, AlignCenter, AlignTop);
     dialog_ex_set_text(
-<<<<<<< HEAD
-        dialog, "   I will be\nwaiting for\n you here", 78, 16, AlignLeft, AlignTop);
-    dialog_ex_set_icon(dialog, 21, 13, &I_Cry_dolph_55x52);
-    dialog_ex_set_left_button_text(dialog, "Battery");
-    dialog_ex_set_right_button_text(dialog, "OFF");
-=======
         dialog, "   I will be\nwaiting for\n you here...", 78, 14, AlignLeft, AlignTop);
     dialog_ex_set_icon(dialog, 14, 10, &I_dolph_cry_49x54);
-    dialog_ex_set_left_button_text(dialog, "Cancel");
+    dialog_ex_set_left_button_text(dialog, "Battery");
     dialog_ex_set_right_button_text(dialog, "Power Off");
->>>>>>> e3f95a32
     dialog_ex_set_result_callback(dialog, power_settings_scene_power_off_dialog_callback);
     dialog_ex_set_context(dialog, app);
 
