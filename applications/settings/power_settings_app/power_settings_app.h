--- conflicted
+++ resolved
@@ -12,11 +12,7 @@
 #include <gui/modules/dialog_ex.h>
 #include <gui/modules/variable_item_list.h>
 
-<<<<<<< HEAD
-#include "power_settings.h"
-=======
 #include <power/power_settings.h>
->>>>>>> 82f23547
 #include "scenes/power_settings_scene.h"
 
 typedef struct {
@@ -30,10 +26,7 @@
     PowerInfo info;
     VariableItemList* variable_item_list;
     uint32_t shutdown_idle_delay_ms;
-<<<<<<< HEAD
-=======
     FuriPubSub* settings_events;
->>>>>>> 82f23547
 } PowerSettingsApp;
 
 typedef enum {
