--- conflicted
+++ resolved
@@ -82,7 +82,6 @@
         snprintf(value, sizeof(value), "(~%ld mA)", ABS(current));
     }
 
-<<<<<<< HEAD
     if(data->alt) {
         if(!value[0]) {
             canvas_draw_str_aligned(canvas, x + 92, y + 14, AlignCenter, AlignCenter, header);
@@ -102,11 +101,6 @@
             canvas_draw_str_aligned(canvas, 92, y + 27, AlignCenter, AlignCenter, value);
         }
     }
-=======
-    canvas_draw_str_aligned(canvas, 92, y + 3, AlignCenter, AlignCenter, emote);
-    canvas_draw_str_aligned(canvas, 92, y + 15, AlignCenter, AlignCenter, header);
-    canvas_draw_str_aligned(canvas, 92, y + 27, AlignCenter, AlignCenter, value);
->>>>>>> ffa3996a
 }
 
 static void battery_info_draw_callback(Canvas* canvas, void* context) {
