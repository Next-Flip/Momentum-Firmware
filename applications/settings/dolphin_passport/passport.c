--- conflicted
+++ resolved
@@ -47,34 +47,6 @@
     char mood_str[32];
     uint8_t mood = 0;
 
-<<<<<<< HEAD
-    if(settings->sfw_mode)
-        {
-            if(stats->butthurt <= 4) {
-                mood = 0;
-                snprintf(mood_str, 20, "Mood: Happy");
-            } else if(stats->butthurt <= 9) {
-                mood = 1;
-                snprintf(mood_str, 20, "Mood: Okay");
-            } else {
-                mood = 2;
-                snprintf(mood_str, 20, "Mood: Angry");
-            }}
-    else
-        {
-            if(stats->butthurt <= 4) {
-                mood = 0;
-                snprintf(mood_str, 20, "Status: Wet");
-            } else if(stats->butthurt <= 9) {
-                mood = 1;
-                snprintf(mood_str, 20, "Status: Horny");
-            } else {
-                mood = 2;
-                snprintf(mood_str, 20, "Status: Desperate");
-            }
-
-        };
-=======
     if(settings->sfw_mode) {
         if(stats->butthurt <= 4) {
             mood = 0;
@@ -99,7 +71,6 @@
         }
 
     }
->>>>>>> 51bd4e3d
     uint32_t xp_progress = 0;
     uint32_t xp_to_levelup = dolphin_state_xp_to_levelup(stats->icounter);
     uint32_t xp_above_last_levelup = dolphin_state_xp_above_last_levelup(stats->icounter);
