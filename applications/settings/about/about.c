#include <furi.h>

#include <gui/gui.h>
#include <gui/view_holder.h>
#include <gui/modules/empty_screen.h>

#include <dialogs/dialogs.h>
#include <assets_icons.h>

#include <furi_hal_version.h>
#include <furi_hal_region.h>
#include <furi_hal_bt.h>
#include <furi_hal_info.h>

typedef DialogMessageButton (*AboutDialogScreen)(DialogsApp* dialogs, DialogMessage* message);

static DialogMessageButton about_screen_product(DialogsApp* dialogs, DialogMessage* message) {
    DialogMessageButton result;

    FuriString* screen_header = furi_string_alloc_printf(
        "Product: %s\n"
        "Model: %s",
        furi_hal_version_get_model_name(),
        furi_hal_version_get_model_code());

    FuriString* screen_text = furi_string_alloc_printf(
        "FCC ID: %s\n"
        "IC: %s",
        furi_hal_version_get_fcc_id(),
        furi_hal_version_get_ic_id());

    dialog_message_set_header(
        message, furi_string_get_cstr(screen_header), 0, 0, AlignLeft, AlignTop);
    dialog_message_set_text(
        message, furi_string_get_cstr(screen_text), 0, 26, AlignLeft, AlignTop);
    result = dialog_message_show(dialogs, message);

    furi_string_free(screen_header);
    furi_string_free(screen_text);

    return result;
}

static DialogMessageButton about_screen_address(DialogsApp* dialogs, DialogMessage* message) {
    DialogMessageButton result;

    const char* screen_text = "Flipper Devices Inc.\n"
                              "Suite B #551, 2803\n"
                              "Philadelphia Pike, Claymont\n"
                              "DE, USA 19703\n";

    dialog_message_set_text(message, screen_text, 0, 0, AlignLeft, AlignTop);
    result = dialog_message_show(dialogs, message);

    return result;
}

static DialogMessageButton about_screen_compliance(DialogsApp* dialogs, DialogMessage* message) {
    DialogMessageButton result;

    const char* screen_text = "For all compliance\n"
                              "certificates, please visit:\n"
                              "www.flipp.dev/compliance";

    dialog_message_set_text(message, screen_text, 0, 0, AlignLeft, AlignTop);
    result = dialog_message_show(dialogs, message);

    return result;
}

static DialogMessageButton about_screen_icon1(DialogsApp* dialogs, DialogMessage* message) {
    DialogMessageButton result;

    dialog_message_set_icon(message, &I_Certification1_103x56, 13, 0);
    result = dialog_message_show(dialogs, message);

    return result;
}

static DialogMessageButton about_screen_icon2(DialogsApp* dialogs, DialogMessage* message) {
    DialogMessageButton result;

    dialog_message_set_icon(message, &I_Certification2_46x33, 15, 10);
    dialog_message_set_text(
        message, furi_hal_version_get_mic_id(), 63, 27, AlignLeft, AlignCenter);
    result = dialog_message_show(dialogs, message);

    return result;
}

static DialogMessageButton about_screen_cert_china_0(DialogsApp* dialogs, DialogMessage* message) {
    DialogMessageButton result;

    dialog_message_set_icon(message, &I_CertificationChina0_121x41, 3, 3);
    result = dialog_message_show(dialogs, message);

    return result;
}

static DialogMessageButton about_screen_cert_china_1(DialogsApp* dialogs, DialogMessage* message) {
    DialogMessageButton result;

    dialog_message_set_icon(message, &I_CertificationChina1_124x47, 3, 3);
    dialog_message_set_text(
        message, furi_hal_version_get_srrc_id(), 55, 11, AlignLeft, AlignBottom);
    result = dialog_message_show(dialogs, message);

    return result;
}

static DialogMessageButton about_screen_cert_taiwan(DialogsApp* dialogs, DialogMessage* message) {
    DialogMessageButton result;

    dialog_message_set_icon(message, &I_CertificationTaiwan_33x32, 3, 10);
    dialog_message_set_text(
        message, furi_hal_version_get_ncc_id(), 39, 30, AlignLeft, AlignBottom);
    result = dialog_message_show(dialogs, message);

    return result;
}

static DialogMessageButton about_screen_cert_mexico(DialogsApp* dialogs, DialogMessage* message) {
    DialogMessageButton result;

    dialog_message_set_icon(message, &I_CertificationMexico_98x41, 17, 4);
    result = dialog_message_show(dialogs, message);

    return result;
}

static DialogMessageButton about_screen_hw_version(DialogsApp* dialogs, DialogMessage* message) {
    DialogMessageButton result;
    FuriString* buffer;
    buffer = furi_string_alloc();
    const char* my_name = furi_hal_version_get_name_ptr();

    furi_string_cat_printf(
        buffer,
        "%d.F%dB%dC%d %s:%s %s\n",
        furi_hal_version_get_hw_version(),
        furi_hal_version_get_hw_target(),
        furi_hal_version_get_hw_body(),
        furi_hal_version_get_hw_connect(),
        furi_hal_version_get_hw_region_name(),
        furi_hal_region_get_name(),
        my_name ? my_name : "Unknown");

    furi_string_cat_printf(buffer, "Serial Number:\n");
    const uint8_t* uid = furi_hal_version_uid();
    for(size_t i = 0; i < furi_hal_version_uid_size(); i++) {
        furi_string_cat_printf(buffer, "%02X", uid[i]);
    }

    dialog_message_set_header(message, "Hardware Info:", 0, 0, AlignLeft, AlignTop);
    dialog_message_set_text(message, furi_string_get_cstr(buffer), 0, 13, AlignLeft, AlignTop);
    result = dialog_message_show(dialogs, message);
    furi_string_free(buffer);

    return result;
}

static DialogMessageButton about_screen_fw_version(DialogsApp* dialogs, DialogMessage* message) {
    DialogMessageButton result;
    FuriString* buffer;
    buffer = furi_string_alloc();
    const Version* ver = furi_hal_version_get_firmware_version();
    const BleGlueC2Info* c2_ver = NULL;
#ifdef SRV_BT
    c2_ver = ble_glue_get_c2_info();
#endif

    if(!ver) { //-V1051
        furi_string_cat_printf(buffer, "No info\n");
    } else {
        uint16_t api_major, api_minor;
        furi_hal_info_get_api_version(&api_major, &api_minor);
        furi_string_cat_printf(
            buffer,
            "%s [%s]\n%s%s [%d.%d] %s\n[%d] ",
            version_get_version(ver),
            version_get_builddate(ver),
            version_get_dirty_flag(ver) ? "[!] " : "",
            version_get_githash(ver),
            api_major,
            api_minor,
            c2_ver ? c2_ver->StackTypeString : "<none>",
            version_get_target(ver));
        if(!strcmp(version_get_version(ver), "mntm-dev") &&
           strcmp(version_get_gitbranch(ver), "dev")) {
            // Not a tag but not dev branch, show custom branch
            furi_string_cat(buffer, version_get_gitbranch(ver));
        } else {
            furi_string_cat(buffer, "momentum-fw.dev");
        }
    }

    dialog_message_set_header(message, "Firmware Info:", 0, 0, AlignLeft, AlignTop);
    dialog_message_set_text(message, furi_string_get_cstr(buffer), 0, 13, AlignLeft, AlignTop);
    result = dialog_message_show(dialogs, message);
    furi_string_free(buffer);

    return result;
}

const AboutDialogScreen about_screens[] = {
    about_screen_product,
    about_screen_hw_version,
    about_screen_fw_version,
    about_screen_compliance,
    about_screen_address,
    about_screen_icon1,
    about_screen_icon2,
    about_screen_cert_china_0,
    about_screen_cert_china_1,
    about_screen_cert_taiwan,
<<<<<<< HEAD
    about_screen_cert_mexico};
=======
    about_screen_cert_mexico,
    about_screen_hw_version,
    about_screen_fw_version,
};
>>>>>>> 99655c15

int32_t about_settings_app(void* p) {
    UNUSED(p);
    DialogsApp* dialogs = furi_record_open(RECORD_DIALOGS);
    DialogMessage* message = dialog_message_alloc();

    Gui* gui = furi_record_open(RECORD_GUI);
    ViewHolder* view_holder = view_holder_alloc();
    EmptyScreen* empty_screen = empty_screen_alloc();

    size_t screen_index = 0;
    DialogMessageButton screen_result;

    // draw empty screen to prevent menu flickering
    view_holder_attach_to_gui(view_holder, gui);
    view_holder_set_view(view_holder, empty_screen_get_view(empty_screen));

    int32_t ret = 0;
    while(1) {
        if(screen_index >= COUNT_OF(about_screens) - 1) {
            dialog_message_set_buttons(message, "Prev.", NULL, NULL);
        } else if(screen_index == 0) {
            dialog_message_set_buttons(message, NULL, NULL, "Next");
        } else {
            dialog_message_set_buttons(message, "Prev.", NULL, "Next");
        }

        screen_result = about_screens[screen_index](dialogs, message);

        dialog_message_set_icon(message, NULL, 0, 0);
        dialog_message_set_header(message, NULL, 0, 0, AlignLeft, AlignTop);
        dialog_message_set_text(message, NULL, 0, 0, AlignLeft, AlignTop);

        if(screen_result == DialogMessageButtonLeft) {
            if(screen_index <= 0) {
                ret = 1;
                break;
            } else {
                screen_index--;
            }
        } else if(screen_result == DialogMessageButtonRight) {
            if(screen_index < COUNT_OF(about_screens) - 1) {
                screen_index++;
            }
        } else if(screen_result == DialogMessageButtonBack) {
            break;
        }
    }

    dialog_message_free(message);
    furi_record_close(RECORD_DIALOGS);

    view_holder_set_view(view_holder, NULL);
    view_holder_free(view_holder);
    empty_screen_free(empty_screen);
    furi_record_close(RECORD_GUI);

    return ret;
}<|MERGE_RESOLUTION|>--- conflicted
+++ resolved
@@ -213,14 +213,8 @@
     about_screen_cert_china_0,
     about_screen_cert_china_1,
     about_screen_cert_taiwan,
-<<<<<<< HEAD
-    about_screen_cert_mexico};
-=======
     about_screen_cert_mexico,
-    about_screen_hw_version,
-    about_screen_fw_version,
 };
->>>>>>> 99655c15
 
 int32_t about_settings_app(void* p) {
     UNUSED(p);
