App(
    appid="js_app",
    name="JS Runner",
    apptype=FlipperAppType.EXTERNAL,
    entry_point="js_app",
    cdefines=["JS_RUNNER_FAP"],
    # Sources separation breaks linking when internal, comment as needed
    sources=[
        "*.c*",
        "!modules",
        "modules/js_flipper.c",
    ],
    stack_size=2 * 1024,
    resources="examples",
    order=0,
    fap_icon="icon.png",
    fap_category="assets",
)

App(
    appid="js_cli",
    targets=["f7"],
    apptype=FlipperAppType.PLUGIN,
    entry_point="js_cli_plugin_ep",
    requires=["cli"],
    sources=[
        "*.c*",
        "!modules",
        "modules/js_flipper.c",
    ],
)

App(
    appid="js_app_start",
    apptype=FlipperAppType.STARTUP,
    entry_point="js_app_on_system_start",
    sources=["js_start.c"],
    order=160,
)

App(
    appid="js_event_loop",
    apptype=FlipperAppType.PLUGIN,
    entry_point="js_event_loop_ep",
    requires=["js_app"],
    sources=[
        "modules/js_event_loop/js_event_loop.c",
        "modules/js_event_loop/js_event_loop_api_table.cpp",
    ],
)

App(
    appid="js_gui",
    apptype=FlipperAppType.PLUGIN,
    entry_point="js_gui_ep",
    requires=["js_app"],
    sources=["modules/js_gui/js_gui.c", "modules/js_gui/js_gui_api_table.cpp"],
)

App(
    appid="js_gui__loading",
    apptype=FlipperAppType.PLUGIN,
    entry_point="js_view_loading_ep",
    requires=["js_app"],
    sources=["modules/js_gui/loading.c"],
)

App(
    appid="js_gui__empty_screen",
    apptype=FlipperAppType.PLUGIN,
    entry_point="js_view_empty_screen_ep",
    requires=["js_app"],
    sources=["modules/js_gui/empty_screen.c"],
)

App(
    appid="js_gui__submenu",
    apptype=FlipperAppType.PLUGIN,
    entry_point="js_view_submenu_ep",
    requires=["js_app"],
    sources=["modules/js_gui/submenu.c"],
)

App(
    appid="js_gui__text_input",
    apptype=FlipperAppType.PLUGIN,
    entry_point="js_view_text_input_ep",
    requires=["js_app"],
    sources=["modules/js_gui/text_input.c"],
)

App(
    appid="js_gui__byte_input",
    apptype=FlipperAppType.PLUGIN,
    entry_point="js_view_byte_input_ep",
    requires=["js_app"],
    sources=["modules/js_gui/byte_input.c"],
)

App(
    appid="js_gui__text_box",
    apptype=FlipperAppType.PLUGIN,
    entry_point="js_view_text_box_ep",
    requires=["js_app"],
    sources=["modules/js_gui/text_box.c"],
)

App(
    appid="js_gui__dialog",
    apptype=FlipperAppType.PLUGIN,
    entry_point="js_view_dialog_ep",
    requires=["js_app"],
    sources=["modules/js_gui/dialog.c"],
)

App(
    appid="js_gui__file_picker",
    apptype=FlipperAppType.PLUGIN,
    entry_point="js_gui_file_picker_ep",
    requires=["js_app"],
    sources=["modules/js_gui/file_picker.c"],
)

App(
    appid="js_notification",
    apptype=FlipperAppType.PLUGIN,
    entry_point="js_notification_ep",
    requires=["js_app"],
    sources=["modules/js_notification.c"],
)

App(
    appid="js_badusb",
    apptype=FlipperAppType.PLUGIN,
    entry_point="js_badusb_ep",
    requires=["js_app"],
    sources=["modules/js_badusb.c"],
)

App(
    appid="js_serial",
    apptype=FlipperAppType.PLUGIN,
    entry_point="js_serial_ep",
    requires=["js_app"],
    sources=["modules/js_serial.c"],
)

App(
    appid="js_gpio",
    apptype=FlipperAppType.PLUGIN,
    entry_point="js_gpio_ep",
    requires=["js_app"],
    sources=["modules/js_gpio.c"],
)

App(
    appid="js_math",
    apptype=FlipperAppType.PLUGIN,
    entry_point="js_math_ep",
    requires=["js_app"],
    sources=["modules/js_math.c"],
)

App(
    appid="js_storage",
    apptype=FlipperAppType.PLUGIN,
    entry_point="js_storage_ep",
    requires=["js_app"],
    sources=["modules/js_storage.c"],
)

App(
    appid="js_widget",
    apptype=FlipperAppType.PLUGIN,
    entry_point="js_widget_ep",
    requires=["js_app"],
    sources=["modules/js_widget.c"],
)

App(
    appid="js_vgm",
    apptype=FlipperAppType.PLUGIN,
    entry_point="js_vgm_ep",
    requires=["js_app"],
    sources=["modules/js_vgm/*.c", "modules/js_vgm/ICM42688P/*.c"],
)

App(
<<<<<<< HEAD
    appid="js_i2c",
    apptype=FlipperAppType.PLUGIN,
    entry_point="js_i2c_ep",
    requires=["js_app"],
    sources=["modules/js_i2c.c"],
=======
    appid="js_subghz",
    apptype=FlipperAppType.PLUGIN,
    entry_point="js_subghz_ep",
    requires=["js_app"],
    sources=["modules/js_subghz/*.c"],
)

App(
    appid="js_blebeacon",
    apptype=FlipperAppType.PLUGIN,
    entry_point="js_blebeacon_ep",
    requires=["js_app"],
    sources=["modules/js_blebeacon.c"],
)

App(
    appid="js_usbdisk",
    apptype=FlipperAppType.PLUGIN,
    entry_point="js_usbdisk_ep",
    requires=["js_app"],
    sources=["modules/js_usbdisk/*.c"],
>>>>>>> 2e3c6d32
)<|MERGE_RESOLUTION|>--- conflicted
+++ resolved
@@ -186,33 +186,33 @@
 )
 
 App(
-<<<<<<< HEAD
+    appid="js_subghz",
+    apptype=FlipperAppType.PLUGIN,
+    entry_point="js_subghz_ep",
+    requires=["js_app"],
+    sources=["modules/js_subghz/*.c"],
+)
+
+App(
+    appid="js_blebeacon",
+    apptype=FlipperAppType.PLUGIN,
+    entry_point="js_blebeacon_ep",
+    requires=["js_app"],
+    sources=["modules/js_blebeacon.c"],
+)
+
+App(
+    appid="js_usbdisk",
+    apptype=FlipperAppType.PLUGIN,
+    entry_point="js_usbdisk_ep",
+    requires=["js_app"],
+    sources=["modules/js_usbdisk/*.c"],
+)
+
+App(
     appid="js_i2c",
     apptype=FlipperAppType.PLUGIN,
     entry_point="js_i2c_ep",
     requires=["js_app"],
     sources=["modules/js_i2c.c"],
-=======
-    appid="js_subghz",
-    apptype=FlipperAppType.PLUGIN,
-    entry_point="js_subghz_ep",
-    requires=["js_app"],
-    sources=["modules/js_subghz/*.c"],
-)
-
-App(
-    appid="js_blebeacon",
-    apptype=FlipperAppType.PLUGIN,
-    entry_point="js_blebeacon_ep",
-    requires=["js_app"],
-    sources=["modules/js_blebeacon.c"],
-)
-
-App(
-    appid="js_usbdisk",
-    apptype=FlipperAppType.PLUGIN,
-    entry_point="js_usbdisk_ep",
-    requires=["js_app"],
-    sources=["modules/js_usbdisk/*.c"],
->>>>>>> 2e3c6d32
 )