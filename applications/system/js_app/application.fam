--- conflicted
+++ resolved
@@ -136,14 +136,6 @@
 )
 
 App(
-    appid="js_usbdisk",
-    apptype=FlipperAppType.PLUGIN,
-    entry_point="js_usbdisk_ep",
-    requires=["js_app"],
-    sources=["modules/js_usbdisk/*.c"],
-)
-
-App(
     appid="js_gpio",
     apptype=FlipperAppType.PLUGIN,
     entry_point="js_gpio_ep",
@@ -152,6 +144,46 @@
 )
 
 App(
+    appid="js_math",
+    apptype=FlipperAppType.PLUGIN,
+    entry_point="js_math_ep",
+    requires=["js_app"],
+    sources=["modules/js_math.c"],
+)
+
+App(
+    appid="js_storage",
+    apptype=FlipperAppType.PLUGIN,
+    entry_point="js_storage_ep",
+    requires=["js_app"],
+    sources=["modules/js_storage.c"],
+)
+
+App(
+    appid="js_widget",
+    apptype=FlipperAppType.PLUGIN,
+    entry_point="js_widget_ep",
+    requires=["js_app"],
+    sources=["modules/js_widget.c"],
+)
+
+App(
+    appid="js_vgm",
+    apptype=FlipperAppType.PLUGIN,
+    entry_point="js_vgm_ep",
+    requires=["js_app"],
+    sources=["modules/js_vgm/*.c", "modules/js_vgm/ICM42688P/*.c"],
+)
+
+App(
+    appid="js_subghz",
+    apptype=FlipperAppType.PLUGIN,
+    entry_point="js_subghz_ep",
+    requires=["js_app"],
+    sources=["modules/js_subghz/*.c"],
+)
+
+App(
     appid="js_blebeacon",
     apptype=FlipperAppType.PLUGIN,
     entry_point="js_blebeacon_ep",
@@ -160,76 +192,9 @@
 )
 
 App(
-    appid="js_math",
-    apptype=FlipperAppType.PLUGIN,
-    entry_point="js_math_ep",
-    requires=["js_app"],
-    sources=["modules/js_math.c"],
-)
-
-App(
-    appid="js_keyboard",
-    apptype=FlipperAppType.PLUGIN,
-    entry_point="js_keyboard_ep",
-    requires=["js_app"],
-    sources=["modules/js_keyboard.c"],
-)
-
-App(
-    appid="js_subghz",
-    apptype=FlipperAppType.PLUGIN,
-    entry_point="js_subghz_ep",
-    requires=["js_app"],
-    sources=["modules/js_subghz/*.c"],
-)
-
-App(
-    appid="js_storage",
-    apptype=FlipperAppType.PLUGIN,
-    entry_point="js_storage_ep",
-    requires=["js_app"],
-    sources=["modules/js_storage.c"],
-)
-
-App(
-    appid="js_widget",
-    apptype=FlipperAppType.PLUGIN,
-    entry_point="js_widget_ep",
-    requires=["js_app"],
-    sources=["modules/js_widget.c"],
-)
-
-App(
-    appid="js_vgm",
-    apptype=FlipperAppType.PLUGIN,
-    entry_point="js_vgm_ep",
-    requires=["js_app"],
-    sources=["modules/js_vgm/*.c", "modules/js_vgm/ICM42688P/*.c"],
-<<<<<<< HEAD
-=======
-)
-
-App(
-    appid="js_subghz",
-    apptype=FlipperAppType.PLUGIN,
-    entry_point="js_subghz_ep",
-    requires=["js_app"],
-    sources=["modules/js_subghz/*.c"],
-)
-
-App(
-    appid="js_blebeacon",
-    apptype=FlipperAppType.PLUGIN,
-    entry_point="js_blebeacon_ep",
-    requires=["js_app"],
-    sources=["modules/js_blebeacon.c"],
-)
-
-App(
     appid="js_usbdisk",
     apptype=FlipperAppType.PLUGIN,
     entry_point="js_usbdisk_ep",
     requires=["js_app"],
     sources=["modules/js_usbdisk/*.c"],
->>>>>>> 74158734
 )