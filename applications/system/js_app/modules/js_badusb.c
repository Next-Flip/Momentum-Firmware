--- conflicted
+++ resolved
@@ -104,11 +104,7 @@
     mjs_val_t pid_obj = mjs_get(mjs, arg, "pid", ~0);
     mjs_val_t mfr_obj = mjs_get(mjs, arg, "mfrName", ~0);
     mjs_val_t prod_obj = mjs_get(mjs, arg, "prodName", ~0);
-<<<<<<< HEAD
     mjs_val_t layout_obj = mjs_get(mjs, arg, "layoutPath", ~0);
-=======
-    mjs_val_t layout_obj = mjs_get(mjs, arg, "layout_path", ~0);
->>>>>>> 74158734
 
     if(mjs_is_number(vid_obj) && mjs_is_number(pid_obj)) {
         hid_cfg->vid = mjs_get_int32(mjs, vid_obj);
@@ -225,11 +221,7 @@
 
 uint16_t get_keycode_by_name(JsBadusbInst* badusb, const char* key_name, size_t name_len) {
     if(name_len == 1) { // Single char
-<<<<<<< HEAD
-        return ASCII_TO_KEY(badusb->layout, key_name[0]);
-=======
         return (ASCII_TO_KEY(badusb->layout, key_name[0]));
->>>>>>> 74158734
     }
 
     for(size_t i = 0; i < COUNT_OF(key_codes); i++) {
