--- conflicted
+++ resolved
@@ -102,14 +102,9 @@
     }
     mjs_val_t vid_obj = mjs_get(mjs, arg, "vid", ~0);
     mjs_val_t pid_obj = mjs_get(mjs, arg, "pid", ~0);
-<<<<<<< HEAD
-    mjs_val_t mfr_obj = mjs_get(mjs, arg, "mfr_name", ~0);
-    mjs_val_t prod_obj = mjs_get(mjs, arg, "prod_name", ~0);
-    mjs_val_t layout_obj = mjs_get(mjs, arg, "layout_path", ~0);
-=======
     mjs_val_t mfr_obj = mjs_get(mjs, arg, "mfrName", ~0);
     mjs_val_t prod_obj = mjs_get(mjs, arg, "prodName", ~0);
->>>>>>> fbc3b494
+    mjs_val_t layout_obj = mjs_get(mjs, arg, "layoutPath", ~0);
 
     if(mjs_is_number(vid_obj) && mjs_is_number(pid_obj)) {
         hid_cfg->vid = mjs_get_int32(mjs, vid_obj);
