--- conflicted
+++ resolved
@@ -343,21 +343,12 @@
 
         furi_hal_rtc_set_boot_mode(FuriHalRtcBootModePostUpdate);
         // Format LFS before restoring backup on next boot
-<<<<<<< HEAD
-        furi_hal_rtc_set_flag(FuriHalRtcFlagFactoryReset);
+        furi_hal_rtc_set_flag(FuriHalRtcFlagStorageFormatInternal);
         // #ifdef FURI_NDEBUG
         //         // Production
         //         furi_hal_rtc_set_log_level(FuriLogLevelDefault);
         //         furi_hal_rtc_reset_flag(FuriHalRtcFlagDebug);
         // #endif
-=======
-        furi_hal_rtc_set_flag(FuriHalRtcFlagStorageFormatInternal);
-#ifdef FURI_NDEBUG
-        // Production
-        furi_hal_rtc_set_log_level(FuriLogLevelDefault);
-        furi_hal_rtc_reset_flag(FuriHalRtcFlagDebug);
-#endif
->>>>>>> 155e4e9f
         update_task_set_progress(update_task, UpdateTaskStageCompleted, 100);
         success = true;
     } while(false);
