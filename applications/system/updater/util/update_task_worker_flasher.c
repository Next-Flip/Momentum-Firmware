#include "update_task.h"
#include "update_task_i.h"

#include <furi.h>
#include <furi_hal.h>
#include <storage/storage.h>
#include <toolbox/path.h>
#include <update_util/dfu_file.h>
#include <update_util/lfs_backup.h>
#include <update_util/update_operation.h>
#include <toolbox/tar/tar_archive.h>
#include <toolbox/crc32_calc.h>

#define TAG "UpdWorkerRam"

#define STM_DFU_VENDOR_ID 0x0483
#define STM_DFU_PRODUCT_ID 0xDF11
/* Written into DFU file by build pipeline */
#define FLIPPER_ZERO_DFU_DEVICE_CODE 0xFFFF
/* Time, in ms, to wait for system restart by C2 before crashing */
#define C2_MODE_SWITCH_TIMEOUT 10000

static const DfuValidationParams flipper_dfu_params = {
    .device = FLIPPER_ZERO_DFU_DEVICE_CODE,
    .product = STM_DFU_PRODUCT_ID,
    .vendor = STM_DFU_VENDOR_ID,
};

static void update_task_file_progress(const uint8_t progress, void* context) {
    UpdateTask* update_task = context;
    update_task_set_progress(update_task, UpdateTaskStageProgress, progress);
}

static bool page_task_compare_flash(
    const uint8_t i_page,
    const uint8_t* update_block,
    uint16_t update_block_len) {
    const size_t page_addr = furi_hal_flash_get_base() + furi_hal_flash_get_page_size() * i_page;
    return (memcmp(update_block, (void*)page_addr, update_block_len) == 0);
}

/* Verifies a flash operation address for fitting into writable memory
 */
static bool check_address_boundaries(const size_t address) {
    const size_t min_allowed_address = furi_hal_flash_get_base();
    const size_t max_allowed_address = (size_t)furi_hal_flash_get_free_end_address();
    return ((address >= min_allowed_address) && (address < max_allowed_address));
}

static bool update_task_flash_program_page(
    const uint8_t i_page,
    const uint8_t* update_block,
    uint16_t update_block_len) {
    furi_hal_flash_program_page(i_page, update_block, update_block_len);
    return true;
}

static bool update_task_write_dfu(UpdateTask* update_task) {
    DfuUpdateTask page_task = {
        .address_cb = &check_address_boundaries,
        .progress_cb = &update_task_file_progress,
        .task_cb = &update_task_flash_program_page,
        .context = update_task,
    };

    bool success = false;
    do {
        update_task_set_progress(update_task, UpdateTaskStageValidateDFUImage, 0);
        CHECK_RESULT(
            update_task_open_file(update_task, update_task->manifest->firmware_dfu_image));
        CHECK_RESULT(
            dfu_file_validate_crc(update_task->file, &update_task_file_progress, update_task));

        const uint8_t valid_targets =
            dfu_file_validate_headers(update_task->file, &flipper_dfu_params);
        if(valid_targets == 0) {
            break;
        }

        update_task_set_progress(update_task, UpdateTaskStageFlashWrite, 0);
        CHECK_RESULT(dfu_file_process_targets(&page_task, update_task->file, valid_targets));

        page_task.task_cb = &page_task_compare_flash;

        update_task_set_progress(update_task, UpdateTaskStageFlashValidate, 0);
        CHECK_RESULT(dfu_file_process_targets(&page_task, update_task->file, valid_targets));
        success = true;
    } while(false);

    return success;
}

static bool update_task_write_stack_data(UpdateTask* update_task) {
    furi_check(storage_file_is_open(update_task->file));
    const size_t FLASH_PAGE_SIZE = furi_hal_flash_get_page_size();

    uint32_t stack_size = storage_file_size(update_task->file);
    storage_file_seek(update_task->file, 0, true);

    if(!check_address_boundaries(update_task->manifest->radio_address) ||
       !check_address_boundaries(update_task->manifest->radio_address + stack_size)) {
        return false;
    }

    update_task_set_progress(update_task, UpdateTaskStageRadioWrite, 0);
    uint8_t* fw_block = malloc(FLASH_PAGE_SIZE);
    size_t bytes_read = 0;
    uint32_t element_offs = 0;

    while(element_offs < stack_size) {
        uint32_t n_bytes_to_read = FLASH_PAGE_SIZE;
        if((element_offs + n_bytes_to_read) > stack_size) {
            n_bytes_to_read = stack_size - element_offs;
        }

        bytes_read = storage_file_read(update_task->file, fw_block, n_bytes_to_read);
        CHECK_RESULT(bytes_read != 0);

        int16_t i_page =
            furi_hal_flash_get_page_number(update_task->manifest->radio_address + element_offs);
        CHECK_RESULT(i_page >= 0);

        furi_hal_flash_program_page(i_page, fw_block, bytes_read);

        element_offs += bytes_read;
        update_task_set_progress(
            update_task, UpdateTaskStageProgress, element_offs * 100 / stack_size);
    }

    free(fw_block);
    return element_offs == stack_size;
}

static void update_task_wait_for_restart(UpdateTask* update_task) {
    update_task_set_progress(update_task, UpdateTaskStageRadioBusy, 70);
    furi_delay_ms(C2_MODE_SWITCH_TIMEOUT);
    furi_crash("C2 timeout");
}

static bool update_task_write_stack(UpdateTask* update_task) {
    UpdateManifest* manifest = update_task->manifest;
    do {
        FURI_LOG_W(TAG, "Writing stack");
        update_task_set_progress(update_task, UpdateTaskStageRadioImageValidate, 0);
        CHECK_RESULT(update_task_open_file(update_task, manifest->radio_image));
        CHECK_RESULT(
            crc32_calc_file(update_task->file, &update_task_file_progress, update_task) ==
            manifest->radio_crc);

        CHECK_RESULT(update_task_write_stack_data(update_task));
        update_task_set_progress(update_task, UpdateTaskStageRadioInstall, 10);
        CHECK_RESULT(
            ble_glue_fus_stack_install(manifest->radio_address, 0) != BleGlueCommandResultError);
        update_task_set_progress(update_task, UpdateTaskStageProgress, 80);
        CHECK_RESULT(ble_glue_fus_wait_operation() == BleGlueCommandResultOK);
        update_task_set_progress(update_task, UpdateTaskStageProgress, 100);
        /* ...system will restart here. */
        update_task_wait_for_restart(update_task);
    } while(false);
    return false; /* will return only in the case of failure */
}

static bool update_task_remove_stack(UpdateTask* update_task) {
    do {
        FURI_LOG_W(TAG, "Removing stack");
        update_task_set_progress(update_task, UpdateTaskStageRadioErase, 30);
        CHECK_RESULT(ble_glue_fus_stack_delete() != BleGlueCommandResultError);
        update_task_set_progress(update_task, UpdateTaskStageProgress, 80);
        CHECK_RESULT(ble_glue_fus_wait_operation() == BleGlueCommandResultOK);
        update_task_set_progress(update_task, UpdateTaskStageProgress, 100);
        /* ...system will restart here. */
        update_task_wait_for_restart(update_task);
    } while(false);
    return false; /* will return only in the case of failure */
}

static bool update_task_manage_radiostack(UpdateTask* update_task) {
    update_task_set_progress(update_task, UpdateTaskStageRadioBusy, 10);
    bool success = false;
    do {
        CHECK_RESULT(ble_glue_wait_for_c2_start(FURI_HAL_BT_C2_START_TIMEOUT));

        const BleGlueC2Info* c2_state = ble_glue_get_c2_info();

        const UpdateManifestRadioVersion* radio_ver = &update_task->manifest->radio_version;
        bool stack_version_match = (c2_state->VersionMajor == radio_ver->version.major) &&
                                   (c2_state->VersionMinor == radio_ver->version.minor) &&
                                   (c2_state->VersionSub == radio_ver->version.sub) &&
                                   (c2_state->VersionBranch == radio_ver->version.branch) &&
                                   (c2_state->VersionReleaseType == radio_ver->version.release);
        bool stack_missing = (c2_state->VersionMajor == 0) && (c2_state->VersionMinor == 0);

        if(c2_state->mode == BleGlueC2ModeStack) {
            /* Stack type is not available when we have FUS running. */
            bool total_stack_match = stack_version_match &&
                                     (c2_state->StackType == radio_ver->version.type);
            if(total_stack_match) {
                /* Nothing to do. */
                FURI_LOG_W(TAG, "Stack version is up2date");
                furi_hal_rtc_reset_flag(FuriHalRtcFlagC2Update);
                success = true;
                break;
            } else {
                /* Version or type mismatch. Let's boot to FUS and start updating. */
                FURI_LOG_W(TAG, "Restarting to FUS");
                furi_hal_rtc_set_flag(FuriHalRtcFlagC2Update);
                update_task_set_progress(update_task, UpdateTaskStageProgress, 20);

                CHECK_RESULT(furi_hal_bt_ensure_c2_mode(BleGlueC2ModeFUS));
                /* ...system will restart here. */
                update_task_wait_for_restart(update_task);
            }
        } else if(c2_state->mode == BleGlueC2ModeFUS) {
            /* OK, we're in FUS mode. */
            FURI_LOG_W(TAG, "Waiting for FUS to settle");
            update_task_set_progress(update_task, UpdateTaskStageProgress, 30);
            CHECK_RESULT(ble_glue_fus_wait_operation() == BleGlueCommandResultOK);
            if(stack_version_match) {
                /* We can't check StackType with FUS, but partial version matches */
                if(furi_hal_rtc_is_flag_set(FuriHalRtcFlagC2Update)) {
                    /* This flag was set when full version was checked.
                     * And something in versions of the stack didn't match.
                     * So, clear the flag and drop the stack. */
                    furi_hal_rtc_reset_flag(FuriHalRtcFlagC2Update);
                    FURI_LOG_W(TAG, "Forcing stack removal (match)");
                    CHECK_RESULT(update_task_remove_stack(update_task));
                } else {
                    /* We might just had the stack installed.
                     * Let's start it up to check its version */
                    FURI_LOG_W(TAG, "Starting stack to check full version");
                    update_task_set_progress(update_task, UpdateTaskStageProgress, 50);
                    CHECK_RESULT(furi_hal_bt_ensure_c2_mode(BleGlueC2ModeStack));
                    /* ...system will restart here. */
                    update_task_wait_for_restart(update_task);
                }
            } else {
                if(stack_missing) {
                    /* Install stack. */
                    CHECK_RESULT(update_task_write_stack(update_task));
                } else {
                    CHECK_RESULT(update_task_remove_stack(update_task));
                }
            }
        }
    } while(false);

    return success;
}

bool update_task_validate_optionbytes(UpdateTask* update_task) {
    update_task_set_progress(update_task, UpdateTaskStageOBValidation, 0);

    bool match = true;
    bool ob_dirty = false;
    const UpdateManifest* manifest = update_task->manifest;
    const FuriHalFlashRawOptionByteData* device_data = furi_hal_flash_ob_get_raw_ptr();
    for(size_t idx = 0; idx < FURI_HAL_FLASH_OB_TOTAL_VALUES; ++idx) {
        update_task_set_progress(
            update_task, UpdateTaskStageProgress, idx * 100 / FURI_HAL_FLASH_OB_TOTAL_VALUES);
        const uint32_t ref_value = manifest->ob_reference.obs[idx].values.base;
        const uint32_t device_ob_value = device_data->obs[idx].values.base;
        const uint32_t device_ob_value_masked = device_ob_value &
                                                manifest->ob_compare_mask.obs[idx].values.base;
        if(ref_value != device_ob_value_masked) {
            match = false;
            FURI_LOG_E(
                TAG,
                "OB MISMATCH: #%d: real %08lX != %08lX (exp.), full %08lX",
                idx,
                device_ob_value_masked,
                ref_value,
                device_ob_value);

            /* any bits we are allowed to write?.. */
            bool can_patch = ((device_ob_value_masked ^ ref_value) &
                              manifest->ob_write_mask.obs[idx].values.base) != 0;

            if(can_patch) {
                const uint32_t patched_value =
                    /* take all non-writable bits from real value */
                    (device_ob_value & ~(manifest->ob_write_mask.obs[idx].values.base)) |
                    /* take all writable bits from reference value */
                    (manifest->ob_reference.obs[idx].values.base &
                     manifest->ob_write_mask.obs[idx].values.base);

                FURI_LOG_W(TAG, "Fixing up OB byte #%d to %08lX", idx, patched_value);
                ob_dirty = true;

                bool is_fixed = furi_hal_flash_ob_set_word(idx, patched_value) &&
                                ((device_data->obs[idx].values.base &
                                  manifest->ob_compare_mask.obs[idx].values.base) == ref_value);

                if(!is_fixed) {
                    /* Things are so bad that fixing what we are allowed to still doesn't match
                     * reference value */
                    FURI_LOG_W(
                        TAG,
                        "OB #%d is FUBAR (fixed&masked %08lX, not %08lX)",
                        idx,
                        patched_value,
                        ref_value);
                }
            }
        } else {
            FURI_LOG_D(
                TAG,
                "OB MATCH: #%d: real %08lX == %08lX (exp.)",
                idx,
                device_ob_value_masked,
                ref_value);
        }
    }
    if(!match) {
        update_task_set_progress(update_task, UpdateTaskStageOBError, 0);
    }

    if(ob_dirty) {
        FURI_LOG_W(TAG, "OBs were changed, applying");
        furi_hal_flash_ob_apply();
    }
    return match;
}

int32_t update_task_worker_flash_writer(void* context) {
    furi_assert(context);
    UpdateTask* update_task = context;
    bool success = false;

    do {
        CHECK_RESULT(update_task_parse_manifest(update_task));

        if(update_task->state.groups & UpdateTaskStageGroupRadio) {
            CHECK_RESULT(update_task_manage_radiostack(update_task));
        }

        if(update_task->state.groups & UpdateTaskStageGroupOptionBytes) {
            CHECK_RESULT(update_task_validate_optionbytes(update_task));
        }

        if(update_task->state.groups & UpdateTaskStageGroupFirmware) {
            CHECK_RESULT(update_task_write_dfu(update_task));
        }

        furi_hal_rtc_set_boot_mode(FuriHalRtcBootModePostUpdate);
        // Format LFS before restoring backup on next boot
        furi_hal_rtc_set_flag(FuriHalRtcFlagStorageFormatInternal);
#ifdef FURI_NDEBUG
        // Production
        // furi_hal_rtc_set_log_level(FuriLogLevelDefault);
        furi_hal_rtc_reset_flag(FuriHalRtcFlagDebug);
<<<<<<< HEAD
        furi_hal_rtc_set_heap_track_mode(FuriHalRtcHeapTrackModeNone);
        furi_hal_rtc_reset_flag(FuriHalRtcFlagLegacySleep);
=======
        furi_hal_rtc_reset_flag(FuriHalRtcFlagLegacySleep);
        furi_hal_rtc_set_heap_track_mode(FuriHalRtcHeapTrackModeNone);
>>>>>>> 686c05d2
#endif
        update_task_set_progress(update_task, UpdateTaskStageCompleted, 100);
        success = true;
    } while(false);

    if(!success) {
        update_task_set_progress(update_task, UpdateTaskStageError, 0);
        return UPDATE_TASK_FAILED;
    }

    return UPDATE_TASK_NOERR;
}<|MERGE_RESOLUTION|>--- conflicted
+++ resolved
@@ -348,13 +348,8 @@
         // Production
         // furi_hal_rtc_set_log_level(FuriLogLevelDefault);
         furi_hal_rtc_reset_flag(FuriHalRtcFlagDebug);
-<<<<<<< HEAD
-        furi_hal_rtc_set_heap_track_mode(FuriHalRtcHeapTrackModeNone);
-        furi_hal_rtc_reset_flag(FuriHalRtcFlagLegacySleep);
-=======
         furi_hal_rtc_reset_flag(FuriHalRtcFlagLegacySleep);
         furi_hal_rtc_set_heap_track_mode(FuriHalRtcHeapTrackModeNone);
->>>>>>> 686c05d2
 #endif
         update_task_set_progress(update_task, UpdateTaskStageCompleted, 100);
         success = true;
