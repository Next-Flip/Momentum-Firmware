App(
    appid="hid_usb",
    name="USB Keyboard & Mouse",
    apptype=FlipperAppType.EXTERNAL,
    entry_point="hid_usb_app",
    stack_size=1 * 1024,
<<<<<<< HEAD
=======
    sources=["*.c", "!transport_ble.c"],
    cdefines=["HID_TRANSPORT_USB"],
    fap_description="Use Flipper as a HID remote control over USB",
    fap_version="1.0",
>>>>>>> 4e1089ec
    fap_category="USB",
    fap_icon="hid_usb_10px.png",
    fap_icon_assets="assets",
    fap_icon_assets_symbol="hid",
)


App(
    appid="hid_ble",
    name="Bluetooth Remote",
    apptype=FlipperAppType.EXTERNAL,
    entry_point="hid_ble_app",
    stack_size=1 * 1024,
<<<<<<< HEAD
=======
    sources=["*.c", "!transport_usb.c"],
    cdefines=["HID_TRANSPORT_BLE"],
    fap_libs=["ble_profile"],
    fap_description="Use Flipper as a HID remote control over Bluetooth",
    fap_version="1.0",
>>>>>>> 4e1089ec
    fap_category="Bluetooth",
    fap_icon="hid_ble_10px.png",
    fap_icon_assets="assets",
    fap_icon_assets_symbol="hid",
)<|MERGE_RESOLUTION|>--- conflicted
+++ resolved
@@ -4,13 +4,10 @@
     apptype=FlipperAppType.EXTERNAL,
     entry_point="hid_usb_app",
     stack_size=1 * 1024,
-<<<<<<< HEAD
-=======
     sources=["*.c", "!transport_ble.c"],
     cdefines=["HID_TRANSPORT_USB"],
     fap_description="Use Flipper as a HID remote control over USB",
     fap_version="1.0",
->>>>>>> 4e1089ec
     fap_category="USB",
     fap_icon="hid_usb_10px.png",
     fap_icon_assets="assets",
@@ -24,14 +21,11 @@
     apptype=FlipperAppType.EXTERNAL,
     entry_point="hid_ble_app",
     stack_size=1 * 1024,
-<<<<<<< HEAD
-=======
     sources=["*.c", "!transport_usb.c"],
     cdefines=["HID_TRANSPORT_BLE"],
     fap_libs=["ble_profile"],
     fap_description="Use Flipper as a HID remote control over Bluetooth",
     fap_version="1.0",
->>>>>>> 4e1089ec
     fap_category="Bluetooth",
     fap_icon="hid_ble_10px.png",
     fap_icon_assets="assets",
