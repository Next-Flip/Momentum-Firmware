--- conflicted
+++ resolved
@@ -15,14 +15,8 @@
 typedef struct {
     bool connected;
     bool running;
-<<<<<<< HEAD
-    int interval_idx;
-    uint8_t counter;
-=======
     int min_interval; // Minimum interval for random range
     int max_interval; // Maximum interval for random range
-    HidTransport transport;
->>>>>>> a89a67d1
 } HidMouseJigglerModel;
 
 static void hid_mouse_jiggler_draw_callback(Canvas* canvas, void* context) {
@@ -190,9 +184,6 @@
         hid_mouse_jiggler_timer_callback, FuriTimerTypePeriodic, hid_mouse_jiggler);
 
     with_view_model(
-<<<<<<< HEAD
-        hid_mouse_jiggler->view, HidMouseJigglerModel * model, { model->interval_idx = 2; }, true);
-=======
         hid_mouse_jiggler->view,
         HidMouseJigglerModel * model,
         {
@@ -201,7 +192,6 @@
             model->max_interval = 15; // 15 minutes
         },
         true);
->>>>>>> a89a67d1
 
     return hid_mouse_jiggler;
 }
