--- conflicted
+++ resolved
@@ -15,13 +15,8 @@
 typedef struct {
     bool connected;
     bool running;
-<<<<<<< HEAD
-    int min_interval; // Minimum interval for random range
-    int max_interval; // Maximum interval for random range
-=======
     int interval_idx;
     uint8_t counter;
->>>>>>> 0ae78dfc
 } HidMouseJigglerModel;
 
 const int intervals[6] = {500, 2000, 5000, 10000, 30000, 60000};
@@ -39,29 +34,7 @@
     }
 #endif
 
-    // Title "Mouse Jiggler"
     canvas_set_font(canvas, FontPrimary);
-<<<<<<< HEAD
-    elements_multiline_text_aligned(canvas, 17, 2, AlignLeft, AlignTop, "Mouse Jiggler");
-
-    // Display the current min interval in minutes
-    canvas_set_font(canvas, FontSecondary); // Assuming there's a smaller font available
-    FuriString* min_interval_str = furi_string_alloc_printf("Min: %d min", model->min_interval);
-    elements_multiline_text_aligned(
-        canvas, 0, 16, AlignLeft, AlignTop, furi_string_get_cstr(min_interval_str));
-    furi_string_free(min_interval_str);
-
-    // Display the current max interval in minutes
-    FuriString* max_interval_str = furi_string_alloc_printf("Max: %d min", model->max_interval);
-    elements_multiline_text_aligned(
-        canvas, 0, 28, AlignLeft, AlignTop, furi_string_get_cstr(max_interval_str));
-    furi_string_free(max_interval_str);
-
-    // "Press Start to jiggle"
-    canvas_set_font(canvas, FontPrimary);
-    elements_multiline_text(canvas, AlignLeft, 50, "Press Start\nto jiggle");
-
-=======
     elements_multiline_text_aligned(canvas, 27, 2, AlignLeft, AlignTop, "Mouse Jiggler");
 
     // Timeout
@@ -78,7 +51,6 @@
     elements_multiline_text(canvas, AlignLeft, 40, "Press Start\nto jiggle");
     canvas_set_font(canvas, FontSecondary);
 
->>>>>>> 0ae78dfc
     // Ok
     canvas_draw_icon(canvas, 63, 30, &I_Space_65x18);
     if(model->running) {
@@ -106,20 +78,11 @@
         HidMouseJigglerModel * model,
         {
             if(model->running) {
-                // Generate a random interval in minutes and convert to milliseconds
-                int randomIntervalMinutes =
-                    model->min_interval + rand() % (model->max_interval - model->min_interval + 1);
-
-                // Randomize the mouse movement distance and direction
-                int move_x = (rand() % 2001) - 1000; // Randomly between -1000 and 1000
-                int move_y = (rand() % 2001) - 1000; // Randomly between -1000 and 1000
-
-                // Perform the mouse move with the randomized values
-                hid_hal_mouse_move(hid_mouse_jiggler->hid, move_x, move_y);
-
-                // Restart timer with the new random interval
-                furi_timer_stop(hid_mouse_jiggler->timer);
-                furi_timer_start(hid_mouse_jiggler->timer, randomIntervalMinutes * 60000);
+                model->counter++;
+                hid_hal_mouse_move(
+                    hid_mouse_jiggler->hid,
+                    (model->counter % 2 == 0) ? MOUSE_MOVE_SHORT : -MOUSE_MOVE_SHORT,
+                    0);
             }
         },
         false);
@@ -141,53 +104,6 @@
         hid_mouse_jiggler->view,
         HidMouseJigglerModel * model,
         {
-<<<<<<< HEAD
-            if(event->type == InputTypePress) {
-                switch(event->key) {
-                case InputKeyOk:
-                    model->running = !model->running;
-                    if(model->running) {
-                        furi_timer_stop(hid_mouse_jiggler->timer);
-                        int randomIntervalMinutes =
-                            model->min_interval +
-                            rand() % (model->max_interval - model->min_interval + 1);
-                        furi_timer_start(hid_mouse_jiggler->timer, randomIntervalMinutes * 60000);
-                    }
-                    consumed = true;
-                    break;
-
-                case InputKeyUp:
-                    if(!model->running && model->min_interval < model->max_interval) {
-                        model->min_interval++; // Increment min interval by 1 minute
-                    }
-                    consumed = true;
-                    break;
-
-                case InputKeyDown:
-                    if(!model->running && model->min_interval > 1) { // Minimum 1 minute
-                        model->min_interval--; // Decrement min interval by 1 minute
-                    }
-                    consumed = true;
-                    break;
-
-                case InputKeyRight:
-                    if(!model->running && model->max_interval < 30) { // Maximum 30 minutes
-                        model->max_interval++; // Increment max interval by 1 minute
-                    }
-                    consumed = true;
-                    break;
-
-                case InputKeyLeft:
-                    if(!model->running && model->max_interval > model->min_interval + 1) {
-                        model->max_interval--; // Decrement max interval by 1 minute
-                    }
-                    consumed = true;
-                    break;
-
-                default:
-                    break;
-                }
-=======
             if(event->type == InputTypePress && event->key == InputKeyOk) {
                 model->running = !model->running;
                 if(model->running) {
@@ -205,7 +121,6 @@
                model->interval_idx > 0) {
                 model->interval_idx--;
                 consumed = true;
->>>>>>> 0ae78dfc
             }
         },
         true);
@@ -230,18 +145,7 @@
         hid_mouse_jiggler_timer_callback, FuriTimerTypePeriodic, hid_mouse_jiggler);
 
     with_view_model(
-<<<<<<< HEAD
-        hid_mouse_jiggler->view,
-        HidMouseJigglerModel * model,
-        {
-            // Initialize the min and max interval values
-            model->min_interval = 2; // 2 minutes
-            model->max_interval = 15; // 15 minutes
-        },
-        true);
-=======
         hid_mouse_jiggler->view, HidMouseJigglerModel * model, { model->interval_idx = 2; }, true);
->>>>>>> 0ae78dfc
 
     return hid_mouse_jiggler;
 }
