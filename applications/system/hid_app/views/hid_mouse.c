#include "hid_mouse.h"
#include <gui/elements.h>
#include "../hid.h"

#include "hid_icons.h"

#define TAG "HidMouse"

struct HidMouse {
    View* view;
    Hid* hid;
};

typedef struct {
    bool left_pressed;
    bool up_pressed;
    bool right_pressed;
    bool down_pressed;
    bool left_mouse_pressed;
    bool left_mouse_held;
    bool right_mouse_pressed;
    bool connected;
    uint8_t acceleration;
} HidMouseModel;

static void hid_mouse_draw_callback(Canvas* canvas, void* context) {
    furi_assert(context);
    HidMouseModel* model = context;

// Header
#ifdef HID_TRANSPORT_BLE
    if(model->connected) {
        canvas_draw_icon(canvas, 0, 0, &I_Ble_connected_15x15);
    } else {
        canvas_draw_icon(canvas, 0, 0, &I_Ble_disconnected_15x15);
    }
#endif

    canvas_set_font(canvas, FontPrimary);
    elements_multiline_text_aligned(canvas, 17, 3, AlignLeft, AlignTop, "Mouse");
    canvas_set_font(canvas, FontSecondary);

    if(model->left_mouse_held == true) {
        elements_multiline_text_aligned(canvas, 0, 62, AlignLeft, AlignBottom, "Selecting...");
    } else {
        canvas_draw_icon(canvas, 0, 54, &I_Pin_back_arrow_10x8);
        canvas_set_font(canvas, FontSecondary);
        elements_multiline_text_aligned(canvas, 13, 62, AlignLeft, AlignBottom, "Hold to exit");
    }

    // Keypad circles
    canvas_draw_icon(canvas, 58, 3, &I_OutCircles_70x51);

    // Up
    if(model->up_pressed) {
<<<<<<< HEAD
        canvas_set_bitmap_mode(canvas, true);
        canvas_draw_icon(canvas, 68, 6, &I_S_UP_31x15);
        canvas_set_bitmap_mode(canvas, false);
=======
        canvas_set_bitmap_mode(canvas, 1);
        canvas_draw_icon(canvas, 68, 6, &I_S_UP_31x15);
        canvas_set_bitmap_mode(canvas, 0);
>>>>>>> 0ae78dfc
        canvas_set_color(canvas, ColorWhite);
    }
    canvas_draw_icon(canvas, 80, 8, &I_Pin_arrow_up_7x9);
    canvas_set_color(canvas, ColorBlack);

    // Down
    if(model->down_pressed) {
<<<<<<< HEAD
        canvas_set_bitmap_mode(canvas, true);
        canvas_draw_icon(canvas, 68, 36, &I_S_DOWN_31x15);
        canvas_set_bitmap_mode(canvas, false);
=======
        canvas_set_bitmap_mode(canvas, 1);
        canvas_draw_icon(canvas, 68, 36, &I_S_DOWN_31x15);
        canvas_set_bitmap_mode(canvas, 0);
>>>>>>> 0ae78dfc
        canvas_set_color(canvas, ColorWhite);
    }
    canvas_draw_icon(canvas, 80, 40, &I_Pin_arrow_down_7x9);
    canvas_set_color(canvas, ColorBlack);

    // Left
    if(model->left_pressed) {
<<<<<<< HEAD
        canvas_set_bitmap_mode(canvas, true);
        canvas_draw_icon(canvas, 61, 13, &I_S_LEFT_15x31);
        canvas_set_bitmap_mode(canvas, false);
=======
        canvas_set_bitmap_mode(canvas, 1);
        canvas_draw_icon(canvas, 61, 13, &I_S_LEFT_15x31);
        canvas_set_bitmap_mode(canvas, 0);
>>>>>>> 0ae78dfc
        canvas_set_color(canvas, ColorWhite);
    }
    canvas_draw_icon(canvas, 63, 25, &I_Pin_arrow_left_9x7);
    canvas_set_color(canvas, ColorBlack);

    // Right
    if(model->right_pressed) {
<<<<<<< HEAD
        canvas_set_bitmap_mode(canvas, true);
        canvas_draw_icon(canvas, 91, 13, &I_S_RIGHT_15x31);
        canvas_set_bitmap_mode(canvas, false);
=======
        canvas_set_bitmap_mode(canvas, 1);
        canvas_draw_icon(canvas, 91, 13, &I_S_RIGHT_15x31);
        canvas_set_bitmap_mode(canvas, 0);
>>>>>>> 0ae78dfc
        canvas_set_color(canvas, ColorWhite);
    }
    canvas_draw_icon(canvas, 95, 25, &I_Pin_arrow_right_9x7);
    canvas_set_color(canvas, ColorBlack);

    // Ok
    if(model->left_mouse_pressed) {
<<<<<<< HEAD
        canvas_set_bitmap_mode(canvas, true);
        canvas_draw_icon(canvas, 74, 19, &I_Pressed_Button_19x19);
        canvas_set_bitmap_mode(canvas, false);
=======
        canvas_set_bitmap_mode(canvas, 1);
        canvas_draw_icon(canvas, 74, 19, &I_Pressed_Button_19x19);
        canvas_set_bitmap_mode(canvas, 0);
>>>>>>> 0ae78dfc
        canvas_set_color(canvas, ColorWhite);
    }
    canvas_draw_icon(canvas, 79, 24, &I_Left_mouse_icon_9x9);
    canvas_set_color(canvas, ColorBlack);

    // Back
    if(model->right_mouse_pressed) {
<<<<<<< HEAD
        canvas_set_bitmap_mode(canvas, true);
        canvas_draw_icon(canvas, 107, 33, &I_Pressed_Button_19x19);
        canvas_set_bitmap_mode(canvas, false);
=======
        canvas_set_bitmap_mode(canvas, 1);
        canvas_draw_icon(canvas, 107, 33, &I_Pressed_Button_19x19);
        canvas_set_bitmap_mode(canvas, 0);
>>>>>>> 0ae78dfc
        canvas_set_color(canvas, ColorWhite);
    }
    canvas_draw_icon(canvas, 112, 38, &I_Right_mouse_icon_9x9);
    canvas_set_color(canvas, ColorBlack);
}

static void hid_mouse_process(HidMouse* hid_mouse, InputEvent* event) {
    with_view_model(
        hid_mouse->view,
        HidMouseModel * model,
        {
            model->acceleration = (event->type == InputTypePress)   ? 1 :
                                  (event->type == InputTypeRelease) ? 0 :
                                  (model->acceleration >= 20)       ? 20 :
                                                                      model->acceleration + 1;

            if(event->key == InputKeyBack) {
                if(event->type == InputTypeShort) {
                    hid_hal_mouse_press(hid_mouse->hid, HID_MOUSE_BTN_RIGHT);
                    hid_hal_mouse_release(hid_mouse->hid, HID_MOUSE_BTN_RIGHT);
                } else if(event->type == InputTypePress) {
                    model->right_mouse_pressed = true;
                } else if(event->type == InputTypeRelease) {
                    model->right_mouse_pressed = false;
                }
            } else if(event->key == InputKeyOk) {
                if(event->type == InputTypeShort) {
                    // Just release if it was being held before
                    if(!model->left_mouse_held)
                        hid_hal_mouse_press(hid_mouse->hid, HID_MOUSE_BTN_LEFT);
                    hid_hal_mouse_release(hid_mouse->hid, HID_MOUSE_BTN_LEFT);
                    model->left_mouse_held = false;
                } else if(event->type == InputTypeLong) {
                    hid_hal_mouse_press(hid_mouse->hid, HID_MOUSE_BTN_LEFT);
                    model->left_mouse_held = true;
                    model->left_mouse_pressed = true;
                } else if(event->type == InputTypePress) {
                    model->left_mouse_pressed = true;
                } else if(event->type == InputTypeRelease) {
                    // Only release if it wasn't a long press
                    if(!model->left_mouse_held) model->left_mouse_pressed = false;
                }
            } else if(event->key == InputKeyRight) {
                if(event->type == InputTypePress) {
                    model->right_pressed = true;
                    hid_hal_mouse_move(hid_mouse->hid, MOUSE_MOVE_SHORT, 0);
                } else if(event->type == InputTypeRepeat) {
                    for(uint8_t i = model->acceleration; i > 1; i -= 2)
                        hid_hal_mouse_move(hid_mouse->hid, MOUSE_MOVE_LONG, 0);
                } else if(event->type == InputTypeRelease) {
                    model->right_pressed = false;
                }
            } else if(event->key == InputKeyLeft) {
                if(event->type == InputTypePress) {
                    model->left_pressed = true;
                    hid_hal_mouse_move(hid_mouse->hid, -MOUSE_MOVE_SHORT, 0);
                } else if(event->type == InputTypeRepeat) {
                    for(uint8_t i = model->acceleration; i > 1; i -= 2)
                        hid_hal_mouse_move(hid_mouse->hid, -MOUSE_MOVE_LONG, 0);
                } else if(event->type == InputTypeRelease) {
                    model->left_pressed = false;
                }
            } else if(event->key == InputKeyDown) {
                if(event->type == InputTypePress) {
                    model->down_pressed = true;
                    hid_hal_mouse_move(hid_mouse->hid, 0, MOUSE_MOVE_SHORT);
                } else if(event->type == InputTypeRepeat) {
                    for(uint8_t i = model->acceleration; i > 1; i -= 2)
                        hid_hal_mouse_move(hid_mouse->hid, 0, MOUSE_MOVE_LONG);

                } else if(event->type == InputTypeRelease) {
                    model->down_pressed = false;
                }
            } else if(event->key == InputKeyUp) {
                if(event->type == InputTypePress) {
                    model->up_pressed = true;
                    hid_hal_mouse_move(hid_mouse->hid, 0, -MOUSE_MOVE_SHORT);
                } else if(event->type == InputTypeRepeat) {
                    for(uint8_t i = model->acceleration; i > 1; i -= 2)
                        hid_hal_mouse_move(hid_mouse->hid, 0, -MOUSE_MOVE_LONG);
                } else if(event->type == InputTypeRelease) {
                    model->up_pressed = false;
                }
            }
        },
        true);
}

static bool hid_mouse_input_callback(InputEvent* event, void* context) {
    furi_assert(context);
    HidMouse* hid_mouse = context;
    bool consumed = false;

    if(event->type == InputTypeLong && event->key == InputKeyBack) {
        hid_hal_mouse_release_all(hid_mouse->hid);
    } else {
        hid_mouse_process(hid_mouse, event);
        consumed = true;
    }

    return consumed;
}

HidMouse* hid_mouse_alloc(Hid* hid) {
    HidMouse* hid_mouse = malloc(sizeof(HidMouse));
    hid_mouse->view = view_alloc();
    hid_mouse->hid = hid;
    view_set_context(hid_mouse->view, hid_mouse);
    view_allocate_model(hid_mouse->view, ViewModelTypeLocking, sizeof(HidMouseModel));
    view_set_draw_callback(hid_mouse->view, hid_mouse_draw_callback);
    view_set_input_callback(hid_mouse->view, hid_mouse_input_callback);

    return hid_mouse;
}

void hid_mouse_free(HidMouse* hid_mouse) {
    furi_assert(hid_mouse);
    view_free(hid_mouse->view);
    free(hid_mouse);
}

View* hid_mouse_get_view(HidMouse* hid_mouse) {
    furi_assert(hid_mouse);
    return hid_mouse->view;
}

void hid_mouse_set_connected_status(HidMouse* hid_mouse, bool connected) {
    furi_assert(hid_mouse);
    with_view_model(
        hid_mouse->view, HidMouseModel * model, { model->connected = connected; }, true);
}<|MERGE_RESOLUTION|>--- conflicted
+++ resolved
@@ -53,15 +53,9 @@
 
     // Up
     if(model->up_pressed) {
-<<<<<<< HEAD
         canvas_set_bitmap_mode(canvas, true);
         canvas_draw_icon(canvas, 68, 6, &I_S_UP_31x15);
         canvas_set_bitmap_mode(canvas, false);
-=======
-        canvas_set_bitmap_mode(canvas, 1);
-        canvas_draw_icon(canvas, 68, 6, &I_S_UP_31x15);
-        canvas_set_bitmap_mode(canvas, 0);
->>>>>>> 0ae78dfc
         canvas_set_color(canvas, ColorWhite);
     }
     canvas_draw_icon(canvas, 80, 8, &I_Pin_arrow_up_7x9);
@@ -69,15 +63,9 @@
 
     // Down
     if(model->down_pressed) {
-<<<<<<< HEAD
         canvas_set_bitmap_mode(canvas, true);
         canvas_draw_icon(canvas, 68, 36, &I_S_DOWN_31x15);
         canvas_set_bitmap_mode(canvas, false);
-=======
-        canvas_set_bitmap_mode(canvas, 1);
-        canvas_draw_icon(canvas, 68, 36, &I_S_DOWN_31x15);
-        canvas_set_bitmap_mode(canvas, 0);
->>>>>>> 0ae78dfc
         canvas_set_color(canvas, ColorWhite);
     }
     canvas_draw_icon(canvas, 80, 40, &I_Pin_arrow_down_7x9);
@@ -85,15 +73,9 @@
 
     // Left
     if(model->left_pressed) {
-<<<<<<< HEAD
         canvas_set_bitmap_mode(canvas, true);
         canvas_draw_icon(canvas, 61, 13, &I_S_LEFT_15x31);
         canvas_set_bitmap_mode(canvas, false);
-=======
-        canvas_set_bitmap_mode(canvas, 1);
-        canvas_draw_icon(canvas, 61, 13, &I_S_LEFT_15x31);
-        canvas_set_bitmap_mode(canvas, 0);
->>>>>>> 0ae78dfc
         canvas_set_color(canvas, ColorWhite);
     }
     canvas_draw_icon(canvas, 63, 25, &I_Pin_arrow_left_9x7);
@@ -101,15 +83,9 @@
 
     // Right
     if(model->right_pressed) {
-<<<<<<< HEAD
         canvas_set_bitmap_mode(canvas, true);
         canvas_draw_icon(canvas, 91, 13, &I_S_RIGHT_15x31);
         canvas_set_bitmap_mode(canvas, false);
-=======
-        canvas_set_bitmap_mode(canvas, 1);
-        canvas_draw_icon(canvas, 91, 13, &I_S_RIGHT_15x31);
-        canvas_set_bitmap_mode(canvas, 0);
->>>>>>> 0ae78dfc
         canvas_set_color(canvas, ColorWhite);
     }
     canvas_draw_icon(canvas, 95, 25, &I_Pin_arrow_right_9x7);
@@ -117,15 +93,9 @@
 
     // Ok
     if(model->left_mouse_pressed) {
-<<<<<<< HEAD
         canvas_set_bitmap_mode(canvas, true);
         canvas_draw_icon(canvas, 74, 19, &I_Pressed_Button_19x19);
         canvas_set_bitmap_mode(canvas, false);
-=======
-        canvas_set_bitmap_mode(canvas, 1);
-        canvas_draw_icon(canvas, 74, 19, &I_Pressed_Button_19x19);
-        canvas_set_bitmap_mode(canvas, 0);
->>>>>>> 0ae78dfc
         canvas_set_color(canvas, ColorWhite);
     }
     canvas_draw_icon(canvas, 79, 24, &I_Left_mouse_icon_9x9);
@@ -133,15 +103,9 @@
 
     // Back
     if(model->right_mouse_pressed) {
-<<<<<<< HEAD
         canvas_set_bitmap_mode(canvas, true);
         canvas_draw_icon(canvas, 107, 33, &I_Pressed_Button_19x19);
         canvas_set_bitmap_mode(canvas, false);
-=======
-        canvas_set_bitmap_mode(canvas, 1);
-        canvas_draw_icon(canvas, 107, 33, &I_Pressed_Button_19x19);
-        canvas_set_bitmap_mode(canvas, 0);
->>>>>>> 0ae78dfc
         canvas_set_color(canvas, ColorWhite);
     }
     canvas_draw_icon(canvas, 112, 38, &I_Right_mouse_icon_9x9);
@@ -237,6 +201,15 @@
 
     if(event->type == InputTypeLong && event->key == InputKeyBack) {
         hid_hal_mouse_release_all(hid_mouse->hid);
+
+        with_view_model(
+            hid_mouse->view,
+            HidMouseModel * model,
+            {
+                model->left_mouse_held = false;
+                model->left_mouse_pressed = false;
+            },
+            false);
     } else {
         hid_mouse_process(hid_mouse, event);
         consumed = true;
