#pragma once

#include <gui/view.h>

<<<<<<< HEAD
#define MOUSE_MOVE_TINY 1
=======
#define MOUSE_MOVE_SHORT 5
>>>>>>> 1d35110a

typedef struct Hid Hid;
typedef struct HidMouseJiggler HidMouseJiggler;

HidMouseJiggler* hid_mouse_jiggler_alloc(Hid* bt_hid);

void hid_mouse_jiggler_free(HidMouseJiggler* hid_mouse_jiggler);

View* hid_mouse_jiggler_get_view(HidMouseJiggler* hid_mouse_jiggler);

void hid_mouse_jiggler_set_connected_status(HidMouseJiggler* hid_mouse_jiggler, bool connected);<|MERGE_RESOLUTION|>--- conflicted
+++ resolved
@@ -2,11 +2,7 @@
 
 #include <gui/view.h>
 
-<<<<<<< HEAD
-#define MOUSE_MOVE_TINY 1
-=======
 #define MOUSE_MOVE_SHORT 5
->>>>>>> 1d35110a
 
 typedef struct Hid Hid;
 typedef struct HidMouseJiggler HidMouseJiggler;
