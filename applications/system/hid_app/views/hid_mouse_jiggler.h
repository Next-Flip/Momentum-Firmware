#pragma once

#include <gui/view.h>

<<<<<<< HEAD
=======
#define MOUSE_MOVE_SHORT 5

>>>>>>> 0ae78dfc
typedef struct Hid Hid;
typedef struct HidMouseJiggler HidMouseJiggler;

HidMouseJiggler* hid_mouse_jiggler_alloc(Hid* bt_hid);

void hid_mouse_jiggler_free(HidMouseJiggler* hid_mouse_jiggler);

View* hid_mouse_jiggler_get_view(HidMouseJiggler* hid_mouse_jiggler);

void hid_mouse_jiggler_set_connected_status(HidMouseJiggler* hid_mouse_jiggler, bool connected);<|MERGE_RESOLUTION|>--- conflicted
+++ resolved
@@ -2,11 +2,8 @@
 
 #include <gui/view.h>
 
-<<<<<<< HEAD
-=======
 #define MOUSE_MOVE_SHORT 5
 
->>>>>>> 0ae78dfc
 typedef struct Hid Hid;
 typedef struct HidMouseJiggler HidMouseJiggler;
 
