--- conflicted
+++ resolved
@@ -19,11 +19,7 @@
     bool ok_pressed;
     bool connected;
     bool is_cursor_set;
-<<<<<<< HEAD
     bool back_mouse_pressed;
-    HidTransport transport;
-=======
->>>>>>> 21e7c460
 } HidTikTokModel;
 
 static void hid_tiktok_draw_callback(Canvas* canvas, void* context) {
@@ -45,14 +41,13 @@
     canvas_set_font(canvas, FontSecondary);
 
     // Keypad circles
-<<<<<<< HEAD
     canvas_draw_icon(canvas, 58, 3, &I_OutCircles_70x51);
 
     // Pause
     if(model->back_mouse_pressed) {
-        canvas_set_bitmap_mode(canvas, 1);
+        canvas_set_bitmap_mode(canvas, true);
         canvas_draw_icon(canvas, 107, 33, &I_Pressed_Button_19x19);
-        canvas_set_bitmap_mode(canvas, 0);
+        canvas_set_bitmap_mode(canvas, false);
         canvas_set_color(canvas, ColorWhite);
     }
     canvas_draw_icon(canvas, 113, 37, &I_Pause_icon_9x9);
@@ -60,56 +55,29 @@
 
     // Up
     if(model->up_pressed) {
-        canvas_set_bitmap_mode(canvas, 1);
+        canvas_set_bitmap_mode(canvas, true);
         canvas_draw_icon(canvas, 68, 6, &I_S_UP_31x15);
-        canvas_set_bitmap_mode(canvas, 0);
+        canvas_set_bitmap_mode(canvas, false);
         canvas_set_color(canvas, ColorWhite);
     }
     canvas_draw_icon(canvas, 80, 8, &I_Arr_up_7x9);
-=======
-    canvas_draw_icon(canvas, 75, 9, &I_Dpad_49x46);
-
-    // Up
-    if(model->up_pressed) {
-        canvas_set_bitmap_mode(canvas, true);
-        canvas_draw_icon(canvas, 93, 10, &I_Pressed_Button_13x13);
-        canvas_set_bitmap_mode(canvas, false);
-        canvas_set_color(canvas, ColorWhite);
-    }
-    canvas_draw_icon(canvas, 96, 12, &I_Arr_up_7x9);
->>>>>>> 21e7c460
     canvas_set_color(canvas, ColorBlack);
 
     // Down
     if(model->down_pressed) {
-<<<<<<< HEAD
-        canvas_set_bitmap_mode(canvas, 1);
+        canvas_set_bitmap_mode(canvas, true);
         canvas_draw_icon(canvas, 68, 36, &I_S_DOWN_31x15);
-        canvas_set_bitmap_mode(canvas, 0);
+        canvas_set_bitmap_mode(canvas, false);
         canvas_set_color(canvas, ColorWhite);
     }
     canvas_draw_icon(canvas, 80, 40, &I_Arr_dwn_7x9);
-=======
-        canvas_set_bitmap_mode(canvas, true);
-        canvas_draw_icon(canvas, 93, 41, &I_Pressed_Button_13x13);
-        canvas_set_bitmap_mode(canvas, false);
-        canvas_set_color(canvas, ColorWhite);
-    }
-    canvas_draw_icon(canvas, 96, 43, &I_Arr_dwn_7x9);
->>>>>>> 21e7c460
     canvas_set_color(canvas, ColorBlack);
 
     // Left
     if(model->left_pressed) {
-<<<<<<< HEAD
-        canvas_set_bitmap_mode(canvas, 1);
+        canvas_set_bitmap_mode(canvas, true);
         canvas_draw_icon(canvas, 61, 13, &I_S_LEFT_15x31);
-        canvas_set_bitmap_mode(canvas, 0);
-=======
-        canvas_set_bitmap_mode(canvas, true);
-        canvas_draw_icon(canvas, 77, 25, &I_Pressed_Button_13x13);
-        canvas_set_bitmap_mode(canvas, false);
->>>>>>> 21e7c460
+        canvas_set_bitmap_mode(canvas, false);
         canvas_set_color(canvas, ColorWhite);
     }
     canvas_draw_icon(canvas, 64, 25, &I_Voldwn_6x6);
@@ -117,37 +85,20 @@
 
     // Right
     if(model->right_pressed) {
-<<<<<<< HEAD
-        canvas_set_bitmap_mode(canvas, 1);
+        canvas_set_bitmap_mode(canvas, true);
         canvas_draw_icon(canvas, 91, 13, &I_S_RIGHT_15x31);
-        canvas_set_bitmap_mode(canvas, 0);
+        canvas_set_bitmap_mode(canvas, false);
         canvas_set_color(canvas, ColorWhite);
     }
     canvas_draw_icon(canvas, 95, 25, &I_Volup_8x6);
-=======
-        canvas_set_bitmap_mode(canvas, true);
-        canvas_draw_icon(canvas, 110, 25, &I_Pressed_Button_13x13);
-        canvas_set_bitmap_mode(canvas, false);
-        canvas_set_color(canvas, ColorWhite);
-    }
-    canvas_draw_icon(canvas, 112, 29, &I_Volup_8x6);
->>>>>>> 21e7c460
     canvas_set_color(canvas, ColorBlack);
 
     // Ok
     if(model->ok_pressed) {
-<<<<<<< HEAD
-        canvas_set_bitmap_mode(canvas, 1);
+        canvas_set_bitmap_mode(canvas, true);
         canvas_draw_icon(canvas, 74, 19, &I_Pressed_Button_19x19);
-        canvas_set_bitmap_mode(canvas, 0);
-        canvas_set_color(canvas, ColorWhite);
-=======
-        canvas_set_bitmap_mode(canvas, true);
-        canvas_draw_icon(canvas, 91, 24, &I_Like_pressed_17x16);
-        canvas_set_bitmap_mode(canvas, false);
-    } else {
-        canvas_draw_icon(canvas, 93, 27, &I_Like_def_13x11);
->>>>>>> 21e7c460
+        canvas_set_bitmap_mode(canvas, false);
+        canvas_set_color(canvas, ColorWhite);
     }
     canvas_draw_icon(canvas, 78, 25, &I_Like_def_11x9);
     canvas_set_color(canvas, ColorBlack);
