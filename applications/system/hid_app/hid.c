--- conflicted
+++ resolved
@@ -11,10 +11,7 @@
     HidSubmenuIndexKeyboard,
     HidSubmenuIndexNumpad,
     HidSubmenuIndexMedia,
-<<<<<<< HEAD
-=======
     HidSubmenuIndexMusicMacOs,
->>>>>>> 41c316d6
     HidSubmenuIndexMovie,
     HidSubmenuIndexTikShorts,
     HidSubmenuIndexMouse,
@@ -43,12 +40,9 @@
     } else if(index == HidSubmenuIndexMedia) {
         app->view_id = HidViewMedia;
         view_dispatcher_switch_to_view(app->view_dispatcher, HidViewMedia);
-<<<<<<< HEAD
-=======
     } else if(index == HidSubmenuIndexMusicMacOs) {
         app->view_id = HidViewMusicMacOs;
         view_dispatcher_switch_to_view(app->view_dispatcher, HidViewMusicMacOs);
->>>>>>> 41c316d6
     } else if(index == HidSubmenuIndexMovie) {
         app->view_id = HidViewMovie;
         view_dispatcher_switch_to_view(app->view_dispatcher, HidViewMovie);
@@ -85,10 +79,7 @@
     hid_keyboard_set_connected_status(hid->hid_keyboard, connected);
     hid_numpad_set_connected_status(hid->hid_numpad, connected);
     hid_media_set_connected_status(hid->hid_media, connected);
-<<<<<<< HEAD
-=======
     hid_music_macos_set_connected_status(hid->hid_music_macos, connected);
->>>>>>> 41c316d6
     hid_movie_set_connected_status(hid->hid_movie, connected);
     hid_mouse_set_connected_status(hid->hid_mouse, connected);
     hid_mouse_clicker_set_connected_status(hid->hid_mouse_clicker, connected);
@@ -146,15 +137,12 @@
     submenu_add_item(
         app->device_type_submenu, "Media", HidSubmenuIndexMedia, hid_submenu_callback, app);
     submenu_add_item(
-<<<<<<< HEAD
-=======
         app->device_type_submenu,
         "Apple Music macOS",
         HidSubmenuIndexMusicMacOs,
         hid_submenu_callback,
         app);
     submenu_add_item(
->>>>>>> 41c316d6
         app->device_type_submenu, "Movie", HidSubmenuIndexMovie, hid_submenu_callback, app);
     submenu_add_item(
         app->device_type_submenu, "Mouse", HidSubmenuIndexMouse, hid_submenu_callback, app);
@@ -220,15 +208,12 @@
     view_dispatcher_add_view(
         app->view_dispatcher, HidViewMedia, hid_media_get_view(app->hid_media));
 
-<<<<<<< HEAD
-=======
     // Music MacOs view
     app->hid_music_macos = hid_music_macos_alloc(app);
     view_set_previous_callback(hid_music_macos_get_view(app->hid_music_macos), hid_menu_view);
     view_dispatcher_add_view(
         app->view_dispatcher, HidViewMusicMacOs, hid_music_macos_get_view(app->hid_music_macos));
 
->>>>>>> 41c316d6
     // Movie view
     app->hid_movie = hid_movie_alloc(app);
     view_set_previous_callback(hid_movie_get_view(app->hid_movie), hid_menu_view);
@@ -295,11 +280,8 @@
     hid_numpad_free(app->hid_numpad);
     view_dispatcher_remove_view(app->view_dispatcher, HidViewMedia);
     hid_media_free(app->hid_media);
-<<<<<<< HEAD
-=======
     view_dispatcher_remove_view(app->view_dispatcher, HidViewMusicMacOs);
     hid_music_macos_free(app->hid_music_macos);
->>>>>>> 41c316d6
     view_dispatcher_remove_view(app->view_dispatcher, HidViewMovie);
     hid_movie_free(app->hid_movie);
     view_dispatcher_remove_view(app->view_dispatcher, HidViewMouse);
