#include "hid.h"
#include <extra_profiles/hid_profile.h>
#include <profiles/serial_profile.h>
#include "views.h"
#include <notification/notification_messages.h>
#include <dolphin/dolphin.h>

#define TAG "HidApp"

<<<<<<< HEAD
enum HidDebugSubmenuIndex {
    HidSubmenuIndexKeynote,
    HidSubmenuIndexKeynoteVertical,
    HidSubmenuIndexKeyboard,
    HidSubmenuIndexNumpad,
    HidSubmenuIndexMedia,
    HidSubmenuIndexMusicMacOs,
    HidSubmenuIndexMovie,
    HidSubmenuIndexTikTok,
    HidSubmenuIndexMouse,
    HidSubmenuIndexMouseClicker,
    HidSubmenuIndexMouseJiggler,
    HidSubmenuIndexPushToTalk,
    HidSubmenuIndexRemovePairing,
};

=======
>>>>>>> 21e7c460
bool hid_custom_event_callback(void* context, uint32_t event) {
    furi_assert(context);
    Hid* app = context;
    return scene_manager_handle_custom_event(app->scene_manager, event);
}

bool hid_back_event_callback(void* context) {
    furi_assert(context);
    Hid* app = context;
<<<<<<< HEAD
    FURI_LOG_D("HID", "Back event");
    app->view_id = HidViewSubmenu;
    view_dispatcher_switch_to_view(app->view_dispatcher, HidViewSubmenu);
    return true;
=======
    return scene_manager_handle_back_event(app->scene_manager);
>>>>>>> 21e7c460
}

void bt_hid_remove_pairing(Hid* app) {
    Bt* bt = app->bt;
    bt_disconnect(bt);

    // Wait 2nd core to update nvm storage
    furi_delay_ms(200);

    furi_hal_bt_stop_advertising();

    bt_forget_bonded_devices(bt);

    furi_hal_bt_start_advertising();
}

<<<<<<< HEAD
static void hid_submenu_callback(void* context, uint32_t index) {
    furi_assert(context);
    Hid* app = context;
    if(index == HidSubmenuIndexKeynote) {
        app->view_id = HidViewKeynote;
        hid_keynote_set_orientation(app->hid_keynote, false);
        view_dispatcher_switch_to_view(app->view_dispatcher, HidViewKeynote);
    } else if(index == HidSubmenuIndexKeynoteVertical) {
        app->view_id = HidViewKeynote;
        hid_keynote_set_orientation(app->hid_keynote, true);
        view_dispatcher_switch_to_view(app->view_dispatcher, HidViewKeynote);
    } else if(index == HidSubmenuIndexKeyboard) {
        app->view_id = HidViewKeyboard;
        view_dispatcher_switch_to_view(app->view_dispatcher, HidViewKeyboard);
    } else if(index == HidSubmenuIndexNumpad) {
        app->view_id = HidViewNumpad;
        view_dispatcher_switch_to_view(app->view_dispatcher, HidViewNumpad);
    } else if(index == HidSubmenuIndexMedia) {
        app->view_id = HidViewMedia;
        view_dispatcher_switch_to_view(app->view_dispatcher, HidViewMedia);
    } else if(index == HidSubmenuIndexMusicMacOs) {
        app->view_id = HidViewMusicMacOs;
        view_dispatcher_switch_to_view(app->view_dispatcher, HidViewMusicMacOs);
    } else if(index == HidSubmenuIndexMovie) {
        app->view_id = HidViewMovie;
        view_dispatcher_switch_to_view(app->view_dispatcher, HidViewMovie);
    } else if(index == HidSubmenuIndexMouse) {
        app->view_id = HidViewMouse;
        view_dispatcher_switch_to_view(app->view_dispatcher, HidViewMouse);
    } else if(index == HidSubmenuIndexTikTok) {
        app->view_id = BtHidViewTikTok;
        view_dispatcher_switch_to_view(app->view_dispatcher, BtHidViewTikTok);
    } else if(index == HidSubmenuIndexMouseClicker) {
        app->view_id = HidViewMouseClicker;
        view_dispatcher_switch_to_view(app->view_dispatcher, HidViewMouseClicker);
    } else if(index == HidSubmenuIndexMouseJiggler) {
        app->view_id = HidViewMouseJiggler;
        view_dispatcher_switch_to_view(app->view_dispatcher, HidViewMouseJiggler);
    } else if(index == HidSubmenuIndexPushToTalk) {
        app->view_id = HidViewPushToTalkMenu;
        view_dispatcher_switch_to_view(app->view_dispatcher, HidViewPushToTalkMenu);
    } else if(index == HidSubmenuIndexRemovePairing) {
        scene_manager_next_scene(app->scene_manager, HidSceneUnpair);
    }
}

=======
>>>>>>> 21e7c460
static void bt_hid_connection_status_changed_callback(BtStatus status, void* context) {
    furi_assert(context);
    Hid* hid = context;
    const bool connected = (status == BtStatusConnected);
    notification_internal_message(
        hid->notifications, connected ? &sequence_set_blue_255 : &sequence_reset_blue);
    hid_keynote_set_connected_status(hid->hid_keynote, connected);
    hid_keyboard_set_connected_status(hid->hid_keyboard, connected);
    hid_numpad_set_connected_status(hid->hid_numpad, connected);
    hid_media_set_connected_status(hid->hid_media, connected);
    hid_music_macos_set_connected_status(hid->hid_music_macos, connected);
    hid_movie_set_connected_status(hid->hid_movie, connected);
    hid_mouse_set_connected_status(hid->hid_mouse, connected);
    hid_mouse_clicker_set_connected_status(hid->hid_mouse_clicker, connected);
    hid_mouse_jiggler_set_connected_status(hid->hid_mouse_jiggler, connected);
    hid_ptt_set_connected_status(hid->hid_ptt, connected);
    hid_tiktok_set_connected_status(hid->hid_tiktok, connected);
}

<<<<<<< HEAD
static uint32_t hid_exit(void* context) {
    UNUSED(context);
    return VIEW_NONE;
}

static uint32_t hid_ptt_menu_view(void* context) {
    UNUSED(context);
    return HidViewPushToTalkMenu;
}

Hid* hid_alloc(void) {
=======
Hid* hid_alloc() {
>>>>>>> 21e7c460
    Hid* app = malloc(sizeof(Hid));

    // Gui
    app->gui = furi_record_open(RECORD_GUI);

    // Bt
    app->bt = furi_record_open(RECORD_BT);

    // Notifications
    app->notifications = furi_record_open(RECORD_NOTIFICATION);

    // View dispatcher
    app->view_dispatcher = view_dispatcher_alloc();
    view_dispatcher_enable_queue(app->view_dispatcher);
    view_dispatcher_set_event_callback_context(app->view_dispatcher, app);
    view_dispatcher_set_custom_event_callback(app->view_dispatcher, hid_custom_event_callback);
    view_dispatcher_set_navigation_event_callback(app->view_dispatcher, hid_back_event_callback);
    view_dispatcher_attach_to_gui(app->view_dispatcher, app->gui, ViewDispatcherTypeFullscreen);

    // Scene Manager
    app->scene_manager = scene_manager_alloc(&hid_scene_handlers, app);

    // Device Type Submenu view
<<<<<<< HEAD
    app->device_type_submenu = submenu_alloc();
    submenu_add_item(
        app->device_type_submenu, "Keynote", HidSubmenuIndexKeynote, hid_submenu_callback, app);
    submenu_add_item(
        app->device_type_submenu,
        "Keynote Vertical",
        HidSubmenuIndexKeynoteVertical,
        hid_submenu_callback,
        app);
    submenu_add_item(
        app->device_type_submenu, "Keyboard", HidSubmenuIndexKeyboard, hid_submenu_callback, app);
    submenu_add_item(
        app->device_type_submenu, "Numpad", HidSubmenuIndexNumpad, hid_submenu_callback, app);
    submenu_add_item(
        app->device_type_submenu, "Media", HidSubmenuIndexMedia, hid_submenu_callback, app);
    submenu_add_item(
        app->device_type_submenu,
        "Apple Music macOS",
        HidSubmenuIndexMusicMacOs,
        hid_submenu_callback,
        app);
    submenu_add_item(
        app->device_type_submenu, "Movie", HidSubmenuIndexMovie, hid_submenu_callback, app);
    submenu_add_item(
        app->device_type_submenu, "Mouse", HidSubmenuIndexMouse, hid_submenu_callback, app);
    submenu_add_item(
        app->device_type_submenu,
        "TikTok / YT Shorts",
        HidSubmenuIndexTikTok,
        hid_submenu_callback,
        app);
    submenu_add_item(
        app->device_type_submenu,
        "Mouse Clicker",
        HidSubmenuIndexMouseClicker,
        hid_submenu_callback,
        app);
    submenu_add_item(
        app->device_type_submenu,
        "Mouse Jiggler",
        HidSubmenuIndexMouseJiggler,
        hid_submenu_callback,
        app);
    submenu_add_item(
        app->device_type_submenu,
        "PushToTalk",
        HidSubmenuIndexPushToTalk,
        hid_submenu_callback,
        app);
#ifdef HID_TRANSPORT_BLE
    submenu_add_item(
        app->device_type_submenu,
        "Remove Pairing",
        HidSubmenuIndexRemovePairing,
        hid_submenu_callback,
        app);
#endif
    view_set_previous_callback(submenu_get_view(app->device_type_submenu), hid_exit);
    view_dispatcher_add_view(
        app->view_dispatcher, HidViewSubmenu, submenu_get_view(app->device_type_submenu));
    app->view_id = HidViewSubmenu;
    return app;
}
=======
    app->submenu = submenu_alloc();
>>>>>>> 21e7c460

    view_dispatcher_add_view(app->view_dispatcher, HidViewSubmenu, submenu_get_view(app->submenu));

    // Dialog view
    app->dialog = dialog_ex_alloc();
    view_dispatcher_add_view(app->view_dispatcher, HidViewDialog, dialog_ex_get_view(app->dialog));

    // Popup view
    app->popup = popup_alloc();
    view_dispatcher_add_view(app->view_dispatcher, HidViewPopup, popup_get_view(app->popup));

    // Keynote view
    app->hid_keynote = hid_keynote_alloc(app);
    view_dispatcher_add_view(
        app->view_dispatcher, HidViewKeynote, hid_keynote_get_view(app->hid_keynote));

    // Keyboard view
    app->hid_keyboard = hid_keyboard_alloc(app);
    view_dispatcher_add_view(
        app->view_dispatcher, HidViewKeyboard, hid_keyboard_get_view(app->hid_keyboard));

    //Numpad keyboard view
    app->hid_numpad = hid_numpad_alloc(app);
    view_dispatcher_add_view(
        app->view_dispatcher, HidViewNumpad, hid_numpad_get_view(app->hid_numpad));

    // Media view
    app->hid_media = hid_media_alloc(app);
    view_dispatcher_add_view(
        app->view_dispatcher, HidViewMedia, hid_media_get_view(app->hid_media));

    // Music MacOs view
    app->hid_music_macos = hid_music_macos_alloc(app);
    view_dispatcher_add_view(
        app->view_dispatcher, HidViewMusicMacOs, hid_music_macos_get_view(app->hid_music_macos));

    // Movie view
    app->hid_movie = hid_movie_alloc(app);
    view_dispatcher_add_view(
        app->view_dispatcher, HidViewMovie, hid_movie_get_view(app->hid_movie));

    // TikTok view
    app->hid_tiktok = hid_tiktok_alloc(app);
    view_dispatcher_add_view(
        app->view_dispatcher, BtHidViewTikTok, hid_tiktok_get_view(app->hid_tiktok));

    // Mouse view
    app->hid_mouse = hid_mouse_alloc(app);
    view_dispatcher_add_view(
        app->view_dispatcher, HidViewMouse, hid_mouse_get_view(app->hid_mouse));

    // Mouse clicker view
    app->hid_mouse_clicker = hid_mouse_clicker_alloc(app);
    view_dispatcher_add_view(
        app->view_dispatcher,
        HidViewMouseClicker,
        hid_mouse_clicker_get_view(app->hid_mouse_clicker));

    // Mouse jiggler view
    app->hid_mouse_jiggler = hid_mouse_jiggler_alloc(app);
    view_dispatcher_add_view(
        app->view_dispatcher,
        HidViewMouseJiggler,
        hid_mouse_jiggler_get_view(app->hid_mouse_jiggler));

    // PushToTalk view
    app->hid_ptt_menu = hid_ptt_menu_alloc(app);
    view_dispatcher_add_view(
        app->view_dispatcher, HidViewPushToTalkMenu, hid_ptt_menu_get_view(app->hid_ptt_menu));
    app->hid_ptt = hid_ptt_alloc(app);
    view_set_previous_callback(hid_ptt_get_view(app->hid_ptt), hid_ptt_menu_view);
    view_dispatcher_add_view(
        app->view_dispatcher, HidViewPushToTalk, hid_ptt_get_view(app->hid_ptt));

    return app;
}

void hid_free(Hid* app) {
    furi_assert(app);

    // Reset notification
#ifdef HID_TRANSPORT_BLE
    notification_internal_message(app->notifications, &sequence_reset_blue);
#endif
    // Free views
    view_dispatcher_remove_view(app->view_dispatcher, HidViewSubmenu);
    submenu_free(app->submenu);
    view_dispatcher_remove_view(app->view_dispatcher, HidViewDialog);
    dialog_ex_free(app->dialog);
    view_dispatcher_remove_view(app->view_dispatcher, HidViewPopup);
    popup_free(app->popup);
    view_dispatcher_remove_view(app->view_dispatcher, HidViewKeynote);
    hid_keynote_free(app->hid_keynote);
    view_dispatcher_remove_view(app->view_dispatcher, HidViewKeyboard);
    hid_keyboard_free(app->hid_keyboard);
    view_dispatcher_remove_view(app->view_dispatcher, HidViewNumpad);
    hid_numpad_free(app->hid_numpad);
    view_dispatcher_remove_view(app->view_dispatcher, HidViewMedia);
    hid_media_free(app->hid_media);
    view_dispatcher_remove_view(app->view_dispatcher, HidViewMusicMacOs);
    hid_music_macos_free(app->hid_music_macos);
    view_dispatcher_remove_view(app->view_dispatcher, HidViewMovie);
    hid_movie_free(app->hid_movie);
    view_dispatcher_remove_view(app->view_dispatcher, HidViewMouse);
    hid_mouse_free(app->hid_mouse);
    view_dispatcher_remove_view(app->view_dispatcher, HidViewMouseClicker);
    hid_mouse_clicker_free(app->hid_mouse_clicker);
    view_dispatcher_remove_view(app->view_dispatcher, HidViewMouseJiggler);
    hid_mouse_jiggler_free(app->hid_mouse_jiggler);
    view_dispatcher_remove_view(app->view_dispatcher, HidViewPushToTalkMenu);
    hid_ptt_menu_free(app->hid_ptt_menu);
    view_dispatcher_remove_view(app->view_dispatcher, HidViewPushToTalk);
    hid_ptt_free(app->hid_ptt);
    view_dispatcher_remove_view(app->view_dispatcher, BtHidViewTikTok);
    hid_tiktok_free(app->hid_tiktok);
    scene_manager_free(app->scene_manager);
    view_dispatcher_free(app->view_dispatcher);

    // Close records
    furi_record_close(RECORD_GUI);
    app->gui = NULL;
    furi_record_close(RECORD_NOTIFICATION);
    app->notifications = NULL;
    furi_record_close(RECORD_BT);
    app->bt = NULL;

    // Free rest
    free(app);
}

int32_t hid_usb_app(void* p) {
    UNUSED(p);
    Hid* app = hid_alloc();

    FURI_LOG_D("HID", "Starting as USB app");

    FuriHalUsbInterface* usb_mode_prev = furi_hal_usb_get_config();
    furi_hal_usb_unlock();
    furi_check(furi_hal_usb_set_config(&usb_hid, NULL) == true);

    dolphin_deed(DolphinDeedPluginStart);

    scene_manager_next_scene(app->scene_manager, HidSceneStart);

    view_dispatcher_run(app->view_dispatcher);

    furi_hal_usb_set_config(usb_mode_prev, NULL);

    hid_free(app);

    return 0;
}

int32_t hid_ble_app(void* p) {
    UNUSED(p);
    Hid* app = hid_alloc();

    FURI_LOG_D("HID", "Starting as BLE app");

    bt_disconnect(app->bt);

    // Wait 2nd core to update nvm storage
    furi_delay_ms(200);

    // Migrate data from old sd-card folder
    Storage* storage = furi_record_open(RECORD_STORAGE);

    storage_common_migrate(
        storage,
        EXT_PATH("apps/Tools/" HID_BT_KEYS_STORAGE_NAME),
        APP_DATA_PATH(HID_BT_KEYS_STORAGE_NAME));

    bt_keys_storage_set_storage_path(app->bt, APP_DATA_PATH(HID_BT_KEYS_STORAGE_NAME));

    furi_record_close(RECORD_STORAGE);

    app->ble_hid_profile = bt_profile_start(app->bt, ble_profile_hid, NULL);

    furi_check(app->ble_hid_profile);

    furi_hal_bt_start_advertising();
    bt_set_status_changed_callback(app->bt, bt_hid_connection_status_changed_callback, app);

    dolphin_deed(DolphinDeedPluginStart);

    scene_manager_next_scene(app->scene_manager, HidSceneStart);

    view_dispatcher_run(app->view_dispatcher);

    bt_set_status_changed_callback(app->bt, NULL, NULL);

    bt_disconnect(app->bt);

    // Wait 2nd core to update nvm storage
    furi_delay_ms(200);

    bt_keys_storage_set_default_path(app->bt);

    furi_check(bt_profile_restore_default(app->bt));

    hid_free(app);

    return 0;
}<|MERGE_RESOLUTION|>--- conflicted
+++ resolved
@@ -7,25 +7,6 @@
 
 #define TAG "HidApp"
 
-<<<<<<< HEAD
-enum HidDebugSubmenuIndex {
-    HidSubmenuIndexKeynote,
-    HidSubmenuIndexKeynoteVertical,
-    HidSubmenuIndexKeyboard,
-    HidSubmenuIndexNumpad,
-    HidSubmenuIndexMedia,
-    HidSubmenuIndexMusicMacOs,
-    HidSubmenuIndexMovie,
-    HidSubmenuIndexTikTok,
-    HidSubmenuIndexMouse,
-    HidSubmenuIndexMouseClicker,
-    HidSubmenuIndexMouseJiggler,
-    HidSubmenuIndexPushToTalk,
-    HidSubmenuIndexRemovePairing,
-};
-
-=======
->>>>>>> 21e7c460
 bool hid_custom_event_callback(void* context, uint32_t event) {
     furi_assert(context);
     Hid* app = context;
@@ -35,14 +16,7 @@
 bool hid_back_event_callback(void* context) {
     furi_assert(context);
     Hid* app = context;
-<<<<<<< HEAD
-    FURI_LOG_D("HID", "Back event");
-    app->view_id = HidViewSubmenu;
-    view_dispatcher_switch_to_view(app->view_dispatcher, HidViewSubmenu);
-    return true;
-=======
     return scene_manager_handle_back_event(app->scene_manager);
->>>>>>> 21e7c460
 }
 
 void bt_hid_remove_pairing(Hid* app) {
@@ -59,55 +33,6 @@
     furi_hal_bt_start_advertising();
 }
 
-<<<<<<< HEAD
-static void hid_submenu_callback(void* context, uint32_t index) {
-    furi_assert(context);
-    Hid* app = context;
-    if(index == HidSubmenuIndexKeynote) {
-        app->view_id = HidViewKeynote;
-        hid_keynote_set_orientation(app->hid_keynote, false);
-        view_dispatcher_switch_to_view(app->view_dispatcher, HidViewKeynote);
-    } else if(index == HidSubmenuIndexKeynoteVertical) {
-        app->view_id = HidViewKeynote;
-        hid_keynote_set_orientation(app->hid_keynote, true);
-        view_dispatcher_switch_to_view(app->view_dispatcher, HidViewKeynote);
-    } else if(index == HidSubmenuIndexKeyboard) {
-        app->view_id = HidViewKeyboard;
-        view_dispatcher_switch_to_view(app->view_dispatcher, HidViewKeyboard);
-    } else if(index == HidSubmenuIndexNumpad) {
-        app->view_id = HidViewNumpad;
-        view_dispatcher_switch_to_view(app->view_dispatcher, HidViewNumpad);
-    } else if(index == HidSubmenuIndexMedia) {
-        app->view_id = HidViewMedia;
-        view_dispatcher_switch_to_view(app->view_dispatcher, HidViewMedia);
-    } else if(index == HidSubmenuIndexMusicMacOs) {
-        app->view_id = HidViewMusicMacOs;
-        view_dispatcher_switch_to_view(app->view_dispatcher, HidViewMusicMacOs);
-    } else if(index == HidSubmenuIndexMovie) {
-        app->view_id = HidViewMovie;
-        view_dispatcher_switch_to_view(app->view_dispatcher, HidViewMovie);
-    } else if(index == HidSubmenuIndexMouse) {
-        app->view_id = HidViewMouse;
-        view_dispatcher_switch_to_view(app->view_dispatcher, HidViewMouse);
-    } else if(index == HidSubmenuIndexTikTok) {
-        app->view_id = BtHidViewTikTok;
-        view_dispatcher_switch_to_view(app->view_dispatcher, BtHidViewTikTok);
-    } else if(index == HidSubmenuIndexMouseClicker) {
-        app->view_id = HidViewMouseClicker;
-        view_dispatcher_switch_to_view(app->view_dispatcher, HidViewMouseClicker);
-    } else if(index == HidSubmenuIndexMouseJiggler) {
-        app->view_id = HidViewMouseJiggler;
-        view_dispatcher_switch_to_view(app->view_dispatcher, HidViewMouseJiggler);
-    } else if(index == HidSubmenuIndexPushToTalk) {
-        app->view_id = HidViewPushToTalkMenu;
-        view_dispatcher_switch_to_view(app->view_dispatcher, HidViewPushToTalkMenu);
-    } else if(index == HidSubmenuIndexRemovePairing) {
-        scene_manager_next_scene(app->scene_manager, HidSceneUnpair);
-    }
-}
-
-=======
->>>>>>> 21e7c460
 static void bt_hid_connection_status_changed_callback(BtStatus status, void* context) {
     furi_assert(context);
     Hid* hid = context;
@@ -127,21 +52,12 @@
     hid_tiktok_set_connected_status(hid->hid_tiktok, connected);
 }
 
-<<<<<<< HEAD
-static uint32_t hid_exit(void* context) {
-    UNUSED(context);
-    return VIEW_NONE;
-}
-
 static uint32_t hid_ptt_menu_view(void* context) {
     UNUSED(context);
     return HidViewPushToTalkMenu;
 }
 
-Hid* hid_alloc(void) {
-=======
 Hid* hid_alloc() {
->>>>>>> 21e7c460
     Hid* app = malloc(sizeof(Hid));
 
     // Gui
@@ -165,73 +81,7 @@
     app->scene_manager = scene_manager_alloc(&hid_scene_handlers, app);
 
     // Device Type Submenu view
-<<<<<<< HEAD
-    app->device_type_submenu = submenu_alloc();
-    submenu_add_item(
-        app->device_type_submenu, "Keynote", HidSubmenuIndexKeynote, hid_submenu_callback, app);
-    submenu_add_item(
-        app->device_type_submenu,
-        "Keynote Vertical",
-        HidSubmenuIndexKeynoteVertical,
-        hid_submenu_callback,
-        app);
-    submenu_add_item(
-        app->device_type_submenu, "Keyboard", HidSubmenuIndexKeyboard, hid_submenu_callback, app);
-    submenu_add_item(
-        app->device_type_submenu, "Numpad", HidSubmenuIndexNumpad, hid_submenu_callback, app);
-    submenu_add_item(
-        app->device_type_submenu, "Media", HidSubmenuIndexMedia, hid_submenu_callback, app);
-    submenu_add_item(
-        app->device_type_submenu,
-        "Apple Music macOS",
-        HidSubmenuIndexMusicMacOs,
-        hid_submenu_callback,
-        app);
-    submenu_add_item(
-        app->device_type_submenu, "Movie", HidSubmenuIndexMovie, hid_submenu_callback, app);
-    submenu_add_item(
-        app->device_type_submenu, "Mouse", HidSubmenuIndexMouse, hid_submenu_callback, app);
-    submenu_add_item(
-        app->device_type_submenu,
-        "TikTok / YT Shorts",
-        HidSubmenuIndexTikTok,
-        hid_submenu_callback,
-        app);
-    submenu_add_item(
-        app->device_type_submenu,
-        "Mouse Clicker",
-        HidSubmenuIndexMouseClicker,
-        hid_submenu_callback,
-        app);
-    submenu_add_item(
-        app->device_type_submenu,
-        "Mouse Jiggler",
-        HidSubmenuIndexMouseJiggler,
-        hid_submenu_callback,
-        app);
-    submenu_add_item(
-        app->device_type_submenu,
-        "PushToTalk",
-        HidSubmenuIndexPushToTalk,
-        hid_submenu_callback,
-        app);
-#ifdef HID_TRANSPORT_BLE
-    submenu_add_item(
-        app->device_type_submenu,
-        "Remove Pairing",
-        HidSubmenuIndexRemovePairing,
-        hid_submenu_callback,
-        app);
-#endif
-    view_set_previous_callback(submenu_get_view(app->device_type_submenu), hid_exit);
-    view_dispatcher_add_view(
-        app->view_dispatcher, HidViewSubmenu, submenu_get_view(app->device_type_submenu));
-    app->view_id = HidViewSubmenu;
-    return app;
-}
-=======
     app->submenu = submenu_alloc();
->>>>>>> 21e7c460
 
     view_dispatcher_add_view(app->view_dispatcher, HidViewSubmenu, submenu_get_view(app->submenu));
 
