#include "hid.h"
#include <extra_profiles/hid_profile.h>
#include <profiles/serial_profile.h>
#include "views.h"
#include <notification/notification_messages.h>
#include <dolphin/dolphin.h>
#include "hid_icons.h"

#define TAG "HidApp"

enum HidDebugSubmenuIndex {
    HidSubmenuIndexKeynote,
    HidSubmenuIndexKeynoteVertical,
    HidSubmenuIndexKeyboard,
    HidSubmenuIndexNumpad,
    HidSubmenuIndexMedia,
    HidSubmenuIndexMusicMacOs,
    HidSubmenuIndexMovie,
    HidSubmenuIndexTikTok,
    HidSubmenuIndexMouse,
    HidSubmenuIndexMouseClicker,
    HidSubmenuIndexMouseJiggler,
    HidSubmenuIndexMouseJigglerStealth,
    HidSubmenuIndexPushToTalk,
    HidSubmenuIndexRemovePairing,
};

bool hid_custom_event_callback(void* context, uint32_t event) {
    furi_assert(context);
    Hid* app = context;
    return scene_manager_handle_custom_event(app->scene_manager, event);
}

bool hid_back_event_callback(void* context) {
    furi_assert(context);
    Hid* app = context;
    FURI_LOG_D("HID", "Back event");
    view_dispatcher_switch_to_view(app->view_dispatcher, HidViewSubmenu);
    return true;
}

void bt_hid_remove_pairing(Hid* app) {
    Bt* bt = app->bt;
    bt_disconnect(bt);

    // Wait 2nd core to update nvm storage
    furi_delay_ms(200);

    furi_hal_bt_stop_advertising();

    bt_forget_bonded_devices(bt);

    furi_hal_bt_start_advertising();
}

static void hid_submenu_callback(void* context, uint32_t index) {
    furi_assert(context);
    Hid* app = context;
    if(index == HidSubmenuIndexKeynote) {
        hid_keynote_set_orientation(app->hid_keynote, false);
        view_dispatcher_switch_to_view(app->view_dispatcher, HidViewKeynote);
    } else if(index == HidSubmenuIndexKeynoteVertical) {
        hid_keynote_set_orientation(app->hid_keynote, true);
        view_dispatcher_switch_to_view(app->view_dispatcher, HidViewKeynote);
    } else if(index == HidSubmenuIndexKeyboard) {
        view_dispatcher_switch_to_view(app->view_dispatcher, HidViewKeyboard);
    } else if(index == HidSubmenuIndexNumpad) {
        view_dispatcher_switch_to_view(app->view_dispatcher, HidViewNumpad);
    } else if(index == HidSubmenuIndexMedia) {
        view_dispatcher_switch_to_view(app->view_dispatcher, HidViewMedia);
    } else if(index == HidSubmenuIndexMusicMacOs) {
        view_dispatcher_switch_to_view(app->view_dispatcher, HidViewMusicMacOs);
    } else if(index == HidSubmenuIndexMovie) {
        view_dispatcher_switch_to_view(app->view_dispatcher, HidViewMovie);
    } else if(index == HidSubmenuIndexMouse) {
        view_dispatcher_switch_to_view(app->view_dispatcher, HidViewMouse);
    } else if(index == HidSubmenuIndexTikTok) {
        view_dispatcher_switch_to_view(app->view_dispatcher, BtHidViewTikTok);
    } else if(index == HidSubmenuIndexMouseClicker) {
        view_dispatcher_switch_to_view(app->view_dispatcher, HidViewMouseClicker);
    } else if(index == HidSubmenuIndexMouseJiggler) {
        view_dispatcher_switch_to_view(app->view_dispatcher, HidViewMouseJiggler);
    } else if(index == HidSubmenuIndexMouseJigglerStealth) {
        view_dispatcher_switch_to_view(app->view_dispatcher, HidViewMouseJigglerStealth);
    } else if(index == HidSubmenuIndexPushToTalk) {
        view_dispatcher_switch_to_view(app->view_dispatcher, HidViewPushToTalkMenu);
    } else if(index == HidSubmenuIndexRemovePairing) {
        scene_manager_next_scene(app->scene_manager, HidSceneUnpair);
    }
}

static void bt_hid_connection_status_changed_callback(BtStatus status, void* context) {
    furi_assert(context);
    Hid* hid = context;
    bool connected = (status == BtStatusConnected);
#ifdef HID_TRANSPORT_BLE
    if(connected) {
        notification_internal_message(hid->notifications, &sequence_set_blue_255);
    } else {
        notification_internal_message(hid->notifications, &sequence_reset_blue);
    }
#endif
    hid_keynote_set_connected_status(hid->hid_keynote, connected);
    hid_keyboard_set_connected_status(hid->hid_keyboard, connected);
    hid_numpad_set_connected_status(hid->hid_numpad, connected);
    hid_media_set_connected_status(hid->hid_media, connected);
    hid_music_macos_set_connected_status(hid->hid_music_macos, connected);
    hid_movie_set_connected_status(hid->hid_movie, connected);
    hid_mouse_set_connected_status(hid->hid_mouse, connected);
    hid_mouse_clicker_set_connected_status(hid->hid_mouse_clicker, connected);
    hid_mouse_jiggler_set_connected_status(hid->hid_mouse_jiggler, connected);
<<<<<<< HEAD
=======
    hid_mouse_jiggler_stealth_set_connected_status(hid->hid_mouse_jiggler_stealth, connected);
>>>>>>> 0ae78dfc
    hid_ptt_set_connected_status(hid->hid_ptt, connected);
    hid_tiktok_set_connected_status(hid->hid_tiktok, connected);
}

<<<<<<< HEAD
=======
static uint32_t hid_exit(void* context) {
    UNUSED(context);
    return VIEW_NONE;
}

>>>>>>> 0ae78dfc
static uint32_t hid_ptt_menu_view(void* context) {
    UNUSED(context);
    return HidViewPushToTalkMenu;
}

<<<<<<< HEAD
Hid* hid_alloc() {
=======
Hid* hid_alloc(void) {
>>>>>>> 0ae78dfc
    Hid* app = malloc(sizeof(Hid));

    // Gui
    app->gui = furi_record_open(RECORD_GUI);

    // Bt
    app->bt = furi_record_open(RECORD_BT);

    // Notifications
    app->notifications = furi_record_open(RECORD_NOTIFICATION);

    // View dispatcher
    app->view_dispatcher = view_dispatcher_alloc();
    view_dispatcher_enable_queue(app->view_dispatcher);
    view_dispatcher_attach_to_gui(app->view_dispatcher, app->gui, ViewDispatcherTypeFullscreen);
    view_dispatcher_set_navigation_event_callback(app->view_dispatcher, hid_back_event_callback);
    view_dispatcher_set_event_callback_context(app->view_dispatcher, app);

    // Scene Manager
    app->scene_manager = scene_manager_alloc(&hid_scene_handlers, app);

    // Device Type Submenu view
    app->submenu = submenu_alloc();
    submenu_add_item(app->submenu, "Keynote", HidSubmenuIndexKeynote, hid_submenu_callback, app);
    submenu_add_item(
        app->submenu,
        "Keynote Vertical",
        HidSubmenuIndexKeynoteVertical,
        hid_submenu_callback,
        app);
    submenu_add_item(app->submenu, "Keyboard", HidSubmenuIndexKeyboard, hid_submenu_callback, app);
    submenu_add_item(app->submenu, "Numpad", HidSubmenuIndexNumpad, hid_submenu_callback, app);
    submenu_add_item(app->submenu, "Media", HidSubmenuIndexMedia, hid_submenu_callback, app);
    submenu_add_item(
        app->submenu, "Apple Music macOS", HidSubmenuIndexMusicMacOs, hid_submenu_callback, app);
    submenu_add_item(app->submenu, "Movie", HidSubmenuIndexMovie, hid_submenu_callback, app);
    submenu_add_item(app->submenu, "Mouse", HidSubmenuIndexMouse, hid_submenu_callback, app);
    submenu_add_item(
        app->submenu, "TikTok / YT Shorts", HidSubmenuIndexTikTok, hid_submenu_callback, app);
    submenu_add_item(
        app->submenu, "Mouse Clicker", HidSubmenuIndexMouseClicker, hid_submenu_callback, app);
    submenu_add_item(
        app->submenu, "Mouse Jiggler", HidSubmenuIndexMouseJiggler, hid_submenu_callback, app);
    submenu_add_item(
        app->submenu,
        "Mouse Jiggler Stealth",
        HidSubmenuIndexMouseJigglerStealth,
        hid_submenu_callback,
        app);
    submenu_add_item(
        app->submenu, "PushToTalk", HidSubmenuIndexPushToTalk, hid_submenu_callback, app);
#ifdef HID_TRANSPORT_BLE
    submenu_add_item(
        app->submenu, "Remove Pairing", HidSubmenuIndexRemovePairing, hid_submenu_callback, app);
#endif
    view_set_previous_callback(submenu_get_view(app->submenu), hid_exit);
    view_dispatcher_add_view(app->view_dispatcher, HidViewSubmenu, submenu_get_view(app->submenu));
    return app;
}

Hid* hid_app_alloc_view(void* context) {
    furi_assert(context);
    Hid* app = context;

    // Dialog view
    app->dialog = dialog_ex_alloc();
    view_dispatcher_add_view(app->view_dispatcher, HidViewDialog, dialog_ex_get_view(app->dialog));

    // Popup view
    app->popup = popup_alloc();
    view_dispatcher_add_view(app->view_dispatcher, HidViewPopup, popup_get_view(app->popup));

    // Keynote view
    app->hid_keynote = hid_keynote_alloc(app);
    view_dispatcher_add_view(
        app->view_dispatcher, HidViewKeynote, hid_keynote_get_view(app->hid_keynote));

    // Keyboard view
    app->hid_keyboard = hid_keyboard_alloc(app);
    view_dispatcher_add_view(
        app->view_dispatcher, HidViewKeyboard, hid_keyboard_get_view(app->hid_keyboard));

    //Numpad keyboard view
    app->hid_numpad = hid_numpad_alloc(app);
    view_dispatcher_add_view(
        app->view_dispatcher, HidViewNumpad, hid_numpad_get_view(app->hid_numpad));

    // Media view
    app->hid_media = hid_media_alloc(app);
    view_dispatcher_add_view(
        app->view_dispatcher, HidViewMedia, hid_media_get_view(app->hid_media));

    // Music MacOs view
    app->hid_music_macos = hid_music_macos_alloc(app);
    view_dispatcher_add_view(
        app->view_dispatcher, HidViewMusicMacOs, hid_music_macos_get_view(app->hid_music_macos));

    // Movie view
    app->hid_movie = hid_movie_alloc(app);
    view_dispatcher_add_view(
        app->view_dispatcher, HidViewMovie, hid_movie_get_view(app->hid_movie));

    // TikTok view
    app->hid_tiktok = hid_tiktok_alloc(app);
    view_dispatcher_add_view(
        app->view_dispatcher, BtHidViewTikTok, hid_tiktok_get_view(app->hid_tiktok));

    // Mouse view
    app->hid_mouse = hid_mouse_alloc(app);
    view_dispatcher_add_view(
        app->view_dispatcher, HidViewMouse, hid_mouse_get_view(app->hid_mouse));

    // Mouse clicker view
    app->hid_mouse_clicker = hid_mouse_clicker_alloc(app);
    view_dispatcher_add_view(
        app->view_dispatcher,
        HidViewMouseClicker,
        hid_mouse_clicker_get_view(app->hid_mouse_clicker));

    // Mouse jiggler view
    app->hid_mouse_jiggler = hid_mouse_jiggler_alloc(app);
    view_dispatcher_add_view(
        app->view_dispatcher,
        HidViewMouseJiggler,
        hid_mouse_jiggler_get_view(app->hid_mouse_jiggler));
    // Mouse jiggler stealth view
    app->hid_mouse_jiggler_stealth = hid_mouse_jiggler_stealth_alloc(app);
    view_dispatcher_add_view(
        app->view_dispatcher,
        HidViewMouseJigglerStealth,
        hid_mouse_jiggler_stealth_get_view(app->hid_mouse_jiggler_stealth));

    // PushToTalk view
    app->hid_ptt_menu = hid_ptt_menu_alloc(app);
    view_dispatcher_add_view(
        app->view_dispatcher, HidViewPushToTalkMenu, hid_ptt_menu_get_view(app->hid_ptt_menu));
    app->hid_ptt = hid_ptt_alloc(app);
    view_set_previous_callback(hid_ptt_get_view(app->hid_ptt), hid_ptt_menu_view);
    view_dispatcher_add_view(
        app->view_dispatcher, HidViewPushToTalk, hid_ptt_get_view(app->hid_ptt));

    // PushToTalk view
    app->hid_ptt_menu = hid_ptt_menu_alloc(app);
    view_dispatcher_add_view(
        app->view_dispatcher, HidViewPushToTalkMenu, hid_ptt_menu_get_view(app->hid_ptt_menu));
    app->hid_ptt = hid_ptt_alloc(app);
    view_set_previous_callback(hid_ptt_get_view(app->hid_ptt), hid_ptt_menu_view);
    view_dispatcher_add_view(
        app->view_dispatcher, HidViewPushToTalk, hid_ptt_get_view(app->hid_ptt));

    return app;
}

void hid_free(Hid* app) {
    furi_assert(app);

    // Reset notification
#ifdef HID_TRANSPORT_BLE
    notification_internal_message(app->notifications, &sequence_reset_blue);
#endif
    // Free views
    view_dispatcher_remove_view(app->view_dispatcher, HidViewSubmenu);
    submenu_free(app->submenu);
    view_dispatcher_remove_view(app->view_dispatcher, HidViewDialog);
    dialog_ex_free(app->dialog);
    view_dispatcher_remove_view(app->view_dispatcher, HidViewPopup);
    popup_free(app->popup);
    view_dispatcher_remove_view(app->view_dispatcher, HidViewKeynote);
    hid_keynote_free(app->hid_keynote);
    view_dispatcher_remove_view(app->view_dispatcher, HidViewKeyboard);
    hid_keyboard_free(app->hid_keyboard);
    view_dispatcher_remove_view(app->view_dispatcher, HidViewNumpad);
    hid_numpad_free(app->hid_numpad);
    view_dispatcher_remove_view(app->view_dispatcher, HidViewMedia);
    hid_media_free(app->hid_media);
    view_dispatcher_remove_view(app->view_dispatcher, HidViewMusicMacOs);
    hid_music_macos_free(app->hid_music_macos);
    view_dispatcher_remove_view(app->view_dispatcher, HidViewMovie);
    hid_movie_free(app->hid_movie);
    view_dispatcher_remove_view(app->view_dispatcher, HidViewMouse);
    hid_mouse_free(app->hid_mouse);
    view_dispatcher_remove_view(app->view_dispatcher, HidViewMouseClicker);
    hid_mouse_clicker_free(app->hid_mouse_clicker);
    view_dispatcher_remove_view(app->view_dispatcher, HidViewMouseJiggler);
    hid_mouse_jiggler_free(app->hid_mouse_jiggler);
<<<<<<< HEAD
=======
    view_dispatcher_remove_view(app->view_dispatcher, HidViewMouseJigglerStealth);
    hid_mouse_jiggler_stealth_free(app->hid_mouse_jiggler_stealth);
>>>>>>> 0ae78dfc
    view_dispatcher_remove_view(app->view_dispatcher, HidViewPushToTalkMenu);
    hid_ptt_menu_free(app->hid_ptt_menu);
    view_dispatcher_remove_view(app->view_dispatcher, HidViewPushToTalk);
    hid_ptt_free(app->hid_ptt);
    view_dispatcher_remove_view(app->view_dispatcher, BtHidViewTikTok);
    hid_tiktok_free(app->hid_tiktok);
    scene_manager_free(app->scene_manager);
    view_dispatcher_free(app->view_dispatcher);

    // Close records
    furi_record_close(RECORD_GUI);
    app->gui = NULL;
    furi_record_close(RECORD_NOTIFICATION);
    app->notifications = NULL;
    furi_record_close(RECORD_BT);
    app->bt = NULL;

    // Free rest
    free(app);
}

int32_t hid_usb_app(void* p) {
    UNUSED(p);
    Hid* app = hid_alloc();
    app = hid_app_alloc_view(app);
    FURI_LOG_D("HID", "Starting as USB app");

    FuriHalUsbInterface* usb_mode_prev = furi_hal_usb_get_config();
    furi_hal_usb_unlock();
    furi_check(furi_hal_usb_set_config(&usb_hid, NULL) == true);

    bt_hid_connection_status_changed_callback(BtStatusConnected, app);

    dolphin_deed(DolphinDeedPluginStart);

    scene_manager_next_scene(app->scene_manager, HidSceneMain);

    view_dispatcher_run(app->view_dispatcher);

    furi_hal_usb_set_config(usb_mode_prev, NULL);

    hid_free(app);

    return 0;
}

int32_t hid_ble_app(void* p) {
    UNUSED(p);
    Hid* app = hid_alloc();
    app = hid_app_alloc_view(app);

    FURI_LOG_D("HID", "Starting as BLE app");

    bt_disconnect(app->bt);

    // Wait 2nd core to update nvm storage
    furi_delay_ms(200);

    // Migrate data from old sd-card folder
    Storage* storage = furi_record_open(RECORD_STORAGE);

    storage_common_migrate(
        storage,
        EXT_PATH("apps/Tools/" HID_BT_KEYS_STORAGE_NAME),
        APP_DATA_PATH(HID_BT_KEYS_STORAGE_NAME));

    bt_keys_storage_set_storage_path(app->bt, APP_DATA_PATH(HID_BT_KEYS_STORAGE_NAME));

    furi_record_close(RECORD_STORAGE);

    app->ble_hid_profile = bt_profile_start(app->bt, ble_profile_hid, NULL);

    furi_check(app->ble_hid_profile);

    furi_hal_bt_start_advertising();
    bt_set_status_changed_callback(app->bt, bt_hid_connection_status_changed_callback, app);

    dolphin_deed(DolphinDeedPluginStart);

    scene_manager_next_scene(app->scene_manager, HidSceneMain);

    view_dispatcher_run(app->view_dispatcher);

    bt_set_status_changed_callback(app->bt, NULL, NULL);

    bt_disconnect(app->bt);

    // Wait 2nd core to update nvm storage
    furi_delay_ms(200);

    bt_keys_storage_set_default_path(app->bt);

    furi_check(bt_profile_restore_default(app->bt));

    hid_free(app);

    return 0;
}<|MERGE_RESOLUTION|>--- conflicted
+++ resolved
@@ -4,26 +4,8 @@
 #include "views.h"
 #include <notification/notification_messages.h>
 #include <dolphin/dolphin.h>
-#include "hid_icons.h"
 
 #define TAG "HidApp"
-
-enum HidDebugSubmenuIndex {
-    HidSubmenuIndexKeynote,
-    HidSubmenuIndexKeynoteVertical,
-    HidSubmenuIndexKeyboard,
-    HidSubmenuIndexNumpad,
-    HidSubmenuIndexMedia,
-    HidSubmenuIndexMusicMacOs,
-    HidSubmenuIndexMovie,
-    HidSubmenuIndexTikTok,
-    HidSubmenuIndexMouse,
-    HidSubmenuIndexMouseClicker,
-    HidSubmenuIndexMouseJiggler,
-    HidSubmenuIndexMouseJigglerStealth,
-    HidSubmenuIndexPushToTalk,
-    HidSubmenuIndexRemovePairing,
-};
 
 bool hid_custom_event_callback(void* context, uint32_t event) {
     furi_assert(context);
@@ -34,9 +16,7 @@
 bool hid_back_event_callback(void* context) {
     furi_assert(context);
     Hid* app = context;
-    FURI_LOG_D("HID", "Back event");
-    view_dispatcher_switch_to_view(app->view_dispatcher, HidViewSubmenu);
-    return true;
+    return scene_manager_handle_back_event(app->scene_manager);
 }
 
 void bt_hid_remove_pairing(Hid* app) {
@@ -53,53 +33,12 @@
     furi_hal_bt_start_advertising();
 }
 
-static void hid_submenu_callback(void* context, uint32_t index) {
-    furi_assert(context);
-    Hid* app = context;
-    if(index == HidSubmenuIndexKeynote) {
-        hid_keynote_set_orientation(app->hid_keynote, false);
-        view_dispatcher_switch_to_view(app->view_dispatcher, HidViewKeynote);
-    } else if(index == HidSubmenuIndexKeynoteVertical) {
-        hid_keynote_set_orientation(app->hid_keynote, true);
-        view_dispatcher_switch_to_view(app->view_dispatcher, HidViewKeynote);
-    } else if(index == HidSubmenuIndexKeyboard) {
-        view_dispatcher_switch_to_view(app->view_dispatcher, HidViewKeyboard);
-    } else if(index == HidSubmenuIndexNumpad) {
-        view_dispatcher_switch_to_view(app->view_dispatcher, HidViewNumpad);
-    } else if(index == HidSubmenuIndexMedia) {
-        view_dispatcher_switch_to_view(app->view_dispatcher, HidViewMedia);
-    } else if(index == HidSubmenuIndexMusicMacOs) {
-        view_dispatcher_switch_to_view(app->view_dispatcher, HidViewMusicMacOs);
-    } else if(index == HidSubmenuIndexMovie) {
-        view_dispatcher_switch_to_view(app->view_dispatcher, HidViewMovie);
-    } else if(index == HidSubmenuIndexMouse) {
-        view_dispatcher_switch_to_view(app->view_dispatcher, HidViewMouse);
-    } else if(index == HidSubmenuIndexTikTok) {
-        view_dispatcher_switch_to_view(app->view_dispatcher, BtHidViewTikTok);
-    } else if(index == HidSubmenuIndexMouseClicker) {
-        view_dispatcher_switch_to_view(app->view_dispatcher, HidViewMouseClicker);
-    } else if(index == HidSubmenuIndexMouseJiggler) {
-        view_dispatcher_switch_to_view(app->view_dispatcher, HidViewMouseJiggler);
-    } else if(index == HidSubmenuIndexMouseJigglerStealth) {
-        view_dispatcher_switch_to_view(app->view_dispatcher, HidViewMouseJigglerStealth);
-    } else if(index == HidSubmenuIndexPushToTalk) {
-        view_dispatcher_switch_to_view(app->view_dispatcher, HidViewPushToTalkMenu);
-    } else if(index == HidSubmenuIndexRemovePairing) {
-        scene_manager_next_scene(app->scene_manager, HidSceneUnpair);
-    }
-}
-
 static void bt_hid_connection_status_changed_callback(BtStatus status, void* context) {
     furi_assert(context);
     Hid* hid = context;
-    bool connected = (status == BtStatusConnected);
-#ifdef HID_TRANSPORT_BLE
-    if(connected) {
-        notification_internal_message(hid->notifications, &sequence_set_blue_255);
-    } else {
-        notification_internal_message(hid->notifications, &sequence_reset_blue);
-    }
-#endif
+    const bool connected = (status == BtStatusConnected);
+    notification_internal_message(
+        hid->notifications, connected ? &sequence_set_blue_255 : &sequence_reset_blue);
     hid_keynote_set_connected_status(hid->hid_keynote, connected);
     hid_keyboard_set_connected_status(hid->hid_keyboard, connected);
     hid_numpad_set_connected_status(hid->hid_numpad, connected);
@@ -109,32 +48,17 @@
     hid_mouse_set_connected_status(hid->hid_mouse, connected);
     hid_mouse_clicker_set_connected_status(hid->hid_mouse_clicker, connected);
     hid_mouse_jiggler_set_connected_status(hid->hid_mouse_jiggler, connected);
-<<<<<<< HEAD
-=======
     hid_mouse_jiggler_stealth_set_connected_status(hid->hid_mouse_jiggler_stealth, connected);
->>>>>>> 0ae78dfc
     hid_ptt_set_connected_status(hid->hid_ptt, connected);
     hid_tiktok_set_connected_status(hid->hid_tiktok, connected);
 }
 
-<<<<<<< HEAD
-=======
-static uint32_t hid_exit(void* context) {
-    UNUSED(context);
-    return VIEW_NONE;
-}
-
->>>>>>> 0ae78dfc
 static uint32_t hid_ptt_menu_view(void* context) {
     UNUSED(context);
     return HidViewPushToTalkMenu;
 }
 
-<<<<<<< HEAD
-Hid* hid_alloc() {
-=======
 Hid* hid_alloc(void) {
->>>>>>> 0ae78dfc
     Hid* app = malloc(sizeof(Hid));
 
     // Gui
@@ -149,55 +73,18 @@
     // View dispatcher
     app->view_dispatcher = view_dispatcher_alloc();
     view_dispatcher_enable_queue(app->view_dispatcher);
+    view_dispatcher_set_event_callback_context(app->view_dispatcher, app);
+    view_dispatcher_set_custom_event_callback(app->view_dispatcher, hid_custom_event_callback);
+    view_dispatcher_set_navigation_event_callback(app->view_dispatcher, hid_back_event_callback);
     view_dispatcher_attach_to_gui(app->view_dispatcher, app->gui, ViewDispatcherTypeFullscreen);
-    view_dispatcher_set_navigation_event_callback(app->view_dispatcher, hid_back_event_callback);
-    view_dispatcher_set_event_callback_context(app->view_dispatcher, app);
 
     // Scene Manager
     app->scene_manager = scene_manager_alloc(&hid_scene_handlers, app);
 
     // Device Type Submenu view
     app->submenu = submenu_alloc();
-    submenu_add_item(app->submenu, "Keynote", HidSubmenuIndexKeynote, hid_submenu_callback, app);
-    submenu_add_item(
-        app->submenu,
-        "Keynote Vertical",
-        HidSubmenuIndexKeynoteVertical,
-        hid_submenu_callback,
-        app);
-    submenu_add_item(app->submenu, "Keyboard", HidSubmenuIndexKeyboard, hid_submenu_callback, app);
-    submenu_add_item(app->submenu, "Numpad", HidSubmenuIndexNumpad, hid_submenu_callback, app);
-    submenu_add_item(app->submenu, "Media", HidSubmenuIndexMedia, hid_submenu_callback, app);
-    submenu_add_item(
-        app->submenu, "Apple Music macOS", HidSubmenuIndexMusicMacOs, hid_submenu_callback, app);
-    submenu_add_item(app->submenu, "Movie", HidSubmenuIndexMovie, hid_submenu_callback, app);
-    submenu_add_item(app->submenu, "Mouse", HidSubmenuIndexMouse, hid_submenu_callback, app);
-    submenu_add_item(
-        app->submenu, "TikTok / YT Shorts", HidSubmenuIndexTikTok, hid_submenu_callback, app);
-    submenu_add_item(
-        app->submenu, "Mouse Clicker", HidSubmenuIndexMouseClicker, hid_submenu_callback, app);
-    submenu_add_item(
-        app->submenu, "Mouse Jiggler", HidSubmenuIndexMouseJiggler, hid_submenu_callback, app);
-    submenu_add_item(
-        app->submenu,
-        "Mouse Jiggler Stealth",
-        HidSubmenuIndexMouseJigglerStealth,
-        hid_submenu_callback,
-        app);
-    submenu_add_item(
-        app->submenu, "PushToTalk", HidSubmenuIndexPushToTalk, hid_submenu_callback, app);
-#ifdef HID_TRANSPORT_BLE
-    submenu_add_item(
-        app->submenu, "Remove Pairing", HidSubmenuIndexRemovePairing, hid_submenu_callback, app);
-#endif
-    view_set_previous_callback(submenu_get_view(app->submenu), hid_exit);
+
     view_dispatcher_add_view(app->view_dispatcher, HidViewSubmenu, submenu_get_view(app->submenu));
-    return app;
-}
-
-Hid* hid_app_alloc_view(void* context) {
-    furi_assert(context);
-    Hid* app = context;
 
     // Dialog view
     app->dialog = dialog_ex_alloc();
@@ -266,15 +153,6 @@
         app->view_dispatcher,
         HidViewMouseJigglerStealth,
         hid_mouse_jiggler_stealth_get_view(app->hid_mouse_jiggler_stealth));
-
-    // PushToTalk view
-    app->hid_ptt_menu = hid_ptt_menu_alloc(app);
-    view_dispatcher_add_view(
-        app->view_dispatcher, HidViewPushToTalkMenu, hid_ptt_menu_get_view(app->hid_ptt_menu));
-    app->hid_ptt = hid_ptt_alloc(app);
-    view_set_previous_callback(hid_ptt_get_view(app->hid_ptt), hid_ptt_menu_view);
-    view_dispatcher_add_view(
-        app->view_dispatcher, HidViewPushToTalk, hid_ptt_get_view(app->hid_ptt));
 
     // PushToTalk view
     app->hid_ptt_menu = hid_ptt_menu_alloc(app);
@@ -320,11 +198,8 @@
     hid_mouse_clicker_free(app->hid_mouse_clicker);
     view_dispatcher_remove_view(app->view_dispatcher, HidViewMouseJiggler);
     hid_mouse_jiggler_free(app->hid_mouse_jiggler);
-<<<<<<< HEAD
-=======
     view_dispatcher_remove_view(app->view_dispatcher, HidViewMouseJigglerStealth);
     hid_mouse_jiggler_stealth_free(app->hid_mouse_jiggler_stealth);
->>>>>>> 0ae78dfc
     view_dispatcher_remove_view(app->view_dispatcher, HidViewPushToTalkMenu);
     hid_ptt_menu_free(app->hid_ptt_menu);
     view_dispatcher_remove_view(app->view_dispatcher, HidViewPushToTalk);
@@ -349,18 +224,16 @@
 int32_t hid_usb_app(void* p) {
     UNUSED(p);
     Hid* app = hid_alloc();
-    app = hid_app_alloc_view(app);
+
     FURI_LOG_D("HID", "Starting as USB app");
 
     FuriHalUsbInterface* usb_mode_prev = furi_hal_usb_get_config();
     furi_hal_usb_unlock();
     furi_check(furi_hal_usb_set_config(&usb_hid, NULL) == true);
 
-    bt_hid_connection_status_changed_callback(BtStatusConnected, app);
-
     dolphin_deed(DolphinDeedPluginStart);
 
-    scene_manager_next_scene(app->scene_manager, HidSceneMain);
+    scene_manager_next_scene(app->scene_manager, HidSceneStart);
 
     view_dispatcher_run(app->view_dispatcher);
 
@@ -374,7 +247,6 @@
 int32_t hid_ble_app(void* p) {
     UNUSED(p);
     Hid* app = hid_alloc();
-    app = hid_app_alloc_view(app);
 
     FURI_LOG_D("HID", "Starting as BLE app");
 
@@ -404,7 +276,7 @@
 
     dolphin_deed(DolphinDeedPluginStart);
 
-    scene_manager_next_scene(app->scene_manager, HidSceneMain);
+    scene_manager_next_scene(app->scene_manager, HidSceneStart);
 
     view_dispatcher_run(app->view_dispatcher);
 
