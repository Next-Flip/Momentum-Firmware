#include "hid.h"
#include <extra_profiles/hid_profile.h>
#include <profiles/serial_profile.h>
#include "views.h"
#include <notification/notification_messages.h>
#include <dolphin/dolphin.h>
#include "hid_icons.h"

#define TAG "HidApp"

enum HidDebugSubmenuIndex {
    HidSubmenuIndexKeynote,
    HidSubmenuIndexKeynoteVertical,
    HidSubmenuIndexKeyboard,
    HidSubmenuIndexNumpad,
    HidSubmenuIndexMedia,
    HidSubmenuIndexMusicMacOs,
    HidSubmenuIndexMovie,
    HidSubmenuIndexTikTok,
    HidSubmenuIndexMouse,
    HidSubmenuIndexMouseClicker,
    HidSubmenuIndexMouseJiggler,
    HidSubmenuIndexPushToTalk,
    HidSubmenuIndexRemovePairing,
};

bool hid_custom_event_callback(void* context, uint32_t event) {
    furi_assert(context);
    Hid* app = context;
    return scene_manager_handle_custom_event(app->scene_manager, event);
}

bool hid_back_event_callback(void* context) {
    furi_assert(context);
    Hid* app = context;
    FURI_LOG_D("HID", "Back event");
    app->view_id = HidViewSubmenu;
    view_dispatcher_switch_to_view(app->view_dispatcher, HidViewSubmenu);
    return true;
}

void bt_hid_remove_pairing(Hid* app) {
    Bt* bt = app->bt;
    bt_disconnect(bt);

    // Wait 2nd core to update nvm storage
    furi_delay_ms(200);

    furi_hal_bt_stop_advertising();

    bt_forget_bonded_devices(bt);

    furi_hal_bt_start_advertising();
}

static void hid_submenu_callback(void* context, uint32_t index) {
    furi_assert(context);
    Hid* app = context;
    if(index == HidSubmenuIndexKeynote) {
        app->view_id = HidViewKeynote;
        hid_keynote_set_orientation(app->hid_keynote, false);
        view_dispatcher_switch_to_view(app->view_dispatcher, HidViewKeynote);
    } else if(index == HidSubmenuIndexKeynoteVertical) {
        app->view_id = HidViewKeynote;
        hid_keynote_set_orientation(app->hid_keynote, true);
        view_dispatcher_switch_to_view(app->view_dispatcher, HidViewKeynote);
    } else if(index == HidSubmenuIndexKeyboard) {
        app->view_id = HidViewKeyboard;
        view_dispatcher_switch_to_view(app->view_dispatcher, HidViewKeyboard);
    } else if(index == HidSubmenuIndexNumpad) {
        app->view_id = HidViewNumpad;
        view_dispatcher_switch_to_view(app->view_dispatcher, HidViewNumpad);
    } else if(index == HidSubmenuIndexMedia) {
        app->view_id = HidViewMedia;
        view_dispatcher_switch_to_view(app->view_dispatcher, HidViewMedia);
    } else if(index == HidSubmenuIndexMusicMacOs) {
        app->view_id = HidViewMusicMacOs;
        view_dispatcher_switch_to_view(app->view_dispatcher, HidViewMusicMacOs);
    } else if(index == HidSubmenuIndexMovie) {
        app->view_id = HidViewMovie;
        view_dispatcher_switch_to_view(app->view_dispatcher, HidViewMovie);
    } else if(index == HidSubmenuIndexMouse) {
        app->view_id = HidViewMouse;
        view_dispatcher_switch_to_view(app->view_dispatcher, HidViewMouse);
    } else if(index == HidSubmenuIndexTikTok) {
        app->view_id = BtHidViewTikTok;
        view_dispatcher_switch_to_view(app->view_dispatcher, BtHidViewTikTok);
    } else if(index == HidSubmenuIndexMouseClicker) {
        app->view_id = HidViewMouseClicker;
        view_dispatcher_switch_to_view(app->view_dispatcher, HidViewMouseClicker);
    } else if(index == HidSubmenuIndexMouseJiggler) {
        app->view_id = HidViewMouseJiggler;
        view_dispatcher_switch_to_view(app->view_dispatcher, HidViewMouseJiggler);
    } else if(index == HidSubmenuIndexPushToTalk) {
        app->view_id = HidViewPushToTalkMenu;
        view_dispatcher_switch_to_view(app->view_dispatcher, HidViewPushToTalkMenu);
    } else if(index == HidSubmenuIndexRemovePairing) {
        scene_manager_next_scene(app->scene_manager, HidSceneUnpair);
    }
}

static void bt_hid_connection_status_changed_callback(BtStatus status, void* context) {
    furi_assert(context);
    Hid* hid = context;
    bool connected = (status == BtStatusConnected);
#ifdef HID_TRANSPORT_BLE
    if(connected) {
        notification_internal_message(hid->notifications, &sequence_set_blue_255);
    } else {
        notification_internal_message(hid->notifications, &sequence_reset_blue);
    }
#endif
    hid_keynote_set_connected_status(hid->hid_keynote, connected);
    hid_keyboard_set_connected_status(hid->hid_keyboard, connected);
    hid_numpad_set_connected_status(hid->hid_numpad, connected);
    hid_media_set_connected_status(hid->hid_media, connected);
    hid_music_macos_set_connected_status(hid->hid_music_macos, connected);
    hid_movie_set_connected_status(hid->hid_movie, connected);
    hid_mouse_set_connected_status(hid->hid_mouse, connected);
    hid_mouse_clicker_set_connected_status(hid->hid_mouse_clicker, connected);
    hid_mouse_jiggler_set_connected_status(hid->hid_mouse_jiggler, connected);
    hid_ptt_set_connected_status(hid->hid_ptt, connected);
    hid_tiktok_set_connected_status(hid->hid_tiktok, connected);
}

static uint32_t hid_exit(void* context) {
    UNUSED(context);
    return VIEW_NONE;
}

<<<<<<< HEAD
static uint32_t hid_ptt_menu_view(void* context) {
    UNUSED(context);
    return HidViewPushToTalkMenu;
}

Hid* hid_alloc() {
=======
Hid* hid_alloc(void) {
>>>>>>> bcde0aef
    Hid* app = malloc(sizeof(Hid));

    // Gui
    app->gui = furi_record_open(RECORD_GUI);

    // Bt
    app->bt = furi_record_open(RECORD_BT);

    // Notifications
    app->notifications = furi_record_open(RECORD_NOTIFICATION);

    // View dispatcher
    app->view_dispatcher = view_dispatcher_alloc();
    view_dispatcher_enable_queue(app->view_dispatcher);
    view_dispatcher_attach_to_gui(app->view_dispatcher, app->gui, ViewDispatcherTypeFullscreen);
    view_dispatcher_set_navigation_event_callback(app->view_dispatcher, hid_back_event_callback);
    view_dispatcher_set_event_callback_context(app->view_dispatcher, app);

    // Scene Manager
    app->scene_manager = scene_manager_alloc(&hid_scene_handlers, app);

    // Device Type Submenu view
    app->device_type_submenu = submenu_alloc();
    submenu_add_item(
        app->device_type_submenu, "Keynote", HidSubmenuIndexKeynote, hid_submenu_callback, app);
    submenu_add_item(
        app->device_type_submenu,
        "Keynote Vertical",
        HidSubmenuIndexKeynoteVertical,
        hid_submenu_callback,
        app);
    submenu_add_item(
        app->device_type_submenu, "Keyboard", HidSubmenuIndexKeyboard, hid_submenu_callback, app);
    submenu_add_item(
        app->device_type_submenu, "Numpad", HidSubmenuIndexNumpad, hid_submenu_callback, app);
    submenu_add_item(
        app->device_type_submenu, "Media", HidSubmenuIndexMedia, hid_submenu_callback, app);
    submenu_add_item(
        app->device_type_submenu,
        "Apple Music macOS",
        HidSubmenuIndexMusicMacOs,
        hid_submenu_callback,
        app);
    submenu_add_item(
        app->device_type_submenu, "Movie", HidSubmenuIndexMovie, hid_submenu_callback, app);
    submenu_add_item(
        app->device_type_submenu, "Mouse", HidSubmenuIndexMouse, hid_submenu_callback, app);
    submenu_add_item(
        app->device_type_submenu,
        "TikTok / YT Shorts",
        HidSubmenuIndexTikTok,
        hid_submenu_callback,
        app);
    submenu_add_item(
        app->device_type_submenu,
        "Mouse Clicker",
        HidSubmenuIndexMouseClicker,
        hid_submenu_callback,
        app);
    submenu_add_item(
        app->device_type_submenu,
        "Mouse Jiggler",
        HidSubmenuIndexMouseJiggler,
        hid_submenu_callback,
        app);
    submenu_add_item(
        app->device_type_submenu,
        "PushToTalk",
        HidSubmenuIndexPushToTalk,
        hid_submenu_callback,
        app);
#ifdef HID_TRANSPORT_BLE
    submenu_add_item(
        app->device_type_submenu,
        "Remove Pairing",
        HidSubmenuIndexRemovePairing,
        hid_submenu_callback,
        app);
#endif
    view_set_previous_callback(submenu_get_view(app->device_type_submenu), hid_exit);
    view_dispatcher_add_view(
        app->view_dispatcher, HidViewSubmenu, submenu_get_view(app->device_type_submenu));
    app->view_id = HidViewSubmenu;
    return app;
}

Hid* hid_app_alloc_view(void* context) {
    furi_assert(context);
    Hid* app = context;

    // Dialog view
    app->dialog = dialog_ex_alloc();
    view_dispatcher_add_view(app->view_dispatcher, HidViewDialog, dialog_ex_get_view(app->dialog));

    // Popup view
    app->popup = popup_alloc();
    view_dispatcher_add_view(app->view_dispatcher, HidViewPopup, popup_get_view(app->popup));

    // Keynote view
    app->hid_keynote = hid_keynote_alloc(app);
    view_dispatcher_add_view(
        app->view_dispatcher, HidViewKeynote, hid_keynote_get_view(app->hid_keynote));

    // Keyboard view
    app->hid_keyboard = hid_keyboard_alloc(app);
    view_dispatcher_add_view(
        app->view_dispatcher, HidViewKeyboard, hid_keyboard_get_view(app->hid_keyboard));

    //Numpad keyboard view
    app->hid_numpad = hid_numpad_alloc(app);
    view_dispatcher_add_view(
        app->view_dispatcher, HidViewNumpad, hid_numpad_get_view(app->hid_numpad));

    // Media view
    app->hid_media = hid_media_alloc(app);
    view_dispatcher_add_view(
        app->view_dispatcher, HidViewMedia, hid_media_get_view(app->hid_media));

    // Music MacOs view
    app->hid_music_macos = hid_music_macos_alloc(app);
    view_dispatcher_add_view(
        app->view_dispatcher, HidViewMusicMacOs, hid_music_macos_get_view(app->hid_music_macos));

    // Movie view
    app->hid_movie = hid_movie_alloc(app);
    view_dispatcher_add_view(
        app->view_dispatcher, HidViewMovie, hid_movie_get_view(app->hid_movie));

    // TikTok view
    app->hid_tiktok = hid_tiktok_alloc(app);
    view_dispatcher_add_view(
        app->view_dispatcher, BtHidViewTikTok, hid_tiktok_get_view(app->hid_tiktok));

    // Mouse view
    app->hid_mouse = hid_mouse_alloc(app);
    view_dispatcher_add_view(
        app->view_dispatcher, HidViewMouse, hid_mouse_get_view(app->hid_mouse));

    // Mouse clicker view
    app->hid_mouse_clicker = hid_mouse_clicker_alloc(app);
    view_dispatcher_add_view(
        app->view_dispatcher,
        HidViewMouseClicker,
        hid_mouse_clicker_get_view(app->hid_mouse_clicker));

    // Mouse jiggler view
    app->hid_mouse_jiggler = hid_mouse_jiggler_alloc(app);
    view_dispatcher_add_view(
        app->view_dispatcher,
        HidViewMouseJiggler,
        hid_mouse_jiggler_get_view(app->hid_mouse_jiggler));

    // PushToTalk view
    app->hid_ptt_menu = hid_ptt_menu_alloc(app);
    view_dispatcher_add_view(
        app->view_dispatcher, HidViewPushToTalkMenu, hid_ptt_menu_get_view(app->hid_ptt_menu));
    app->hid_ptt = hid_ptt_alloc(app);
    view_set_previous_callback(hid_ptt_get_view(app->hid_ptt), hid_ptt_menu_view);
    view_dispatcher_add_view(
        app->view_dispatcher, HidViewPushToTalk, hid_ptt_get_view(app->hid_ptt));

    return app;
}

void hid_free(Hid* app) {
    furi_assert(app);

    // Reset notification
#ifdef HID_TRANSPORT_BLE
    notification_internal_message(app->notifications, &sequence_reset_blue);
#endif
    // Free views
    view_dispatcher_remove_view(app->view_dispatcher, HidViewSubmenu);
    submenu_free(app->device_type_submenu);
    view_dispatcher_remove_view(app->view_dispatcher, HidViewDialog);
    dialog_ex_free(app->dialog);
    view_dispatcher_remove_view(app->view_dispatcher, HidViewPopup);
    popup_free(app->popup);
    view_dispatcher_remove_view(app->view_dispatcher, HidViewKeynote);
    hid_keynote_free(app->hid_keynote);
    view_dispatcher_remove_view(app->view_dispatcher, HidViewKeyboard);
    hid_keyboard_free(app->hid_keyboard);
    view_dispatcher_remove_view(app->view_dispatcher, HidViewNumpad);
    hid_numpad_free(app->hid_numpad);
    view_dispatcher_remove_view(app->view_dispatcher, HidViewMedia);
    hid_media_free(app->hid_media);
    view_dispatcher_remove_view(app->view_dispatcher, HidViewMusicMacOs);
    hid_music_macos_free(app->hid_music_macos);
    view_dispatcher_remove_view(app->view_dispatcher, HidViewMovie);
    hid_movie_free(app->hid_movie);
    view_dispatcher_remove_view(app->view_dispatcher, HidViewMouse);
    hid_mouse_free(app->hid_mouse);
    view_dispatcher_remove_view(app->view_dispatcher, HidViewMouseClicker);
    hid_mouse_clicker_free(app->hid_mouse_clicker);
    view_dispatcher_remove_view(app->view_dispatcher, HidViewMouseJiggler);
    hid_mouse_jiggler_free(app->hid_mouse_jiggler);
    view_dispatcher_remove_view(app->view_dispatcher, HidViewPushToTalkMenu);
    hid_ptt_menu_free(app->hid_ptt_menu);
    view_dispatcher_remove_view(app->view_dispatcher, HidViewPushToTalk);
    hid_ptt_free(app->hid_ptt);
    view_dispatcher_remove_view(app->view_dispatcher, BtHidViewTikTok);
    hid_tiktok_free(app->hid_tiktok);
    scene_manager_free(app->scene_manager);
    view_dispatcher_free(app->view_dispatcher);

    // Close records
    furi_record_close(RECORD_GUI);
    app->gui = NULL;
    furi_record_close(RECORD_NOTIFICATION);
    app->notifications = NULL;
    furi_record_close(RECORD_BT);
    app->bt = NULL;

    // Free rest
    free(app);
}

int32_t hid_usb_app(void* p) {
    UNUSED(p);
    Hid* app = hid_alloc();
    app = hid_app_alloc_view(app);
    FURI_LOG_D("HID", "Starting as USB app");

    FuriHalUsbInterface* usb_mode_prev = furi_hal_usb_get_config();
    furi_hal_usb_unlock();
    furi_check(furi_hal_usb_set_config(&usb_hid, NULL) == true);

    bt_hid_connection_status_changed_callback(BtStatusConnected, app);

    dolphin_deed(DolphinDeedPluginStart);

    scene_manager_next_scene(app->scene_manager, HidSceneMain);

    view_dispatcher_run(app->view_dispatcher);

    furi_hal_usb_set_config(usb_mode_prev, NULL);

    hid_free(app);

    return 0;
}

int32_t hid_ble_app(void* p) {
    UNUSED(p);
    Hid* app = hid_alloc();
    app = hid_app_alloc_view(app);

    FURI_LOG_D("HID", "Starting as BLE app");

    bt_disconnect(app->bt);

    // Wait 2nd core to update nvm storage
    furi_delay_ms(200);

    // Migrate data from old sd-card folder
    Storage* storage = furi_record_open(RECORD_STORAGE);

    storage_common_migrate(
        storage,
        EXT_PATH("apps/Tools/" HID_BT_KEYS_STORAGE_NAME),
        APP_DATA_PATH(HID_BT_KEYS_STORAGE_NAME));

    bt_keys_storage_set_storage_path(app->bt, APP_DATA_PATH(HID_BT_KEYS_STORAGE_NAME));

    furi_record_close(RECORD_STORAGE);

    app->ble_hid_profile = bt_profile_start(app->bt, ble_profile_hid, NULL);

    furi_check(app->ble_hid_profile);

    furi_hal_bt_start_advertising();
    bt_set_status_changed_callback(app->bt, bt_hid_connection_status_changed_callback, app);

    dolphin_deed(DolphinDeedPluginStart);

    scene_manager_next_scene(app->scene_manager, HidSceneMain);

    view_dispatcher_run(app->view_dispatcher);

    bt_set_status_changed_callback(app->bt, NULL, NULL);

    bt_disconnect(app->bt);

    // Wait 2nd core to update nvm storage
    furi_delay_ms(200);

    bt_keys_storage_set_default_path(app->bt);

    furi_check(bt_profile_restore_default(app->bt));

    hid_free(app);

    return 0;
}<|MERGE_RESOLUTION|>--- conflicted
+++ resolved
@@ -128,16 +128,12 @@
     return VIEW_NONE;
 }
 
-<<<<<<< HEAD
 static uint32_t hid_ptt_menu_view(void* context) {
     UNUSED(context);
     return HidViewPushToTalkMenu;
 }
 
-Hid* hid_alloc() {
-=======
 Hid* hid_alloc(void) {
->>>>>>> bcde0aef
     Hid* app = malloc(sizeof(Hid));
 
     // Gui
