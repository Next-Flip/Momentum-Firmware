#pragma once

#include <furi.h>
#include <furi_hal_bt.h>
#include <furi_hal_bt_hid.h>
#include <furi_hal_usb.h>
#include <furi_hal_usb_hid.h>

#include <bt/bt_service/bt.h>
#include <gui/gui.h>
#include <gui/view.h>
#include <gui/view_dispatcher.h>
#include <notification/notification.h>
#include <storage/storage.h>

#include <gui/modules/submenu.h>
#include <gui/modules/popup.h>
#include "views/hid_keynote.h"
#include "views/hid_keyboard.h"
#include "views/hid_numpad.h"
#include "views/hid_media.h"
<<<<<<< HEAD
=======
#include "views/hid_music_macos.h"
>>>>>>> 41c316d6
#include "views/hid_movie.h"
#include "views/hid_mouse.h"
#include "views/hid_mouse_clicker.h"
#include "views/hid_mouse_jiggler.h"
#include "views/hid_tikshorts.h"
#include "views/hid_ptt.h"
#include "views/hid_ptt_menu.h"
<<<<<<< HEAD

#include <assets_icons.h>
=======
>>>>>>> 41c316d6

#define HID_BT_KEYS_STORAGE_NAME ".bt_hid.keys"

typedef enum {
    HidTransportUsb,
    HidTransportBle,
} HidTransport;

typedef struct Hid Hid;

struct Hid {
    Bt* bt;
    Gui* gui;
    NotificationApp* notifications;
    ViewDispatcher* view_dispatcher;
    Submenu* device_type_submenu;
    HidKeynote* hid_keynote;
    HidKeyboard* hid_keyboard;
    HidNumpad* hid_numpad;
    HidMedia* hid_media;
<<<<<<< HEAD
=======
    HidMusicMacos* hid_music_macos;
>>>>>>> 41c316d6
    HidMovie* hid_movie;
    HidMouse* hid_mouse;
    HidMouseClicker* hid_mouse_clicker;
    HidMouseJiggler* hid_mouse_jiggler;
    HidTikShorts* hid_tikshorts;
    HidPushToTalk* hid_ptt;
    HidPushToTalkMenu* hid_ptt_menu;

    HidTransport transport;
    uint32_t view_id;
};

void hid_hal_keyboard_press(Hid* instance, uint16_t event);
void hid_hal_keyboard_release(Hid* instance, uint16_t event);
void hid_hal_keyboard_release_all(Hid* instance);

void hid_hal_consumer_key_press(Hid* instance, uint16_t event);
void hid_hal_consumer_key_release(Hid* instance, uint16_t event);
void hid_hal_consumer_key_release_all(Hid* instance);

void hid_hal_mouse_move(Hid* instance, int8_t dx, int8_t dy);
void hid_hal_mouse_scroll(Hid* instance, int8_t delta);
void hid_hal_mouse_press(Hid* instance, uint16_t event);
void hid_hal_mouse_release(Hid* instance, uint16_t event);
void hid_hal_mouse_release_all(Hid* instance);<|MERGE_RESOLUTION|>--- conflicted
+++ resolved
@@ -19,10 +19,7 @@
 #include "views/hid_keyboard.h"
 #include "views/hid_numpad.h"
 #include "views/hid_media.h"
-<<<<<<< HEAD
-=======
 #include "views/hid_music_macos.h"
->>>>>>> 41c316d6
 #include "views/hid_movie.h"
 #include "views/hid_mouse.h"
 #include "views/hid_mouse_clicker.h"
@@ -30,11 +27,8 @@
 #include "views/hid_tikshorts.h"
 #include "views/hid_ptt.h"
 #include "views/hid_ptt_menu.h"
-<<<<<<< HEAD
 
 #include <assets_icons.h>
-=======
->>>>>>> 41c316d6
 
 #define HID_BT_KEYS_STORAGE_NAME ".bt_hid.keys"
 
@@ -55,10 +49,7 @@
     HidKeyboard* hid_keyboard;
     HidNumpad* hid_numpad;
     HidMedia* hid_media;
-<<<<<<< HEAD
-=======
     HidMusicMacos* hid_music_macos;
->>>>>>> 41c316d6
     HidMovie* hid_movie;
     HidMouse* hid_mouse;
     HidMouseClicker* hid_mouse_clicker;
