App(
    appid="hid_usb",
<<<<<<< HEAD
    name="USB Remote",
=======
    name="USB Keyboard & Mouse",
>>>>>>> ea357b8e
    apptype=FlipperAppType.EXTERNAL,
    entry_point="hid_usb_app",
    stack_size=1 * 1024,
    fap_category="Tools",
    fap_icon="hid_usb_10px.png",
    fap_icon_assets="assets",
    fap_icon_assets_symbol="hid",
)


App(
    appid="hid_ble",
    name="Bluetooth Remote",
    apptype=FlipperAppType.EXTERNAL,
    entry_point="hid_ble_app",
    stack_size=1 * 1024,
    fap_category="Tools",
    fap_icon="hid_ble_10px.png",
    fap_icon_assets="assets",
    fap_icon_assets_symbol="hid",
)<|MERGE_RESOLUTION|>--- conflicted
+++ resolved
@@ -1,14 +1,10 @@
 App(
     appid="hid_usb",
-<<<<<<< HEAD
     name="USB Remote",
-=======
-    name="USB Keyboard & Mouse",
->>>>>>> ea357b8e
     apptype=FlipperAppType.EXTERNAL,
     entry_point="hid_usb_app",
     stack_size=1 * 1024,
-    fap_category="Tools",
+    fap_category="USB",
     fap_icon="hid_usb_10px.png",
     fap_icon_assets="assets",
     fap_icon_assets_symbol="hid",
@@ -21,7 +17,7 @@
     apptype=FlipperAppType.EXTERNAL,
     entry_point="hid_ble_app",
     stack_size=1 * 1024,
-    fap_category="Tools",
+    fap_category="Bluetooth",
     fap_icon="hid_ble_10px.png",
     fap_icon_assets="assets",
     fap_icon_assets_symbol="hid",
