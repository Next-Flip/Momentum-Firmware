--- conflicted
+++ resolved
@@ -139,19 +139,6 @@
         {.width = 1, .icon = &I_ButtonRight_4x7, .value = HID_KEYBOARD_RIGHT_ARROW},
     },
     {
-<<<<<<< HEAD
-        {.width = 2, .icon = NULL, .key = "Ctl", .value = HID_KEYBOARD_L_CTRL},
-        {.width = 0, .icon = NULL, .value = HID_KEYBOARD_L_CTRL},
-        {.width = 2, .icon = NULL, .key = "Alt", .value = HID_KEYBOARD_L_ALT},
-        {.width = 0, .icon = NULL, .value = HID_KEYBOARD_L_ALT},
-        {.width = 2, .icon = NULL, .key = "Cmd", .value = HID_KEYBOARD_L_GUI},
-        {.width = 0, .icon = NULL, .value = HID_KEYBOARD_L_GUI},
-        {.width = 2, .icon = NULL, .key = "Tab", .value = HID_KEYBOARD_TAB},
-        {.width = 0, .icon = NULL, .value = HID_KEYBOARD_TAB},
-        {.width = 2, .icon = NULL, .key = "Esc", .value = HID_KEYBOARD_ESCAPE},
-        {.width = 0, .icon = NULL, .value = HID_KEYBOARD_ESCAPE},
-        {.width = 2, .icon = NULL, .key = "Del", .value = HID_KEYBOARD_DELETE_FORWARD},
-=======
         {.width = 2, .icon = &I_KB_key_Ctl_17x10, .value = HID_KEYBOARD_L_CTRL},
         {.width = 0, .icon = NULL, .value = HID_KEYBOARD_L_CTRL},
         {.width = 2, .icon = &I_KB_key_Alt_17x10, .value = HID_KEYBOARD_L_ALT},
@@ -163,7 +150,6 @@
         {.width = 2, .icon = &I_KB_key_Esc_17x10, .value = HID_KEYBOARD_ESCAPE},
         {.width = 0, .icon = NULL, .value = HID_KEYBOARD_ESCAPE},
         {.width = 2, .icon = &I_KB_key_Del_17x10, .value = HID_KEYBOARD_DELETE_FORWARD},
->>>>>>> 906de7d9
         {.width = 0, .icon = NULL, .value = HID_KEYBOARD_DELETE_FORWARD},
     },
 };
