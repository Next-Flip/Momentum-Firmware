#include "hid_mouse.h"
#include <gui/elements.h>
#include "../hid.h"

#define TAG "HidMouse"

struct HidMouse {
    View* view;
    Hid* hid;
};

typedef struct {
    bool left_pressed;
    bool up_pressed;
    bool right_pressed;
    bool down_pressed;
    bool left_mouse_pressed;
    bool left_mouse_held;
    bool right_mouse_pressed;
    bool connected;
    HidTransport transport;
} HidMouseModel;

static void hid_mouse_draw_callback(Canvas* canvas, void* context) {
    furi_assert(context);
    HidMouseModel* model = context;

    // Header
    if(model->transport == HidTransportBle) {
        if(model->connected) {
            canvas_draw_icon(canvas, 0, 0, &I_Ble_connected_15x15);
        } else {
            canvas_draw_icon(canvas, 0, 0, &I_Ble_disconnected_15x15);
        }
    }

    canvas_set_font(canvas, FontPrimary);
    elements_multiline_text_aligned(canvas, 17, 3, AlignLeft, AlignTop, "Mouse");
    canvas_set_font(canvas, FontSecondary);

    if(model->left_mouse_held == true) {
        elements_multiline_text_aligned(canvas, 0, 62, AlignLeft, AlignBottom, "Selecting...");
    } else {
        canvas_draw_icon(canvas, 0, 54, &I_Pin_back_arrow_10x8);
        canvas_set_font(canvas, FontSecondary);
        elements_multiline_text_aligned(canvas, 13, 62, AlignLeft, AlignBottom, "Hold to exit");
    }

    // Keypad circles
<<<<<<< HEAD
    canvas_draw_icon(canvas, 58, 3, &I_OutCircles);
=======
    canvas_draw_icon(canvas, 58, 3, &I_OutCircles_70x51);
>>>>>>> 906de7d9

    // Up
    if(model->up_pressed) {
        canvas_set_bitmap_mode(canvas, 1);
<<<<<<< HEAD
        canvas_draw_icon(canvas, 68, 6, &I_S_UP);
=======
        canvas_draw_icon(canvas, 68, 6, &I_S_UP_31x15);
>>>>>>> 906de7d9
        canvas_set_bitmap_mode(canvas, 0);
        canvas_set_color(canvas, ColorWhite);
    }
    canvas_draw_icon(canvas, 80, 8, &I_Pin_arrow_up_7x9);
    canvas_set_color(canvas, ColorBlack);

    // Down
    if(model->down_pressed) {
        canvas_set_bitmap_mode(canvas, 1);
<<<<<<< HEAD
        canvas_draw_icon(canvas, 68, 36, &I_S_DOWN);
=======
        canvas_draw_icon(canvas, 68, 36, &I_S_DOWN_31x15);
>>>>>>> 906de7d9
        canvas_set_bitmap_mode(canvas, 0);
        canvas_set_color(canvas, ColorWhite);
    }
    canvas_draw_icon(canvas, 80, 40, &I_Pin_arrow_down_7x9);
    canvas_set_color(canvas, ColorBlack);

    // Left
    if(model->left_pressed) {
        canvas_set_bitmap_mode(canvas, 1);
<<<<<<< HEAD
        canvas_draw_icon(canvas, 61, 13, &I_S_LEFT);
=======
        canvas_draw_icon(canvas, 61, 13, &I_S_LEFT_15x31);
>>>>>>> 906de7d9
        canvas_set_bitmap_mode(canvas, 0);
        canvas_set_color(canvas, ColorWhite);
    }
    canvas_draw_icon(canvas, 63, 25, &I_Pin_arrow_left_9x7);
    canvas_set_color(canvas, ColorBlack);

    // Right
    if(model->right_pressed) {
        canvas_set_bitmap_mode(canvas, 1);
<<<<<<< HEAD
        canvas_draw_icon(canvas, 91, 13, &I_S_RIGHT);
=======
        canvas_draw_icon(canvas, 91, 13, &I_S_RIGHT_15x31);
>>>>>>> 906de7d9
        canvas_set_bitmap_mode(canvas, 0);
        canvas_set_color(canvas, ColorWhite);
    }
    canvas_draw_icon(canvas, 95, 25, &I_Pin_arrow_right_9x7);
    canvas_set_color(canvas, ColorBlack);

    // Ok
    if(model->left_mouse_pressed) {
        canvas_set_bitmap_mode(canvas, 1);
        canvas_draw_icon(canvas, 74, 19, &I_Pressed_Button_19x19);
        canvas_set_bitmap_mode(canvas, 0);
        canvas_set_color(canvas, ColorWhite);
    }
    canvas_draw_icon(canvas, 79, 24, &I_Left_mouse_icon_9x9);
    canvas_set_color(canvas, ColorBlack);

    // Back
    if(model->right_mouse_pressed) {
        canvas_set_bitmap_mode(canvas, 1);
        canvas_draw_icon(canvas, 107, 33, &I_Pressed_Button_19x19);
        canvas_set_bitmap_mode(canvas, 0);
        canvas_set_color(canvas, ColorWhite);
    }
    canvas_draw_icon(canvas, 112, 38, &I_Right_mouse_icon_9x9);
    canvas_set_color(canvas, ColorBlack);
}

static void hid_mouse_process(HidMouse* hid_mouse, InputEvent* event) {
    with_view_model(
        hid_mouse->view,
        HidMouseModel * model,
        {
            if(event->key == InputKeyBack) {
                if(event->type == InputTypeShort) {
                    hid_hal_mouse_press(hid_mouse->hid, HID_MOUSE_BTN_RIGHT);
                    hid_hal_mouse_release(hid_mouse->hid, HID_MOUSE_BTN_RIGHT);
                } else if(event->type == InputTypePress) {
                    model->right_mouse_pressed = true;
                } else if(event->type == InputTypeRelease) {
                    model->right_mouse_pressed = false;
                }
            } else if(event->key == InputKeyOk) {
                if(event->type == InputTypeShort) {
                    // Just release if it was being held before
                    if(!model->left_mouse_held)
                        hid_hal_mouse_press(hid_mouse->hid, HID_MOUSE_BTN_LEFT);
                    hid_hal_mouse_release(hid_mouse->hid, HID_MOUSE_BTN_LEFT);
                    model->left_mouse_held = false;
                } else if(event->type == InputTypeLong) {
                    hid_hal_mouse_press(hid_mouse->hid, HID_MOUSE_BTN_LEFT);
                    model->left_mouse_held = true;
                    model->left_mouse_pressed = true;
                } else if(event->type == InputTypePress) {
                    model->left_mouse_pressed = true;
                } else if(event->type == InputTypeRelease) {
                    // Only release if it wasn't a long press
                    if(!model->left_mouse_held) model->left_mouse_pressed = false;
                }
            } else if(event->key == InputKeyRight) {
                if(event->type == InputTypePress) {
                    model->right_pressed = true;
                    hid_hal_mouse_move(hid_mouse->hid, MOUSE_MOVE_SHORT, 0);
                } else if(event->type == InputTypeRepeat) {
                    hid_hal_mouse_move(hid_mouse->hid, MOUSE_MOVE_LONG, 0);
                } else if(event->type == InputTypeRelease) {
                    model->right_pressed = false;
                }
            } else if(event->key == InputKeyLeft) {
                if(event->type == InputTypePress) {
                    model->left_pressed = true;
                    hid_hal_mouse_move(hid_mouse->hid, -MOUSE_MOVE_SHORT, 0);
                } else if(event->type == InputTypeRepeat) {
                    hid_hal_mouse_move(hid_mouse->hid, -MOUSE_MOVE_LONG, 0);
                } else if(event->type == InputTypeRelease) {
                    model->left_pressed = false;
                }
            } else if(event->key == InputKeyDown) {
                if(event->type == InputTypePress) {
                    model->down_pressed = true;
                    hid_hal_mouse_move(hid_mouse->hid, 0, MOUSE_MOVE_SHORT);
                } else if(event->type == InputTypeRepeat) {
                    hid_hal_mouse_move(hid_mouse->hid, 0, MOUSE_MOVE_LONG);
                } else if(event->type == InputTypeRelease) {
                    model->down_pressed = false;
                }
            } else if(event->key == InputKeyUp) {
                if(event->type == InputTypePress) {
                    model->up_pressed = true;
                    hid_hal_mouse_move(hid_mouse->hid, 0, -MOUSE_MOVE_SHORT);
                } else if(event->type == InputTypeRepeat) {
                    hid_hal_mouse_move(hid_mouse->hid, 0, -MOUSE_MOVE_LONG);
                } else if(event->type == InputTypeRelease) {
                    model->up_pressed = false;
                }
            }
        },
        true);
}

static bool hid_mouse_input_callback(InputEvent* event, void* context) {
    furi_assert(context);
    HidMouse* hid_mouse = context;
    bool consumed = false;

    if(event->type == InputTypeLong && event->key == InputKeyBack) {
        hid_hal_mouse_release_all(hid_mouse->hid);
    } else {
        hid_mouse_process(hid_mouse, event);
        consumed = true;
    }

    return consumed;
}

HidMouse* hid_mouse_alloc(Hid* hid) {
    HidMouse* hid_mouse = malloc(sizeof(HidMouse));
    hid_mouse->view = view_alloc();
    hid_mouse->hid = hid;
    view_set_context(hid_mouse->view, hid_mouse);
    view_allocate_model(hid_mouse->view, ViewModelTypeLocking, sizeof(HidMouseModel));
    view_set_draw_callback(hid_mouse->view, hid_mouse_draw_callback);
    view_set_input_callback(hid_mouse->view, hid_mouse_input_callback);

    with_view_model(
        hid_mouse->view, HidMouseModel * model, { model->transport = hid->transport; }, true);

    return hid_mouse;
}

void hid_mouse_free(HidMouse* hid_mouse) {
    furi_assert(hid_mouse);
    view_free(hid_mouse->view);
    free(hid_mouse);
}

View* hid_mouse_get_view(HidMouse* hid_mouse) {
    furi_assert(hid_mouse);
    return hid_mouse->view;
}

void hid_mouse_set_connected_status(HidMouse* hid_mouse, bool connected) {
    furi_assert(hid_mouse);
    with_view_model(
        hid_mouse->view, HidMouseModel * model, { model->connected = connected; }, true);
}<|MERGE_RESOLUTION|>--- conflicted
+++ resolved
@@ -47,20 +47,12 @@
     }
 
     // Keypad circles
-<<<<<<< HEAD
-    canvas_draw_icon(canvas, 58, 3, &I_OutCircles);
-=======
     canvas_draw_icon(canvas, 58, 3, &I_OutCircles_70x51);
->>>>>>> 906de7d9
 
     // Up
     if(model->up_pressed) {
         canvas_set_bitmap_mode(canvas, 1);
-<<<<<<< HEAD
-        canvas_draw_icon(canvas, 68, 6, &I_S_UP);
-=======
         canvas_draw_icon(canvas, 68, 6, &I_S_UP_31x15);
->>>>>>> 906de7d9
         canvas_set_bitmap_mode(canvas, 0);
         canvas_set_color(canvas, ColorWhite);
     }
@@ -70,11 +62,7 @@
     // Down
     if(model->down_pressed) {
         canvas_set_bitmap_mode(canvas, 1);
-<<<<<<< HEAD
-        canvas_draw_icon(canvas, 68, 36, &I_S_DOWN);
-=======
         canvas_draw_icon(canvas, 68, 36, &I_S_DOWN_31x15);
->>>>>>> 906de7d9
         canvas_set_bitmap_mode(canvas, 0);
         canvas_set_color(canvas, ColorWhite);
     }
@@ -84,11 +72,7 @@
     // Left
     if(model->left_pressed) {
         canvas_set_bitmap_mode(canvas, 1);
-<<<<<<< HEAD
-        canvas_draw_icon(canvas, 61, 13, &I_S_LEFT);
-=======
         canvas_draw_icon(canvas, 61, 13, &I_S_LEFT_15x31);
->>>>>>> 906de7d9
         canvas_set_bitmap_mode(canvas, 0);
         canvas_set_color(canvas, ColorWhite);
     }
@@ -98,11 +82,7 @@
     // Right
     if(model->right_pressed) {
         canvas_set_bitmap_mode(canvas, 1);
-<<<<<<< HEAD
-        canvas_draw_icon(canvas, 91, 13, &I_S_RIGHT);
-=======
         canvas_draw_icon(canvas, 91, 13, &I_S_RIGHT_15x31);
->>>>>>> 906de7d9
         canvas_set_bitmap_mode(canvas, 0);
         canvas_set_color(canvas, ColorWhite);
     }
