#include "crypto.h"
#include <furi_hal_crypto.h>
#include <furi_hal_random.h>
#include <furi_hal_version.h>
#include "../../types/common.h"
#include "memset_s.h"

#define CRYPTO_KEY_SLOT (2)
#define CRYPTO_VERIFY_KEY "FFF_Crypto_pass"
#define CRYPTO_VERIFY_KEY_LENGTH (16)
#define CRYPTO_ALIGNMENT_FACTOR (16)

uint8_t* totp_crypto_encrypt(
    const uint8_t* plain_data,
    const size_t plain_data_length,
    const uint8_t* iv,
    size_t* encrypted_data_length) {
    uint8_t* encrypted_data;
    size_t remain = plain_data_length % CRYPTO_ALIGNMENT_FACTOR;
    if(remain) {
        size_t plain_data_aligned_length = plain_data_length - remain + CRYPTO_ALIGNMENT_FACTOR;
        uint8_t* plain_data_aligned = malloc(plain_data_aligned_length);
        furi_check(plain_data_aligned != NULL);
        memset(plain_data_aligned, 0, plain_data_aligned_length);
        memcpy(plain_data_aligned, plain_data, plain_data_length);

        encrypted_data = malloc(plain_data_aligned_length);
        furi_check(encrypted_data != NULL);
        *encrypted_data_length = plain_data_aligned_length;

        furi_hal_crypto_store_load_key(CRYPTO_KEY_SLOT, iv);
        furi_hal_crypto_encrypt(plain_data_aligned, encrypted_data, plain_data_aligned_length);
        furi_hal_crypto_store_unload_key(CRYPTO_KEY_SLOT);

        memset_s(plain_data_aligned, plain_data_aligned_length, 0, plain_data_aligned_length);
        free(plain_data_aligned);
    } else {
        encrypted_data = malloc(plain_data_length);
        furi_check(encrypted_data != NULL);
        *encrypted_data_length = plain_data_length;

        furi_hal_crypto_store_load_key(CRYPTO_KEY_SLOT, iv);
        furi_hal_crypto_encrypt(plain_data, encrypted_data, plain_data_length);
        furi_hal_crypto_store_unload_key(CRYPTO_KEY_SLOT);
    }

    return encrypted_data;
}

uint8_t* totp_crypto_decrypt(
    const uint8_t* encrypted_data,
    const size_t encrypted_data_length,
    const uint8_t* iv,
    size_t* decrypted_data_length) {
    *decrypted_data_length = encrypted_data_length;
    uint8_t* decrypted_data = malloc(*decrypted_data_length);
    furi_check(decrypted_data != NULL);
    furi_hal_crypto_store_load_key(CRYPTO_KEY_SLOT, iv);
    furi_hal_crypto_decrypt(encrypted_data, decrypted_data, encrypted_data_length);
    furi_hal_crypto_store_unload_key(CRYPTO_KEY_SLOT);
    return decrypted_data;
}

CryptoSeedIVResult
    totp_crypto_seed_iv(PluginState* plugin_state, const uint8_t* pin, uint8_t pin_length) {
    CryptoSeedIVResult result;
    if(plugin_state->crypto_verify_data == NULL) {
        FURI_LOG_I(LOGGING_TAG, "Generating new IV");
        furi_hal_random_fill_buf(&plugin_state->base_iv[0], TOTP_IV_SIZE);
    }

    memcpy(&plugin_state->iv[0], &plugin_state->base_iv[0], TOTP_IV_SIZE);
    if(pin != NULL && pin_length > 0) {
        uint8_t max_i;
        if(pin_length > TOTP_IV_SIZE) {
            max_i = TOTP_IV_SIZE;
        } else {
            max_i = pin_length;
        }

        for(uint8_t i = 0; i < max_i; i++) {
            plugin_state->iv[i] = plugin_state->iv[i] ^ (uint8_t)(pin[i] * (i + 1));
        }
    } else {
        uint8_t max_i;
        size_t uid_size = furi_hal_version_uid_size();
        if(uid_size > TOTP_IV_SIZE) {
            max_i = TOTP_IV_SIZE;
        } else {
            max_i = uid_size;
        }
<<<<<<< HEAD

        const uint8_t* uid = furi_hal_version_uid_default();
=======
#if TOTP_TARGET_FIRMWARE == TOTP_FIRMWARE_UL_XFW
        const uint8_t* uid = furi_hal_version_uid_default();
#else
        const uint8_t* uid = furi_hal_version_uid();
#endif
>>>>>>> 73d4fc6d
        for(uint8_t i = 0; i < max_i; i++) {
            plugin_state->iv[i] = plugin_state->iv[i] ^ uid[i];
        }
    }

    result = CryptoSeedIVResultFlagSuccess;
    if(plugin_state->crypto_verify_data == NULL) {
        FURI_LOG_I(LOGGING_TAG, "Generating crypto verify data");
        plugin_state->crypto_verify_data = malloc(CRYPTO_VERIFY_KEY_LENGTH);
        furi_check(plugin_state->crypto_verify_data != NULL);
        plugin_state->crypto_verify_data_length = CRYPTO_VERIFY_KEY_LENGTH;

        plugin_state->crypto_verify_data = totp_crypto_encrypt(
            (uint8_t*)CRYPTO_VERIFY_KEY,
            CRYPTO_VERIFY_KEY_LENGTH,
            &plugin_state->iv[0],
            &plugin_state->crypto_verify_data_length);

        plugin_state->pin_set = pin != NULL && pin_length > 0;

        result |= CryptoSeedIVResultFlagNewCryptoVerifyData;
    }

    return result;
}

bool totp_crypto_verify_key(const PluginState* plugin_state) {
    size_t decrypted_key_length;
    const uint8_t* decrypted_key = totp_crypto_decrypt(
        plugin_state->crypto_verify_data,
        plugin_state->crypto_verify_data_length,
        &plugin_state->iv[0],
        &decrypted_key_length);

    bool key_valid = true;
    for(uint8_t i = 0; i < CRYPTO_VERIFY_KEY_LENGTH && key_valid; i++) {
        if(decrypted_key[i] != CRYPTO_VERIFY_KEY[i]) key_valid = false;
    }

    return key_valid;
}<|MERGE_RESOLUTION|>--- conflicted
+++ resolved
@@ -89,16 +89,11 @@
         } else {
             max_i = uid_size;
         }
-<<<<<<< HEAD
-
-        const uint8_t* uid = furi_hal_version_uid_default();
-=======
 #if TOTP_TARGET_FIRMWARE == TOTP_FIRMWARE_UL_XFW
         const uint8_t* uid = furi_hal_version_uid_default();
 #else
         const uint8_t* uid = furi_hal_version_uid();
 #endif
->>>>>>> 73d4fc6d
         for(uint8_t i = 0; i < max_i; i++) {
             plugin_state->iv[i] = plugin_state->iv[i] ^ uid[i];
         }
