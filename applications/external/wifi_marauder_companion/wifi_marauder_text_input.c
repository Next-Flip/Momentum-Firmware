--- conflicted
+++ resolved
@@ -233,28 +233,7 @@
 static char char_to_uppercase(const char letter) {
     if(letter == '_') {
         return 0x20;
-<<<<<<< HEAD
-    case '(':
-        return 0x29;
-    case '{':
-        return 0x7d;
-    case '[':
-        return 0x5d;
-    case '/':
-        return 0x5c;
-    case ';':
-        return 0x3a;
-    case '.':
-        return 0x2c;
-    case '!':
-        return 0x3f;
-    case '<':
-        return 0x3e;
-    }
-    if(char_is_lowercase(letter)) {
-=======
     } else if(char_is_lowercase(letter)) {
->>>>>>> 6779eab4
         return (letter - 0x20);
     } else {
         return letter;
