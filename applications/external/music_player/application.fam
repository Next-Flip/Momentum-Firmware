--- conflicted
+++ resolved
@@ -11,17 +11,5 @@
     order=45,
     fap_icon="music_10px.png",
     fap_category="Media",
-<<<<<<< HEAD
-)
-
-App(
-    appid="music_player_start",
-    apptype=FlipperAppType.STARTUP,
-    entry_point="music_player_on_system_start",
-    requires=["music_player"],
-    order=30,
-=======
-    fap_icon_assets="icons",
     fap_libs=["music_worker"],
->>>>>>> 95c1585d
 )