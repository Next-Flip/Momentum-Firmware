--- conflicted
+++ resolved
@@ -95,28 +95,10 @@
 
     while(nfc_magic_worker->state == NfcMagicWorkerStateWrite) {
         do {
-<<<<<<< HEAD
-            if(furi_hal_nfc_detect(&nfc_data, 200)) {
-                if(nfc_data.a_data.cuid != magic_dev->cuid) break;
-                if(!card_found_notified) {
-                    nfc_magic_worker->callback(
-                        NfcMagicWorkerEventCardDetected, nfc_magic_worker->context);
-                    card_found_notified = true;
-                }
-                furi_hal_nfc_sleep();
-
-                magic_activate();
-                if(magic_dev->type == MagicTypeClassicGen1) {
-                    if(dev_protocol != NfcDeviceProtocolMifareClassic) break;
-                    MfClassicData* mfc_data = &dev_data->mf_classic_data;
-
-                    if(mfc_data->type != MfClassicType1k) break;
-=======
             if(magic_dev->type == MagicTypeClassicGen1) {
                 if(furi_hal_nfc_detect(&nfc_data, 200)) {
                     magic_deactivate();
                     magic_activate();
->>>>>>> f5692ea1
                     if(!magic_gen1_wupa()) {
                         FURI_LOG_E(TAG, "No card response to WUPA (not a magic card)");
                         nfc_magic_worker->callback(
