--- conflicted
+++ resolved
@@ -54,17 +54,9 @@
 
 void ws_begin(WeatherStationApp* app, uint8_t* preset_data) {
     furi_assert(app);
-<<<<<<< HEAD
-    UNUSED(preset_data);
-    furi_hal_subghz_reset();
-    furi_hal_subghz_idle();
-    furi_hal_subghz_load_custom_preset(preset_data);
-    furi_hal_gpio_init(furi_hal_subghz.cc1101_g0_pin, GpioModeInput, GpioPullNo, GpioSpeedLow);
-=======
     subghz_devices_reset(app->txrx->radio_device);
     subghz_devices_idle(app->txrx->radio_device);
     subghz_devices_load_preset(app->txrx->radio_device, FuriHalSubGhzPresetCustom, preset_data);
->>>>>>> ea357b8e
     app->txrx->txrx_state = WSTxRxStateIDLE;
 }
 
@@ -76,13 +68,6 @@
     furi_assert(
         app->txrx->txrx_state != WSTxRxStateRx && app->txrx->txrx_state != WSTxRxStateSleep);
 
-<<<<<<< HEAD
-    furi_hal_subghz_idle();
-    uint32_t value = furi_hal_subghz_set_frequency_and_path(frequency);
-    furi_hal_gpio_init(furi_hal_subghz.cc1101_g0_pin, GpioModeInput, GpioPullNo, GpioSpeedLow);
-    furi_hal_subghz_flush_rx();
-    furi_hal_subghz_rx();
-=======
     subghz_devices_idle(app->txrx->radio_device);
     uint32_t value = subghz_devices_set_frequency(app->txrx->radio_device, frequency);
     subghz_devices_flush_rx(app->txrx->radio_device);
@@ -90,7 +75,6 @@
 
     subghz_devices_start_async_rx(
         app->txrx->radio_device, subghz_worker_rx_callback, app->txrx->worker);
->>>>>>> ea357b8e
 
     subghz_worker_start(app->txrx->worker);
     app->txrx->txrx_state = WSTxRxStateRx;
