--- conflicted
+++ resolved
@@ -21,19 +21,6 @@
 
     widget_add_icon_element(widget, 3, 10, &I_iButtonKey_49x44);
 
-<<<<<<< HEAD
-    furi_string_printf(
-        tmp,
-        "[%s]\n%s",
-        ibutton_protocols_get_name(ibutton->protocols, ibutton_key_get_protocol_id(key)),
-        furi_string_empty(ibutton->file_path) ? "Unsaved Key" : ibutton->key_name);
-
-    widget_add_text_box_element(
-        widget, 52, 30, 75, 40, AlignCenter, AlignCenter, furi_string_get_cstr(tmp), true);
-
-    widget_add_string_multiline_element(
-        widget, 88, 5, AlignCenter, AlignTop, FontPrimary, "iButton\nemulating");
-=======
     if(furi_string_empty(ibutton->file_path)) {
         furi_string_printf(
             tmp,
@@ -48,7 +35,6 @@
 
     widget_add_string_multiline_element(
         widget, 88, 10, AlignCenter, AlignTop, FontPrimary, "Emulating");
->>>>>>> 12112e70
 
     ibutton_worker_emulate_set_callback(ibutton->worker, ibutton_scene_emulate_callback, ibutton);
     ibutton_worker_emulate_start(ibutton->worker, key);
