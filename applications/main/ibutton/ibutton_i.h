--- conflicted
+++ resolved
@@ -32,11 +32,7 @@
 #define IBUTTON_APP_FILENAME_PREFIX    "iBtn"
 #define IBUTTON_APP_FILENAME_EXTENSION ".ibtn"
 
-<<<<<<< HEAD
-#define IBUTTON_KEY_NAME_SIZE 29
-=======
-#define IBUTTON_KEY_NAME_SIZE 23
->>>>>>> 8672a1d9
+#define IBUTTON_KEY_NAME_SIZE 30
 
 typedef enum {
     iButtonWriteModeInvalid,
