App(
    appid="ibutton",
    name="iButton",
<<<<<<< HEAD
    apptype=FlipperAppType.FAPP,
=======
    apptype=FlipperAppType.MENUEXTERNAL,
>>>>>>> ea357b8e
    targets=["f7"],
    entry_point="ibutton_app",
    icon="A_iButton_14",
    stack_size=2 * 1024,
    order=60,
<<<<<<< HEAD
=======
    fap_libs=["assets"],
    fap_icon="icon.png",
    fap_category="iButton",
>>>>>>> ea357b8e
)

App(
    appid="ibutton_start",
    apptype=FlipperAppType.STARTUP,
    targets=["f7"],
    entry_point="ibutton_on_system_start",
    order=60,
)<|MERGE_RESOLUTION|>--- conflicted
+++ resolved
@@ -1,22 +1,15 @@
 App(
     appid="ibutton",
     name="iButton",
-<<<<<<< HEAD
-    apptype=FlipperAppType.FAPP,
-=======
     apptype=FlipperAppType.MENUEXTERNAL,
->>>>>>> ea357b8e
     targets=["f7"],
     entry_point="ibutton_app",
     icon="A_iButton_14",
     stack_size=2 * 1024,
     order=60,
-<<<<<<< HEAD
-=======
     fap_libs=["assets"],
     fap_icon="icon.png",
     fap_category="iButton",
->>>>>>> ea357b8e
 )
 
 App(
