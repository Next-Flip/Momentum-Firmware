#include "../bad_usb_script.h"
#include "../bad_usb_app_i.h"
#include "../views/bad_usb_view.h"
#include "furi_hal.h"
#include "toolbox/path.h"

void bad_usb_scene_work_button_callback(InputKey key, void* context) {
    furi_assert(context);
    BadUsbApp* app = context;
    view_dispatcher_send_custom_event(app->view_dispatcher, key);
}

bool bad_usb_scene_work_on_event(void* context, SceneManagerEvent event) {
    BadUsbApp* app = context;
    bool consumed = false;

    if(event.type == SceneManagerEventTypeCustom) {
        if(event.event == InputKeyLeft) {
            scene_manager_next_scene(app->scene_manager, BadUsbSceneConfig);
            consumed = true;
        } else if(event.event == InputKeyOk) {
            bad_usb_script_toggle(app->bad_usb_script);
            consumed = true;
        }
    } else if(event.type == SceneManagerEventTypeTick) {
        bad_usb_set_state(app->bad_usb_view, bad_usb_script_get_state(app->bad_usb_script));
    }
    return consumed;
}

void bad_usb_scene_work_on_enter(void* context) {
    BadUsbApp* app = context;

<<<<<<< HEAD
    string_t file_name;
    string_init(file_name);
    path_extract_filename(app->file_path, file_name, true);
    bad_usb_set_file_name(app->bad_usb_view, string_get_cstr(file_name));
    string_clear(file_name);
=======
    FuriString* file_name;
    file_name = furi_string_alloc();

    path_extract_filename(app->file_path, file_name, true);
    bad_usb_set_file_name(app->bad_usb_view, furi_string_get_cstr(file_name));
    app->bad_usb_script = bad_usb_script_open(app->file_path);

    furi_string_free(file_name);
>>>>>>> 4bf29827

    string_t layout;
    string_init(layout);
    path_extract_filename(app->keyboard_layout, layout, true);
    bad_usb_set_layout(app->bad_usb_view, string_get_cstr(layout));
    string_clear(layout);

    bad_usb_set_state(app->bad_usb_view, bad_usb_script_get_state(app->bad_usb_script));

    bad_usb_set_button_callback(app->bad_usb_view, bad_usb_scene_work_button_callback, app);
    view_dispatcher_switch_to_view(app->view_dispatcher, BadUsbAppViewWork);
}

void bad_usb_scene_work_on_exit(void* context) {
    UNUSED(context);
}<|MERGE_RESOLUTION|>--- conflicted
+++ resolved
@@ -31,22 +31,11 @@
 void bad_usb_scene_work_on_enter(void* context) {
     BadUsbApp* app = context;
 
-<<<<<<< HEAD
     string_t file_name;
     string_init(file_name);
     path_extract_filename(app->file_path, file_name, true);
     bad_usb_set_file_name(app->bad_usb_view, string_get_cstr(file_name));
     string_clear(file_name);
-=======
-    FuriString* file_name;
-    file_name = furi_string_alloc();
-
-    path_extract_filename(app->file_path, file_name, true);
-    bad_usb_set_file_name(app->bad_usb_view, furi_string_get_cstr(file_name));
-    app->bad_usb_script = bad_usb_script_open(app->file_path);
-
-    furi_string_free(file_name);
->>>>>>> 4bf29827
 
     string_t layout;
     string_init(layout);
