--- conflicted
+++ resolved
@@ -7,14 +7,9 @@
     furi_assert(bad_usb);
 
     DialogsFileBrowserOptions browser_options;
-<<<<<<< HEAD
-    dialog_file_browser_set_basic_options(
-        &browser_options, BAD_USB_APP_SCRIPT_EXTENSION, &I_badusb_10px);
-    browser_options.skip_assets = true;
-=======
     dialog_file_browser_set_basic_options(&browser_options, BAD_USB_APP_EXTENSION, &I_badusb_10px);
     browser_options.base_path = BAD_USB_APP_PATH_FOLDER;
->>>>>>> 6a470a46
+    browser_options.skip_assets = true;
 
     // Input events and views are managed by file_browser
     bool res = dialog_file_browser_show(
