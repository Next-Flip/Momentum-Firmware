--- conflicted
+++ resolved
@@ -289,12 +289,9 @@
         // STRING
         line_tmp = &line_tmp[ducky_get_command_len(line_tmp) + 1];
         state = ducky_string(bad_usb, line_tmp);
-<<<<<<< HEAD
         if(!state && error != NULL) {
             snprintf(error, error_len, "Invalid string %s", line_tmp);
         }
-=======
->>>>>>> aedde45d
         return (state) ? (0) : SCRIPT_STATE_ERROR;
     } else if(strncmp(line_tmp, ducky_cmd_altchar, strlen(ducky_cmd_altchar)) == 0) {
         // ALTCHAR
@@ -335,16 +332,12 @@
     } else {
         // Special keys + modifiers
         uint16_t key = ducky_get_keycode(bad_usb, line_tmp, false);
-<<<<<<< HEAD
         if(key == HID_KEYBOARD_NONE) {
             if(error != NULL) {
                 snprintf(error, error_len, "No keycode defined for %s", line_tmp);
             }
             return SCRIPT_STATE_ERROR;
         }
-=======
-        if(key == HID_KEYBOARD_NONE) return SCRIPT_STATE_ERROR;
->>>>>>> aedde45d
         if((key & 0xFF00) != 0) {
             // It's a modifier key
             line_tmp = &line_tmp[ducky_get_command_len(line_tmp) + 1];
@@ -475,7 +468,6 @@
 
                 if(delay_val < 0) {
                     bad_usb->st.error_line = bad_usb->st.line_cur;
-<<<<<<< HEAD
                     if(delay_val == SCRIPT_STATE_NEXT_LINE) {
                         snprintf(
                             bad_usb->st.error, sizeof(bad_usb->st.error), "Forbidden empty line");
@@ -485,9 +477,6 @@
                         FURI_LOG_E(
                             WORKER_TAG, "Unknown command at line %lu", bad_usb->st.line_cur);
                     }
-=======
-                    FURI_LOG_E(WORKER_TAG, "Unknown command at line %u", bad_usb->st.line_cur);
->>>>>>> aedde45d
                     return SCRIPT_STATE_ERROR;
                 } else {
                     return (delay_val + bad_usb->defdelay);
