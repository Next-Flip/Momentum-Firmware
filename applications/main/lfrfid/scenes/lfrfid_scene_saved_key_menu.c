--- conflicted
+++ resolved
@@ -4,11 +4,7 @@
 typedef enum {
     SubmenuIndexEmulate,
     SubmenuIndexWrite,
-<<<<<<< HEAD
-    SubmenuIndexWriteWithPass,
-=======
     SubmenuIndexWriteAndSetPass,
->>>>>>> 41c316d6
     SubmenuIndexEdit,
     SubmenuIndexDelete,
     SubmenuIndexInfo,
@@ -30,13 +26,8 @@
         submenu, "Write", SubmenuIndexWrite, lfrfid_scene_saved_key_menu_submenu_callback, app);
     submenu_add_item(
         submenu,
-<<<<<<< HEAD
-        "Write with pass",
-        SubmenuIndexWriteWithPass,
-=======
         "Write and set pass",
         SubmenuIndexWriteAndSetPass,
->>>>>>> 41c316d6
         lfrfid_scene_saved_key_menu_submenu_callback,
         app);
     submenu_add_item(
@@ -64,15 +55,10 @@
         } else if(event.event == SubmenuIndexWrite) {
             scene_manager_next_scene(app->scene_manager, LfRfidSceneWrite);
             consumed = true;
-<<<<<<< HEAD
-        } else if(event.event == SubmenuIndexWriteWithPass) {
-            scene_manager_next_scene(app->scene_manager, LfRfidSceneWriteWithPass);
-=======
         } else if(event.event == SubmenuIndexWriteAndSetPass) {
             scene_manager_set_scene_state(
                 app->scene_manager, LfRfidSceneEnterPassword, LfRfidSceneWriteAndSetPass);
             scene_manager_next_scene(app->scene_manager, LfRfidSceneEnterPassword);
->>>>>>> 41c316d6
             consumed = true;
         } else if(event.event == SubmenuIndexEdit) {
             scene_manager_next_scene(app->scene_manager, LfRfidSceneSaveData);
