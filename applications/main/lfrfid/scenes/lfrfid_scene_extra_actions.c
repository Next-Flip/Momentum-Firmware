#include "../lfrfid_i.h"
#include <dolphin/dolphin.h>

typedef enum {
    SubmenuIndexASK,
    SubmenuIndexPSK,
    SubmenuIndexClearT5577,
    SubmenuIndexRAW,
    SubmenuIndexRAWEmulate,
} SubmenuIndex;

static void lfrfid_scene_extra_actions_submenu_callback(void* context, uint32_t index) {
    LfRfid* app = context;

    view_dispatcher_send_custom_event(app->view_dispatcher, index);
}

void lfrfid_scene_extra_actions_on_enter(void* context) {
    LfRfid* app = context;
    Submenu* submenu = app->submenu;

    submenu_add_item(
        submenu,
        "Read ASK (FDX,Regular)",
        SubmenuIndexASK,
        lfrfid_scene_extra_actions_submenu_callback,
        app);
    submenu_add_item(
        submenu,
        "Read PSK (Indala)",
        SubmenuIndexPSK,
        lfrfid_scene_extra_actions_submenu_callback,
        app);
    submenu_add_item(
        submenu,
        "Clear T5577 Password",
        SubmenuIndexClearT5577,
        lfrfid_scene_extra_actions_submenu_callback,
        app);

<<<<<<< HEAD
    submenu_add_lockable_item(
        submenu,
        "Read RAW RFID data",
        SubmenuIndexRAW,
        lfrfid_scene_extra_actions_submenu_callback,
        app,
        !furi_hal_rtc_is_flag_set(FuriHalRtcFlagDebug),
        "Enable\nDebug!");
    submenu_add_lockable_item(
        submenu,
        "Emulate RAW RFID data",
        SubmenuIndexRAWEmulate,
        lfrfid_scene_extra_actions_submenu_callback,
        app,
        !furi_hal_rtc_is_flag_set(FuriHalRtcFlagDebug),
        "Enable\nDebug!");
=======
    if(furi_hal_rtc_is_flag_set(FuriHalRtcFlagDebug)) {
        submenu_add_item(
            submenu,
            "Read RAW RFID data",
            SubmenuIndexRAW,
            lfrfid_scene_extra_actions_submenu_callback,
            app);
        submenu_add_item(
            submenu,
            "Emulate RAW RFID data",
            SubmenuIndexRAWEmulate,
            lfrfid_scene_extra_actions_submenu_callback,
            app);
    }
>>>>>>> 41c316d6

    submenu_set_selected_item(
        submenu, scene_manager_get_scene_state(app->scene_manager, LfRfidSceneExtraActions));

    // clear key
    furi_string_reset(app->file_name);
    app->protocol_id = PROTOCOL_NO;
    app->read_type = LFRFIDWorkerReadTypeAuto;

    view_dispatcher_switch_to_view(app->view_dispatcher, LfRfidViewSubmenu);
}

bool lfrfid_scene_extra_actions_on_event(void* context, SceneManagerEvent event) {
    LfRfid* app = context;
    bool consumed = false;

    if(event.type == SceneManagerEventTypeCustom) {
        if(event.event == SubmenuIndexASK) {
            app->read_type = LFRFIDWorkerReadTypeASKOnly;
            scene_manager_next_scene(app->scene_manager, LfRfidSceneRead);
            dolphin_deed(DolphinDeedRfidRead);
            consumed = true;
        } else if(event.event == SubmenuIndexPSK) {
            app->read_type = LFRFIDWorkerReadTypePSKOnly;
            scene_manager_next_scene(app->scene_manager, LfRfidSceneRead);
            dolphin_deed(DolphinDeedRfidRead);
            consumed = true;
        } else if(event.event == SubmenuIndexClearT5577) {
<<<<<<< HEAD
            scene_manager_next_scene(app->scene_manager, LfRfidSceneClearT5577Confirm);
=======
            scene_manager_set_scene_state(
                app->scene_manager, LfRfidSceneEnterPassword, LfRfidSceneClearT5577Confirm);
            scene_manager_next_scene(app->scene_manager, LfRfidSceneEnterPassword);
>>>>>>> 41c316d6
            consumed = true;
        } else if(event.event == SubmenuIndexRAW) {
            scene_manager_next_scene(app->scene_manager, LfRfidSceneRawName);
            consumed = true;
        } else if(event.event == SubmenuIndexRAWEmulate) {
            scene_manager_next_scene(app->scene_manager, LfRfidSceneSelectRawKey);
            consumed = true;
        }
        scene_manager_set_scene_state(app->scene_manager, LfRfidSceneExtraActions, event.event);
    }

    return consumed;
}

void lfrfid_scene_extra_actions_on_exit(void* context) {
    LfRfid* app = context;

    submenu_reset(app->submenu);
}<|MERGE_RESOLUTION|>--- conflicted
+++ resolved
@@ -38,7 +38,6 @@
         lfrfid_scene_extra_actions_submenu_callback,
         app);
 
-<<<<<<< HEAD
     submenu_add_lockable_item(
         submenu,
         "Read RAW RFID data",
@@ -55,22 +54,6 @@
         app,
         !furi_hal_rtc_is_flag_set(FuriHalRtcFlagDebug),
         "Enable\nDebug!");
-=======
-    if(furi_hal_rtc_is_flag_set(FuriHalRtcFlagDebug)) {
-        submenu_add_item(
-            submenu,
-            "Read RAW RFID data",
-            SubmenuIndexRAW,
-            lfrfid_scene_extra_actions_submenu_callback,
-            app);
-        submenu_add_item(
-            submenu,
-            "Emulate RAW RFID data",
-            SubmenuIndexRAWEmulate,
-            lfrfid_scene_extra_actions_submenu_callback,
-            app);
-    }
->>>>>>> 41c316d6
 
     submenu_set_selected_item(
         submenu, scene_manager_get_scene_state(app->scene_manager, LfRfidSceneExtraActions));
@@ -99,13 +82,9 @@
             dolphin_deed(DolphinDeedRfidRead);
             consumed = true;
         } else if(event.event == SubmenuIndexClearT5577) {
-<<<<<<< HEAD
-            scene_manager_next_scene(app->scene_manager, LfRfidSceneClearT5577Confirm);
-=======
             scene_manager_set_scene_state(
                 app->scene_manager, LfRfidSceneEnterPassword, LfRfidSceneClearT5577Confirm);
             scene_manager_next_scene(app->scene_manager, LfRfidSceneEnterPassword);
->>>>>>> 41c316d6
             consumed = true;
         } else if(event.event == SubmenuIndexRAW) {
             scene_manager_next_scene(app->scene_manager, LfRfidSceneRawName);
