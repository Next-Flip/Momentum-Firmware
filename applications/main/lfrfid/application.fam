App(
    appid="lfrfid",
    name="125 kHz RFID",
    apptype=FlipperAppType.EXTERNAL,
    entry_point="lfrfid_app",
    cdefines=["APP_LF_RFID"],
    requires=[
        "gui",
        "dialogs",
    ],
    # provides=[ "lfrfid_start", ],
    # icon="A_125khz_14",
    stack_size=2 * 1024,
    order=20,
<<<<<<< HEAD
    fap_category="Main",
    fap_icon="125_10px.png",
    fap_icon_assets="images",
=======
    fap_libs=["assets"],
>>>>>>> e8913f2e
)

App(
    appid="lfrfid_start",
    apptype=FlipperAppType.STARTUP,
    entry_point="lfrfid_on_system_start",
    requires=["lfrfid"],
    order=50,
)<|MERGE_RESOLUTION|>--- conflicted
+++ resolved
@@ -12,19 +12,8 @@
     # icon="A_125khz_14",
     stack_size=2 * 1024,
     order=20,
-<<<<<<< HEAD
     fap_category="Main",
     fap_icon="125_10px.png",
     fap_icon_assets="images",
-=======
     fap_libs=["assets"],
->>>>>>> e8913f2e
-)
-
-App(
-    appid="lfrfid_start",
-    apptype=FlipperAppType.STARTUP,
-    entry_point="lfrfid_on_system_start",
-    requires=["lfrfid"],
-    order=50,
 )