#include "lfrfid_i.h"
#include <dolphin/dolphin.h>
#include <applications/main/archive/helpers/favorite_timeout.h>

static bool lfrfid_debug_custom_event_callback(void* context, uint32_t event) {
    furi_assert(context);
    LfRfid* app = context;
    return scene_manager_handle_custom_event(app->scene_manager, event);
}

static bool lfrfid_debug_back_event_callback(void* context) {
    furi_assert(context);
    LfRfid* app = context;
    return scene_manager_handle_back_event(app->scene_manager);
}

static void rpc_command_callback(RpcAppSystemEvent rpc_event, void* context) {
    furi_assert(context);
    LfRfid* app = (LfRfid*)context;

    if(rpc_event == RpcAppEventSessionClose) {
        view_dispatcher_send_custom_event(app->view_dispatcher, LfRfidEventRpcSessionClose);
        // Detach RPC
        rpc_system_app_set_callback(app->rpc_ctx, NULL, NULL);
        app->rpc_ctx = NULL;
    } else if(rpc_event == RpcAppEventAppExit) {
        view_dispatcher_send_custom_event(app->view_dispatcher, LfRfidEventExit);
    } else if(rpc_event == RpcAppEventLoadFile) {
        view_dispatcher_send_custom_event(app->view_dispatcher, LfRfidEventRpcLoadFile);
    } else {
        rpc_system_app_confirm(app->rpc_ctx, rpc_event, false);
    }
}

static LfRfid* lfrfid_alloc() {
    LfRfid* lfrfid = malloc(sizeof(LfRfid));

    lfrfid->storage = furi_record_open(RECORD_STORAGE);
    lfrfid->dialogs = furi_record_open(RECORD_DIALOGS);

    lfrfid->file_name = furi_string_alloc();
    lfrfid->raw_file_name = furi_string_alloc();
    lfrfid->file_path = furi_string_alloc_set(LFRFID_APP_FOLDER);

    lfrfid->dict = protocol_dict_alloc(lfrfid_protocols, LFRFIDProtocolMax);

    size_t size = protocol_dict_get_max_data_size(lfrfid->dict);
    lfrfid->new_key_data = (uint8_t*)malloc(size);
    lfrfid->old_key_data = (uint8_t*)malloc(size);

    lfrfid->lfworker = lfrfid_worker_alloc(lfrfid->dict);

    lfrfid->view_dispatcher = view_dispatcher_alloc();
    lfrfid->scene_manager = scene_manager_alloc(&lfrfid_scene_handlers, lfrfid);
    view_dispatcher_enable_queue(lfrfid->view_dispatcher);
    view_dispatcher_set_event_callback_context(lfrfid->view_dispatcher, lfrfid);
    view_dispatcher_set_custom_event_callback(
        lfrfid->view_dispatcher, lfrfid_debug_custom_event_callback);
    view_dispatcher_set_navigation_event_callback(
        lfrfid->view_dispatcher, lfrfid_debug_back_event_callback);

    // Open GUI record
    lfrfid->gui = furi_record_open(RECORD_GUI);

    // Open Notification record
    lfrfid->notifications = furi_record_open(RECORD_NOTIFICATION);

    // Submenu
    lfrfid->submenu = submenu_alloc();
    view_dispatcher_add_view(
        lfrfid->view_dispatcher, LfRfidViewSubmenu, submenu_get_view(lfrfid->submenu));

    // Dialog
    lfrfid->dialog_ex = dialog_ex_alloc();
    view_dispatcher_add_view(
        lfrfid->view_dispatcher, LfRfidViewDialogEx, dialog_ex_get_view(lfrfid->dialog_ex));

    // Popup
    lfrfid->popup = popup_alloc();
    view_dispatcher_add_view(
        lfrfid->view_dispatcher, LfRfidViewPopup, popup_get_view(lfrfid->popup));

    // Widget
    lfrfid->widget = widget_alloc();
    view_dispatcher_add_view(
        lfrfid->view_dispatcher, LfRfidViewWidget, widget_get_view(lfrfid->widget));

    // Text Input
    lfrfid->text_input = text_input_alloc();
    view_dispatcher_add_view(
        lfrfid->view_dispatcher, LfRfidViewTextInput, text_input_get_view(lfrfid->text_input));

    // Byte Input
    lfrfid->byte_input = byte_input_alloc();
    view_dispatcher_add_view(
        lfrfid->view_dispatcher, LfRfidViewByteInput, byte_input_get_view(lfrfid->byte_input));

    // Read custom view
    lfrfid->read_view = lfrfid_view_read_alloc();
    view_dispatcher_add_view(
        lfrfid->view_dispatcher, LfRfidViewRead, lfrfid_view_read_get_view(lfrfid->read_view));

    return lfrfid;
} //-V773

static void lfrfid_free(LfRfid* lfrfid) {
    furi_assert(lfrfid);

    furi_string_free(lfrfid->raw_file_name);
    furi_string_free(lfrfid->file_name);
    furi_string_free(lfrfid->file_path);
    protocol_dict_free(lfrfid->dict);

    lfrfid_worker_free(lfrfid->lfworker);

    if(lfrfid->rpc_ctx) {
        rpc_system_app_set_callback(lfrfid->rpc_ctx, NULL, NULL);
        rpc_system_app_send_exited(lfrfid->rpc_ctx);
    }

    free(lfrfid->new_key_data);
    free(lfrfid->old_key_data);

    // Submenu
    view_dispatcher_remove_view(lfrfid->view_dispatcher, LfRfidViewSubmenu);
    submenu_free(lfrfid->submenu);

    // DialogEx
    view_dispatcher_remove_view(lfrfid->view_dispatcher, LfRfidViewDialogEx);
    dialog_ex_free(lfrfid->dialog_ex);

    // Popup
    view_dispatcher_remove_view(lfrfid->view_dispatcher, LfRfidViewPopup);
    popup_free(lfrfid->popup);

    // Widget
    view_dispatcher_remove_view(lfrfid->view_dispatcher, LfRfidViewWidget);
    widget_free(lfrfid->widget);

    // TextInput
    view_dispatcher_remove_view(lfrfid->view_dispatcher, LfRfidViewTextInput);
    text_input_free(lfrfid->text_input);

    // ByteInput
    view_dispatcher_remove_view(lfrfid->view_dispatcher, LfRfidViewByteInput);
    byte_input_free(lfrfid->byte_input);

    // Read custom view
    view_dispatcher_remove_view(lfrfid->view_dispatcher, LfRfidViewRead);
    lfrfid_view_read_free(lfrfid->read_view);

    // View Dispatcher
    view_dispatcher_free(lfrfid->view_dispatcher);

    // Scene Manager
    scene_manager_free(lfrfid->scene_manager);

    // GUI
    furi_record_close(RECORD_GUI);
    lfrfid->gui = NULL;

    // Notifications
    furi_record_close(RECORD_NOTIFICATION);
    lfrfid->notifications = NULL;

    furi_record_close(RECORD_STORAGE);
    furi_record_close(RECORD_DIALOGS);

    free(lfrfid);
}

int32_t lfrfid_app(char* args) {
    LfRfid* app = lfrfid_alloc();

    lfrfid_make_app_folder(app);

    bool is_favorite = process_favorite_launch(&args);
    if(args && strlen(args)) {
        uint32_t rpc_ctx_ptr = 0;
        if(sscanf(args, "RPC %lX", &rpc_ctx_ptr) == 1) {
            app->rpc_ctx = (RpcAppSystem*)rpc_ctx_ptr;
            rpc_system_app_set_callback(app->rpc_ctx, rpc_command_callback, app);
            rpc_system_app_send_started(app->rpc_ctx);
            view_dispatcher_attach_to_gui(
                app->view_dispatcher, app->gui, ViewDispatcherTypeDesktop);
            scene_manager_next_scene(app->scene_manager, LfRfidSceneRpc);
            dolphin_deed(DolphinDeedRfidEmulate);
        } else {
            furi_string_set(app->file_path, args);
<<<<<<< HEAD
            if(lfrfid_load_key_data(app, app->file_path, true)) {
                view_dispatcher_attach_to_gui(
                    app->view_dispatcher, app->gui, ViewDispatcherTypeFullscreen);
                scene_manager_next_scene(app->scene_manager, LfRfidSceneEmulate);
                DOLPHIN_DEED(DolphinDeedRfidEmulate);
            } else {
                // TODO: exit properly
                lfrfid_free(app);
                return 0;
            }
=======
            lfrfid_load_key_data(app, app->file_path, true);
            view_dispatcher_attach_to_gui(
                app->view_dispatcher, app->gui, ViewDispatcherTypeFullscreen);
            scene_manager_next_scene(app->scene_manager, LfRfidSceneEmulate);
            dolphin_deed(DolphinDeedRfidEmulate);
>>>>>>> 2312fe5b
        }

    } else {
        view_dispatcher_attach_to_gui(
            app->view_dispatcher, app->gui, ViewDispatcherTypeFullscreen);
        scene_manager_next_scene(app->scene_manager, LfRfidSceneStart);
    }

    if(is_favorite) {
        favorite_timeout_run(app->view_dispatcher, app->scene_manager);
    } else {
        view_dispatcher_run(app->view_dispatcher);
    }

    lfrfid_free(app);

    return 0;
}

bool lfrfid_save_key(LfRfid* app) {
    furi_assert(app);

    bool result = false;

    lfrfid_make_app_folder(app);

    if(furi_string_end_with(app->file_path, LFRFID_APP_EXTENSION)) {
        size_t filename_start = furi_string_search_rchar(app->file_path, '/');
        furi_string_left(app->file_path, filename_start);
    }

    furi_string_cat_printf(
        app->file_path, "/%s%s", furi_string_get_cstr(app->file_name), LFRFID_APP_EXTENSION);

    result = lfrfid_save_key_data(app, app->file_path);
    return result;
}

bool lfrfid_load_key_from_file_select(LfRfid* app) {
    furi_assert(app);

    DialogsFileBrowserOptions browser_options;
    dialog_file_browser_set_basic_options(&browser_options, LFRFID_APP_EXTENSION, &I_125_10px);
    browser_options.base_path = LFRFID_APP_FOLDER;

    // Input events and views are managed by file_browser
    bool result =
        dialog_file_browser_show(app->dialogs, app->file_path, app->file_path, &browser_options);

    if(result) {
        result = lfrfid_load_key_data(app, app->file_path, true);
    }

    return result;
}

bool lfrfid_load_raw_key_from_file_select(LfRfid* app) {
    furi_assert(app);

    DialogsFileBrowserOptions browser_options;
    dialog_file_browser_set_basic_options(&browser_options, ".raw", &I_125_10px);
    browser_options.base_path = LFRFID_APP_FOLDER;

    // Input events and views are managed by file_browser
    bool result =
        dialog_file_browser_show(app->dialogs, app->file_path, app->file_path, &browser_options);

    if(result) {
        // Extract .raw
        path_extract_filename(app->file_path, app->file_name, true);
        //path_extract_filename(app->file_name, app->file_name, true);
    }

    return result;
}

bool lfrfid_delete_key(LfRfid* app) {
    furi_assert(app);

    return storage_simply_remove(app->storage, furi_string_get_cstr(app->file_path));
}

bool lfrfid_load_key_data(LfRfid* app, FuriString* path, bool show_dialog) {
    bool result = false;

    do {
        app->protocol_id = lfrfid_dict_file_load(app->dict, furi_string_get_cstr(path));
        if(app->protocol_id == PROTOCOL_NO) break;

        path_extract_filename(path, app->file_name, true);
        result = true;
    } while(0);

    if((!result) && (show_dialog)) {
        dialog_message_show_storage_error(app->dialogs, "Cannot load\nkey file");
    }

    return result;
}

bool lfrfid_save_key_data(LfRfid* app, FuriString* path) {
    bool result = lfrfid_dict_file_save(app->dict, app->protocol_id, furi_string_get_cstr(path));

    if(!result) {
        dialog_message_show_storage_error(app->dialogs, "Cannot save\nkey file");
    }

    return result;
}

void lfrfid_make_app_folder(LfRfid* app) {
    furi_assert(app);

    if(!storage_simply_mkdir(app->storage, LFRFID_APP_FOLDER)) {
        dialog_message_show_storage_error(app->dialogs, "Cannot create\napp folder");
    }
}

void lfrfid_text_store_set(LfRfid* app, const char* text, ...) {
    furi_assert(app);
    va_list args;
    va_start(args, text);

    vsnprintf(app->text_store, LFRFID_TEXT_STORE_SIZE, text, args);

    va_end(args);
}

void lfrfid_text_store_clear(LfRfid* app) {
    furi_assert(app);
    memset(app->text_store, 0, sizeof(app->text_store));
}

void lfrfid_popup_timeout_callback(void* context) {
    LfRfid* app = context;
    view_dispatcher_send_custom_event(app->view_dispatcher, LfRfidEventPopupClosed);
}

void lfrfid_widget_callback(GuiButtonType result, InputType type, void* context) {
    LfRfid* app = context;
    if(type == InputTypeShort) {
        view_dispatcher_send_custom_event(app->view_dispatcher, result);
    }
}

void lfrfid_text_input_callback(void* context) {
    LfRfid* app = context;
    view_dispatcher_send_custom_event(app->view_dispatcher, LfRfidEventNext);
}<|MERGE_RESOLUTION|>--- conflicted
+++ resolved
@@ -187,24 +187,16 @@
             dolphin_deed(DolphinDeedRfidEmulate);
         } else {
             furi_string_set(app->file_path, args);
-<<<<<<< HEAD
             if(lfrfid_load_key_data(app, app->file_path, true)) {
                 view_dispatcher_attach_to_gui(
                     app->view_dispatcher, app->gui, ViewDispatcherTypeFullscreen);
                 scene_manager_next_scene(app->scene_manager, LfRfidSceneEmulate);
-                DOLPHIN_DEED(DolphinDeedRfidEmulate);
+                dolphin_deed(DolphinDeedRfidEmulate);
             } else {
                 // TODO: exit properly
                 lfrfid_free(app);
                 return 0;
             }
-=======
-            lfrfid_load_key_data(app, app->file_path, true);
-            view_dispatcher_attach_to_gui(
-                app->view_dispatcher, app->gui, ViewDispatcherTypeFullscreen);
-            scene_manager_next_scene(app->scene_manager, LfRfidSceneEmulate);
-            dolphin_deed(DolphinDeedRfidEmulate);
->>>>>>> 2312fe5b
         }
 
     } else {
