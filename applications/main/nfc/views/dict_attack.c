--- conflicted
+++ resolved
@@ -63,13 +63,8 @@
         snprintf(draw_str, sizeof(draw_str), "%d/%d", m->dict_keys_current, m->dict_keys_total);
         elements_progress_bar_with_text(canvas, 0, 20, 128, dict_progress, draw_str);
         canvas_set_font(canvas, FontSecondary);
-<<<<<<< HEAD
         snprintf(draw_str, sizeof(draw_str), "Keys Found: %d/%d", m->keys_found, m->keys_total);
-        canvas_draw_str_aligned(canvas, 1, 28, AlignLeft, AlignTop, draw_str);
-=======
-        snprintf(draw_str, sizeof(draw_str), "Keys found: %d/%d", m->keys_found, m->keys_total);
         canvas_draw_str_aligned(canvas, 0, 33, AlignLeft, AlignTop, draw_str);
->>>>>>> 69879c36
         snprintf(
             draw_str, sizeof(draw_str), "Sectors Read: %d/%d", m->sectors_read, m->sectors_total);
         canvas_draw_str_aligned(canvas, 0, 43, AlignLeft, AlignTop, draw_str);
