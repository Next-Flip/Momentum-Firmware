#include "dict_attack.h"

#include <gui/elements.h>

#define NFC_CLASSIC_KEYS_PER_SECTOR 2

struct DictAttack {
    View* view;
    DictAttackCallback callback;
    void* context;
};

typedef struct {
    FuriString* header;
    bool card_detected;
    uint8_t sectors_total;
    uint8_t sectors_read;
    uint8_t current_sector;
    uint8_t keys_found;
    size_t dict_keys_total;
    size_t dict_keys_current;
    bool is_key_attack;
    uint8_t key_attack_current_sector;
    MfClassicNestedPhase nested_phase;
    MfClassicPrngType prng_type;
    MfClassicBackdoor backdoor;
} DictAttackViewModel;

static void dict_attack_draw_callback(Canvas* canvas, void* model) {
    DictAttackViewModel* m = model;
    if(!m->card_detected) {
        canvas_set_font(canvas, FontPrimary);
        canvas_draw_str_aligned(canvas, 64, 4, AlignCenter, AlignTop, "Lost the tag!");
        canvas_set_font(canvas, FontSecondary);
        elements_multiline_text_aligned(
            canvas, 64, 23, AlignCenter, AlignTop, "Make sure the tag is\npositioned correctly.");
    } else {
        char draw_str[32] = {};
        canvas_set_font(canvas, FontSecondary);

        switch(m->nested_phase) {
        case MfClassicNestedPhaseAnalyzePRNG:
            furi_string_set(m->header, "PRNG Analysis");
            break;
        case MfClassicNestedPhaseDictAttack:
        case MfClassicNestedPhaseDictAttackResume:
            furi_string_set(m->header, "Nested Dictionary");
            break;
        case MfClassicNestedPhaseCalibrate:
<<<<<<< HEAD
=======
        case MfClassicNestedPhaseRecalibrate:
>>>>>>> d8864a49
            furi_string_set(m->header, "Calibration");
            break;
        case MfClassicNestedPhaseCollectNtEnc:
            furi_string_set(m->header, "Nonce Collection");
            break;
        default:
            break;
        }

        if(m->prng_type == MfClassicPrngTypeHard) {
            furi_string_cat(m->header, " (Hard)");
        }

        if(m->backdoor != MfClassicBackdoorNone && m->backdoor != MfClassicBackdoorUnknown) {
            if(m->nested_phase != MfClassicNestedPhaseNone) {
                furi_string_cat(m->header, " (Backdoor)");
            } else {
                furi_string_set(m->header, "Backdoor Read");
            }
        }

        canvas_draw_str_aligned(
            canvas, 0, 0, AlignLeft, AlignTop, furi_string_get_cstr(m->header));
        if(m->is_key_attack) {
            snprintf(
                draw_str,
                sizeof(draw_str),
                "Reuse key check for sector: %d",
                m->key_attack_current_sector);
        } else {
            snprintf(draw_str, sizeof(draw_str), "Unlocking sector: %d", m->current_sector);
        }
        canvas_draw_str_aligned(canvas, 0, 10, AlignLeft, AlignTop, draw_str);
        float dict_progress = m->dict_keys_total == 0 ?
                                  0 :
                                  (float)(m->dict_keys_current) / (float)(m->dict_keys_total);
        float progress = m->sectors_total == 0 ? 0 :
                                                 ((float)(m->current_sector) + dict_progress) /
                                                     (float)(m->sectors_total);
        if(progress > 1.0f) {
            progress = 1.0f;
        }
        if(m->dict_keys_current == 0) {
            // Cause when people see 0 they think it's broken
            snprintf(draw_str, sizeof(draw_str), "%d/%zu", 1, m->dict_keys_total);
        } else {
            snprintf(
                draw_str, sizeof(draw_str), "%zu/%zu", m->dict_keys_current, m->dict_keys_total);
        }
        elements_progress_bar_with_text(canvas, 0, 20, 128, dict_progress, draw_str);
        canvas_set_font(canvas, FontSecondary);
        snprintf(
            draw_str,
            sizeof(draw_str),
            "Keys found: %d/%d",
            m->keys_found,
            m->sectors_total * NFC_CLASSIC_KEYS_PER_SECTOR);
        canvas_draw_str_aligned(canvas, 0, 33, AlignLeft, AlignTop, draw_str);
        snprintf(
            draw_str, sizeof(draw_str), "Sectors Read: %d/%d", m->sectors_read, m->sectors_total);
        canvas_draw_str_aligned(canvas, 0, 43, AlignLeft, AlignTop, draw_str);
    }
    elements_button_center(canvas, "Skip");
}

static bool dict_attack_input_callback(InputEvent* event, void* context) {
    DictAttack* instance = context;
    bool consumed = false;

    if(event->type == InputTypeShort && event->key == InputKeyOk) {
        if(instance->callback) {
            instance->callback(DictAttackEventSkipPressed, instance->context);
        }
        consumed = true;
    }

    return consumed;
}

DictAttack* dict_attack_alloc(void) {
    DictAttack* instance = malloc(sizeof(DictAttack));
    instance->view = view_alloc();
    view_allocate_model(instance->view, ViewModelTypeLocking, sizeof(DictAttackViewModel));
    view_set_draw_callback(instance->view, dict_attack_draw_callback);
    view_set_input_callback(instance->view, dict_attack_input_callback);
    view_set_context(instance->view, instance);
    with_view_model(
        instance->view,
        DictAttackViewModel * model,
        { model->header = furi_string_alloc(); },
        false);

    return instance;
}

void dict_attack_free(DictAttack* instance) {
    furi_assert(instance);

    with_view_model(
        instance->view, DictAttackViewModel * model, { furi_string_free(model->header); }, false);

    view_free(instance->view);
    free(instance);
}

void dict_attack_reset(DictAttack* instance) {
    furi_assert(instance);

    with_view_model(
        instance->view,
        DictAttackViewModel * model,
        {
            model->sectors_total = 0;
            model->sectors_read = 0;
            model->current_sector = 0;
            model->keys_found = 0;
            model->dict_keys_total = 0;
            model->dict_keys_current = 0;
            model->is_key_attack = false;
            model->nested_phase = MfClassicNestedPhaseNone;
            model->prng_type = MfClassicPrngTypeUnknown;
            model->backdoor = MfClassicBackdoorUnknown;
            furi_string_reset(model->header);
        },
        false);
}

View* dict_attack_get_view(DictAttack* instance) {
    furi_assert(instance);

    return instance->view;
}

void dict_attack_set_callback(DictAttack* instance, DictAttackCallback callback, void* context) {
    furi_assert(instance);
    furi_assert(callback);

    instance->callback = callback;
    instance->context = context;
}

void dict_attack_set_header(DictAttack* instance, const char* header) {
    furi_assert(instance);
    furi_assert(header);

    with_view_model(
        instance->view,
        DictAttackViewModel * model,
        { furi_string_set(model->header, header); },
        true);
}

void dict_attack_set_card_state(DictAttack* instance, bool detected) {
    furi_assert(instance);

    with_view_model(
        instance->view, DictAttackViewModel * model, { model->card_detected = detected; }, true);
}

void dict_attack_set_sectors_total(DictAttack* instance, uint8_t sectors_total) {
    furi_assert(instance);

    with_view_model(
        instance->view,
        DictAttackViewModel * model,
        { model->sectors_total = sectors_total; },
        true);
}

void dict_attack_set_sectors_read(DictAttack* instance, uint8_t sectors_read) {
    furi_assert(instance);

    with_view_model(
        instance->view, DictAttackViewModel * model, { model->sectors_read = sectors_read; }, true);
}

void dict_attack_set_keys_found(DictAttack* instance, uint8_t keys_found) {
    furi_assert(instance);

    with_view_model(
        instance->view, DictAttackViewModel * model, { model->keys_found = keys_found; }, true);
}

void dict_attack_set_current_sector(DictAttack* instance, uint8_t current_sector) {
    furi_assert(instance);

    with_view_model(
        instance->view,
        DictAttackViewModel * model,
        { model->current_sector = current_sector; },
        true);
}

void dict_attack_set_total_dict_keys(DictAttack* instance, size_t dict_keys_total) {
    furi_assert(instance);

    with_view_model(
        instance->view,
        DictAttackViewModel * model,
        { model->dict_keys_total = dict_keys_total; },
        true);
}

void dict_attack_set_current_dict_key(DictAttack* instance, size_t cur_key_num) {
    furi_assert(instance);

    with_view_model(
        instance->view,
        DictAttackViewModel * model,
        { model->dict_keys_current = cur_key_num; },
        true);
}

void dict_attack_set_key_attack(DictAttack* instance, uint8_t sector) {
    furi_assert(instance);

    with_view_model(
        instance->view,
        DictAttackViewModel * model,
        {
            model->is_key_attack = true;
            model->key_attack_current_sector = sector;
        },
        true);
}

void dict_attack_reset_key_attack(DictAttack* instance) {
    furi_assert(instance);

    with_view_model(
        instance->view, DictAttackViewModel * model, { model->is_key_attack = false; }, true);
}

void dict_attack_set_nested_phase(DictAttack* instance, uint8_t nested_phase) {
    furi_assert(instance);

    with_view_model(
        instance->view, DictAttackViewModel * model, { model->nested_phase = nested_phase; }, true);
}

void dict_attack_set_prng_type(DictAttack* instance, uint8_t prng_type) {
    furi_assert(instance);

    with_view_model(
        instance->view, DictAttackViewModel * model, { model->prng_type = prng_type; }, true);
}

void dict_attack_set_backdoor(DictAttack* instance, uint8_t backdoor) {
    furi_assert(instance);

    with_view_model(
        instance->view, DictAttackViewModel * model, { model->backdoor = backdoor; }, true);
}<|MERGE_RESOLUTION|>--- conflicted
+++ resolved
@@ -47,10 +47,7 @@
             furi_string_set(m->header, "Nested Dictionary");
             break;
         case MfClassicNestedPhaseCalibrate:
-<<<<<<< HEAD
-=======
         case MfClassicNestedPhaseRecalibrate:
->>>>>>> d8864a49
             furi_string_set(m->header, "Calibration");
             break;
         case MfClassicNestedPhaseCollectNtEnc:
