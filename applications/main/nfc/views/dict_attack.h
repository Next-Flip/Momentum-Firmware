#pragma once

#include <stdint.h>
#include <gui/view.h>

#ifdef __cplusplus
extern "C" {
#endif

typedef struct DictAttack DictAttack;

typedef enum {
    MfClassicNestedPhaseNone,
    MfClassicNestedPhaseAnalyzePRNG,
    MfClassicNestedPhaseDictAttack,
    MfClassicNestedPhaseDictAttackResume,
    MfClassicNestedPhaseCalibrate,
<<<<<<< HEAD
=======
    MfClassicNestedPhaseRecalibrate,
>>>>>>> d8864a49
    MfClassicNestedPhaseCollectNtEnc,
    MfClassicNestedPhaseFinished,
} MfClassicNestedPhase;

typedef enum {
    MfClassicPrngTypeUnknown, // Tag not yet tested
    MfClassicPrngTypeNoTag, // No tag detected during test
    MfClassicPrngTypeWeak, // Weak PRNG, standard Nested
    MfClassicPrngTypeHard, // Hard PRNG, Hardnested
} MfClassicPrngType;

typedef enum {
    MfClassicBackdoorUnknown, // Tag not yet tested
    MfClassicBackdoorNone, // No observed backdoor
    MfClassicBackdoorAuth1, // Tag responds to v1 auth backdoor
    MfClassicBackdoorAuth2, // Tag responds to v2 auth backdoor
    MfClassicBackdoorAuth3, // Tag responds to v3 auth backdoor (static encrypted nonce)
} MfClassicBackdoor;

typedef enum {
    DictAttackEventSkipPressed,
} DictAttackEvent;

typedef void (*DictAttackCallback)(DictAttackEvent event, void* context);

DictAttack* dict_attack_alloc(void);

void dict_attack_free(DictAttack* instance);

void dict_attack_reset(DictAttack* instance);

View* dict_attack_get_view(DictAttack* instance);

void dict_attack_set_callback(DictAttack* instance, DictAttackCallback callback, void* context);

void dict_attack_set_header(DictAttack* instance, const char* header);

void dict_attack_set_card_state(DictAttack* instance, bool detected);

void dict_attack_set_sectors_total(DictAttack* instance, uint8_t sectors_total);

void dict_attack_set_sectors_read(DictAttack* instance, uint8_t sectors_read);

void dict_attack_set_keys_found(DictAttack* instance, uint8_t keys_found);

void dict_attack_set_current_sector(DictAttack* instance, uint8_t curr_sec);

void dict_attack_set_total_dict_keys(DictAttack* instance, size_t dict_keys_total);

void dict_attack_set_current_dict_key(DictAttack* instance, size_t cur_key_num);

void dict_attack_set_key_attack(DictAttack* instance, uint8_t sector);

void dict_attack_reset_key_attack(DictAttack* instance);

void dict_attack_set_nested_phase(DictAttack* instance, uint8_t nested_phase);

void dict_attack_set_prng_type(DictAttack* instance, uint8_t prng_type);

void dict_attack_set_backdoor(DictAttack* instance, uint8_t backdoor);

#ifdef __cplusplus
}
#endif<|MERGE_RESOLUTION|>--- conflicted
+++ resolved
@@ -15,10 +15,7 @@
     MfClassicNestedPhaseDictAttack,
     MfClassicNestedPhaseDictAttackResume,
     MfClassicNestedPhaseCalibrate,
-<<<<<<< HEAD
-=======
     MfClassicNestedPhaseRecalibrate,
->>>>>>> d8864a49
     MfClassicNestedPhaseCollectNtEnc,
     MfClassicNestedPhaseFinished,
 } MfClassicNestedPhase;
