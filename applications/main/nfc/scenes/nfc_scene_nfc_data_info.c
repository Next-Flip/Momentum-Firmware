#include "../nfc_i.h"

void nfc_scene_nfc_data_info_widget_callback(GuiButtonType result, InputType type, void* context) {
    Nfc* nfc = context;
    if(type == InputTypeShort) {
        view_dispatcher_send_custom_event(nfc->view_dispatcher, result);
    }
}

uint32_t nfc_scene_nfc_data_info_get_key(uint8_t* data) {
    uint32_t value = 0;

    for(uint32_t pos = 0; pos < 4; pos++) {
        value <<= 8;
        value |= data[pos];
    }

    return value;
}

void nfc_scene_nfc_data_info_on_enter(void* context) {
    Nfc* nfc = context;
    Widget* widget = nfc->widget;
    FuriHalNfcDevData* nfc_data = &nfc->dev->dev_data.nfc_data;
    NfcDeviceData* dev_data = &nfc->dev->dev_data;
    NfcProtocol protocol = dev_data->protocol;
    uint8_t text_scroll_height = 0;
    if((protocol == NfcDeviceProtocolMifareDesfire) || (protocol == NfcDeviceProtocolMifareUl) ||
<<<<<<< HEAD
       (protocol == NfcDeviceProtocolNfcV)) {
=======
       (protocol == NfcDeviceProtocolMifareClassic)) {
>>>>>>> c230d09d
        widget_add_button_element(
            widget, GuiButtonTypeRight, "More", nfc_scene_nfc_data_info_widget_callback, nfc);
        text_scroll_height = 52;
    } else {
        text_scroll_height = 64;
    }

    FuriString* temp_str;
    temp_str = furi_string_alloc();
    // Set name if present
    if(nfc->dev->dev_name[0] != '\0') {
        furi_string_printf(temp_str, "\ec%s\n", nfc->dev->dev_name);
    }

    // Set tag type
    if(protocol == NfcDeviceProtocolEMV) {
        furi_string_cat_printf(temp_str, "\e#EMV Bank Card\n");
    } else if(protocol == NfcDeviceProtocolMRTD) {
        furi_string_cat_printf(temp_str, "\e#Passport/ID\n");
    } else if(protocol == NfcDeviceProtocolMifareUl) {
        furi_string_cat_printf(
            temp_str, "\e#%s\n", nfc_mf_ul_type(dev_data->mf_ul_data.type, true));
    } else if(protocol == NfcDeviceProtocolMifareClassic) {
        furi_string_cat_printf(
            temp_str, "\e#%s\n", nfc_mf_classic_type(dev_data->mf_classic_data.type));
    } else if(protocol == NfcDeviceProtocolMifareDesfire) {
        furi_string_cat_printf(temp_str, "\e#MIFARE DESfire\n");
    } else if(protocol == NfcDeviceProtocolNfcV) {
        switch(dev_data->nfcv_data.sub_type) {
        case NfcVTypePlain:
            furi_string_cat_printf(temp_str, "\e#ISO15693\n");
            break;
        case NfcVTypeSlix:
            furi_string_cat_printf(temp_str, "\e#ISO15693 SLIX\n");
            break;
        case NfcVTypeSlixS:
            furi_string_cat_printf(temp_str, "\e#ISO15693 SLIX-S\n");
            break;
        case NfcVTypeSlixL:
            furi_string_cat_printf(temp_str, "\e#ISO15693 SLIX-L\n");
            break;
        case NfcVTypeSlix2:
            furi_string_cat_printf(temp_str, "\e#ISO15693 SLIX2\n");
            break;
        default:
            furi_string_cat_printf(temp_str, "\e#ISO15693 (unknown)\n");
            break;
        }
    } else {
        furi_string_cat_printf(temp_str, "\e#Unknown ISO tag\n");
    }

    // Set tag iso data
    if(protocol == NfcDeviceProtocolNfcV) {
        NfcVData* nfcv_data = &nfc->dev->dev_data.nfcv_data;

        furi_string_cat_printf(temp_str, "UID:\n");
        for(size_t i = 0; i < nfc_data->uid_len; i++) {
            furi_string_cat_printf(temp_str, " %02X", nfc_data->uid[i]);
        }
        furi_string_cat_printf(temp_str, "\n");

        furi_string_cat_printf(temp_str, "DSFID: %02X\n", nfcv_data->dsfid);
        furi_string_cat_printf(temp_str, "AFI: %02X\n", nfcv_data->afi);
        furi_string_cat_printf(temp_str, "IC Ref: %02X\n", nfcv_data->ic_ref);
        furi_string_cat_printf(temp_str, "Blocks: %02X\n", nfcv_data->block_num);
        furi_string_cat_printf(temp_str, "Blocksize: %02X\n", nfcv_data->block_size);

        furi_string_cat_printf(
            temp_str, "Data (%d byte)\n", nfcv_data->block_num * nfcv_data->block_size);

        int maxBlocks = nfcv_data->block_num;
        if(maxBlocks > 32) {
            maxBlocks = 32;
            furi_string_cat_printf(temp_str, "(truncated to %d blocks)\n", maxBlocks);
        }

        for(int block = 0; block < maxBlocks; block++) {
            for(int pos = 0; pos < nfcv_data->block_size; pos++) {
                furi_string_cat_printf(
                    temp_str, " %02X", nfcv_data->data[block * nfcv_data->block_size + pos]);
            }
            furi_string_cat_printf(temp_str, "\n");
        }
        furi_string_cat_printf(temp_str, "\n");

        switch(dev_data->nfcv_data.sub_type) {
        case NfcVTypePlain:
            furi_string_cat_printf(temp_str, "Type: Plain\n");
            break;
        case NfcVTypeSlix:
            furi_string_cat_printf(temp_str, "Type: SLIX\n");
            furi_string_cat_printf(temp_str, "Keys:\n");
            furi_string_cat_printf(
                temp_str,
                " EAS      %08lX\n",
                nfc_scene_nfc_data_info_get_key(nfcv_data->sub_data.slix.key_eas));
            break;
        case NfcVTypeSlixS:
            furi_string_cat_printf(temp_str, "Type: SLIX-S\n");
            furi_string_cat_printf(temp_str, "Keys:\n");
            furi_string_cat_printf(
                temp_str,
                " Read     %08lX\n",
                nfc_scene_nfc_data_info_get_key(nfcv_data->sub_data.slix.key_read));
            furi_string_cat_printf(
                temp_str,
                " Write    %08lX\n",
                nfc_scene_nfc_data_info_get_key(nfcv_data->sub_data.slix.key_write));
            furi_string_cat_printf(
                temp_str,
                " Privacy  %08lX\n",
                nfc_scene_nfc_data_info_get_key(nfcv_data->sub_data.slix.key_privacy));
            furi_string_cat_printf(
                temp_str,
                " Destroy  %08lX\n",
                nfc_scene_nfc_data_info_get_key(nfcv_data->sub_data.slix.key_destroy));
            furi_string_cat_printf(
                temp_str,
                " EAS      %08lX\n",
                nfc_scene_nfc_data_info_get_key(nfcv_data->sub_data.slix.key_eas));
            break;
        case NfcVTypeSlixL:
            furi_string_cat_printf(temp_str, "Type: SLIX-L\n");
            furi_string_cat_printf(temp_str, "Keys:\n");
            furi_string_cat_printf(
                temp_str,
                " Privacy  %08lX\n",
                nfc_scene_nfc_data_info_get_key(nfcv_data->sub_data.slix.key_privacy));
            furi_string_cat_printf(
                temp_str,
                " Destroy  %08lX\n",
                nfc_scene_nfc_data_info_get_key(nfcv_data->sub_data.slix.key_destroy));
            furi_string_cat_printf(
                temp_str,
                " EAS      %08lX\n",
                nfc_scene_nfc_data_info_get_key(nfcv_data->sub_data.slix.key_eas));
            break;
        case NfcVTypeSlix2:
            furi_string_cat_printf(temp_str, "Type: SLIX2\n");
            furi_string_cat_printf(temp_str, "Keys:\n");
            furi_string_cat_printf(
                temp_str,
                " Read     %08lX\n",
                nfc_scene_nfc_data_info_get_key(nfcv_data->sub_data.slix.key_read));
            furi_string_cat_printf(
                temp_str,
                " Write    %08lX\n",
                nfc_scene_nfc_data_info_get_key(nfcv_data->sub_data.slix.key_write));
            furi_string_cat_printf(
                temp_str,
                " Privacy  %08lX\n",
                nfc_scene_nfc_data_info_get_key(nfcv_data->sub_data.slix.key_privacy));
            furi_string_cat_printf(
                temp_str,
                " Destroy  %08lX\n",
                nfc_scene_nfc_data_info_get_key(nfcv_data->sub_data.slix.key_destroy));
            furi_string_cat_printf(
                temp_str,
                " EAS      %08lX\n",
                nfc_scene_nfc_data_info_get_key(nfcv_data->sub_data.slix.key_eas));
            break;
        default:
            furi_string_cat_printf(temp_str, "\e#ISO15693 (unknown)\n");
            break;
        }
    } else {
        char iso_type = FURI_BIT(nfc_data->sak, 5) ? '4' : '3';
        furi_string_cat_printf(temp_str, "ISO 14443-%c (NFC-A)\n", iso_type);
        furi_string_cat_printf(temp_str, "UID:");
        for(size_t i = 0; i < nfc_data->uid_len; i++) {
            furi_string_cat_printf(temp_str, " %02X", nfc_data->uid[i]);
        }
        furi_string_cat_printf(
            temp_str, "\nATQA: %02X %02X ", nfc_data->atqa[1], nfc_data->atqa[0]);
        furi_string_cat_printf(temp_str, " SAK: %02X", nfc_data->sak);
    }

    // Set application specific data
    if(protocol == NfcDeviceProtocolMifareDesfire) {
        MifareDesfireData* data = &dev_data->mf_df_data;
        uint32_t bytes_total = 1UL << (data->version.sw_storage >> 1);
        uint32_t bytes_free = data->free_memory ? data->free_memory->bytes : 0;
        furi_string_cat_printf(temp_str, "\n%lu", bytes_total);
        if(data->version.sw_storage & 1) {
            furi_string_push_back(temp_str, '+');
        }
        furi_string_cat_printf(temp_str, " bytes, %lu bytes free\n", bytes_free);

        uint16_t n_apps = 0;
        uint16_t n_files = 0;
        for(MifareDesfireApplication* app = data->app_head; app; app = app->next) {
            n_apps++;
            for(MifareDesfireFile* file = app->file_head; file; file = file->next) {
                n_files++;
            }
        }
        furi_string_cat_printf(temp_str, "%d Application", n_apps);
        if(n_apps != 1) {
            furi_string_push_back(temp_str, 's');
        }
        furi_string_cat_printf(temp_str, ", %d file", n_files);
        if(n_files != 1) {
            furi_string_push_back(temp_str, 's');
        }
    } else if(protocol == NfcDeviceProtocolMifareUl) {
        MfUltralightData* data = &dev_data->mf_ul_data;
        furi_string_cat_printf(
            temp_str, "\nPages Read %d/%d", data->data_read / 4, data->data_size / 4);
        if(data->data_size > data->data_read) {
            furi_string_cat_printf(temp_str, "\nPassword-protected");
        } else if(data->auth_success) {
            MfUltralightConfigPages* config_pages = mf_ultralight_get_config_pages(data);
            if(config_pages) {
                furi_string_cat_printf(
                    temp_str,
                    "\nPassword: %02X %02X %02X %02X",
                    config_pages->auth_data.pwd.raw[0],
                    config_pages->auth_data.pwd.raw[1],
                    config_pages->auth_data.pwd.raw[2],
                    config_pages->auth_data.pwd.raw[3]);
                furi_string_cat_printf(
                    temp_str,
                    "\nPACK: %02X %02X",
                    config_pages->auth_data.pack.raw[0],
                    config_pages->auth_data.pack.raw[1]);
            }
        }
    } else if(protocol == NfcDeviceProtocolMifareClassic) {
        MfClassicData* data = &dev_data->mf_classic_data;
        uint8_t sectors_total = mf_classic_get_total_sectors_num(data->type);
        uint8_t keys_total = sectors_total * 2;
        uint8_t keys_found = 0;
        uint8_t sectors_read = 0;
        mf_classic_get_read_sectors_and_keys(data, &sectors_read, &keys_found);
        furi_string_cat_printf(temp_str, "\nKeys Found %d/%d", keys_found, keys_total);
        furi_string_cat_printf(temp_str, "\nSectors Read %d/%d", sectors_read, sectors_total);
    }

    // Add text scroll widget
    widget_add_text_scroll_element(
        widget, 0, 0, 128, text_scroll_height, furi_string_get_cstr(temp_str));
    furi_string_free(temp_str);

    view_dispatcher_switch_to_view(nfc->view_dispatcher, NfcViewWidget);
}

bool nfc_scene_nfc_data_info_on_event(void* context, SceneManagerEvent event) {
    Nfc* nfc = context;
    NfcProtocol protocol = nfc->dev->dev_data.protocol;
    bool consumed = false;

    if(event.type == SceneManagerEventTypeCustom) {
        if(event.event == GuiButtonTypeRight) {
            if(protocol == NfcDeviceProtocolMifareDesfire) {
                scene_manager_next_scene(nfc->scene_manager, NfcSceneMfDesfireData);
                consumed = true;
            } else if(protocol == NfcDeviceProtocolMifareUl) {
                scene_manager_next_scene(nfc->scene_manager, NfcSceneMfUltralightData);
                consumed = true;
<<<<<<< HEAD
            } else if(protocol == NfcDeviceProtocolNfcV) {
                scene_manager_next_scene(nfc->scene_manager, NfcSceneNfcVMenu);
=======
            } else if(protocol == NfcDeviceProtocolMifareClassic) {
                scene_manager_next_scene(nfc->scene_manager, NfcSceneMfClassicData);
>>>>>>> c230d09d
                consumed = true;
            }
        }
    }

    return consumed;
}

void nfc_scene_nfc_data_info_on_exit(void* context) {
    Nfc* nfc = context;

    widget_reset(nfc->widget);
}<|MERGE_RESOLUTION|>--- conflicted
+++ resolved
@@ -26,11 +26,8 @@
     NfcProtocol protocol = dev_data->protocol;
     uint8_t text_scroll_height = 0;
     if((protocol == NfcDeviceProtocolMifareDesfire) || (protocol == NfcDeviceProtocolMifareUl) ||
-<<<<<<< HEAD
-       (protocol == NfcDeviceProtocolNfcV)) {
-=======
+       (protocol == NfcDeviceProtocolNfcV) ||
        (protocol == NfcDeviceProtocolMifareClassic)) {
->>>>>>> c230d09d
         widget_add_button_element(
             widget, GuiButtonTypeRight, "More", nfc_scene_nfc_data_info_widget_callback, nfc);
         text_scroll_height = 52;
@@ -291,13 +288,11 @@
             } else if(protocol == NfcDeviceProtocolMifareUl) {
                 scene_manager_next_scene(nfc->scene_manager, NfcSceneMfUltralightData);
                 consumed = true;
-<<<<<<< HEAD
             } else if(protocol == NfcDeviceProtocolNfcV) {
                 scene_manager_next_scene(nfc->scene_manager, NfcSceneNfcVMenu);
-=======
+                consumed = true;
             } else if(protocol == NfcDeviceProtocolMifareClassic) {
                 scene_manager_next_scene(nfc->scene_manager, NfcSceneMfClassicData);
->>>>>>> c230d09d
                 consumed = true;
             }
         }
