#include "../nfc_i.h"

void nfc_scene_nfc_data_info_widget_callback(GuiButtonType result, InputType type, void* context) {
    Nfc* nfc = context;
    if(type == InputTypeShort) {
        view_dispatcher_send_custom_event(nfc->view_dispatcher, result);
    }
}

uint32_t nfc_scene_nfc_data_info_get_key(uint8_t* data) {
    uint32_t value = 0;

    for(uint32_t pos = 0; pos < 4; pos++) {
        value <<= 8;
        value |= data[pos];
    }

    return value;
}

void nfc_scene_nfc_data_info_on_enter(void* context) {
    Nfc* nfc = context;
    Widget* widget = nfc->widget;
    FuriHalNfcDevData* nfc_data = &nfc->dev->dev_data.nfc_data;
    NfcDeviceData* dev_data = &nfc->dev->dev_data;
    NfcProtocol protocol = dev_data->protocol;
    uint8_t text_scroll_height = 0;
    if((protocol == NfcDeviceProtocolMifareDesfire) || (protocol == NfcDeviceProtocolMifareUl) ||
       (protocol == NfcDeviceProtocolMifareClassic) || (protocol == NfcDeviceProtocolNfcV)) {
        widget_add_button_element(
            widget, GuiButtonTypeRight, "More", nfc_scene_nfc_data_info_widget_callback, nfc);
        text_scroll_height = 52;
    } else {
        text_scroll_height = 64;
    }

    FuriString* temp_str;
    temp_str = furi_string_alloc();
    // Set name if present
    if(nfc->dev->dev_name[0] != '\0') {
        furi_string_printf(temp_str, "\ec%s\n", nfc->dev->dev_name);
    }

    // Set tag type
    if(protocol == NfcDeviceProtocolEMV) {
        furi_string_cat_printf(temp_str, "\e#EMV Bank Card\n");
    } else if(protocol == NfcDeviceProtocolMifareUl) {
        furi_string_cat_printf(
            temp_str, "\e#%s\n", nfc_mf_ul_type(dev_data->mf_ul_data.type, true));
    } else if(protocol == NfcDeviceProtocolMifareClassic) {
        furi_string_cat_printf(
            temp_str, "\e#%s\n", nfc_mf_classic_type(dev_data->mf_classic_data.type));
    } else if(protocol == NfcDeviceProtocolMifareDesfire) {
        furi_string_cat_printf(temp_str, "\e#MIFARE DESfire\n");
    } else if(protocol == NfcDeviceProtocolNfcV) {
        switch(dev_data->nfcv_data.sub_type) {
        case NfcVTypePlain:
            furi_string_cat_printf(temp_str, "\e#ISO15693\n");
            break;
        case NfcVTypeSlix:
            furi_string_cat_printf(temp_str, "\e#ISO15693 SLIX\n");
            break;
        case NfcVTypeSlixS:
            furi_string_cat_printf(temp_str, "\e#ISO15693 SLIX-S\n");
            break;
        case NfcVTypeSlixL:
            furi_string_cat_printf(temp_str, "\e#ISO15693 SLIX-L\n");
            break;
        case NfcVTypeSlix2:
            furi_string_cat_printf(temp_str, "\e#ISO15693 SLIX2\n");
            break;
        default:
            furi_string_cat_printf(temp_str, "\e#ISO15693 (unknown)\n");
            break;
        }
    } else {
        furi_string_cat_printf(temp_str, "\e#Unknown ISO tag\n");
    }

    // Set tag iso data
<<<<<<< HEAD
    if(protocol == NfcDeviceProtocolNfcV) {
        NfcVData* nfcv_data = &nfc->dev->dev_data.nfcv_data;

        furi_string_cat_printf(temp_str, "UID:\n");
        for(size_t i = 0; i < nfc_data->uid_len; i++) {
            furi_string_cat_printf(temp_str, " %02X", nfc_data->uid[i]);
        }
        furi_string_cat_printf(temp_str, "\n");

        furi_string_cat_printf(
            temp_str,
            "DSFID: %02X %s\n",
            nfcv_data->dsfid,
            (nfcv_data->security_status[0] & NfcVLockBitDsfid) ? "(locked)" : "");
        furi_string_cat_printf(
            temp_str,
            "AFI: %02X %s\n",
            nfcv_data->afi,
            (nfcv_data->security_status[0] & NfcVLockBitAfi) ? "(locked)" : "");
        furi_string_cat_printf(temp_str, "IC Ref: %02X\n", nfcv_data->ic_ref);
        furi_string_cat_printf(temp_str, "Blocks: %02X\n", nfcv_data->block_num);
        furi_string_cat_printf(temp_str, "Blocksize: %02X\n", nfcv_data->block_size);

        furi_string_cat_printf(
            temp_str, "Data (%d byte)\n", nfcv_data->block_num * nfcv_data->block_size);

        int maxBlocks = nfcv_data->block_num;
        if(maxBlocks > 32) {
            maxBlocks = 32;
            furi_string_cat_printf(temp_str, "(truncated to %d blocks)\n", maxBlocks);
        }

        for(int block = 0; block < maxBlocks; block++) {
            const char* status = (nfcv_data->security_status[block] & 0x01) ? "(lck)" : "";
            for(int pos = 0; pos < nfcv_data->block_size; pos++) {
                furi_string_cat_printf(
                    temp_str, " %02X", nfcv_data->data[block * nfcv_data->block_size + pos]);
            }
            furi_string_cat_printf(temp_str, " %s\n", status);
        }
        furi_string_cat_printf(temp_str, "\n");

        switch(dev_data->nfcv_data.sub_type) {
        case NfcVTypePlain:
            furi_string_cat_printf(temp_str, "Type: Plain\n");
            break;
        case NfcVTypeSlix:
            furi_string_cat_printf(temp_str, "Type: SLIX\n");
            furi_string_cat_printf(temp_str, "Keys:\n");
            furi_string_cat_printf(
                temp_str,
                " EAS      %08lX\n",
                nfc_scene_nfc_data_info_get_key(nfcv_data->sub_data.slix.key_eas));
            break;
        case NfcVTypeSlixS:
            furi_string_cat_printf(temp_str, "Type: SLIX-S\n");
            furi_string_cat_printf(temp_str, "Keys:\n");
            furi_string_cat_printf(
                temp_str,
                " Read     %08lX\n",
                nfc_scene_nfc_data_info_get_key(nfcv_data->sub_data.slix.key_read));
            furi_string_cat_printf(
                temp_str,
                " Write    %08lX\n",
                nfc_scene_nfc_data_info_get_key(nfcv_data->sub_data.slix.key_write));
            furi_string_cat_printf(
                temp_str,
                " Privacy  %08lX\n",
                nfc_scene_nfc_data_info_get_key(nfcv_data->sub_data.slix.key_privacy));
            furi_string_cat_printf(
                temp_str,
                " Destroy  %08lX\n",
                nfc_scene_nfc_data_info_get_key(nfcv_data->sub_data.slix.key_destroy));
            furi_string_cat_printf(
                temp_str,
                " EAS      %08lX\n",
                nfc_scene_nfc_data_info_get_key(nfcv_data->sub_data.slix.key_eas));
            break;
        case NfcVTypeSlixL:
            furi_string_cat_printf(temp_str, "Type: SLIX-L\n");
            furi_string_cat_printf(temp_str, "Keys:\n");
            furi_string_cat_printf(
                temp_str,
                " Privacy  %08lX\n",
                nfc_scene_nfc_data_info_get_key(nfcv_data->sub_data.slix.key_privacy));
            furi_string_cat_printf(
                temp_str,
                " Destroy  %08lX\n",
                nfc_scene_nfc_data_info_get_key(nfcv_data->sub_data.slix.key_destroy));
            furi_string_cat_printf(
                temp_str,
                " EAS      %08lX\n",
                nfc_scene_nfc_data_info_get_key(nfcv_data->sub_data.slix.key_eas));
            break;
        case NfcVTypeSlix2:
            furi_string_cat_printf(temp_str, "Type: SLIX2\n");
            furi_string_cat_printf(temp_str, "Keys:\n");
            furi_string_cat_printf(
                temp_str,
                " Read     %08lX\n",
                nfc_scene_nfc_data_info_get_key(nfcv_data->sub_data.slix.key_read));
            furi_string_cat_printf(
                temp_str,
                " Write    %08lX\n",
                nfc_scene_nfc_data_info_get_key(nfcv_data->sub_data.slix.key_write));
            furi_string_cat_printf(
                temp_str,
                " Privacy  %08lX\n",
                nfc_scene_nfc_data_info_get_key(nfcv_data->sub_data.slix.key_privacy));
            furi_string_cat_printf(
                temp_str,
                " Destroy  %08lX\n",
                nfc_scene_nfc_data_info_get_key(nfcv_data->sub_data.slix.key_destroy));
            furi_string_cat_printf(
                temp_str,
                " EAS      %08lX\n",
                nfc_scene_nfc_data_info_get_key(nfcv_data->sub_data.slix.key_eas));
            break;
        default:
            furi_string_cat_printf(temp_str, "\e#ISO15693 (unknown)\n");
            break;
        }
    } else {
        char iso_type = FURI_BIT(nfc_data->sak, 5) ? '4' : '3';
        furi_string_cat_printf(temp_str, "ISO 14443-%c (NFC-A)\n", iso_type);
        furi_string_cat_printf(temp_str, "UID:");
        for(size_t i = 0; i < nfc_data->uid_len; i++) {
            furi_string_cat_printf(temp_str, " %02X", nfc_data->uid[i]);
        }
        furi_string_cat_printf(
            temp_str, "\nATQA: %02X %02X ", nfc_data->atqa[1], nfc_data->atqa[0]);
        furi_string_cat_printf(temp_str, " SAK: %02X", nfc_data->sak);
    }
=======
    char iso_type = FURI_BIT(nfc_data->a_data.sak, 5) ? '4' : '3';
    furi_string_cat_printf(temp_str, "ISO 14443-%c (NFC-A)\n", iso_type);
    furi_string_cat_printf(temp_str, "UID:");
    for(size_t i = 0; i < nfc_data->uid_len; i++) {
        furi_string_cat_printf(temp_str, " %02X", nfc_data->uid[i]);
    }
    furi_string_cat_printf(
        temp_str, "\nATQA: %02X %02X ", nfc_data->a_data.atqa[1], nfc_data->a_data.atqa[0]);
    furi_string_cat_printf(temp_str, " SAK: %02X", nfc_data->a_data.sak);
>>>>>>> c1cb656b

    // Set application specific data
    if(protocol == NfcDeviceProtocolMifareDesfire) {
        MifareDesfireData* data = &dev_data->mf_df_data;
        uint32_t bytes_total = 1UL << (data->version.sw_storage >> 1);
        uint32_t bytes_free = data->free_memory ? data->free_memory->bytes : 0;
        furi_string_cat_printf(temp_str, "\n%lu", bytes_total);
        if(data->version.sw_storage & 1) {
            furi_string_push_back(temp_str, '+');
        }
        furi_string_cat_printf(temp_str, " bytes, %lu bytes free\n", bytes_free);

        uint16_t n_apps = 0;
        uint16_t n_files = 0;
        for(MifareDesfireApplication* app = data->app_head; app; app = app->next) {
            n_apps++;
            for(MifareDesfireFile* file = app->file_head; file; file = file->next) {
                n_files++;
            }
        }
        furi_string_cat_printf(temp_str, "%d Application", n_apps);
        if(n_apps != 1) {
            furi_string_push_back(temp_str, 's');
        }
        furi_string_cat_printf(temp_str, ", %d file", n_files);
        if(n_files != 1) {
            furi_string_push_back(temp_str, 's');
        }
    } else if(protocol == NfcDeviceProtocolMifareUl) {
        MfUltralightData* data = &dev_data->mf_ul_data;
        furi_string_cat_printf(
            temp_str, "\nPages Read %d/%d", data->data_read / 4, data->data_size / 4);
        if(data->data_size > data->data_read) {
            furi_string_cat_printf(temp_str, "\nPassword-protected");
        } else if(data->auth_success) {
            MfUltralightConfigPages* config_pages = mf_ultralight_get_config_pages(data);
            if(config_pages) {
                furi_string_cat_printf(
                    temp_str,
                    "\nPassword: %02X %02X %02X %02X",
                    config_pages->auth_data.pwd.raw[0],
                    config_pages->auth_data.pwd.raw[1],
                    config_pages->auth_data.pwd.raw[2],
                    config_pages->auth_data.pwd.raw[3]);
                furi_string_cat_printf(
                    temp_str,
                    "\nPACK: %02X %02X",
                    config_pages->auth_data.pack.raw[0],
                    config_pages->auth_data.pack.raw[1]);
            }
        }
    } else if(protocol == NfcDeviceProtocolMifareClassic) {
        MfClassicData* data = &dev_data->mf_classic_data;
        uint8_t sectors_total = mf_classic_get_total_sectors_num(data->type);
        uint8_t keys_total = sectors_total * 2;
        uint8_t keys_found = 0;
        uint8_t sectors_read = 0;
        mf_classic_get_read_sectors_and_keys(data, &sectors_read, &keys_found);
        furi_string_cat_printf(temp_str, "\nKeys Found %d/%d", keys_found, keys_total);
        furi_string_cat_printf(temp_str, "\nSectors Read %d/%d", sectors_read, sectors_total);
    }

    // Add text scroll widget
    widget_add_text_scroll_element(
        widget, 0, 0, 128, text_scroll_height, furi_string_get_cstr(temp_str));
    furi_string_free(temp_str);

    view_dispatcher_switch_to_view(nfc->view_dispatcher, NfcViewWidget);
}

bool nfc_scene_nfc_data_info_on_event(void* context, SceneManagerEvent event) {
    Nfc* nfc = context;
    NfcProtocol protocol = nfc->dev->dev_data.protocol;
    bool consumed = false;

    if(event.type == SceneManagerEventTypeCustom) {
        if(event.event == GuiButtonTypeRight) {
            if(protocol == NfcDeviceProtocolMifareDesfire) {
                scene_manager_next_scene(nfc->scene_manager, NfcSceneMfDesfireData);
                consumed = true;
            } else if(protocol == NfcDeviceProtocolMifareUl) {
                scene_manager_next_scene(nfc->scene_manager, NfcSceneMfUltralightData);
                consumed = true;
            } else if(protocol == NfcDeviceProtocolMifareClassic) {
                scene_manager_next_scene(nfc->scene_manager, NfcSceneMfClassicData);
                consumed = true;
            } else if(protocol == NfcDeviceProtocolNfcV) {
                scene_manager_next_scene(nfc->scene_manager, NfcSceneNfcVMenu);
                consumed = true;
            }
        }
    }

    return consumed;
}

void nfc_scene_nfc_data_info_on_exit(void* context) {
    Nfc* nfc = context;

    widget_reset(nfc->widget);
}<|MERGE_RESOLUTION|>--- conflicted
+++ resolved
@@ -78,7 +78,6 @@
     }
 
     // Set tag iso data
-<<<<<<< HEAD
     if(protocol == NfcDeviceProtocolNfcV) {
         NfcVData* nfcv_data = &nfc->dev->dev_data.nfcv_data;
 
@@ -202,27 +201,17 @@
             break;
         }
     } else {
-        char iso_type = FURI_BIT(nfc_data->sak, 5) ? '4' : '3';
+        char iso_type = FURI_BIT(nfc_data->a_data.sak, 5) ? '4' : '3';
         furi_string_cat_printf(temp_str, "ISO 14443-%c (NFC-A)\n", iso_type);
         furi_string_cat_printf(temp_str, "UID:");
         for(size_t i = 0; i < nfc_data->uid_len; i++) {
             furi_string_cat_printf(temp_str, " %02X", nfc_data->uid[i]);
         }
         furi_string_cat_printf(
-            temp_str, "\nATQA: %02X %02X ", nfc_data->atqa[1], nfc_data->atqa[0]);
-        furi_string_cat_printf(temp_str, " SAK: %02X", nfc_data->sak);
-    }
-=======
-    char iso_type = FURI_BIT(nfc_data->a_data.sak, 5) ? '4' : '3';
-    furi_string_cat_printf(temp_str, "ISO 14443-%c (NFC-A)\n", iso_type);
-    furi_string_cat_printf(temp_str, "UID:");
-    for(size_t i = 0; i < nfc_data->uid_len; i++) {
-        furi_string_cat_printf(temp_str, " %02X", nfc_data->uid[i]);
-    }
-    furi_string_cat_printf(
+            
         temp_str, "\nATQA: %02X %02X ", nfc_data->a_data.atqa[1], nfc_data->a_data.atqa[0]);
-    furi_string_cat_printf(temp_str, " SAK: %02X", nfc_data->a_data.sak);
->>>>>>> c1cb656b
+        furi_string_cat_printf(temp_str, " SAK: %02X", nfc_data->a_data.sak);
+    }
 
     // Set application specific data
     if(protocol == NfcDeviceProtocolMifareDesfire) {
