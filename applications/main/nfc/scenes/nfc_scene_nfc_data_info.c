--- conflicted
+++ resolved
@@ -113,126 +113,43 @@
         }
         furi_string_cat_printf(temp_str, "\n");
 
-<<<<<<< HEAD
         switch(dev_data->nfcv_data.type) {
-        case NfcVTypePlain:
-            furi_string_cat_printf(temp_str, "Type: Plain\n");
-            break;
-        case NfcVTypeSlix:
-            furi_string_cat_printf(temp_str, "Type: SLIX\n");
-            furi_string_cat_printf(temp_str, "Keys:\n");
-            furi_string_cat_printf(
-                temp_str,
-                " EAS      %08lX\n",
-                nfc_scene_nfc_data_info_get_key(nfcv_data->sub_data.slix.key_eas));
-            break;
-        case NfcVTypeSlixS:
-            furi_string_cat_printf(temp_str, "Type: SLIX-S\n");
-            furi_string_cat_printf(temp_str, "Keys:\n");
-            furi_string_cat_printf(
-                temp_str,
-                " Read     %08lX\n",
-                nfc_scene_nfc_data_info_get_key(nfcv_data->sub_data.slix_s.key_read));
-            furi_string_cat_printf(
-                temp_str,
-                " Write    %08lX\n",
-                nfc_scene_nfc_data_info_get_key(nfcv_data->sub_data.slix_s.key_write));
-            furi_string_cat_printf(
-                temp_str,
-                " Privacy  %08lX\n",
-                nfc_scene_nfc_data_info_get_key(nfcv_data->sub_data.slix_s.key_privacy));
-            furi_string_cat_printf(
-                temp_str,
-                " Destroy  %08lX\n",
-                nfc_scene_nfc_data_info_get_key(nfcv_data->sub_data.slix_s.key_destroy));
-            furi_string_cat_printf(
-                temp_str,
-                " EAS      %08lX\n",
-                nfc_scene_nfc_data_info_get_key(nfcv_data->sub_data.slix_s.key_eas));
-            break;
-        case NfcVTypeSlixL:
-            furi_string_cat_printf(temp_str, "Type: SLIX-L\n");
-            furi_string_cat_printf(temp_str, "Keys:\n");
-            furi_string_cat_printf(
-                temp_str,
-                " Privacy  %08lX\n",
-                nfc_scene_nfc_data_info_get_key(nfcv_data->sub_data.slix_l.key_privacy));
-            furi_string_cat_printf(
-                temp_str,
-                " Destroy  %08lX\n",
-                nfc_scene_nfc_data_info_get_key(nfcv_data->sub_data.slix_l.key_destroy));
-            furi_string_cat_printf(
-                temp_str,
-                " EAS      %08lX\n",
-                nfc_scene_nfc_data_info_get_key(nfcv_data->sub_data.slix_l.key_eas));
-            break;
-        case NfcVTypeSlix2:
-            furi_string_cat_printf(temp_str, "Type: SLIX2\n");
-            furi_string_cat_printf(temp_str, "Keys:\n");
-            furi_string_cat_printf(
-                temp_str,
-                " Read     %08lX\n",
-                nfc_scene_nfc_data_info_get_key(nfcv_data->sub_data.slix2.key_read));
-            furi_string_cat_printf(
-                temp_str,
-                " Write    %08lX\n",
-                nfc_scene_nfc_data_info_get_key(nfcv_data->sub_data.slix2.key_write));
-            furi_string_cat_printf(
-                temp_str,
-                " Privacy  %08lX\n",
-                nfc_scene_nfc_data_info_get_key(nfcv_data->sub_data.slix2.key_privacy));
-            furi_string_cat_printf(
-                temp_str,
-                " Destroy  %08lX\n",
-                nfc_scene_nfc_data_info_get_key(nfcv_data->sub_data.slix2.key_destroy));
-            furi_string_cat_printf(
-                temp_str,
-                " EAS      %08lX\n",
-                nfc_scene_nfc_data_info_get_key(nfcv_data->sub_data.slix2.key_eas));
-            break;
+		case NfcVTypePlain:
+			furi_string_cat_printf(temp_str, "Type: Plain\n");
+			break;
+		case NfcVTypeSlix:
+			furi_string_cat_printf(temp_str, "Type: SLIX\n");
+			furi_string_cat_printf(temp_str, "Keys:\n");
+			furi_string_cat_printf(temp_str, " EAS      %08lX\n", nfc_scene_nfc_data_info_get_key(nfcv_data->sub_data.slix.key_eas));
+			break;
+		case NfcVTypeSlixS:
+			furi_string_cat_printf(temp_str, "Type: SLIX-S\n");
+			furi_string_cat_printf(temp_str, "Keys:\n");
+			furi_string_cat_printf(temp_str, " Read     %08lX\n", nfc_scene_nfc_data_info_get_key(nfcv_data->sub_data.slix.key_read));
+			furi_string_cat_printf(temp_str, " Write    %08lX\n", nfc_scene_nfc_data_info_get_key(nfcv_data->sub_data.slix.key_write));
+			furi_string_cat_printf(temp_str, " Privacy  %08lX\n", nfc_scene_nfc_data_info_get_key(nfcv_data->sub_data.slix.key_privacy));
+			furi_string_cat_printf(temp_str, " Destroy  %08lX\n", nfc_scene_nfc_data_info_get_key(nfcv_data->sub_data.slix.key_destroy));
+			furi_string_cat_printf(temp_str, " EAS      %08lX\n", nfc_scene_nfc_data_info_get_key(nfcv_data->sub_data.slix.key_eas));
+			break;
+		case NfcVTypeSlixL:
+			furi_string_cat_printf(temp_str, "Type: SLIX-L\n");
+			furi_string_cat_printf(temp_str, "Keys:\n");
+			furi_string_cat_printf(temp_str, " Privacy  %08lX\n", nfc_scene_nfc_data_info_get_key(nfcv_data->sub_data.slix.key_privacy));
+			furi_string_cat_printf(temp_str, " Destroy  %08lX\n", nfc_scene_nfc_data_info_get_key(nfcv_data->sub_data.slix.key_destroy));
+			furi_string_cat_printf(temp_str, " EAS      %08lX\n", nfc_scene_nfc_data_info_get_key(nfcv_data->sub_data.slix.key_eas));
+			break;
+		case NfcVTypeSlix2:
+			furi_string_cat_printf(temp_str, "Type: SLIX2\n");
+			furi_string_cat_printf(temp_str, "Keys:\n");
+			furi_string_cat_printf(temp_str, " Read     %08lX\n", nfc_scene_nfc_data_info_get_key(nfcv_data->sub_data.slix.key_read));
+			furi_string_cat_printf(temp_str, " Write    %08lX\n", nfc_scene_nfc_data_info_get_key(nfcv_data->sub_data.slix.key_write));
+			furi_string_cat_printf(temp_str, " Privacy  %08lX\n", nfc_scene_nfc_data_info_get_key(nfcv_data->sub_data.slix.key_privacy));
+			furi_string_cat_printf(temp_str, " Destroy  %08lX\n", nfc_scene_nfc_data_info_get_key(nfcv_data->sub_data.slix.key_destroy));
+			furi_string_cat_printf(temp_str, " EAS      %08lX\n", nfc_scene_nfc_data_info_get_key(nfcv_data->sub_data.slix.key_eas));
+			break;
         default:
             furi_string_cat_printf(temp_str, "\e#ISO15693 (unknown)\n");
             break;
-=======
-        switch (dev_data->nfcv_data.type)
-        {
-            case NfcVTypePlain:
-                furi_string_cat_printf(temp_str, "Type: Plain\n");
-                break;
-            case NfcVTypeSlix:
-                furi_string_cat_printf(temp_str, "Type: SLIX\n");
-                furi_string_cat_printf(temp_str, "Keys:\n");
-                furi_string_cat_printf(temp_str, " EAS      %08lX\n", nfc_scene_nfc_data_info_get_key(nfcv_data->sub_data.slix.key_eas));
-                break;
-            case NfcVTypeSlixS:
-                furi_string_cat_printf(temp_str, "Type: SLIX-S\n");
-                furi_string_cat_printf(temp_str, "Keys:\n");
-                furi_string_cat_printf(temp_str, " Read     %08lX\n", nfc_scene_nfc_data_info_get_key(nfcv_data->sub_data.slix.key_read));
-                furi_string_cat_printf(temp_str, " Write    %08lX\n", nfc_scene_nfc_data_info_get_key(nfcv_data->sub_data.slix.key_write));
-                furi_string_cat_printf(temp_str, " Privacy  %08lX\n", nfc_scene_nfc_data_info_get_key(nfcv_data->sub_data.slix.key_privacy));
-                furi_string_cat_printf(temp_str, " Destroy  %08lX\n", nfc_scene_nfc_data_info_get_key(nfcv_data->sub_data.slix.key_destroy));
-                furi_string_cat_printf(temp_str, " EAS      %08lX\n", nfc_scene_nfc_data_info_get_key(nfcv_data->sub_data.slix.key_eas));
-                break;
-            case NfcVTypeSlixL:
-                furi_string_cat_printf(temp_str, "Type: SLIX-L\n");
-                furi_string_cat_printf(temp_str, "Keys:\n");
-                furi_string_cat_printf(temp_str, " Privacy  %08lX\n", nfc_scene_nfc_data_info_get_key(nfcv_data->sub_data.slix.key_privacy));
-                furi_string_cat_printf(temp_str, " Destroy  %08lX\n", nfc_scene_nfc_data_info_get_key(nfcv_data->sub_data.slix.key_destroy));
-                furi_string_cat_printf(temp_str, " EAS      %08lX\n", nfc_scene_nfc_data_info_get_key(nfcv_data->sub_data.slix.key_eas));
-                break;
-            case NfcVTypeSlix2:
-                furi_string_cat_printf(temp_str, "Type: SLIX2\n");
-                furi_string_cat_printf(temp_str, "Keys:\n");
-                furi_string_cat_printf(temp_str, " Read     %08lX\n", nfc_scene_nfc_data_info_get_key(nfcv_data->sub_data.slix.key_read));
-                furi_string_cat_printf(temp_str, " Write    %08lX\n", nfc_scene_nfc_data_info_get_key(nfcv_data->sub_data.slix.key_write));
-                furi_string_cat_printf(temp_str, " Privacy  %08lX\n", nfc_scene_nfc_data_info_get_key(nfcv_data->sub_data.slix.key_privacy));
-                furi_string_cat_printf(temp_str, " Destroy  %08lX\n", nfc_scene_nfc_data_info_get_key(nfcv_data->sub_data.slix.key_destroy));
-                furi_string_cat_printf(temp_str, " EAS      %08lX\n", nfc_scene_nfc_data_info_get_key(nfcv_data->sub_data.slix.key_eas));
-                break;
-            default:
-                furi_string_cat_printf(temp_str, "\e#ISO15693 (unknown)\n");
-                break;
->>>>>>> 1489e3e6
         }
     } else {
         char iso_type = FURI_BIT(nfc_data->sak, 5) ? '4' : '3';
