#include "../nfc_i.h"

void nfc_scene_save_success_popup_callback(void* context) {
    Nfc* nfc = context;
    view_dispatcher_send_custom_event(nfc->view_dispatcher, NfcCustomEventViewExit);
}

void nfc_scene_save_success_on_enter(void* context) {
    Nfc* nfc = context;

    // Setup view
    Popup* popup = nfc->popup;
    popup_set_icon(popup, 32, 5, &I_DolphinNice_96x59);
    popup_set_header(popup, "Saved!", 13, 22, AlignLeft, AlignBottom);
    popup_set_timeout(popup, 1500);
    popup_set_context(popup, nfc);
    popup_set_callback(popup, nfc_scene_save_success_popup_callback);
    popup_enable_timeout(popup);
    view_dispatcher_switch_to_view(nfc->view_dispatcher, NfcViewPopup);
}

bool nfc_scene_save_success_on_event(void* context, SceneManagerEvent event) {
    Nfc* nfc = context;
    bool consumed = false;

    if(event.type == SceneManagerEventTypeCustom) {
        if(event.event == NfcCustomEventViewExit) {
            if(scene_manager_has_previous_scene(nfc->scene_manager, NfcSceneMfClassicKeys)) {
                consumed = scene_manager_search_and_switch_to_previous_scene(
                    nfc->scene_manager, NfcSceneMfClassicKeys);
            } else if(scene_manager_has_previous_scene(nfc->scene_manager, NfcSceneSavedMenu)) {
                consumed = scene_manager_search_and_switch_to_previous_scene(
                    nfc->scene_manager, NfcSceneSavedMenu);
<<<<<<< HEAD
            } else if(scene_manager_has_previous_scene(nfc->scene_manager, NfcScenePassportAuth)) {
                consumed = scene_manager_search_and_switch_to_previous_scene(
                    nfc->scene_manager, NfcScenePassportAuth);
=======
            } else if(scene_manager_has_previous_scene(nfc->scene_manager, NfcSceneNfcDataInfo)) {
                consumed = scene_manager_search_and_switch_to_previous_scene(
                    nfc->scene_manager, NfcSceneNfcDataInfo);
>>>>>>> 013e8815
            } else {
                consumed = scene_manager_search_and_switch_to_another_scene(
                    nfc->scene_manager, NfcSceneFileSelect);
            }
        }
    }
    return consumed;
}

void nfc_scene_save_success_on_exit(void* context) {
    Nfc* nfc = context;

    // Clear view
    popup_reset(nfc->popup);
}<|MERGE_RESOLUTION|>--- conflicted
+++ resolved
@@ -31,15 +31,12 @@
             } else if(scene_manager_has_previous_scene(nfc->scene_manager, NfcSceneSavedMenu)) {
                 consumed = scene_manager_search_and_switch_to_previous_scene(
                     nfc->scene_manager, NfcSceneSavedMenu);
-<<<<<<< HEAD
             } else if(scene_manager_has_previous_scene(nfc->scene_manager, NfcScenePassportAuth)) {
                 consumed = scene_manager_search_and_switch_to_previous_scene(
                     nfc->scene_manager, NfcScenePassportAuth);
-=======
             } else if(scene_manager_has_previous_scene(nfc->scene_manager, NfcSceneNfcDataInfo)) {
                 consumed = scene_manager_search_and_switch_to_previous_scene(
                     nfc->scene_manager, NfcSceneNfcDataInfo);
->>>>>>> 013e8815
             } else {
                 consumed = scene_manager_search_and_switch_to_another_scene(
                     nfc->scene_manager, NfcSceneFileSelect);
