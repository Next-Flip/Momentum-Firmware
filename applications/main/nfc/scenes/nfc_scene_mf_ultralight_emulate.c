--- conflicted
+++ resolved
@@ -65,30 +65,12 @@
     FuriString* info_str;
     info_str = furi_string_alloc();
 
-<<<<<<< HEAD
     widget_add_icon_element(widget, 0, 3, &I_RFIDDolphinSend_97x61);
     if(strcmp(nfc->dev->dev_name, "")) {
         furi_string_printf(info_str, "Emulating\n%s", nfc->dev->dev_name);
     } else {
         furi_string_printf(info_str, "Emulating\nMf Ultralight");
     }
-=======
-    // Setup view
-    MfUltralightType type = nfc->dev->dev_data.mf_ul_data.type;
-    bool is_ultralight = (type == MfUltralightTypeUL11) || (type == MfUltralightTypeUL21) ||
-                         (type == MfUltralightTypeUnknown);
-    Popup* popup = nfc->popup;
-    popup_set_header(popup, "Emulating", 67, 13, AlignLeft, AlignTop);
-    if(strcmp(nfc->dev->dev_name, "")) {
-        nfc_text_store_set(nfc, "%s", nfc->dev->dev_name);
-    } else if(is_ultralight) {
-        nfc_text_store_set(nfc, "MIFARE\nUltralight");
-    } else {
-        nfc_text_store_set(nfc, "MIFARE\nNTAG");
-    }
-    popup_set_icon(popup, 0, 3, &I_NFC_dolphin_emulation_47x61);
-    popup_set_text(popup, nfc->text_store, 90, 28, AlignCenter, AlignTop);
->>>>>>> c535b8f4
 
     widget_add_string_multiline_element(
         widget, 56, 31, AlignLeft, AlignTop, FontPrimary, furi_string_get_cstr(info_str));
@@ -116,6 +98,21 @@
     text_box_set_font(text_box, TextBoxFontHex);
     text_box_set_focus(text_box, TextBoxFocusEnd);
     furi_string_reset(nfc->text_box_store);
+    // Setup view
+    MfUltralightType type = nfc->dev->dev_data.mf_ul_data.type;
+    bool is_ultralight = (type == MfUltralightTypeUL11) || (type == MfUltralightTypeUL21) ||
+                         (type == MfUltralightTypeUnknown);
+    Popup* popup = nfc->popup;
+    popup_set_header(popup, "Emulating", 67, 13, AlignLeft, AlignTop);
+    if(strcmp(nfc->dev->dev_name, "")) {
+        nfc_text_store_set(nfc, "%s", nfc->dev->dev_name);
+    } else if(is_ultralight) {
+        nfc_text_store_set(nfc, "MIFARE\nUltralight");
+    } else {
+        nfc_text_store_set(nfc, "MIFARE\nNTAG");
+    }
+    popup_set_icon(popup, 0, 3, &I_NFC_dolphin_emulation_47x61);
+    popup_set_text(popup, nfc->text_store, 90, 28, AlignCenter, AlignTop);
 
     // Set Widget state and view
     state = (state & ~NfcSceneMfUltralightEmulateStateMax) |
