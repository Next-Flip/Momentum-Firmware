--- conflicted
+++ resolved
@@ -24,12 +24,7 @@
     furi_string_reset(nfc->file_name);
     nfc_device_clear(nfc->nfc_device);
     iso14443_3a_reset(nfc->iso14443_3a_edit_data);
-<<<<<<< HEAD
-    // Clear detected protocols list
-    memset(nfc->protocols_detected, NfcProtocolIso14443_3a, NfcProtocolNum);
-=======
     // Reset detected protocols list
->>>>>>> 9d6f5148
     nfc_app_reset_detected_protocols(nfc);
 
     submenu_add_item(submenu, "Read", SubmenuIndexRead, nfc_scene_start_submenu_callback, nfc);
