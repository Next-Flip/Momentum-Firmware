--- conflicted
+++ resolved
@@ -171,14 +171,6 @@
         do {
             instance->nfc_dict_context.enhanced_dict = true;
 
-<<<<<<< HEAD
-            // TODO: Check for errors
-            storage_common_remove(instance->storage, NFC_APP_MF_CLASSIC_DICT_SYSTEM_NESTED_PATH);
-            storage_common_copy(
-                instance->storage,
-                NFC_APP_MF_CLASSIC_DICT_SYSTEM_PATH,
-                NFC_APP_MF_CLASSIC_DICT_SYSTEM_NESTED_PATH);
-=======
             if(keys_dict_check_presence(NFC_APP_MF_CLASSIC_DICT_SYSTEM_NESTED_PATH)) {
                 storage_common_remove(
                     instance->storage, NFC_APP_MF_CLASSIC_DICT_SYSTEM_NESTED_PATH);
@@ -189,21 +181,15 @@
                     NFC_APP_MF_CLASSIC_DICT_SYSTEM_PATH,
                     NFC_APP_MF_CLASSIC_DICT_SYSTEM_NESTED_PATH);
             }
->>>>>>> 4f722a00
 
             if(!keys_dict_check_presence(NFC_APP_MF_CLASSIC_DICT_USER_PATH)) {
                 state = DictAttackStateSystemDictInProgress;
                 break;
             }
 
-<<<<<<< HEAD
-            // TODO: Check for errors
-            storage_common_remove(instance->storage, NFC_APP_MF_CLASSIC_DICT_USER_NESTED_PATH);
-=======
             if(keys_dict_check_presence(NFC_APP_MF_CLASSIC_DICT_USER_NESTED_PATH)) {
                 storage_common_remove(instance->storage, NFC_APP_MF_CLASSIC_DICT_USER_NESTED_PATH);
             }
->>>>>>> 4f722a00
             storage_common_copy(
                 instance->storage,
                 NFC_APP_MF_CLASSIC_DICT_USER_PATH,
@@ -393,8 +379,6 @@
     instance->nfc_dict_context.nested_target_key = 0;
     instance->nfc_dict_context.msb_count = 0;
     instance->nfc_dict_context.enhanced_dict = false;
-<<<<<<< HEAD
-=======
 
     // Clean up temporary files used for nested dictionary attack
     if(keys_dict_check_presence(NFC_APP_MF_CLASSIC_DICT_USER_NESTED_PATH)) {
@@ -403,7 +387,6 @@
     if(keys_dict_check_presence(NFC_APP_MF_CLASSIC_DICT_SYSTEM_NESTED_PATH)) {
         storage_common_remove(instance->storage, NFC_APP_MF_CLASSIC_DICT_SYSTEM_NESTED_PATH);
     }
->>>>>>> 4f722a00
 
     nfc_blink_stop(instance);
 }