--- conflicted
+++ resolved
@@ -158,12 +158,9 @@
                 furi_string_get_cstr(cuid_dict_path),
                 KeysDictModeOpenExisting,
                 sizeof(MfClassicKey));
-<<<<<<< HEAD
-=======
 
             furi_string_free(cuid_dict_path);
 
->>>>>>> 56febb12
             if(keys_dict_get_total_keys(instance->nfc_dict_context.dict) == 0) {
                 keys_dict_free(instance->nfc_dict_context.dict);
                 state = DictAttackStateUserDictInProgress;
