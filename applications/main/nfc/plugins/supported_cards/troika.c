#include "nfc_supported_card_plugin.h"
#include <flipper_application.h>

#include <nfc/protocols/mf_classic/mf_classic_poller_sync.h>

#include <bit_lib.h>
<<<<<<< HEAD
#include <furi_hal_rtc.h>
=======
#include <datetime.h>
>>>>>>> 33cf554f

#define TAG "Troika"

typedef struct {
    uint64_t a;
    uint64_t b;
} MfClassicKeyPair;

typedef struct {
    const MfClassicKeyPair* keys;
    uint32_t data_sector;
} TroikaCardConfig;

static const MfClassicKeyPair troika_1k_keys[] = {
    {.a = 0xa0a1a2a3a4a5, .b = 0xfbf225dc5d58},
    {.a = 0xa82607b01c0d, .b = 0x2910989b6880},
    {.a = 0x2aa05ed1856f, .b = 0xeaac88e5dc99},
    {.a = 0x2aa05ed1856f, .b = 0xeaac88e5dc99},
    {.a = 0x73068f118c13, .b = 0x2b7f3253fac5},
    {.a = 0xfbc2793d540b, .b = 0xd3a297dc2698},
    {.a = 0x2aa05ed1856f, .b = 0xeaac88e5dc99},
    {.a = 0xae3d65a3dad4, .b = 0x0f1c63013dba},
    {.a = 0xa73f5dc1d333, .b = 0xe35173494a81},
    {.a = 0x69a32f1c2f19, .b = 0x6b8bd9860763},
    {.a = 0x9becdf3d9273, .b = 0xf8493407799d},
    {.a = 0x08b386463229, .b = 0x5efbaecef46b},
    {.a = 0xcd4c61c26e3d, .b = 0x31c7610de3b0},
    {.a = 0xa82607b01c0d, .b = 0x2910989b6880},
    {.a = 0x0e8f64340ba4, .b = 0x4acec1205d75},
    {.a = 0x2aa05ed1856f, .b = 0xeaac88e5dc99},
};

static const MfClassicKeyPair troika_4k_keys[] = {
    {.a = 0xa0a1a2a3a4a5, .b = 0xfbf225dc5d58}, {.a = 0xa82607b01c0d, .b = 0x2910989b6880},
    {.a = 0x2aa05ed1856f, .b = 0xeaac88e5dc99}, {.a = 0x2aa05ed1856f, .b = 0xeaac88e5dc99},
    {.a = 0x73068f118c13, .b = 0x2b7f3253fac5}, {.a = 0xfbc2793d540b, .b = 0xd3a297dc2698},
    {.a = 0x2aa05ed1856f, .b = 0xeaac88e5dc99}, {.a = 0xae3d65a3dad4, .b = 0x0f1c63013dbb},
    {.a = 0xa73f5dc1d333, .b = 0xe35173494a81}, {.a = 0x69a32f1c2f19, .b = 0x6b8bd9860763},
    {.a = 0x9becdf3d9273, .b = 0xf8493407799d}, {.a = 0x08b386463229, .b = 0x5efbaecef46b},
    {.a = 0xcd4c61c26e3d, .b = 0x31c7610de3b0}, {.a = 0xa82607b01c0d, .b = 0x2910989b6880},
    {.a = 0x0e8f64340ba4, .b = 0x4acec1205d75}, {.a = 0x2aa05ed1856f, .b = 0xeaac88e5dc99},
    {.a = 0x6b02733bb6ec, .b = 0x7038cd25c408}, {.a = 0x403d706ba880, .b = 0xb39d19a280df},
    {.a = 0xc11f4597efb5, .b = 0x70d901648cb9}, {.a = 0x0db520c78c1c, .b = 0x73e5b9d9d3a4},
    {.a = 0x3ebce0925b2f, .b = 0x372cc880f216}, {.a = 0x16a27af45407, .b = 0x9868925175ba},
    {.a = 0xaba208516740, .b = 0xce26ecb95252}, {.a = 0xcd64e567abcd, .b = 0x8f79c4fd8a01},
    {.a = 0x764cd061f1e6, .b = 0xa74332f74994}, {.a = 0x1cc219e9fec1, .b = 0xb90de525ceb6},
    {.a = 0x2fe3cb83ea43, .b = 0xfba88f109b32}, {.a = 0x07894ffec1d6, .b = 0xefcb0e689db3},
    {.a = 0x04c297b91308, .b = 0xc8454c154cb5}, {.a = 0x7a38e3511a38, .b = 0xab16584c972a},
    {.a = 0x7545df809202, .b = 0xecf751084a80}, {.a = 0x5125974cd391, .b = 0xd3eafb5df46d},
    {.a = 0x7a86aa203788, .b = 0xe41242278ca2}, {.a = 0xafcef64c9913, .b = 0x9db96dca4324},
    {.a = 0x04eaa462f70b, .b = 0xac17b93e2fae}, {.a = 0xe734c210f27e, .b = 0x29ba8c3e9fda},
    {.a = 0xd5524f591eed, .b = 0x5daf42861b4d}, {.a = 0xe4821a377b75, .b = 0xe8709e486465},
    {.a = 0x518dc6eea089, .b = 0x97c64ac98ca4}, {.a = 0xbb52f8cce07f, .b = 0x6b6119752c70},
};

<<<<<<< HEAD
void from_days_to_datetime(uint16_t days, FuriHalRtcDateTime* datetime, uint16_t start_year) {
    uint32_t timestamp = days * 24 * 60 * 60;
    FuriHalRtcDateTime start_datetime = {0};
    start_datetime.year = start_year - 1;
    start_datetime.month = 12;
    start_datetime.day = 31;
    timestamp += furi_hal_rtc_datetime_to_timestamp(&start_datetime);
    furi_hal_rtc_timestamp_to_datetime(timestamp, datetime);
}

void from_minutes_to_datetime(uint32_t minutes, FuriHalRtcDateTime* datetime, uint16_t start_year) {
    uint32_t timestamp = minutes * 60;
    FuriHalRtcDateTime start_datetime = {0};
    start_datetime.year = start_year - 1;
    start_datetime.month = 12;
    start_datetime.day = 31;
    timestamp += furi_hal_rtc_datetime_to_timestamp(&start_datetime);
    furi_hal_rtc_timestamp_to_datetime(timestamp, datetime);
=======
#define TOPBIT(X) (1 << ((X)-1))

void from_days_to_datetime(uint16_t days, DateTime* datetime, uint16_t start_year) {
    uint32_t timestamp = days * 24 * 60 * 60;
    DateTime start_datetime = {0};
    start_datetime.year = start_year - 1;
    start_datetime.month = 12;
    start_datetime.day = 31;
    timestamp += datetime_datetime_to_timestamp(&start_datetime);
    datetime_timestamp_to_datetime(timestamp, datetime);
}

void from_minutes_to_datetime(uint32_t minutes, DateTime* datetime, uint16_t start_year) {
    uint32_t timestamp = minutes * 60;
    DateTime start_datetime = {0};
    start_datetime.year = start_year - 1;
    start_datetime.month = 12;
    start_datetime.day = 31;
    timestamp += datetime_datetime_to_timestamp(&start_datetime);
    datetime_timestamp_to_datetime(timestamp, datetime);
>>>>>>> 33cf554f
}

bool parse_transport_block(const MfClassicBlock* block, FuriString* result) {
    uint16_t transport_departament = bit_lib_get_bits_16(block->data, 0, 10);

    FURI_LOG_I(TAG, "Transport departament: %x", transport_departament);

    uint16_t layout_type = bit_lib_get_bits_16(block->data, 52, 4);
    if(layout_type == 0xE) {
        layout_type = bit_lib_get_bits_16(block->data, 52, 9);
    } else if(layout_type == 0xF) {
        layout_type = bit_lib_get_bits_16(block->data, 52, 14);
    }

    FURI_LOG_I(TAG, "Layout type %x", layout_type);

    uint16_t card_view = 0;
    uint16_t card_type = 0;
    uint32_t card_number = 0;
    uint8_t card_layout = 0;
    uint8_t card_layout2 = 0;
    uint16_t card_use_before_date = 0;
    uint16_t card_blank_type = 0;
    uint32_t card_start_trip_minutes = 0;
    uint8_t card_minutes_pass = 0;
    uint32_t card_remaining_funds = 0;
    uint16_t card_validator = 0;
    uint8_t card_blocked = 0;
    uint32_t card_hash = 0;

    switch(layout_type) {
    case 0x02: {
        card_view = bit_lib_get_bits_16(block->data, 0, 10); //101
        card_type = bit_lib_get_bits_16(block->data, 10, 10); //102
        card_number = bit_lib_get_bits_32(block->data, 20, 32); //201
        card_layout = bit_lib_get_bits(block->data, 52, 4); //111
        card_use_before_date = bit_lib_get_bits_16(block->data, 56, 16); //202
        uint8_t card_benefit_code = bit_lib_get_bits(block->data, 72, 8); //124
        uint32_t card_rfu1 = bit_lib_get_bits_32(block->data, 80, 32); //rfu1
        uint16_t card_crc16 = bit_lib_get_bits_16(block->data, 112, 16); //501.1
        card_blocked = bit_lib_get_bits(block->data, 128, 1); //303
        uint16_t card_start_trip_time = bit_lib_get_bits_16(block->data, 177, 12); //403
        uint16_t card_start_trip_date = bit_lib_get_bits_16(block->data, 189, 16); //402
        uint16_t card_valid_from_date = bit_lib_get_bits_16(block->data, 157, 16); //311
        uint16_t card_valid_by_date = bit_lib_get_bits_16(block->data, 173, 16); //312
        uint8_t card_start_trip_seconds = bit_lib_get_bits(block->data, 189, 6); //406
        uint8_t card_transport_type1 = bit_lib_get_bits(block->data, 180, 2); //421.1
        uint8_t card_transport_type2 = bit_lib_get_bits(block->data, 182, 2); //421.2
        uint8_t card_transport_type3 = bit_lib_get_bits(block->data, 184, 2); //421.3
        uint8_t card_transport_type4 = bit_lib_get_bits(block->data, 186, 2); //421.4
        uint16_t card_use_with_date = bit_lib_get_bits_16(block->data, 189, 16); //205
        uint8_t card_route = bit_lib_get_bits(block->data, 205, 1); //424
        uint16_t card_validator1 = bit_lib_get_bits_16(block->data, 206, 15); //422.1
        card_validator = bit_lib_get_bits_16(block->data, 205, 16); //422
        uint16_t card_total_trips = bit_lib_get_bits_16(block->data, 221, 16); //331
        uint8_t card_write_enabled = bit_lib_get_bits(block->data, 237, 1); //write_enabled
        uint8_t card_rfu2 = bit_lib_get_bits(block->data, 238, 2); //rfu2
        uint16_t card_crc16_2 = bit_lib_get_bits_16(block->data, 240, 16); //501.2

        FURI_LOG_D(
            TAG,
            "%x %x %lx %x %x %lx %x %x %x %x %x %x %x %x %x %x %x %x %x %x %x %x %x %x %x",
            card_view,
            card_type,
            card_number,
            card_use_before_date,
            card_benefit_code,
            card_rfu1,
            card_crc16,
            card_blocked,
            card_start_trip_time,
            card_start_trip_date,
            card_valid_from_date,
            card_valid_by_date,
            card_start_trip_seconds,
            card_transport_type1,
            card_transport_type2,
            card_transport_type3,
            card_transport_type4,
            card_use_with_date,
            card_route,
            card_validator1,
            card_validator,
            card_total_trips,
            card_write_enabled,
            card_rfu2,
            card_crc16_2);
        if(card_valid_by_date == 0) {
            return false;
        }
<<<<<<< HEAD
        FuriHalRtcDateTime card_use_before_date_s = {0};
        from_days_to_datetime(card_valid_by_date, &card_use_before_date_s, 1992);

        FuriHalRtcDateTime card_start_trip_minutes_s = {0};
        from_minutes_to_datetime(
            (card_start_trip_date) * 24 * 60 + card_start_trip_time,
=======
        DateTime card_use_before_date_s = {0};
        from_days_to_datetime(card_valid_by_date, &card_use_before_date_s, 1992);

        DateTime card_start_trip_minutes_s = {0};
        from_minutes_to_datetime(
            (card_start_trip_date)*24 * 60 + card_start_trip_time,
>>>>>>> 33cf554f
            &card_start_trip_minutes_s,
            1992);
        furi_string_printf(
            result,
            "Number: %010lu\nValid for: %02d.%02d.%04d\nTrips: %d\nTrip from: %02d.%02d.%04d %02d:%02d\nValidator: %05d",
            card_number,
            card_use_before_date_s.day,
            card_use_before_date_s.month,
            card_use_before_date_s.year,
            card_total_trips,
            card_start_trip_minutes_s.day,
            card_start_trip_minutes_s.month,
            card_start_trip_minutes_s.year,
            card_start_trip_minutes_s.hour,
            card_start_trip_minutes_s.minute,
            card_validator);
        break;
    }
    case 0x06: {
        card_view = bit_lib_get_bits_16(block->data, 0, 10); //101
        card_type = bit_lib_get_bits_16(block->data, 10, 10); //102
        card_number = bit_lib_get_bits_32(block->data, 20, 32); //201
        card_layout = bit_lib_get_bits(block->data, 52, 4); //111
        card_use_before_date = bit_lib_get_bits_16(block->data, 56, 16); //202
        uint8_t card_geozone_a = bit_lib_get_bits(block->data, 72, 4); //GeoZoneA
        uint8_t card_geozone_b = bit_lib_get_bits(block->data, 76, 4); //GeoZoneB
        card_blank_type = bit_lib_get_bits_16(block->data, 80, 10); //121.
        uint16_t card_type_of_extended = bit_lib_get_bits_16(block->data, 90, 10); //122
        uint32_t card_rfu1 = bit_lib_get_bits_16(block->data, 100, 12); //rfu1
        uint16_t card_crc16 = bit_lib_get_bits_16(block->data, 112, 16); //501.1
        card_blocked = bit_lib_get_bits(block->data, 128, 1); //303
        uint16_t card_start_trip_time = bit_lib_get_bits_16(block->data, 129, 12); //403
        uint16_t card_start_trip_date = bit_lib_get_bits_16(block->data, 141, 16); //402
        uint16_t card_valid_from_date = bit_lib_get_bits_16(block->data, 157, 16); //311
        uint16_t card_valid_by_date = bit_lib_get_bits_16(block->data, 173, 16); //312
        uint16_t card_company = bit_lib_get_bits(block->data, 189, 4); //Company
        uint8_t card_validator1 = bit_lib_get_bits(block->data, 193, 4); //422.1
        uint16_t card_remaining_trips = bit_lib_get_bits_16(block->data, 197, 10); //321
        uint8_t card_units = bit_lib_get_bits(block->data, 207, 6); //Units
        uint16_t card_validator2 = bit_lib_get_bits_16(block->data, 213, 10); //422.2
        uint16_t card_total_trips = bit_lib_get_bits_16(block->data, 223, 16); //331
        uint8_t card_extended = bit_lib_get_bits(block->data, 239, 1); //123
        uint16_t card_crc16_2 = bit_lib_get_bits_16(block->data, 240, 16); //501.2

        FURI_LOG_D(
            TAG,
            "%x %x %lx %x %x %x %x %x %lx %x %x %x %x %x %x %x %x %x %x %x %x %x %x",
            card_view,
            card_type,
            card_number,
            card_use_before_date,
            card_geozone_a,
            card_geozone_b,
            card_blank_type,
            card_type_of_extended,
            card_rfu1,
            card_crc16,
            card_blocked,
            card_start_trip_time,
            card_start_trip_date,
            card_valid_from_date,
            card_valid_by_date,
            card_company,
            card_validator1,
            card_remaining_trips,
            card_units,
            card_validator2,
            card_total_trips,
            card_extended,
            card_crc16_2);
        card_validator = card_validator1 * 1024 + card_validator2;
<<<<<<< HEAD
        FuriHalRtcDateTime card_use_before_date_s = {0};
        from_days_to_datetime(card_valid_by_date, &card_use_before_date_s, 1992);

        FuriHalRtcDateTime card_start_trip_minutes_s = {0};
        from_minutes_to_datetime(
            (card_start_trip_date) * 24 * 60 + card_start_trip_time,
=======
        DateTime card_use_before_date_s = {0};
        from_days_to_datetime(card_valid_by_date, &card_use_before_date_s, 1992);

        DateTime card_start_trip_minutes_s = {0};
        from_minutes_to_datetime(
            (card_start_trip_date)*24 * 60 + card_start_trip_time,
>>>>>>> 33cf554f
            &card_start_trip_minutes_s,
            1992);
        furi_string_printf(
            result,
            "Number: %010lu\nValid for: %02d.%02d.%04d\nTrips left: %d of %d\nTrip from: %02d.%02d.%04d %02d:%02d\nValidator: %05d",
            card_number,
            card_use_before_date_s.day,
            card_use_before_date_s.month,
            card_use_before_date_s.year,
            card_remaining_trips,
            card_total_trips,
            card_start_trip_minutes_s.day,
            card_start_trip_minutes_s.month,
            card_start_trip_minutes_s.year,
            card_start_trip_minutes_s.hour,
            card_start_trip_minutes_s.minute,
            card_validator);
        break;
    }
    case 0x08: {
        card_view = bit_lib_get_bits_16(block->data, 0, 10); //101
        card_type = bit_lib_get_bits_16(block->data, 10, 10); //102
        card_number = bit_lib_get_bits_32(block->data, 20, 32); //201
        card_layout = bit_lib_get_bits(block->data, 52, 4); //111
        card_use_before_date = bit_lib_get_bits_16(block->data, 56, 16); //202
        uint64_t card_rfu1 = bit_lib_get_bits_64(block->data, 72, 56); //rfu1
        uint16_t card_valid_from_date = bit_lib_get_bits_16(block->data, 128, 16); //311
        uint8_t card_valid_for_days = bit_lib_get_bits(block->data, 144, 8); //313
        uint8_t card_requires_activation = bit_lib_get_bits(block->data, 152, 1); //301
        uint8_t card_rfu2 = bit_lib_get_bits(block->data, 153, 7); //rfu2
        uint8_t card_remaining_trips1 = bit_lib_get_bits(block->data, 160, 8); //321.1
        uint8_t card_remaining_trips = bit_lib_get_bits(block->data, 168, 8); //321
        uint8_t card_validator1 = bit_lib_get_bits(block->data, 193, 2); //422.1
        uint16_t card_validator = bit_lib_get_bits_16(block->data, 177, 15); //422
        card_hash = bit_lib_get_bits_32(block->data, 192, 32); //502
        uint32_t card_rfu3 = bit_lib_get_bits_32(block->data, 224, 32); //rfu3

        FURI_LOG_D(
            TAG,
            "%x %x %lx %x %llx %x %x %x %x %x %x %x %x %lx %x %lx",
            card_view,
            card_type,
            card_number,
            card_use_before_date,
            card_rfu1,
            card_valid_from_date,
            card_valid_for_days,
            card_requires_activation,
            card_rfu2,
            card_remaining_trips1,
            card_remaining_trips,
            card_validator1,
            card_validator,
            card_hash,
            card_valid_from_date,
            card_rfu3);
<<<<<<< HEAD
        FuriHalRtcDateTime card_use_before_date_s = {0};
=======
        DateTime card_use_before_date_s = {0};
>>>>>>> 33cf554f
        from_days_to_datetime(card_use_before_date, &card_use_before_date_s, 1992);

        furi_string_printf(
            result,
            "Number: %010lu\nValid for: %02d.%02d.%04d\nTrips left: %d\nValidator: %05d",
            card_number,
            card_use_before_date_s.day,
            card_use_before_date_s.month,
            card_use_before_date_s.year,
            card_remaining_trips,
            card_validator);
        break;
    }
    case 0x0A: {
        card_view = bit_lib_get_bits_16(block->data, 0, 10); //101
        card_type = bit_lib_get_bits_16(block->data, 10, 10); //102
        card_number = bit_lib_get_bits_32(block->data, 20, 32); //201
        card_layout = bit_lib_get_bits(block->data, 52, 4); //111
        uint16_t card_valid_from_date = bit_lib_get_bits_16(block->data, 64, 12); //311
        uint32_t card_valid_for_minutes = bit_lib_get_bits_32(block->data, 76, 19); //314
        uint8_t card_requires_activation = bit_lib_get_bits(block->data, 95, 1); //301
        card_start_trip_minutes = bit_lib_get_bits_32(block->data, 96, 19); //405
        card_minutes_pass = bit_lib_get_bits(block->data, 119, 7); //412
        uint8_t card_transport_type_flag = bit_lib_get_bits(block->data, 126, 2); //421.0
        uint8_t card_remaining_trips = bit_lib_get_bits(block->data, 128, 8); //321
        uint16_t card_validator = bit_lib_get_bits_16(block->data, 136, 16); //422
        uint8_t card_transport_type1 = bit_lib_get_bits(block->data, 152, 2); //421.1
        uint8_t card_transport_type2 = bit_lib_get_bits(block->data, 154, 2); //421.2
        uint8_t card_transport_type3 = bit_lib_get_bits(block->data, 156, 2); //421.3
        uint8_t card_transport_type4 = bit_lib_get_bits(block->data, 158, 2); //421.4
        card_hash = bit_lib_get_bits_32(block->data, 192, 32); //502

        FURI_LOG_D(
            TAG,
            "%x %x %lx %x %x %lx %x %lx %x %x %x %x %x %x %x %x %lx",
            card_view,
            card_type,
            card_number,
            card_use_before_date,
            card_valid_from_date,
            card_valid_for_minutes,
            card_requires_activation,
            card_start_trip_minutes,
            card_minutes_pass,
            card_transport_type_flag,
            card_remaining_trips,
            card_validator,
            card_transport_type1,
            card_transport_type2,
            card_transport_type3,
            card_transport_type4,
            card_hash);
<<<<<<< HEAD
        FuriHalRtcDateTime card_use_before_date_s = {0};
        from_days_to_datetime(card_use_before_date, &card_use_before_date_s, 2016);

        FuriHalRtcDateTime card_start_trip_minutes_s = {0};
=======
        DateTime card_use_before_date_s = {0};
        from_days_to_datetime(card_use_before_date, &card_use_before_date_s, 2016);

        DateTime card_start_trip_minutes_s = {0};
>>>>>>> 33cf554f
        from_minutes_to_datetime(card_start_trip_minutes, &card_start_trip_minutes_s, 2016);
        furi_string_printf(
            result,
            "Number: %010lu\nValid for: %02d.%02d.%04d\nTrip from: %02d.%02d.%04d %02d:%02d\nTrips left: %d\nValidator: %05d",
            card_number,
            card_use_before_date_s.day,
            card_use_before_date_s.month,
            card_use_before_date_s.year,
            card_start_trip_minutes_s.day,
            card_start_trip_minutes_s.month,
            card_start_trip_minutes_s.year,
            card_start_trip_minutes_s.hour,
            card_start_trip_minutes_s.minute,
            card_remaining_trips,
            card_validator);
        break;
    }
    case 0x0C: {
        card_view = bit_lib_get_bits_16(block->data, 0, 10); //101
        card_type = bit_lib_get_bits_16(block->data, 10, 10); //102
        card_number = bit_lib_get_bits_32(block->data, 20, 32); //201
        card_layout = bit_lib_get_bits(block->data, 52, 4); //111
        card_use_before_date = bit_lib_get_bits_16(block->data, 56, 16); //202
        uint64_t card_rfu1 = bit_lib_get_bits_64(block->data, 72, 56); //rfu1
        uint16_t card_valid_from_date = bit_lib_get_bits_16(block->data, 128, 16); //311
        uint8_t card_valid_for_days = bit_lib_get_bits(block->data, 144, 8); //313
        uint8_t card_requires_activation = bit_lib_get_bits(block->data, 152, 1); //301
        uint16_t card_rfu2 = bit_lib_get_bits_16(block->data, 153, 13); //rfu2
        uint16_t card_remaining_trips = bit_lib_get_bits_16(block->data, 166, 10); //321
        uint16_t card_validator = bit_lib_get_bits_16(block->data, 176, 16); //422
        card_hash = bit_lib_get_bits_32(block->data, 192, 32); //502
        uint16_t card_start_trip_date = bit_lib_get_bits_16(block->data, 224, 16); //402
        uint16_t card_start_trip_time = bit_lib_get_bits_16(block->data, 240, 11); //403
        uint8_t card_transport_type = bit_lib_get_bits(block->data, 251, 2); //421
        uint8_t card_rfu3 = bit_lib_get_bits(block->data, 253, 2); //rfu3
        uint8_t card_transfer_in_metro = bit_lib_get_bits(block->data, 255, 1); //432

        FURI_LOG_D(
            TAG,
            "%x %x %lx %x %llx %x %x %x %x %x %x %x %x %x %x %x",
            card_view,
            card_type,
            card_number,
            card_use_before_date,
            card_rfu1,
            card_valid_from_date,
            card_valid_for_days,
            card_requires_activation,
            card_rfu2,
            card_remaining_trips,
            card_validator,
            card_start_trip_date,
            card_start_trip_time,
            card_transport_type,
            card_rfu3,
            card_transfer_in_metro);
<<<<<<< HEAD
        FuriHalRtcDateTime card_use_before_date_s = {0};
        from_days_to_datetime(card_use_before_date, &card_use_before_date_s, 1992);
        FuriHalRtcDateTime card_start_trip_minutes_s = {0};
        from_minutes_to_datetime(
            (card_start_trip_date) * 24 * 60 + card_start_trip_time,
=======
        DateTime card_use_before_date_s = {0};
        from_days_to_datetime(card_use_before_date, &card_use_before_date_s, 1992);
        DateTime card_start_trip_minutes_s = {0};
        from_minutes_to_datetime(
            (card_start_trip_date)*24 * 60 + card_start_trip_time,
>>>>>>> 33cf554f
            &card_start_trip_minutes_s,
            1992);
        furi_string_printf(
            result,
            "Number: %010lu\nValid for: %02d.%02d.%04d\nTrip from: %02d.%02d.%04d %02d:%02d\nTrips left: %d\nValidator: %05d",
            card_number,
            card_use_before_date_s.day,
            card_use_before_date_s.month,
            card_use_before_date_s.year,
            card_start_trip_minutes_s.day,
            card_start_trip_minutes_s.month,
            card_start_trip_minutes_s.year,
            card_start_trip_minutes_s.hour,
            card_start_trip_minutes_s.minute,
            card_remaining_trips,
            card_validator);
        break;
    }
    case 0x0D: {
        card_view = bit_lib_get_bits_16(block->data, 0, 10); //101
        card_type = bit_lib_get_bits_16(block->data, 10, 10); //102
        card_number = bit_lib_get_bits_32(block->data, 20, 32); //201
        card_layout = bit_lib_get_bits(block->data, 52, 4); //111
        uint8_t card_rfu1 = bit_lib_get_bits(block->data, 56, 8); //rfu1
        card_use_before_date = bit_lib_get_bits_16(block->data, 64, 16); //202
        uint16_t card_valid_for_time = bit_lib_get_bits_16(block->data, 80, 11); //316
        uint8_t card_rfu2 = bit_lib_get_bits(block->data, 91, 5); //rfu2
        uint16_t card_use_before_date2 = bit_lib_get_bits_16(block->data, 96, 16); //202.2
        uint16_t card_valid_for_time2 = bit_lib_get_bits_16(block->data, 123, 11); //316.2
        uint8_t card_rfu3 = bit_lib_get_bits(block->data, 123, 5); //rfu3
        uint16_t card_valid_from_date = bit_lib_get_bits_16(block->data, 128, 16); //311
        uint8_t card_valid_for_days = bit_lib_get_bits(block->data, 144, 8); //313
        uint8_t card_requires_activation = bit_lib_get_bits(block->data, 152, 1); //301
        uint8_t card_rfu4 = bit_lib_get_bits(block->data, 153, 2); //rfu4
        uint8_t card_passage_5_minutes = bit_lib_get_bits(block->data, 155, 5); //413
        uint8_t card_transport_type1 = bit_lib_get_bits(block->data, 160, 2); //421.1
        uint8_t card_passage_in_metro = bit_lib_get_bits(block->data, 162, 1); //431
        uint8_t card_passages_ground_transport = bit_lib_get_bits(block->data, 163, 3); //433
        uint16_t card_remaining_trips = bit_lib_get_bits_16(block->data, 166, 10); //321
        uint16_t card_validator = bit_lib_get_bits_16(block->data, 176, 16); //422
        card_hash = bit_lib_get_bits_32(block->data, 192, 32); //502
        uint16_t card_start_trip_date = bit_lib_get_bits_16(block->data, 224, 16); //402
        uint16_t card_start_trip_time = bit_lib_get_bits_16(block->data, 240, 11); //403
        uint8_t card_transport_type2 = bit_lib_get_bits(block->data, 251, 2); //421.2
        uint8_t card_rfu5 = bit_lib_get_bits(block->data, 253, 2); //rfu5
        uint8_t card_transfer_in_metro = bit_lib_get_bits(block->data, 255, 1); //432

        FURI_LOG_D(
            TAG,
            "%x %x %lx %x %x %x %x %x %x %x %x %x %x %x %x %x %x %x %x %x %x %x %x %x %x %x",
            card_view,
            card_type,
            card_number,
            card_layout,
            card_rfu1,
            card_use_before_date,
            card_valid_for_time,
            card_rfu2,
            card_use_before_date2,
            card_valid_for_time2,
            card_rfu3,
            card_valid_from_date,
            card_valid_for_days,
            card_requires_activation,
            card_rfu4,
            card_passage_5_minutes,
            card_transport_type1,
            card_passage_in_metro,
            card_passages_ground_transport,
            card_remaining_trips,
            card_validator,
            card_start_trip_date,
            card_start_trip_time,
            card_transport_type2,
            card_rfu5,
            card_transfer_in_metro);
<<<<<<< HEAD
        FuriHalRtcDateTime card_use_before_date_s = {0};
        from_days_to_datetime(card_use_before_date, &card_use_before_date_s, 1992);
        FuriHalRtcDateTime card_start_trip_minutes_s = {0};
        from_minutes_to_datetime(
            (card_start_trip_date) * 24 * 60 + card_start_trip_time,
=======
        DateTime card_use_before_date_s = {0};
        from_days_to_datetime(card_use_before_date, &card_use_before_date_s, 1992);
        DateTime card_start_trip_minutes_s = {0};
        from_minutes_to_datetime(
            (card_start_trip_date)*24 * 60 + card_start_trip_time,
>>>>>>> 33cf554f
            &card_start_trip_minutes_s,
            1992);
        furi_string_printf(
            result,
            "Number: %010lu\nValid for: %02d.%02d.%04d\nTrip from: %02d.%02d.%04d %02d:%02d\nTrips left: %d\nValidator: %05d",
            card_number,
            card_use_before_date_s.day,
            card_use_before_date_s.month,
            card_use_before_date_s.year,
            card_start_trip_minutes_s.day,
            card_start_trip_minutes_s.month,
            card_start_trip_minutes_s.year,
            card_start_trip_minutes_s.hour,
            card_start_trip_minutes_s.minute,
            card_remaining_trips,
            card_validator);
        break;
    }
    case 0x1C1: {
        card_view = bit_lib_get_bits_16(block->data, 0, 10); //101
        card_type = bit_lib_get_bits_16(block->data, 10, 10); //102
        card_number = bit_lib_get_bits_32(block->data, 20, 32); //201
        card_layout = bit_lib_get_bits(block->data, 52, 4); //111
        card_layout2 = bit_lib_get_bits(block->data, 56, 5); //112
        card_use_before_date = bit_lib_get_bits_16(block->data, 61, 16); //202.
        card_blank_type = bit_lib_get_bits_16(block->data, 77, 10); //121.
        card_validator = bit_lib_get_bits_16(block->data, 128, 16); //422
        uint16_t card_start_trip_date = bit_lib_get_bits_16(block->data, 144, 16); //402
        uint16_t card_start_trip_time = bit_lib_get_bits_16(block->data, 160, 11); //403
        uint8_t card_transport_type1 = bit_lib_get_bits(block->data, 171, 2); //421.1
        uint8_t card_transport_type2 = bit_lib_get_bits(block->data, 173, 2); //421.2
        uint8_t card_transfer_in_metro = bit_lib_get_bits(block->data, 177, 1); //432
        uint8_t card_passage_in_metro = bit_lib_get_bits(block->data, 178, 1); //431
        uint8_t card_passages_ground_transport = bit_lib_get_bits(block->data, 179, 3); //433
        card_minutes_pass = bit_lib_get_bits(block->data, 185, 8); //412.
        card_remaining_funds = bit_lib_get_bits_32(block->data, 196, 19) / 100; //322
        uint8_t card_fare_trip = bit_lib_get_bits(block->data, 215, 2); //441
        card_blocked = bit_lib_get_bits(block->data, 202, 1); //303
        uint8_t card_zoo = bit_lib_get_bits(block->data, 218, 1); //zoo
        card_hash = bit_lib_get_bits_32(block->data, 224, 32); //502

        FURI_LOG_D(
            TAG,
            "%x %x %lx %x %x %x %x %x %x %x %x %x %x %x %x %x %lx %x %x %x %lx",
            card_view,
            card_type,
            card_number,
            card_layout,
            card_layout2,
            card_use_before_date,
            card_blank_type,
            card_validator,
            card_start_trip_date,
            card_start_trip_time,
            card_transport_type1,
            card_transport_type2,
            card_transfer_in_metro,
            card_passage_in_metro,
            card_passages_ground_transport,
            card_minutes_pass,
            card_remaining_funds,
            card_fare_trip,
            card_blocked,
            card_zoo,
            card_hash);
<<<<<<< HEAD
        FuriHalRtcDateTime card_use_before_date_s = {0};
        from_days_to_datetime(card_use_before_date, &card_use_before_date_s, 1992);

        FuriHalRtcDateTime card_start_trip_minutes_s = {0};
=======
        DateTime card_use_before_date_s = {0};
        from_days_to_datetime(card_use_before_date, &card_use_before_date_s, 1992);

        DateTime card_start_trip_minutes_s = {0};
>>>>>>> 33cf554f
        from_minutes_to_datetime(card_start_trip_minutes, &card_start_trip_minutes_s, 1992);
        furi_string_printf(
            result,
            "Number: %010lu\nValid for: %02d.%02d.%04d\nTrip from: %02d.%02d.%04d %02d:%02d\nValidator: %05d",
            card_number,
            card_use_before_date_s.day,
            card_use_before_date_s.month,
            card_use_before_date_s.year,
            card_start_trip_minutes_s.day,
            card_start_trip_minutes_s.month,
            card_start_trip_minutes_s.year,
            card_start_trip_minutes_s.hour,
            card_start_trip_minutes_s.minute,
            card_validator);
        break;
    }
    case 0x1C2: {
        card_view = bit_lib_get_bits_16(block->data, 0, 10); //101
        card_type = bit_lib_get_bits_16(block->data, 10, 10); //102
        card_number = bit_lib_get_bits_32(block->data, 20, 32); //201
        card_layout = bit_lib_get_bits(block->data, 52, 4); //111
        card_layout2 = bit_lib_get_bits(block->data, 56, 5); //112
        uint16_t card_type_of_extended = bit_lib_get_bits_16(block->data, 61, 10); //122
        card_use_before_date = bit_lib_get_bits_16(block->data, 71, 16); //202.
        card_blank_type = bit_lib_get_bits_16(block->data, 87, 10); //121.
        uint16_t card_valid_to_date = bit_lib_get_bits_16(block->data, 97, 16); //311
        uint16_t card_activate_during = bit_lib_get_bits_16(block->data, 113, 9); //302
        uint32_t card_valid_for_minutes = bit_lib_get_bits_32(block->data, 131, 20); //314
        card_minutes_pass = bit_lib_get_bits(block->data, 154, 8); //412.
        uint8_t card_transport_type = bit_lib_get_bits(block->data, 163, 2); //421
        uint8_t card_passage_in_metro = bit_lib_get_bits(block->data, 165, 1); //431
        uint8_t card_transfer_in_metro = bit_lib_get_bits(block->data, 166, 1); //432
        uint16_t card_remaining_trips = bit_lib_get_bits_16(block->data, 167, 10); //321
        card_validator = bit_lib_get_bits_16(block->data, 177, 16); //422
        uint32_t card_start_trip_neg_minutes = bit_lib_get_bits_32(block->data, 196, 20); //404
        uint8_t card_requires_activation = bit_lib_get_bits(block->data, 216, 1); //301
        card_blocked = bit_lib_get_bits(block->data, 217, 1); //303
        uint8_t card_extended = bit_lib_get_bits(block->data, 218, 1); //123
        card_hash = bit_lib_get_bits_32(block->data, 224, 32); //502

        FURI_LOG_D(
            TAG,
            "%x %x %lx %x %x %x %x %x %x %x %lx %x %x %x %x %x %x %lx %x %x %x %lx",
            card_view,
            card_type,
            card_number,
            card_layout,
            card_layout2,
            card_type_of_extended,
            card_use_before_date,
            card_blank_type,
            card_valid_to_date,
            card_activate_during,
            card_valid_for_minutes,
            card_minutes_pass,
            card_transport_type,
            card_passage_in_metro,
            card_transfer_in_metro,
            card_remaining_trips,
            card_validator,
            card_start_trip_neg_minutes,
            card_requires_activation,
            card_blocked,
            card_extended,
            card_hash);
<<<<<<< HEAD
        FuriHalRtcDateTime card_use_before_date_s = {0};
        from_days_to_datetime(card_use_before_date, &card_use_before_date_s, 2016);

        FuriHalRtcDateTime card_start_trip_minutes_s = {0};
        from_minutes_to_datetime(
            (card_valid_to_date) * 24 * 60 + card_valid_for_minutes - card_start_trip_neg_minutes,
=======
        DateTime card_use_before_date_s = {0};
        from_days_to_datetime(card_use_before_date, &card_use_before_date_s, 2016);

        DateTime card_start_trip_minutes_s = {0};
        from_minutes_to_datetime(
            (card_valid_to_date)*24 * 60 + card_valid_for_minutes - card_start_trip_neg_minutes,
>>>>>>> 33cf554f
            &card_start_trip_minutes_s,
            2016); //-time
        furi_string_printf(
            result,
            "Number: %010lu\nValid for: %02d.%02d.%04d\nTrip from: %02d.%02d.%04d %02d:%02d\nValidator: %05d",
            card_number,
            card_use_before_date_s.day,
            card_use_before_date_s.month,
            card_use_before_date_s.year,
            card_start_trip_minutes_s.day,
            card_start_trip_minutes_s.month,
            card_start_trip_minutes_s.year,
            card_start_trip_minutes_s.hour,
            card_start_trip_minutes_s.minute,
            card_validator);
        break;
    }
    case 0x1C3: {
        card_view = bit_lib_get_bits_16(block->data, 0, 10); //101
        card_type = bit_lib_get_bits_16(block->data, 10, 10); //102
        card_number = bit_lib_get_bits_32(block->data, 20, 32); //201
        card_layout = bit_lib_get_bits(block->data, 52, 4); //111
        card_layout2 = bit_lib_get_bits(block->data, 56, 5); //112
        card_use_before_date = bit_lib_get_bits_16(block->data, 61, 16); //202
        card_blank_type = bit_lib_get_bits_16(block->data, 77, 10); //121
        card_remaining_funds = bit_lib_get_bits_32(block->data, 188, 22) / 100; //322
        card_hash = bit_lib_get_bits_32(block->data, 224, 32); //502
        card_validator = bit_lib_get_bits_16(block->data, 128, 16); //422
        card_start_trip_minutes = bit_lib_get_bits_32(block->data, 144, 23); //405
        uint8_t card_fare_trip = bit_lib_get_bits(block->data, 210, 2); //441
        card_minutes_pass = bit_lib_get_bits(block->data, 171, 7); //412
        uint8_t card_transport_type_flag = bit_lib_get_bits(block->data, 178, 2); //421.0
        uint8_t card_transport_type1 = bit_lib_get_bits(block->data, 180, 2); //421.1
        uint8_t card_transport_type2 = bit_lib_get_bits(block->data, 182, 2); //421.2
        uint8_t card_transport_type3 = bit_lib_get_bits(block->data, 184, 2); //421.3
        uint8_t card_transport_type4 = bit_lib_get_bits(block->data, 186, 2); //421.4
        card_blocked = bit_lib_get_bits(block->data, 212, 1); //303
        FURI_LOG_D(
            TAG,
            "Card view: %x, type: %x, number: %lx, layout: %x, layout2: %x, use before date: %x, blank type: %x, remaining funds: %lx, hash: %lx, validator: %x, start trip minutes: %lx, fare trip: %x, minutes pass: %x, transport type flag: %x, transport type1: %x, transport type2: %x, transport type3: %x, transport type4: %x, blocked: %x",
            card_view,
            card_type,
            card_number,
            card_layout,
            card_layout2,
            card_use_before_date,
            card_blank_type,
            card_remaining_funds,
            card_hash,
            card_validator,
            card_start_trip_minutes,
            card_fare_trip,
            card_minutes_pass,
            card_transport_type_flag,
            card_transport_type1,
            card_transport_type2,
            card_transport_type3,
            card_transport_type4,
            card_blocked);
<<<<<<< HEAD
        FuriHalRtcDateTime card_use_before_date_s = {0};
        from_days_to_datetime(card_use_before_date, &card_use_before_date_s, 1992);

        FuriHalRtcDateTime card_start_trip_minutes_s = {0};
=======
        DateTime card_use_before_date_s = {0};
        from_days_to_datetime(card_use_before_date, &card_use_before_date_s, 1992);

        DateTime card_start_trip_minutes_s = {0};
>>>>>>> 33cf554f
        from_minutes_to_datetime(card_start_trip_minutes, &card_start_trip_minutes_s, 2016);
        furi_string_printf(
            result,
            "Number: %010lu\nValid for: %02d.%02d.%04d\nBalance: %ld rub\nTrip from: %02d.%02d.%04d %02d:%02d\nValidator: %05d",
            card_number,
            card_use_before_date_s.day,
            card_use_before_date_s.month,
            card_use_before_date_s.year,
            card_remaining_funds,
            card_start_trip_minutes_s.day,
            card_start_trip_minutes_s.month,
            card_start_trip_minutes_s.year,
            card_start_trip_minutes_s.hour,
            card_start_trip_minutes_s.minute,
            card_validator);
        break;
    }
    case 0x1C4: {
        card_view = bit_lib_get_bits_16(block->data, 0, 10); //101
        card_type = bit_lib_get_bits_16(block->data, 10, 10); //102
        card_number = bit_lib_get_bits_32(block->data, 20, 32); //201
        card_layout = bit_lib_get_bits(block->data, 52, 4); //111
        card_layout2 = bit_lib_get_bits(block->data, 56, 5); //112
        uint16_t card_type_of_extended = bit_lib_get_bits_16(block->data, 61, 10); //122
        card_use_before_date = bit_lib_get_bits_16(block->data, 71, 13); //202.
        card_blank_type = bit_lib_get_bits_16(block->data, 84, 10); //121.
        uint16_t card_valid_to_date = bit_lib_get_bits_16(block->data, 94, 13); //311
        uint16_t card_activate_during = bit_lib_get_bits_16(block->data, 107, 9); //302
        uint16_t card_extension_counter = bit_lib_get_bits_16(block->data, 116, 10); //304
        uint32_t card_valid_for_minutes = bit_lib_get_bits_32(block->data, 128, 20); //314
        card_minutes_pass = bit_lib_get_bits(block->data, 158, 7); //412.
        uint8_t card_transport_type_flag = bit_lib_get_bits(block->data, 178, 2); //421.0
        uint8_t card_transport_type1 = bit_lib_get_bits(block->data, 180, 2); //421.1
        uint8_t card_transport_type2 = bit_lib_get_bits(block->data, 182, 2); //421.2
        uint8_t card_transport_type3 = bit_lib_get_bits(block->data, 184, 2); //421.3
        uint8_t card_transport_type4 = bit_lib_get_bits(block->data, 186, 2); //421.4
        uint16_t card_remaining_trips = bit_lib_get_bits_16(block->data, 169, 10); //321
        card_validator = bit_lib_get_bits_16(block->data, 179, 16); //422
        uint32_t card_start_trip_neg_minutes = bit_lib_get_bits_32(block->data, 195, 20); //404
        uint8_t card_requires_activation = bit_lib_get_bits(block->data, 215, 1); //301
        card_blocked = bit_lib_get_bits(block->data, 216, 1); //303
        uint8_t card_extended = bit_lib_get_bits(block->data, 217, 1); //123
        card_hash = bit_lib_get_bits_32(block->data, 224, 32); //502

        FURI_LOG_D(
            TAG,
            "%x %x %lx %x %x %x %x %x %x %x %x %lx %x %x %x %x %x %x %x %x %lx %x %x %x %lx",
            card_view,
            card_type,
            card_number,
            card_layout,
            card_layout2,
            card_type_of_extended,
            card_use_before_date,
            card_blank_type,
            card_valid_to_date,
            card_activate_during,
            card_extension_counter,
            card_valid_for_minutes,
            card_minutes_pass,
            card_transport_type_flag,
            card_transport_type1,
            card_transport_type2,
            card_transport_type3,
            card_transport_type4,
            card_remaining_trips,
            card_validator,
            card_start_trip_neg_minutes,
            card_requires_activation,
            card_blocked,
            card_extended,
            card_hash);
<<<<<<< HEAD
        FuriHalRtcDateTime card_use_before_date_s = {0};
        from_days_to_datetime(card_use_before_date, &card_use_before_date_s, 2016);

        FuriHalRtcDateTime card_start_trip_minutes_s = {0};
=======
        DateTime card_use_before_date_s = {0};
        from_days_to_datetime(card_use_before_date, &card_use_before_date_s, 2016);

        DateTime card_start_trip_minutes_s = {0};
>>>>>>> 33cf554f
        from_minutes_to_datetime(
            (card_use_before_date + 1) * 24 * 60 + card_valid_for_minutes -
                card_start_trip_neg_minutes,
            &card_start_trip_minutes_s,
            2011); //-time
        furi_string_printf(
            result,
            "Number: %010lu\nValid for: %02d.%02d.%04d\nTrip from: %02d.%02d.%04d %02d:%02d\nValidator: %05d",
            card_number,
            card_use_before_date_s.day,
            card_use_before_date_s.month,
            card_use_before_date_s.year,
            card_start_trip_minutes_s.day,
            card_start_trip_minutes_s.month,
            card_start_trip_minutes_s.year,
            card_start_trip_minutes_s.hour,
            card_start_trip_minutes_s.minute,
            card_validator);
        break;
    }
    case 0x1C5: {
        card_view = bit_lib_get_bits_16(block->data, 0, 10); //101
        card_type = bit_lib_get_bits_16(block->data, 10, 10); //102
        card_number = bit_lib_get_bits_32(block->data, 20, 32); //201
        card_layout = bit_lib_get_bits(block->data, 52, 4); //111
        card_layout2 = bit_lib_get_bits(block->data, 56, 5); //112
        card_use_before_date = bit_lib_get_bits_16(block->data, 61, 13); //202.
        card_blank_type = bit_lib_get_bits_16(block->data, 74, 10); //121.
        uint32_t card_valid_to_time = bit_lib_get_bits_32(block->data, 84, 23); //317
        uint16_t card_extension_counter = bit_lib_get_bits_16(block->data, 107, 10); //304
        card_start_trip_minutes = bit_lib_get_bits_32(block->data, 128, 23); //405
        uint8_t card_metro_ride_with = bit_lib_get_bits(block->data, 151, 7); //414
        card_minutes_pass = bit_lib_get_bits(block->data, 158, 7); //412.
        card_remaining_funds = bit_lib_get_bits_32(block->data, 167, 19) / 100; //322
        card_validator = bit_lib_get_bits_16(block->data, 186, 16); //422
        card_blocked = bit_lib_get_bits(block->data, 202, 1); //303
        uint16_t card_route = bit_lib_get_bits_16(block->data, 204, 12); //424
        uint8_t card_passages_ground_transport = bit_lib_get_bits(block->data, 216, 7); //433
        card_hash = bit_lib_get_bits_32(block->data, 224, 32); //502

        FURI_LOG_D(
            TAG,
            "%x %x %lx %x %x %x %x %lx %x %lx %x %x %lx %x %x %x %x %lx",
            card_view,
            card_type,
            card_number,
            card_layout,
            card_layout2,
            card_use_before_date,
            card_blank_type,
            card_valid_to_time,
            card_extension_counter,
            card_start_trip_minutes,
            card_metro_ride_with,
            card_minutes_pass,
            card_remaining_funds,
            card_validator,
            card_blocked,
            card_route,
            card_passages_ground_transport,
            card_hash);
<<<<<<< HEAD
        FuriHalRtcDateTime card_use_before_date_s = {0};

        from_days_to_datetime(card_use_before_date, &card_use_before_date_s, 2019);

        FuriHalRtcDateTime card_start_trip_minutes_s = {0};
=======
        DateTime card_use_before_date_s = {0};

        from_days_to_datetime(card_use_before_date, &card_use_before_date_s, 2019);

        DateTime card_start_trip_minutes_s = {0};
>>>>>>> 33cf554f
        from_minutes_to_datetime(card_start_trip_minutes, &card_start_trip_minutes_s, 2019);
        furi_string_printf(
            result,
            "Number: %010lu\nValid for: %02d.%02d.%04d\nBalance: %ld rub\nTrip from: %02d.%02d.%04d %02d:%02d\nValidator: %05d",
            card_number,
            card_use_before_date_s.day,
            card_use_before_date_s.month,
            card_use_before_date_s.year,
            card_remaining_funds,
            card_start_trip_minutes_s.day,
            card_start_trip_minutes_s.month,
            card_start_trip_minutes_s.year,
            card_start_trip_minutes_s.hour,
            card_start_trip_minutes_s.minute,
            card_validator);
        break;
    }
    case 0x1C6: {
        card_view = bit_lib_get_bits_16(block->data, 0, 10); //101
        card_type = bit_lib_get_bits_16(block->data, 10, 10); //102
        card_number = bit_lib_get_bits_32(block->data, 20, 32); //201
        card_layout = bit_lib_get_bits(block->data, 52, 4); //111
        card_layout2 = bit_lib_get_bits(block->data, 56, 5); //112
        uint16_t card_type_of_extended = bit_lib_get_bits_16(block->data, 61, 10); //122
        card_use_before_date = bit_lib_get_bits_16(block->data, 71, 13); //202.
        card_blank_type = bit_lib_get_bits_16(block->data, 84, 10); //121.
        uint32_t card_valid_from_date = bit_lib_get_bits_32(block->data, 94, 23); //311
        uint16_t card_extension_counter = bit_lib_get_bits_16(block->data, 117, 10); //304
        uint32_t card_valid_for_minutes = bit_lib_get_bits_32(block->data, 128, 20); //314
        uint32_t card_start_trip_neg_minutes = bit_lib_get_bits_32(block->data, 148, 20); //404
        uint8_t card_metro_ride_with = bit_lib_get_bits(block->data, 168, 7); //414
        card_minutes_pass = bit_lib_get_bits(block->data, 175, 7); //412.
        uint16_t card_remaining_trips = bit_lib_get_bits_16(block->data, 182, 7); //321
        card_validator = bit_lib_get_bits_16(block->data, 189, 16); //422
        card_blocked = bit_lib_get_bits(block->data, 205, 1); //303
        uint8_t card_extended = bit_lib_get_bits(block->data, 206, 1); //123
        uint16_t card_route = bit_lib_get_bits_16(block->data, 212, 12); //424
        card_hash = bit_lib_get_bits_32(block->data, 224, 32); //502

        FURI_LOG_D(
            TAG,
            "%x %x %lx %x %x %x %x %x %lx %x %lx %lx %x %x %x %x %x %x %x %lx",
            card_view,
            card_type,
            card_number,
            card_layout,
            card_layout2,
            card_type_of_extended,
            card_use_before_date,
            card_blank_type,
            card_valid_from_date,
            card_extension_counter,
            card_valid_for_minutes,
            card_start_trip_neg_minutes,
            card_metro_ride_with,
            card_minutes_pass,
            card_remaining_trips,
            card_validator,
            card_blocked,
            card_extended,
            card_route,
            card_hash);
<<<<<<< HEAD
        FuriHalRtcDateTime card_use_before_date_s = {0};
        from_days_to_datetime(card_use_before_date, &card_use_before_date_s, 2019);

        FuriHalRtcDateTime card_start_trip_minutes_s = {0};
=======
        DateTime card_use_before_date_s = {0};
        from_days_to_datetime(card_use_before_date, &card_use_before_date_s, 2019);

        DateTime card_start_trip_minutes_s = {0};
>>>>>>> 33cf554f
        from_minutes_to_datetime(
            card_valid_from_date + card_valid_for_minutes - card_start_trip_neg_minutes,
            &card_start_trip_minutes_s,
            2019); //-time
        furi_string_printf(
            result,
            "Number: %010lu\nValid for: %02d.%02d.%04d\nTrip from: %02d.%02d.%04d %02d:%02d\nValidator: %05d",
            card_number,
            card_use_before_date_s.day,
            card_use_before_date_s.month,
            card_use_before_date_s.year,
            card_start_trip_minutes_s.day,
            card_start_trip_minutes_s.month,
            card_start_trip_minutes_s.year,
            card_start_trip_minutes_s.hour,
            card_start_trip_minutes_s.minute,
            card_validator);
        break;
    }
    case 0x3CCB: {
        card_view = bit_lib_get_bits_16(block->data, 0, 10); //101
        card_type = bit_lib_get_bits_16(block->data, 10, 10); //102
        card_number = bit_lib_get_bits_32(block->data, 20, 32); //201
        card_layout = bit_lib_get_bits(block->data, 52, 4); //111
        uint16_t card_tech_code = bit_lib_get_bits_32(block->data, 56, 10); //tech_code
        uint16_t card_valid_to_minutes = bit_lib_get_bits_16(block->data, 66, 16); //311
        uint16_t card_valid_by_date = bit_lib_get_bits_16(block->data, 82, 16); //312
        uint8_t card_interval = bit_lib_get_bits(block->data, 98, 4); //interval
        uint16_t card_app_code1 = bit_lib_get_bits_16(block->data, 102, 16); //app_code1
        uint16_t card_hash1 = bit_lib_get_bits_16(block->data, 112, 16); //502.1
        uint16_t card_type1 = bit_lib_get_bits_16(block->data, 128, 10); //type1
        uint16_t card_app_code2 = bit_lib_get_bits_16(block->data, 138, 10); //app_code2
        uint16_t card_type2 = bit_lib_get_bits_16(block->data, 148, 10); //type2
        uint16_t card_app_code3 = bit_lib_get_bits_16(block->data, 158, 10); //app_code3
        uint16_t card_type3 = bit_lib_get_bits_16(block->data, 148, 10); //type3
        uint16_t card_app_code4 = bit_lib_get_bits_16(block->data, 168, 10); //app_code4
        uint16_t card_type4 = bit_lib_get_bits_16(block->data, 178, 10); //type4
        card_hash = bit_lib_get_bits_32(block->data, 224, 32); //502.2

        FURI_LOG_D(
            TAG,
            "%x %x %lx %x %x %x %x %x %x %x %x %x %x %x %x %x %x %x %x %lx",
            card_view,
            card_type,
            card_number,
            card_layout,
            card_tech_code,
            card_use_before_date,
            card_blank_type,
            card_valid_to_minutes,
            card_valid_by_date,
            card_interval,
            card_app_code1,
            card_hash1,
            card_type1,
            card_app_code2,
            card_type2,
            card_app_code3,
            card_type3,
            card_app_code4,
            card_type4,
            card_hash);
<<<<<<< HEAD
        FuriHalRtcDateTime card_use_before_date_s = {0};
=======
        DateTime card_use_before_date_s = {0};
>>>>>>> 33cf554f
        from_days_to_datetime(card_valid_by_date, &card_use_before_date_s, 1992);

        furi_string_printf(
            result,
            "Number: %010lu\nValid for: %02d.%02d.%04d\nValidator: %05d",
            card_number,
            card_use_before_date_s.day,
            card_use_before_date_s.month,
            card_use_before_date_s.year,
            card_validator);
        break;
    }
    case 0x3C0B: {
        card_view = bit_lib_get_bits_16(block->data, 0, 10); //101
        card_type = bit_lib_get_bits_16(block->data, 10, 10); //102
        card_number = bit_lib_get_bits_32(block->data, 20, 32); //201
        card_layout = bit_lib_get_bits(block->data, 52, 4); //111
        uint16_t card_tech_code = bit_lib_get_bits_32(block->data, 56, 10); //tech_code
        uint16_t card_valid_to_minutes = bit_lib_get_bits_16(block->data, 66, 16); //311
        uint16_t card_valid_by_date = bit_lib_get_bits_16(block->data, 82, 16); //312
        uint16_t card_hash = bit_lib_get_bits_16(block->data, 112, 16); //502.1

        FURI_LOG_D(
            TAG,
            "%x %x %lx %x %x %x %x %x %x %x",
            card_view,
            card_type,
            card_number,
            card_layout,
            card_tech_code,
            card_use_before_date,
            card_blank_type,
            card_valid_to_minutes,
            card_valid_by_date,
            card_hash);
<<<<<<< HEAD
        FuriHalRtcDateTime card_use_before_date_s = {0};
=======
        DateTime card_use_before_date_s = {0};
>>>>>>> 33cf554f
        from_days_to_datetime(card_valid_by_date, &card_use_before_date_s, 1992);

        furi_string_printf(
            result,
            "Number: %010lu\nValid for: %02d.%02d.%04d\nValidator: %05d",
            card_number,
            card_use_before_date_s.day,
            card_use_before_date_s.month,
            card_use_before_date_s.year,
            card_validator);
        break;
    }
    default:
        return false;
    }

    return true;
}

static bool troika_get_card_config(TroikaCardConfig* config, MfClassicType type) {
    bool success = true;

    if(type == MfClassicType1k) {
        config->data_sector = 11;
        config->keys = troika_1k_keys;
    } else if(type == MfClassicType4k) {
        config->data_sector = 11;
        config->keys = troika_4k_keys;
    } else {
        success = false;
    }

    return success;
}

static bool troika_verify_type(Nfc* nfc, MfClassicType type) {
    bool verified = false;

    do {
        TroikaCardConfig cfg = {};
        if(!troika_get_card_config(&cfg, type)) break;

        const uint8_t block_num = mf_classic_get_first_block_num_of_sector(cfg.data_sector);
        FURI_LOG_D(TAG, "Verifying sector %lu", cfg.data_sector);

        MfClassicKey key = {0};
        bit_lib_num_to_bytes_be(cfg.keys[cfg.data_sector].a, COUNT_OF(key.data), key.data);

        MfClassicAuthContext auth_context;
        MfClassicError error =
            mf_classic_poller_sync_auth(nfc, block_num, &key, MfClassicKeyTypeA, &auth_context);
        if(error != MfClassicErrorNone) {
            FURI_LOG_D(TAG, "Failed to read block %u: %d", block_num, error);
            break;
        }
        FURI_LOG_D(TAG, "Verify success!");
        verified = true;
    } while(false);

    return verified;
}

static bool troika_verify(Nfc* nfc) {
    return troika_verify_type(nfc, MfClassicType1k) || troika_verify_type(nfc, MfClassicType4k);
}

static bool troika_read(Nfc* nfc, NfcDevice* device) {
    furi_assert(nfc);
    furi_assert(device);

    bool is_read = false;

    MfClassicData* data = mf_classic_alloc();
    nfc_device_copy_data(device, NfcProtocolMfClassic, data);

    do {
        MfClassicType type = MfClassicTypeMini;
        MfClassicError error = mf_classic_poller_sync_detect_type(nfc, &type);
        if(error != MfClassicErrorNone) break;

        data->type = type;
        TroikaCardConfig cfg = {};
        if(!troika_get_card_config(&cfg, data->type)) break;

        MfClassicDeviceKeys keys = {
            .key_a_mask = 0,
            .key_b_mask = 0,
        };
        for(size_t i = 0; i < mf_classic_get_total_sectors_num(data->type); i++) {
            bit_lib_num_to_bytes_be(cfg.keys[i].a, sizeof(MfClassicKey), keys.key_a[i].data);
            FURI_BIT_SET(keys.key_a_mask, i);
            bit_lib_num_to_bytes_be(cfg.keys[i].b, sizeof(MfClassicKey), keys.key_b[i].data);
            FURI_BIT_SET(keys.key_b_mask, i);
        }

        error = mf_classic_poller_sync_read(nfc, &keys, data);
        if(error == MfClassicErrorNotPresent) {
            FURI_LOG_W(TAG, "Failed to read data");
            break;
        }

        nfc_device_set_data(device, NfcProtocolMfClassic, data);

        is_read = (error == MfClassicErrorNone);
    } while(false);

    mf_classic_free(data);

    return is_read;
}

static bool troika_parse(const NfcDevice* device, FuriString* parsed_data) {
    furi_assert(device);

    const MfClassicData* data = nfc_device_get_data(device, NfcProtocolMfClassic);

    bool parsed = false;

    do {
        // Verify card type
        TroikaCardConfig cfg = {};
        if(!troika_get_card_config(&cfg, data->type)) break;

        // Verify key
        const MfClassicSectorTrailer* sec_tr =
            mf_classic_get_sector_trailer_by_sector(data, cfg.data_sector);

        const uint64_t key =
            bit_lib_bytes_to_num_be(sec_tr->key_a.data, COUNT_OF(sec_tr->key_a.data));
        if(key != cfg.keys[cfg.data_sector].a) break;

        FuriString* metro_result = furi_string_alloc();
        FuriString* ground_result = furi_string_alloc();
        FuriString* tat_result = furi_string_alloc();
        bool result1 = parse_transport_block(&data->block[32], metro_result);
        bool result2 = parse_transport_block(&data->block[28], ground_result);
        bool result3 = parse_transport_block(&data->block[16], tat_result);
        furi_string_cat_printf(parsed_data, "\e#Troyka card\n");
        if(result1) {
            furi_string_cat_printf(
                parsed_data, "\e#Metro\n%s\n", furi_string_get_cstr(metro_result));
        }
        if(result2) {
            furi_string_cat_printf(
                parsed_data, "\e#Ediniy\n%s\n", furi_string_get_cstr(ground_result));
        }
        if(result3) {
            furi_string_cat_printf(parsed_data, "\e#TAT\n%s\n", furi_string_get_cstr(tat_result));
        }
        furi_string_free(tat_result);
        furi_string_free(ground_result);
        furi_string_free(metro_result);
        parsed = result1 || result2 || result3;
    } while(false);

    return parsed;
}

/* Actual implementation of app<>plugin interface */
static const NfcSupportedCardsPlugin troika_plugin = {
    .protocol = NfcProtocolMfClassic,
    .verify = troika_verify,
    .read = troika_read,
    .parse = troika_parse,
};

/* Plugin descriptor to comply with basic plugin specification */
static const FlipperAppPluginDescriptor troika_plugin_descriptor = {
    .appid = NFC_SUPPORTED_CARD_PLUGIN_APP_ID,
    .ep_api_version = NFC_SUPPORTED_CARD_PLUGIN_API_VERSION,
    .entry_point = &troika_plugin,
};

/* Plugin entry point - must return a pointer to const descriptor  */
const FlipperAppPluginDescriptor* troika_plugin_ep() {
    return &troika_plugin_descriptor;
}<|MERGE_RESOLUTION|>--- conflicted
+++ resolved
@@ -4,11 +4,7 @@
 #include <nfc/protocols/mf_classic/mf_classic_poller_sync.h>
 
 #include <bit_lib.h>
-<<<<<<< HEAD
-#include <furi_hal_rtc.h>
-=======
 #include <datetime.h>
->>>>>>> 33cf554f
 
 #define TAG "Troika"
 
@@ -64,28 +60,6 @@
     {.a = 0x518dc6eea089, .b = 0x97c64ac98ca4}, {.a = 0xbb52f8cce07f, .b = 0x6b6119752c70},
 };
 
-<<<<<<< HEAD
-void from_days_to_datetime(uint16_t days, FuriHalRtcDateTime* datetime, uint16_t start_year) {
-    uint32_t timestamp = days * 24 * 60 * 60;
-    FuriHalRtcDateTime start_datetime = {0};
-    start_datetime.year = start_year - 1;
-    start_datetime.month = 12;
-    start_datetime.day = 31;
-    timestamp += furi_hal_rtc_datetime_to_timestamp(&start_datetime);
-    furi_hal_rtc_timestamp_to_datetime(timestamp, datetime);
-}
-
-void from_minutes_to_datetime(uint32_t minutes, FuriHalRtcDateTime* datetime, uint16_t start_year) {
-    uint32_t timestamp = minutes * 60;
-    FuriHalRtcDateTime start_datetime = {0};
-    start_datetime.year = start_year - 1;
-    start_datetime.month = 12;
-    start_datetime.day = 31;
-    timestamp += furi_hal_rtc_datetime_to_timestamp(&start_datetime);
-    furi_hal_rtc_timestamp_to_datetime(timestamp, datetime);
-=======
-#define TOPBIT(X) (1 << ((X)-1))
-
 void from_days_to_datetime(uint16_t days, DateTime* datetime, uint16_t start_year) {
     uint32_t timestamp = days * 24 * 60 * 60;
     DateTime start_datetime = {0};
@@ -104,7 +78,6 @@
     start_datetime.day = 31;
     timestamp += datetime_datetime_to_timestamp(&start_datetime);
     datetime_timestamp_to_datetime(timestamp, datetime);
->>>>>>> 33cf554f
 }
 
 bool parse_transport_block(const MfClassicBlock* block, FuriString* result) {
@@ -195,21 +168,12 @@
         if(card_valid_by_date == 0) {
             return false;
         }
-<<<<<<< HEAD
-        FuriHalRtcDateTime card_use_before_date_s = {0};
+        DateTime card_use_before_date_s = {0};
         from_days_to_datetime(card_valid_by_date, &card_use_before_date_s, 1992);
 
-        FuriHalRtcDateTime card_start_trip_minutes_s = {0};
+        DateTime card_start_trip_minutes_s = {0};
         from_minutes_to_datetime(
             (card_start_trip_date) * 24 * 60 + card_start_trip_time,
-=======
-        DateTime card_use_before_date_s = {0};
-        from_days_to_datetime(card_valid_by_date, &card_use_before_date_s, 1992);
-
-        DateTime card_start_trip_minutes_s = {0};
-        from_minutes_to_datetime(
-            (card_start_trip_date)*24 * 60 + card_start_trip_time,
->>>>>>> 33cf554f
             &card_start_trip_minutes_s,
             1992);
         furi_string_printf(
@@ -281,21 +245,12 @@
             card_extended,
             card_crc16_2);
         card_validator = card_validator1 * 1024 + card_validator2;
-<<<<<<< HEAD
-        FuriHalRtcDateTime card_use_before_date_s = {0};
+        DateTime card_use_before_date_s = {0};
         from_days_to_datetime(card_valid_by_date, &card_use_before_date_s, 1992);
 
-        FuriHalRtcDateTime card_start_trip_minutes_s = {0};
+        DateTime card_start_trip_minutes_s = {0};
         from_minutes_to_datetime(
             (card_start_trip_date) * 24 * 60 + card_start_trip_time,
-=======
-        DateTime card_use_before_date_s = {0};
-        from_days_to_datetime(card_valid_by_date, &card_use_before_date_s, 1992);
-
-        DateTime card_start_trip_minutes_s = {0};
-        from_minutes_to_datetime(
-            (card_start_trip_date)*24 * 60 + card_start_trip_time,
->>>>>>> 33cf554f
             &card_start_trip_minutes_s,
             1992);
         furi_string_printf(
@@ -352,11 +307,7 @@
             card_hash,
             card_valid_from_date,
             card_rfu3);
-<<<<<<< HEAD
-        FuriHalRtcDateTime card_use_before_date_s = {0};
-=======
-        DateTime card_use_before_date_s = {0};
->>>>>>> 33cf554f
+        DateTime card_use_before_date_s = {0};
         from_days_to_datetime(card_use_before_date, &card_use_before_date_s, 1992);
 
         furi_string_printf(
@@ -409,17 +360,10 @@
             card_transport_type3,
             card_transport_type4,
             card_hash);
-<<<<<<< HEAD
-        FuriHalRtcDateTime card_use_before_date_s = {0};
+        DateTime card_use_before_date_s = {0};
         from_days_to_datetime(card_use_before_date, &card_use_before_date_s, 2016);
 
-        FuriHalRtcDateTime card_start_trip_minutes_s = {0};
-=======
-        DateTime card_use_before_date_s = {0};
-        from_days_to_datetime(card_use_before_date, &card_use_before_date_s, 2016);
-
         DateTime card_start_trip_minutes_s = {0};
->>>>>>> 33cf554f
         from_minutes_to_datetime(card_start_trip_minutes, &card_start_trip_minutes_s, 2016);
         furi_string_printf(
             result,
@@ -476,19 +420,11 @@
             card_transport_type,
             card_rfu3,
             card_transfer_in_metro);
-<<<<<<< HEAD
-        FuriHalRtcDateTime card_use_before_date_s = {0};
-        from_days_to_datetime(card_use_before_date, &card_use_before_date_s, 1992);
-        FuriHalRtcDateTime card_start_trip_minutes_s = {0};
-        from_minutes_to_datetime(
-            (card_start_trip_date) * 24 * 60 + card_start_trip_time,
-=======
         DateTime card_use_before_date_s = {0};
         from_days_to_datetime(card_use_before_date, &card_use_before_date_s, 1992);
         DateTime card_start_trip_minutes_s = {0};
         from_minutes_to_datetime(
-            (card_start_trip_date)*24 * 60 + card_start_trip_time,
->>>>>>> 33cf554f
+            (card_start_trip_date) * 24 * 60 + card_start_trip_time,
             &card_start_trip_minutes_s,
             1992);
         furi_string_printf(
@@ -565,19 +501,11 @@
             card_transport_type2,
             card_rfu5,
             card_transfer_in_metro);
-<<<<<<< HEAD
-        FuriHalRtcDateTime card_use_before_date_s = {0};
-        from_days_to_datetime(card_use_before_date, &card_use_before_date_s, 1992);
-        FuriHalRtcDateTime card_start_trip_minutes_s = {0};
-        from_minutes_to_datetime(
-            (card_start_trip_date) * 24 * 60 + card_start_trip_time,
-=======
         DateTime card_use_before_date_s = {0};
         from_days_to_datetime(card_use_before_date, &card_use_before_date_s, 1992);
         DateTime card_start_trip_minutes_s = {0};
         from_minutes_to_datetime(
-            (card_start_trip_date)*24 * 60 + card_start_trip_time,
->>>>>>> 33cf554f
+            (card_start_trip_date) * 24 * 60 + card_start_trip_time,
             &card_start_trip_minutes_s,
             1992);
         furi_string_printf(
@@ -643,17 +571,10 @@
             card_blocked,
             card_zoo,
             card_hash);
-<<<<<<< HEAD
-        FuriHalRtcDateTime card_use_before_date_s = {0};
+        DateTime card_use_before_date_s = {0};
         from_days_to_datetime(card_use_before_date, &card_use_before_date_s, 1992);
 
-        FuriHalRtcDateTime card_start_trip_minutes_s = {0};
-=======
-        DateTime card_use_before_date_s = {0};
-        from_days_to_datetime(card_use_before_date, &card_use_before_date_s, 1992);
-
         DateTime card_start_trip_minutes_s = {0};
->>>>>>> 33cf554f
         from_minutes_to_datetime(card_start_trip_minutes, &card_start_trip_minutes_s, 1992);
         furi_string_printf(
             result,
@@ -719,21 +640,12 @@
             card_blocked,
             card_extended,
             card_hash);
-<<<<<<< HEAD
-        FuriHalRtcDateTime card_use_before_date_s = {0};
+        DateTime card_use_before_date_s = {0};
         from_days_to_datetime(card_use_before_date, &card_use_before_date_s, 2016);
 
-        FuriHalRtcDateTime card_start_trip_minutes_s = {0};
+        DateTime card_start_trip_minutes_s = {0};
         from_minutes_to_datetime(
             (card_valid_to_date) * 24 * 60 + card_valid_for_minutes - card_start_trip_neg_minutes,
-=======
-        DateTime card_use_before_date_s = {0};
-        from_days_to_datetime(card_use_before_date, &card_use_before_date_s, 2016);
-
-        DateTime card_start_trip_minutes_s = {0};
-        from_minutes_to_datetime(
-            (card_valid_to_date)*24 * 60 + card_valid_for_minutes - card_start_trip_neg_minutes,
->>>>>>> 33cf554f
             &card_start_trip_minutes_s,
             2016); //-time
         furi_string_printf(
@@ -793,17 +705,10 @@
             card_transport_type3,
             card_transport_type4,
             card_blocked);
-<<<<<<< HEAD
-        FuriHalRtcDateTime card_use_before_date_s = {0};
+        DateTime card_use_before_date_s = {0};
         from_days_to_datetime(card_use_before_date, &card_use_before_date_s, 1992);
 
-        FuriHalRtcDateTime card_start_trip_minutes_s = {0};
-=======
-        DateTime card_use_before_date_s = {0};
-        from_days_to_datetime(card_use_before_date, &card_use_before_date_s, 1992);
-
         DateTime card_start_trip_minutes_s = {0};
->>>>>>> 33cf554f
         from_minutes_to_datetime(card_start_trip_minutes, &card_start_trip_minutes_s, 2016);
         furi_string_printf(
             result,
@@ -876,17 +781,10 @@
             card_blocked,
             card_extended,
             card_hash);
-<<<<<<< HEAD
-        FuriHalRtcDateTime card_use_before_date_s = {0};
+        DateTime card_use_before_date_s = {0};
         from_days_to_datetime(card_use_before_date, &card_use_before_date_s, 2016);
 
-        FuriHalRtcDateTime card_start_trip_minutes_s = {0};
-=======
-        DateTime card_use_before_date_s = {0};
-        from_days_to_datetime(card_use_before_date, &card_use_before_date_s, 2016);
-
         DateTime card_start_trip_minutes_s = {0};
->>>>>>> 33cf554f
         from_minutes_to_datetime(
             (card_use_before_date + 1) * 24 * 60 + card_valid_for_minutes -
                 card_start_trip_neg_minutes,
@@ -948,19 +846,11 @@
             card_route,
             card_passages_ground_transport,
             card_hash);
-<<<<<<< HEAD
-        FuriHalRtcDateTime card_use_before_date_s = {0};
+        DateTime card_use_before_date_s = {0};
 
         from_days_to_datetime(card_use_before_date, &card_use_before_date_s, 2019);
 
-        FuriHalRtcDateTime card_start_trip_minutes_s = {0};
-=======
-        DateTime card_use_before_date_s = {0};
-
-        from_days_to_datetime(card_use_before_date, &card_use_before_date_s, 2019);
-
         DateTime card_start_trip_minutes_s = {0};
->>>>>>> 33cf554f
         from_minutes_to_datetime(card_start_trip_minutes, &card_start_trip_minutes_s, 2019);
         furi_string_printf(
             result,
@@ -1023,17 +913,10 @@
             card_extended,
             card_route,
             card_hash);
-<<<<<<< HEAD
-        FuriHalRtcDateTime card_use_before_date_s = {0};
+        DateTime card_use_before_date_s = {0};
         from_days_to_datetime(card_use_before_date, &card_use_before_date_s, 2019);
 
-        FuriHalRtcDateTime card_start_trip_minutes_s = {0};
-=======
-        DateTime card_use_before_date_s = {0};
-        from_days_to_datetime(card_use_before_date, &card_use_before_date_s, 2019);
-
         DateTime card_start_trip_minutes_s = {0};
->>>>>>> 33cf554f
         from_minutes_to_datetime(
             card_valid_from_date + card_valid_for_minutes - card_start_trip_neg_minutes,
             &card_start_trip_minutes_s,
@@ -1096,11 +979,7 @@
             card_app_code4,
             card_type4,
             card_hash);
-<<<<<<< HEAD
-        FuriHalRtcDateTime card_use_before_date_s = {0};
-=======
-        DateTime card_use_before_date_s = {0};
->>>>>>> 33cf554f
+        DateTime card_use_before_date_s = {0};
         from_days_to_datetime(card_valid_by_date, &card_use_before_date_s, 1992);
 
         furi_string_printf(
@@ -1136,11 +1015,7 @@
             card_valid_to_minutes,
             card_valid_by_date,
             card_hash);
-<<<<<<< HEAD
-        FuriHalRtcDateTime card_use_before_date_s = {0};
-=======
-        DateTime card_use_before_date_s = {0};
->>>>>>> 33cf554f
+        DateTime card_use_before_date_s = {0};
         from_days_to_datetime(card_valid_by_date, &card_use_before_date_s, 1992);
 
         furi_string_printf(
