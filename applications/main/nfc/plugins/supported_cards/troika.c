--- conflicted
+++ resolved
@@ -59,43 +59,6 @@
     {.a = 0xd5524f591eed, .b = 0x5daf42861b4d}, {.a = 0xe4821a377b75, .b = 0xe8709e486465},
     {.a = 0x518dc6eea089, .b = 0x97c64ac98ca4}, {.a = 0xbb52f8cce07f, .b = 0x6b6119752c70},
 };
-
-<<<<<<< HEAD
-#define FURI_HAL_RTC_SECONDS_PER_MINUTE 60
-#define FURI_HAL_RTC_SECONDS_PER_HOUR (FURI_HAL_RTC_SECONDS_PER_MINUTE * 60)
-#define FURI_HAL_RTC_SECONDS_PER_DAY (FURI_HAL_RTC_SECONDS_PER_HOUR * 24)
-#define FURI_HAL_RTC_EPOCH_START_YEAR 1970
-#define FURI_HAL_RTC_IS_LEAP_YEAR(year) \
-    ((((year) % 4 == 0) && ((year) % 100 != 0)) || ((year) % 400 == 0))
-
-void timestamp_to_datetime(uint32_t timestamp, FuriHalRtcDateTime* datetime) {
-    uint32_t days = timestamp / FURI_HAL_RTC_SECONDS_PER_DAY;
-    uint32_t seconds_in_day = timestamp % FURI_HAL_RTC_SECONDS_PER_DAY;
-
-    datetime->year = FURI_HAL_RTC_EPOCH_START_YEAR;
-
-    while(days >= furi_hal_rtc_get_days_per_year(datetime->year)) {
-        days -= furi_hal_rtc_get_days_per_year(datetime->year);
-        (datetime->year)++;
-    }
-
-    datetime->month = 1;
-    while(days >= furi_hal_rtc_get_days_per_month(
-                      FURI_HAL_RTC_IS_LEAP_YEAR(datetime->year), datetime->month)) {
-        days -= furi_hal_rtc_get_days_per_month(
-            FURI_HAL_RTC_IS_LEAP_YEAR(datetime->year), datetime->month);
-        (datetime->month)++;
-    }
-
-    datetime->day = days + 1;
-    datetime->hour = seconds_in_day / FURI_HAL_RTC_SECONDS_PER_HOUR;
-    datetime->minute =
-        (seconds_in_day % FURI_HAL_RTC_SECONDS_PER_HOUR) / FURI_HAL_RTC_SECONDS_PER_MINUTE;
-    datetime->second = seconds_in_day % FURI_HAL_RTC_SECONDS_PER_MINUTE;
-}
-=======
-#define TOPBIT(X) (1 << ((X)-1))
->>>>>>> cc457fad
 
 void from_days_to_datetime(uint16_t days, FuriHalRtcDateTime* datetime, uint16_t start_year) {
     uint32_t timestamp = days * 24 * 60 * 60;
@@ -210,7 +173,7 @@
 
         FuriHalRtcDateTime card_start_trip_minutes_s = {0};
         from_minutes_to_datetime(
-            (card_start_trip_date)*24 * 60 + card_start_trip_time,
+            (card_start_trip_date) * 24 * 60 + card_start_trip_time,
             &card_start_trip_minutes_s,
             1992);
         furi_string_printf(
@@ -287,7 +250,7 @@
 
         FuriHalRtcDateTime card_start_trip_minutes_s = {0};
         from_minutes_to_datetime(
-            (card_start_trip_date)*24 * 60 + card_start_trip_time,
+            (card_start_trip_date) * 24 * 60 + card_start_trip_time,
             &card_start_trip_minutes_s,
             1992);
         furi_string_printf(
@@ -461,7 +424,7 @@
         from_days_to_datetime(card_use_before_date, &card_use_before_date_s, 1992);
         FuriHalRtcDateTime card_start_trip_minutes_s = {0};
         from_minutes_to_datetime(
-            (card_start_trip_date)*24 * 60 + card_start_trip_time,
+            (card_start_trip_date) * 24 * 60 + card_start_trip_time,
             &card_start_trip_minutes_s,
             1992);
         furi_string_printf(
@@ -542,7 +505,7 @@
         from_days_to_datetime(card_use_before_date, &card_use_before_date_s, 1992);
         FuriHalRtcDateTime card_start_trip_minutes_s = {0};
         from_minutes_to_datetime(
-            (card_start_trip_date)*24 * 60 + card_start_trip_time,
+            (card_start_trip_date) * 24 * 60 + card_start_trip_time,
             &card_start_trip_minutes_s,
             1992);
         furi_string_printf(
@@ -682,7 +645,7 @@
 
         FuriHalRtcDateTime card_start_trip_minutes_s = {0};
         from_minutes_to_datetime(
-            (card_valid_to_date)*24 * 60 + card_valid_for_minutes - card_start_trip_neg_minutes,
+            (card_valid_to_date) * 24 * 60 + card_valid_for_minutes - card_start_trip_neg_minutes,
             &card_start_trip_minutes_s,
             2016); //-time
         furi_string_printf(
