--- conflicted
+++ resolved
@@ -28,12 +28,8 @@
 
 #include "protocols/mf_classic/mf_classic.h"
 
-<<<<<<< HEAD
 #include <bit_lib.h>
-#include <furi_hal_rtc.h>
-=======
 #include <datetime/datetime.h>
->>>>>>> 87804374
 
 #define TAG "Umarsh"
 
