--- conflicted
+++ resolved
@@ -23,14 +23,8 @@
 
 #include "protocols/mf_classic/mf_classic.h"
 
-<<<<<<< HEAD
-#include <nfc/nfc_device.h>
-#include <lib/bit_lib/bit_lib.h>
-#include <nfc/protocols/mf_classic/mf_classic_poller_sync.h>
-=======
 #include <bit_lib.h>
 #include <furi_hal_rtc.h>
->>>>>>> cc457fad
 
 #define TAG "Zolotaya Korona"
 
@@ -109,11 +103,7 @@
         // block 2: trip block
         block_start_ptr = &data->block[start_trip_block_number + 2].data[0];
         const char validator_first_letter = bit_lib_bytes_to_num_le(block_start_ptr + 1, 1);
-<<<<<<< HEAD
-        const uint32_t validator_id = bytes2num_bcd(block_start_ptr + 2, 3, &verified);
-=======
         const uint32_t validator_id = bit_lib_bytes_to_num_bcd(block_start_ptr + 2, 3, &verified);
->>>>>>> cc457fad
         const uint32_t last_trip_timestamp = bit_lib_bytes_to_num_le(block_start_ptr + 6, 4);
         const uint8_t track_number = bit_lib_bytes_to_num_le(block_start_ptr + 10, 1);
         const uint32_t prev_balance = bit_lib_bytes_to_num_le(block_start_ptr + 11, 4);
