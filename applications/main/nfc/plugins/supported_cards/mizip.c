--- conflicted
+++ resolved
@@ -196,13 +196,8 @@
         // Verify key
         MfClassicSectorTrailer* sec_tr =
             mf_classic_get_sector_trailer_by_sector(data, cfg.verify_sector);
-<<<<<<< HEAD
-        uint64_t key = nfc_util_bytes2num(sec_tr->key_b.data, 6);
+        uint64_t key = bit_lib_bytes_to_num_be(sec_tr->key_b.data, 6);
         if(key != cfg.keys[cfg.verify_sector].b) break;
-=======
-        uint64_t key = bit_lib_bytes_to_num_be(sec_tr->key_b.data, 6);
-        if(key != cfg.keys[cfg.verify_sector].b) return false;
->>>>>>> dd988ba4
 
         //Get UID
         uint8_t uid[UID_LENGTH];
