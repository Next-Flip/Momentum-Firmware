--- conflicted
+++ resolved
@@ -92,11 +92,7 @@
 
         nfc_device_set_data(device, NfcProtocolMfClassic, data);
 
-<<<<<<< HEAD
-        is_read = mf_classic_is_card_read(data);
-=======
         is_read = (error == MfClassicErrorNone);
->>>>>>> 9d6f5148
     } while(false);
 
     mf_classic_free(data);
