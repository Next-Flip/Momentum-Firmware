App(
    appid="nfc",
    name="NFC",
    apptype=FlipperAppType.MENUEXTERNAL,
    targets=["f7"],
    entry_point="nfc_app",
    icon="A_NFC_14",
    stack_size=5 * 1024,
    order=30,
    resources="resources",
    sources=[
        "*.c",
        "!plugins",
        "!nfc_cli.c",
    ],
    fap_libs=["mbedtls"],
    fap_icon="icon.png",
    fap_category="NFC",
)

# Parser plugins

App(
    appid="all_in_one_parser",
    apptype=FlipperAppType.PLUGIN,
    entry_point="all_in_one_plugin_ep",
    targets=["f7"],
    requires=["nfc"],
    sources=["plugins/supported_cards/all_in_one.c"],
)

App(
    appid="opal_parser",
    apptype=FlipperAppType.PLUGIN,
    entry_point="opal_plugin_ep",
    targets=["f7"],
    requires=["nfc"],
    sources=["plugins/supported_cards/opal.c"],
)

App(
    appid="mykey_parser",
    apptype=FlipperAppType.PLUGIN,
    entry_point="mykey_plugin_ep",
    targets=["f7"],
    requires=["nfc"],
    sources=["plugins/supported_cards/mykey.c"],
)

App(
    appid="myki_parser",
    apptype=FlipperAppType.PLUGIN,
    entry_point="myki_plugin_ep",
    targets=["f7"],
    requires=["nfc"],
    sources=["plugins/supported_cards/myki.c"],
)

App(
    appid="troika_parser",
    apptype=FlipperAppType.PLUGIN,
    entry_point="troika_plugin_ep",
    targets=["f7"],
    requires=["nfc"],
    sources=["plugins/supported_cards/troika.c"],
)

App(
    appid="social_moscow_parser",
    apptype=FlipperAppType.PLUGIN,
    entry_point="social_moscow_plugin_ep",
    targets=["f7"],
    requires=["nfc"],
    sources=["plugins/supported_cards/social_moscow.c"],
)

App(
    appid="plantain_parser",
    apptype=FlipperAppType.PLUGIN,
    entry_point="plantain_plugin_ep",
    targets=["f7"],
    requires=["nfc"],
    sources=["plugins/supported_cards/plantain.c"],
)

App(
    appid="two_cities_parser",
    apptype=FlipperAppType.PLUGIN,
    entry_point="two_cities_plugin_ep",
    targets=["f7"],
    requires=["nfc"],
    sources=["plugins/supported_cards/two_cities.c"],
)

App(
    appid="umarsh_parser",
    apptype=FlipperAppType.PLUGIN,
    entry_point="umarsh_plugin_ep",
    targets=["f7"],
    requires=["nfc"],
    sources=["plugins/supported_cards/umarsh.c"],
)

App(
    appid="metromoney_parser",
    apptype=FlipperAppType.PLUGIN,
    entry_point="metromoney_plugin_ep",
    targets=["f7"],
    requires=["nfc"],
    sources=["plugins/supported_cards/metromoney.c"],
)

App(
    appid="kazan_parser",
    apptype=FlipperAppType.PLUGIN,
    entry_point="kazan_plugin_ep",
    targets=["f7"],
    requires=["nfc"],
    sources=["plugins/supported_cards/kazan.c"],
)

App(
    appid="aime_parser",
    apptype=FlipperAppType.PLUGIN,
    entry_point="aime_plugin_ep",
    targets=["f7"],
    requires=["nfc"],
    sources=["plugins/supported_cards/aime.c"],
)

App(
<<<<<<< HEAD
    appid="saflok_parser",
    apptype=FlipperAppType.PLUGIN,
    entry_point="saflok_plugin_ep",
    targets=["f7"],
    requires=["nfc"],
    sources=["plugins/supported_cards/saflok.c"],
)

App(
    appid="mykey_parser",
    apptype=FlipperAppType.PLUGIN,
    entry_point="mykey_plugin_ep",
    targets=["f7"],
    requires=["nfc"],
    sources=["plugins/supported_cards/mykey.c"],
)

App(
    appid="sonicare_parser",
    apptype=FlipperAppType.PLUGIN,
    entry_point="sonicare_plugin_ep",
    targets=["f7"],
    requires=["nfc"],
    sources=["plugins/supported_cards/sonicare.c"],
)

App(
    appid="mizip_parser",
    apptype=FlipperAppType.PLUGIN,
    entry_point="mizip_plugin_ep",
    targets=["f7"],
    requires=["nfc"],
    sources=["plugins/supported_cards/mizip.c"],
)

App(
    appid="microel_parser",
    apptype=FlipperAppType.PLUGIN,
    entry_point="microel_plugin_ep",
    targets=["f7"],
    requires=["nfc"],
    sources=["plugins/supported_cards/microel.c"],
=======
    appid="umarsh_parser",
    apptype=FlipperAppType.PLUGIN,
    entry_point="umarsh_plugin_ep",
    targets=["f7"],
    requires=["nfc"],
    sources=["plugins/supported_cards/umarsh.c"],
>>>>>>> 0af74fb7
)

App(
    appid="nfc_start",
    targets=["f7"],
    apptype=FlipperAppType.STARTUP,
    entry_point="nfc_on_system_start",
    sources=["nfc_cli.c"],
    order=30,
)<|MERGE_RESOLUTION|>--- conflicted
+++ resolved
@@ -66,15 +66,6 @@
 )
 
 App(
-    appid="social_moscow_parser",
-    apptype=FlipperAppType.PLUGIN,
-    entry_point="social_moscow_plugin_ep",
-    targets=["f7"],
-    requires=["nfc"],
-    sources=["plugins/supported_cards/social_moscow.c"],
-)
-
-App(
     appid="plantain_parser",
     apptype=FlipperAppType.PLUGIN,
     entry_point="plantain_plugin_ep",
@@ -93,12 +84,30 @@
 )
 
 App(
+    appid="aime_parser",
+    apptype=FlipperAppType.PLUGIN,
+    entry_point="aime_plugin_ep",
+    targets=["f7"],
+    requires=["nfc"],
+    sources=["plugins/supported_cards/aime.c"],
+)
+
+App(
     appid="umarsh_parser",
     apptype=FlipperAppType.PLUGIN,
     entry_point="umarsh_plugin_ep",
     targets=["f7"],
     requires=["nfc"],
     sources=["plugins/supported_cards/umarsh.c"],
+)
+
+App(
+    appid="social_moscow_parser",
+    apptype=FlipperAppType.PLUGIN,
+    entry_point="social_moscow_plugin_ep",
+    targets=["f7"],
+    requires=["nfc"],
+    sources=["plugins/supported_cards/social_moscow.c"],
 )
 
 App(
@@ -120,31 +129,12 @@
 )
 
 App(
-    appid="aime_parser",
-    apptype=FlipperAppType.PLUGIN,
-    entry_point="aime_plugin_ep",
-    targets=["f7"],
-    requires=["nfc"],
-    sources=["plugins/supported_cards/aime.c"],
-)
-
-App(
-<<<<<<< HEAD
     appid="saflok_parser",
     apptype=FlipperAppType.PLUGIN,
     entry_point="saflok_plugin_ep",
     targets=["f7"],
     requires=["nfc"],
     sources=["plugins/supported_cards/saflok.c"],
-)
-
-App(
-    appid="mykey_parser",
-    apptype=FlipperAppType.PLUGIN,
-    entry_point="mykey_plugin_ep",
-    targets=["f7"],
-    requires=["nfc"],
-    sources=["plugins/supported_cards/mykey.c"],
 )
 
 App(
@@ -172,14 +162,6 @@
     targets=["f7"],
     requires=["nfc"],
     sources=["plugins/supported_cards/microel.c"],
-=======
-    appid="umarsh_parser",
-    apptype=FlipperAppType.PLUGIN,
-    entry_point="umarsh_plugin_ep",
-    targets=["f7"],
-    requires=["nfc"],
-    sources=["plugins/supported_cards/umarsh.c"],
->>>>>>> 0af74fb7
 )
 
 App(
