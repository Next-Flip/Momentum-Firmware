App(
    appid="nfc",
    name="NFC",
    apptype=FlipperAppType.MENUEXTERNAL,
    targets=["f7"],
    entry_point="nfc_app",
    icon="A_NFC_14",
    stack_size=5 * 1024,
    order=30,
    resources="resources",
    sources=[
        "*.c*",
        "!plugins",
        "!nfc_cli.c",
    ],
    fap_libs=["mbedtls"],
    fap_icon="icon.png",
    fap_category="NFC",
)

# Parser plugins

App(
    appid="all_in_one_parser",
    apptype=FlipperAppType.PLUGIN,
    entry_point="all_in_one_plugin_ep",
    targets=["f7"],
    requires=["nfc"],
    sources=["plugins/supported_cards/all_in_one.c"],
)

App(
    appid="microel_parser",
    apptype=FlipperAppType.PLUGIN,
    entry_point="microel_plugin_ep",
    targets=["f7"],
    requires=["nfc"],
    sources=["plugins/supported_cards/microel.c"],
)

App(
    appid="mizip_parser",
    apptype=FlipperAppType.PLUGIN,
    entry_point="mizip_plugin_ep",
    targets=["f7"],
    requires=["nfc"],
    sources=["plugins/supported_cards/mizip.c"],
)

App(
    appid="hi_parser",
    apptype=FlipperAppType.PLUGIN,
    entry_point="hi_plugin_ep",
    targets=["f7"],
    requires=["nfc"],
    sources=["plugins/supported_cards/hi.c"],
)

App(
    appid="opal_parser",
    apptype=FlipperAppType.PLUGIN,
    entry_point="opal_plugin_ep",
    targets=["f7"],
    requires=["nfc"],
    sources=["plugins/supported_cards/opal.c"],
)

App(
    appid="myki_parser",
    apptype=FlipperAppType.PLUGIN,
    entry_point="myki_plugin_ep",
    targets=["f7"],
    requires=["nfc"],
    sources=["plugins/supported_cards/myki.c"],
)

App(
    appid="troika_parser",
    apptype=FlipperAppType.PLUGIN,
    entry_point="troika_plugin_ep",
    targets=["f7"],
    requires=["nfc"],
    sources=["plugins/supported_cards/troika.c"],
)

App(
    appid="social_moscow_parser",
    apptype=FlipperAppType.PLUGIN,
    entry_point="social_moscow_plugin_ep",
    targets=["f7"],
    requires=["nfc"],
    sources=["plugins/supported_cards/social_moscow.c"],
)

App(
    appid="plantain_parser",
    apptype=FlipperAppType.PLUGIN,
    entry_point="plantain_plugin_ep",
    targets=["f7"],
    requires=["nfc"],
    sources=["plugins/supported_cards/plantain.c"],
)

App(
    appid="two_cities_parser",
    apptype=FlipperAppType.PLUGIN,
    entry_point="two_cities_plugin_ep",
    targets=["f7"],
    requires=["nfc"],
    sources=["plugins/supported_cards/two_cities.c"],
)

App(
    appid="umarsh_parser",
    apptype=FlipperAppType.PLUGIN,
    entry_point="umarsh_plugin_ep",
    targets=["f7"],
    requires=["nfc"],
    sources=["plugins/supported_cards/umarsh.c"],
)

App(
    appid="metromoney_parser",
    apptype=FlipperAppType.PLUGIN,
    entry_point="metromoney_plugin_ep",
    targets=["f7"],
    requires=["nfc"],
    sources=["plugins/supported_cards/metromoney.c"],
)

App(
    appid="charliecard_parser",
    apptype=FlipperAppType.PLUGIN,
    entry_point="charliecard_plugin_ep",
    targets=["f7"],
    requires=["nfc"],
    sources=["plugins/supported_cards/charliecard.c"],
)

App(
    appid="kazan_parser",
    apptype=FlipperAppType.PLUGIN,
    entry_point="kazan_plugin_ep",
    targets=["f7"],
    requires=["nfc"],
    sources=["plugins/supported_cards/kazan.c"],
)

App(
    appid="aime_parser",
    apptype=FlipperAppType.PLUGIN,
    entry_point="aime_plugin_ep",
    targets=["f7"],
    requires=["nfc"],
    sources=["plugins/supported_cards/aime.c"],
)

App(
    appid="bip_parser",
    apptype=FlipperAppType.PLUGIN,
    entry_point="bip_plugin_ep",
    targets=["f7"],
    requires=["nfc"],
    sources=["plugins/supported_cards/bip.c"],
)

App(
    appid="saflok_parser",
    apptype=FlipperAppType.PLUGIN,
    entry_point="saflok_plugin_ep",
    targets=["f7"],
    requires=["nfc"],
    sources=["plugins/supported_cards/saflok.c"],
)

App(
    appid="mykey_parser",
    apptype=FlipperAppType.PLUGIN,
    entry_point="mykey_plugin_ep",
    targets=["f7"],
    requires=["nfc"],
    sources=["plugins/supported_cards/mykey.c"],
)

App(
    appid="zolotaya_korona_parser",
    apptype=FlipperAppType.PLUGIN,
    entry_point="zolotaya_korona_plugin_ep",
    targets=["f7"],
    requires=["nfc"],
    sources=["plugins/supported_cards/zolotaya_korona.c"],
)

App(
    appid="zolotaya_korona_online_parser",
    apptype=FlipperAppType.PLUGIN,
    entry_point="zolotaya_korona_online_plugin_ep",
    targets=["f7"],
    requires=["nfc"],
    sources=["plugins/supported_cards/zolotaya_korona_online.c"],
)

App(
    appid="gallagher_parser",
    apptype=FlipperAppType.PLUGIN,
    entry_point="gallagher_plugin_ep",
    targets=["f7"],
    requires=["nfc"],
    sources=["plugins/supported_cards/gallagher.c"],
)

App(
    appid="clipper_parser",
    apptype=FlipperAppType.PLUGIN,
    entry_point="clipper_plugin_ep",
    targets=["f7"],
    requires=["nfc"],
    sources=["plugins/supported_cards/clipper.c"],
)

App(
    appid="hid_parser",
    apptype=FlipperAppType.PLUGIN,
    entry_point="hid_plugin_ep",
    targets=["f7"],
    requires=["nfc"],
    sources=["plugins/supported_cards/hid.c"],
)

App(
    appid="washcity_parser",
    apptype=FlipperAppType.PLUGIN,
    entry_point="washcity_plugin_ep",
    targets=["f7"],
    requires=["nfc"],
    sources=["plugins/supported_cards/washcity.c"],
)

App(
    appid="emv_parser",
    apptype=FlipperAppType.PLUGIN,
    entry_point="emv_plugin_ep",
    targets=["f7"],
    requires=["nfc"],
    sources=["plugins/supported_cards/emv.c", "helpers/nfc_emv_parser.c"],
)

App(
    appid="ndef_parser",
    apptype=FlipperAppType.PLUGIN,
    entry_point="ndef_plugin_ep",
    targets=["f7"],
    requires=["nfc"],
    sources=["plugins/supported_cards/ndef.c"],
)

App(
    appid="itso_parser",
    apptype=FlipperAppType.PLUGIN,
    entry_point="itso_plugin_ep",
    targets=["f7"],
    requires=["nfc"],
    sources=["plugins/supported_cards/itso.c"],
)

App(
<<<<<<< HEAD
    appid="sonicare_parser",
    apptype=FlipperAppType.PLUGIN,
    entry_point="sonicare_plugin_ep",
    targets=["f7"],
    requires=["nfc"],
    sources=["plugins/supported_cards/sonicare.c"],
)

App(
    appid="nfc_cli",
    targets=["f7"],
    apptype=FlipperAppType.PLUGIN,
    entry_point="nfc_cli_plugin_ep",
    requires=["cli"],
    sources=["nfc_cli.c"],
=======
    appid="skylanders_parser",
    apptype=FlipperAppType.PLUGIN,
    entry_point="skylanders_plugin_ep",
    targets=["f7"],
    requires=["nfc"],
    sources=["plugins/supported_cards/skylanders.c"],
>>>>>>> 50bee677
)

App(
    appid="nfc_start",
    targets=["f7"],
    apptype=FlipperAppType.STARTUP,
    entry_point="nfc_on_system_start",
    sources=["nfc_start.c"],
    order=30,
)<|MERGE_RESOLUTION|>--- conflicted
+++ resolved
@@ -264,7 +264,15 @@
 )
 
 App(
-<<<<<<< HEAD
+    appid="skylanders_parser",
+    apptype=FlipperAppType.PLUGIN,
+    entry_point="skylanders_plugin_ep",
+    targets=["f7"],
+    requires=["nfc"],
+    sources=["plugins/supported_cards/skylanders.c"],
+)
+
+App(
     appid="sonicare_parser",
     apptype=FlipperAppType.PLUGIN,
     entry_point="sonicare_plugin_ep",
@@ -280,14 +288,6 @@
     entry_point="nfc_cli_plugin_ep",
     requires=["cli"],
     sources=["nfc_cli.c"],
-=======
-    appid="skylanders_parser",
-    apptype=FlipperAppType.PLUGIN,
-    entry_point="skylanders_plugin_ep",
-    targets=["f7"],
-    requires=["nfc"],
-    sources=["plugins/supported_cards/skylanders.c"],
->>>>>>> 50bee677
 )
 
 App(
