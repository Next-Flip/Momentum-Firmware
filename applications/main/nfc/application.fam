--- conflicted
+++ resolved
@@ -120,18 +120,6 @@
 )
 
 App(
-<<<<<<< HEAD
-    appid="sonicare_parser",
-    apptype=FlipperAppType.PLUGIN,
-    entry_point="sonicare_plugin_ep",
-    targets=["f7"],
-    requires=["nfc"],
-    sources=["plugins/supported_cards/sonicare.c"],
-)
-
-App(
-=======
->>>>>>> c4160413
     appid="saflok_parser",
     apptype=FlipperAppType.PLUGIN,
     entry_point="saflok_plugin_ep",
@@ -150,6 +138,15 @@
 )
 
 App(
+    appid="sonicare_parser",
+    apptype=FlipperAppType.PLUGIN,
+    entry_point="sonicare_plugin_ep",
+    targets=["f7"],
+    requires=["nfc"],
+    sources=["plugins/supported_cards/sonicare.c"],
+)
+
+App(
     appid="nfc_start",
     targets=["f7"],
     apptype=FlipperAppType.STARTUP,
