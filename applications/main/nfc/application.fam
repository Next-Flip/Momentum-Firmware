App(
    appid="nfc",
    name="NFC",
    apptype=FlipperAppType.MENUEXTERNAL,
    targets=["f7"],
    entry_point="nfc_app",
    icon="A_NFC_14",
    stack_size=5 * 1024,
    order=30,
    resources="resources",
    sources=[
        "*.c",
        "!plugins",
        "!nfc_cli.c",
    ],
    fap_libs=["mbedtls"],
    fap_icon="icon.png",
    fap_category="NFC",
)

# Parser plugins

App(
    appid="all_in_one_parser",
    apptype=FlipperAppType.PLUGIN,
    entry_point="all_in_one_plugin_ep",
    targets=["f7"],
    requires=["nfc"],
    sources=["plugins/supported_cards/all_in_one.c"],
)

App(
    appid="opal_parser",
    apptype=FlipperAppType.PLUGIN,
    entry_point="opal_plugin_ep",
    targets=["f7"],
    requires=["nfc"],
    sources=["plugins/supported_cards/opal.c"],
)

App(
    appid="myki_parser",
    apptype=FlipperAppType.PLUGIN,
    entry_point="myki_plugin_ep",
    targets=["f7"],
    requires=["nfc"],
    sources=["plugins/supported_cards/myki.c"],
)

App(
    appid="troika_parser",
    apptype=FlipperAppType.PLUGIN,
    entry_point="troika_plugin_ep",
    targets=["f7"],
    requires=["nfc"],
    sources=["plugins/supported_cards/troika.c"],
)

App(
    appid="social_moscow_parser",
    apptype=FlipperAppType.PLUGIN,
    entry_point="social_moscow_plugin_ep",
    targets=["f7"],
    requires=["nfc"],
    sources=["plugins/supported_cards/social_moscow.c"],
)

App(
    appid="plantain_parser",
    apptype=FlipperAppType.PLUGIN,
    entry_point="plantain_plugin_ep",
    targets=["f7"],
    requires=["nfc"],
    sources=["plugins/supported_cards/plantain.c"],
)

App(
    appid="two_cities_parser",
    apptype=FlipperAppType.PLUGIN,
    entry_point="two_cities_plugin_ep",
    targets=["f7"],
    requires=["nfc"],
    sources=["plugins/supported_cards/two_cities.c"],
)

App(
    appid="umarsh_parser",
    apptype=FlipperAppType.PLUGIN,
    entry_point="umarsh_plugin_ep",
    targets=["f7"],
    requires=["nfc"],
    sources=["plugins/supported_cards/umarsh.c"],
)

App(
    appid="metromoney_parser",
    apptype=FlipperAppType.PLUGIN,
    entry_point="metromoney_plugin_ep",
    targets=["f7"],
    requires=["nfc"],
    sources=["plugins/supported_cards/metromoney.c"],
)

App(
    appid="kazan_parser",
    apptype=FlipperAppType.PLUGIN,
    entry_point="kazan_plugin_ep",
    targets=["f7"],
    requires=["nfc"],
    sources=["plugins/supported_cards/kazan.c"],
)

App(
    appid="aime_parser",
    apptype=FlipperAppType.PLUGIN,
    entry_point="aime_plugin_ep",
    targets=["f7"],
    requires=["nfc"],
    sources=["plugins/supported_cards/aime.c"],
)

App(
    appid="saflok_parser",
    apptype=FlipperAppType.PLUGIN,
    entry_point="saflok_plugin_ep",
    targets=["f7"],
    requires=["nfc"],
    sources=["plugins/supported_cards/saflok.c"],
)

App(
    appid="mykey_parser",
    apptype=FlipperAppType.PLUGIN,
    entry_point="mykey_plugin_ep",
    targets=["f7"],
    requires=["nfc"],
    sources=["plugins/supported_cards/mykey.c"],
)

App(
    appid="zolotaya_korona_parser",
    apptype=FlipperAppType.PLUGIN,
    entry_point="zolotaya_korona_plugin_ep",
    targets=["f7"],
    requires=["nfc"],
    sources=["plugins/supported_cards/zolotaya_korona.c"],
)

App(
    appid="zolotaya_korona_online_parser",
    apptype=FlipperAppType.PLUGIN,
    entry_point="zolotaya_korona_online_plugin_ep",
    targets=["f7"],
    requires=["nfc"],
    sources=["plugins/supported_cards/zolotaya_korona_online.c"],
)

App(
    appid="clipper_parser",
    apptype=FlipperAppType.PLUGIN,
    entry_point="clipper_plugin_ep",
    targets=["f7"],
    requires=["nfc"],
    sources=["plugins/supported_cards/clipper.c"],
)

App(
    appid="hid_parser",
    apptype=FlipperAppType.PLUGIN,
    entry_point="hid_plugin_ep",
    targets=["f7"],
    requires=["nfc"],
    sources=["plugins/supported_cards/hid.c"],
)

App(
<<<<<<< HEAD
    appid="washcity_parser",
    apptype=FlipperAppType.PLUGIN,
    entry_point="washcity_plugin_ep",
    targets=["f7"],
    requires=["nfc"],
    sources=["plugins/supported_cards/washcity.c"],
)

App(
    appid="emv_parser",
    apptype=FlipperAppType.PLUGIN,
    entry_point="emv_plugin_ep",
    targets=["f7"],
    requires=["nfc", "storage"],
    sources=["plugins/supported_cards/emv.c", "helpers/nfc_emv_parser.c"],
)

App(
    appid="ndef_parser",
    apptype=FlipperAppType.PLUGIN,
    entry_point="ndef_plugin_ep",
    targets=["f7"],
    requires=["nfc"],
    sources=["plugins/supported_cards/ndef.c"],
)

App(
    appid="sonicare_parser",
    apptype=FlipperAppType.PLUGIN,
    entry_point="sonicare_plugin_ep",
    targets=["f7"],
    requires=["nfc"],
    sources=["plugins/supported_cards/sonicare.c"],
)

App(
    appid="mizip_parser",
    apptype=FlipperAppType.PLUGIN,
    entry_point="mizip_plugin_ep",
    targets=["f7"],
    requires=["nfc"],
    sources=["plugins/supported_cards/mizip.c"],
)

App(
    appid="microel_parser",
    apptype=FlipperAppType.PLUGIN,
    entry_point="microel_plugin_ep",
    targets=["f7"],
    requires=["nfc"],
    sources=["plugins/supported_cards/microel.c"],
=======
    appid="itso_parser",
    apptype=FlipperAppType.PLUGIN,
    entry_point="itso_plugin_ep",
    targets=["f7"],
    requires=["nfc"],
    sources=["plugins/supported_cards/itso.c"],
>>>>>>> 4984e9e4
)

App(
    appid="nfc_start",
    targets=["f7"],
    apptype=FlipperAppType.STARTUP,
    entry_point="nfc_on_system_start",
    sources=["nfc_cli.c"],
    order=30,
)<|MERGE_RESOLUTION|>--- conflicted
+++ resolved
@@ -174,7 +174,15 @@
 )
 
 App(
-<<<<<<< HEAD
+    appid="itso_parser",
+    apptype=FlipperAppType.PLUGIN,
+    entry_point="itso_plugin_ep",
+    targets=["f7"],
+    requires=["nfc"],
+    sources=["plugins/supported_cards/itso.c"],
+)
+
+App(
     appid="washcity_parser",
     apptype=FlipperAppType.PLUGIN,
     entry_point="washcity_plugin_ep",
@@ -226,14 +234,6 @@
     targets=["f7"],
     requires=["nfc"],
     sources=["plugins/supported_cards/microel.c"],
-=======
-    appid="itso_parser",
-    apptype=FlipperAppType.PLUGIN,
-    entry_point="itso_plugin_ep",
-    targets=["f7"],
-    requires=["nfc"],
-    sources=["plugins/supported_cards/itso.c"],
->>>>>>> 4984e9e4
 )
 
 App(
