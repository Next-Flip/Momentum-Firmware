App(
    appid="nfc",
    name="NFC",
    apptype=FlipperAppType.MENUEXTERNAL,
    targets=["f7"],
    entry_point="nfc_app",
    icon="A_NFC_14",
    stack_size=5 * 1024,
    order=30,
    resources="resources",
    sources=[
        "*.c",
        "!plugins",
        "!nfc_cli.c",
    ],
    fap_libs=["assets", "mbedtls"],
    fap_icon="icon.png",
    fap_category="NFC",
)

# Parser plugins

App(
    appid="all_in_one_parser",
    apptype=FlipperAppType.PLUGIN,
    entry_point="all_in_one_plugin_ep",
    targets=["f7"],
    requires=["nfc"],
    sources=["plugins/supported_cards/all_in_one.c"],
)

App(
    appid="opal_parser",
    apptype=FlipperAppType.PLUGIN,
    entry_point="opal_plugin_ep",
    targets=["f7"],
    requires=["nfc"],
    sources=["plugins/supported_cards/opal.c"],
)

App(
    appid="myki_parser",
    apptype=FlipperAppType.PLUGIN,
    entry_point="myki_plugin_ep",
    targets=["f7"],
    requires=["nfc"],
    sources=["plugins/supported_cards/myki.c"],
)

App(
    appid="troika_parser",
    apptype=FlipperAppType.PLUGIN,
    entry_point="troika_plugin_ep",
    targets=["f7"],
    requires=["nfc"],
    sources=["plugins/supported_cards/troika.c"],
)

App(
    appid="social_moscow_parser",
    apptype=FlipperAppType.PLUGIN,
    entry_point="social_moscow_plugin_ep",
    targets=["f7"],
    requires=["nfc"],
    sources=["plugins/supported_cards/social_moscow.c"],
)

App(
    appid="plantain_parser",
    apptype=FlipperAppType.PLUGIN,
    entry_point="plantain_plugin_ep",
    targets=["f7"],
    requires=["nfc"],
    sources=["plugins/supported_cards/plantain.c"],
)

App(
    appid="two_cities_parser",
    apptype=FlipperAppType.PLUGIN,
    entry_point="two_cities_plugin_ep",
    targets=["f7"],
    requires=["nfc"],
    sources=["plugins/supported_cards/two_cities.c"],
)

App(
    appid="umarsh_parser",
    apptype=FlipperAppType.PLUGIN,
    entry_point="umarsh_plugin_ep",
    targets=["f7"],
    requires=["nfc"],
    sources=["plugins/supported_cards/umarsh.c"],
)

App(
    appid="metromoney_parser",
    apptype=FlipperAppType.PLUGIN,
    entry_point="metromoney_plugin_ep",
    targets=["f7"],
    requires=["nfc"],
    sources=["plugins/supported_cards/metromoney.c"],
)

App(
    appid="kazan_parser",
    apptype=FlipperAppType.PLUGIN,
    entry_point="kazan_plugin_ep",
    targets=["f7"],
    requires=["nfc"],
    sources=["plugins/supported_cards/kazan.c"],
)

App(
    appid="aime_parser",
    apptype=FlipperAppType.PLUGIN,
    entry_point="aime_plugin_ep",
    targets=["f7"],
    requires=["nfc"],
    sources=["plugins/supported_cards/aime.c"],
)

App(
    appid="saflok_parser",
    apptype=FlipperAppType.PLUGIN,
    entry_point="saflok_plugin_ep",
    targets=["f7"],
    requires=["nfc"],
    sources=["plugins/supported_cards/saflok.c"],
)

App(
    appid="mykey_parser",
    apptype=FlipperAppType.PLUGIN,
    entry_point="mykey_plugin_ep",
    targets=["f7"],
    requires=["nfc"],
    sources=["plugins/supported_cards/mykey.c"],
)

App(
    appid="zolotaya_korona_parser",
    apptype=FlipperAppType.PLUGIN,
    entry_point="zolotaya_korona_plugin_ep",
    targets=["f7"],
    requires=["nfc"],
    sources=["plugins/supported_cards/zolotaya_korona.c"],
)

App(
    appid="zolotaya_korona_online_parser",
    apptype=FlipperAppType.PLUGIN,
    entry_point="zolotaya_korona_online_plugin_ep",
    targets=["f7"],
    requires=["nfc"],
    sources=["plugins/supported_cards/zolotaya_korona_online.c"],
)

App(
    appid="clipper_parser",
    apptype=FlipperAppType.PLUGIN,
    entry_point="clipper_plugin_ep",
    targets=["f7"],
    requires=["nfc"],
    sources=["plugins/supported_cards/clipper.c"],
)

App(
    appid="hid_parser",
    apptype=FlipperAppType.PLUGIN,
    entry_point="hid_plugin_ep",
    targets=["f7"],
    requires=["nfc"],
    sources=["plugins/supported_cards/hid.c"],
)

App(
<<<<<<< HEAD
    appid="washcity_parser",
    apptype=FlipperAppType.PLUGIN,
    entry_point="washcity_plugin_ep",
    targets=["f7"],
    requires=["nfc"],
    sources=["plugins/supported_cards/washcity.c"],
)

App(
    appid="emv_parser",
    apptype=FlipperAppType.PLUGIN,
    entry_point="emv_plugin_ep",
    targets=["f7"],
    requires=["nfc", "storage"],
    sources=["plugins/supported_cards/emv.c", "helpers/nfc_emv_parser.c"],
)

App(
    appid="ndef_parser",
    apptype=FlipperAppType.PLUGIN,
    entry_point="ndef_plugin_ep",
    targets=["f7"],
    requires=["nfc"],
    sources=["plugins/supported_cards/ndef.c"],
=======
    appid="itso_parser",
    apptype=FlipperAppType.PLUGIN,
    entry_point="itso_plugin_ep",
    targets=["f7"],
    requires=["nfc"],
    sources=["plugins/supported_cards/itso.c"],
>>>>>>> 8c54c147
)

App(
    appid="nfc_start",
    targets=["f7"],
    apptype=FlipperAppType.STARTUP,
    entry_point="nfc_on_system_start",
    sources=["nfc_cli.c"],
    order=30,
)<|MERGE_RESOLUTION|>--- conflicted
+++ resolved
@@ -174,7 +174,6 @@
 )
 
 App(
-<<<<<<< HEAD
     appid="washcity_parser",
     apptype=FlipperAppType.PLUGIN,
     entry_point="washcity_plugin_ep",
@@ -199,14 +198,15 @@
     targets=["f7"],
     requires=["nfc"],
     sources=["plugins/supported_cards/ndef.c"],
-=======
+)
+
+App(
     appid="itso_parser",
     apptype=FlipperAppType.PLUGIN,
     entry_point="itso_plugin_ep",
     targets=["f7"],
     requires=["nfc"],
     sources=["plugins/supported_cards/itso.c"],
->>>>>>> 8c54c147
 )
 
 App(
