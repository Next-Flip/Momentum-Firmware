--- conflicted
+++ resolved
@@ -174,41 +174,6 @@
 )
 
 App(
-<<<<<<< HEAD
-    appid="ndef_parser",
-    apptype=FlipperAppType.PLUGIN,
-    entry_point="ndef_plugin_ep",
-    targets=["f7"],
-    requires=["nfc"],
-    sources=["plugins/supported_cards/ndef.c"],
-)
-
-App(
-    appid="sonicare_parser",
-    apptype=FlipperAppType.PLUGIN,
-    entry_point="sonicare_plugin_ep",
-    targets=["f7"],
-    requires=["nfc"],
-    sources=["plugins/supported_cards/sonicare.c"],
-)
-
-App(
-    appid="mizip_parser",
-    apptype=FlipperAppType.PLUGIN,
-    entry_point="mizip_plugin_ep",
-    targets=["f7"],
-    requires=["nfc"],
-    sources=["plugins/supported_cards/mizip.c"],
-)
-
-App(
-    appid="microel_parser",
-    apptype=FlipperAppType.PLUGIN,
-    entry_point="microel_plugin_ep",
-    targets=["f7"],
-    requires=["nfc"],
-    sources=["plugins/supported_cards/microel.c"],
-=======
     appid="emv_parser",
     apptype=FlipperAppType.PLUGIN,
     entry_point="emv_plugin_ep",
@@ -224,7 +189,33 @@
     targets=["f7"],
     requires=["nfc"],
     sources=["plugins/supported_cards/ndef.c"],
->>>>>>> a8651a28
+)
+
+App(
+    appid="sonicare_parser",
+    apptype=FlipperAppType.PLUGIN,
+    entry_point="sonicare_plugin_ep",
+    targets=["f7"],
+    requires=["nfc"],
+    sources=["plugins/supported_cards/sonicare.c"],
+)
+
+App(
+    appid="mizip_parser",
+    apptype=FlipperAppType.PLUGIN,
+    entry_point="mizip_plugin_ep",
+    targets=["f7"],
+    requires=["nfc"],
+    sources=["plugins/supported_cards/mizip.c"],
+)
+
+App(
+    appid="microel_parser",
+    apptype=FlipperAppType.PLUGIN,
+    entry_point="microel_plugin_ep",
+    targets=["f7"],
+    requires=["nfc"],
+    sources=["plugins/supported_cards/microel.c"],
 )
 
 App(
