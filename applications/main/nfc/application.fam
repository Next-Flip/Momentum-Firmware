--- conflicted
+++ resolved
@@ -101,8 +101,6 @@
 )
 
 App(
-<<<<<<< HEAD
-=======
     appid="kazan_parser",
     apptype=FlipperAppType.PLUGIN,
     entry_point="kazan_plugin_ep",
@@ -112,7 +110,6 @@
 )
 
 App(
->>>>>>> a7b24270
     appid="nfc_start",
     targets=["f7"],
     apptype=FlipperAppType.STARTUP,
