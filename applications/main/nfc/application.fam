App(
    appid="nfc",
    name="NFC",
    apptype=FlipperAppType.MENUEXTERNAL,
    targets=["f7"],
    entry_point="nfc_app",
    icon="A_NFC_14",
    stack_size=5 * 1024,
    order=30,
    resources="resources",
    sources=[
        "*.c*",
        "!plugins",
        "!nfc_cli.c",
    ],
    fap_libs=["mbedtls"],
    fap_icon="icon.png",
    fap_category="NFC",
)

# Parser plugins

App(
    appid="all_in_one_parser",
    apptype=FlipperAppType.PLUGIN,
    entry_point="all_in_one_plugin_ep",
    targets=["f7"],
    requires=["nfc"],
    sources=["plugins/supported_cards/all_in_one.c"],
)

App(
    appid="smartrider_parser",
    apptype=FlipperAppType.PLUGIN,
    entry_point="smartrider_plugin_ep",
    targets=["f7"],
    requires=["nfc"],
    sources=["plugins/supported_cards/smartrider.c"],
)

App(
    appid="microel_parser",
    apptype=FlipperAppType.PLUGIN,
    entry_point="microel_plugin_ep",
    targets=["f7"],
    requires=["nfc"],
    sources=["plugins/supported_cards/microel.c"],
)

App(
    appid="mizip_parser",
    apptype=FlipperAppType.PLUGIN,
    entry_point="mizip_plugin_ep",
    targets=["f7"],
    requires=["nfc"],
    sources=["plugins/supported_cards/mizip.c"],
)

App(
    appid="hi_parser",
    apptype=FlipperAppType.PLUGIN,
    entry_point="hi_plugin_ep",
    targets=["f7"],
    requires=["nfc"],
    sources=["plugins/supported_cards/hi.c"],
)

App(
    appid="opal_parser",
    apptype=FlipperAppType.PLUGIN,
    entry_point="opal_plugin_ep",
    targets=["f7"],
    requires=["nfc"],
    sources=["plugins/supported_cards/opal.c"],
)

App(
    appid="myki_parser",
    apptype=FlipperAppType.PLUGIN,
    entry_point="myki_plugin_ep",
    targets=["f7"],
    requires=["nfc"],
    sources=["plugins/supported_cards/myki.c"],
)

App(
    appid="troika_parser",
    apptype=FlipperAppType.PLUGIN,
    entry_point="troika_plugin_ep",
    targets=["f7"],
    requires=["nfc"],
    sources=["plugins/supported_cards/troika.c"],
)

App(
    appid="social_moscow_parser",
    apptype=FlipperAppType.PLUGIN,
    entry_point="social_moscow_plugin_ep",
    targets=["f7"],
    requires=["nfc"],
    sources=["plugins/supported_cards/social_moscow.c"],
)

App(
    appid="plantain_parser",
    apptype=FlipperAppType.PLUGIN,
    entry_point="plantain_plugin_ep",
    targets=["f7"],
    requires=["nfc"],
    sources=["plugins/supported_cards/plantain.c"],
)

App(
    appid="two_cities_parser",
    apptype=FlipperAppType.PLUGIN,
    entry_point="two_cities_plugin_ep",
    targets=["f7"],
    requires=["nfc"],
    sources=["plugins/supported_cards/two_cities.c"],
)

App(
    appid="umarsh_parser",
    apptype=FlipperAppType.PLUGIN,
    entry_point="umarsh_plugin_ep",
    targets=["f7"],
    requires=["nfc"],
    sources=["plugins/supported_cards/umarsh.c"],
)

App(
    appid="metromoney_parser",
    apptype=FlipperAppType.PLUGIN,
    entry_point="metromoney_plugin_ep",
    targets=["f7"],
    requires=["nfc"],
    sources=["plugins/supported_cards/metromoney.c"],
)

App(
    appid="charliecard_parser",
    apptype=FlipperAppType.PLUGIN,
    entry_point="charliecard_plugin_ep",
    targets=["f7"],
    requires=["nfc"],
    sources=["plugins/supported_cards/charliecard.c"],
)

App(
    appid="kazan_parser",
    apptype=FlipperAppType.PLUGIN,
    entry_point="kazan_plugin_ep",
    targets=["f7"],
    requires=["nfc"],
    sources=["plugins/supported_cards/kazan.c"],
)

App(
    appid="aime_parser",
    apptype=FlipperAppType.PLUGIN,
    entry_point="aime_plugin_ep",
    targets=["f7"],
    requires=["nfc"],
    sources=["plugins/supported_cards/aime.c"],
)

App(
    appid="bip_parser",
    apptype=FlipperAppType.PLUGIN,
    entry_point="bip_plugin_ep",
    targets=["f7"],
    requires=["nfc"],
    sources=["plugins/supported_cards/bip.c"],
)

App(
    appid="saflok_parser",
    apptype=FlipperAppType.PLUGIN,
    entry_point="saflok_plugin_ep",
    targets=["f7"],
    requires=["nfc"],
    sources=["plugins/supported_cards/saflok.c"],
)

App(
    appid="mykey_parser",
    apptype=FlipperAppType.PLUGIN,
    entry_point="mykey_plugin_ep",
    targets=["f7"],
    requires=["nfc"],
    sources=["plugins/supported_cards/mykey.c"],
)

App(
    appid="zolotaya_korona_parser",
    apptype=FlipperAppType.PLUGIN,
    entry_point="zolotaya_korona_plugin_ep",
    targets=["f7"],
    requires=["nfc"],
    sources=["plugins/supported_cards/zolotaya_korona.c"],
)

App(
    appid="zolotaya_korona_online_parser",
    apptype=FlipperAppType.PLUGIN,
    entry_point="zolotaya_korona_online_plugin_ep",
    targets=["f7"],
    requires=["nfc"],
    sources=["plugins/supported_cards/zolotaya_korona_online.c"],
)

App(
    appid="gallagher_parser",
    apptype=FlipperAppType.PLUGIN,
    entry_point="gallagher_plugin_ep",
    targets=["f7"],
    requires=["nfc"],
    sources=["plugins/supported_cards/gallagher.c"],
)

App(
    appid="clipper_parser",
    apptype=FlipperAppType.PLUGIN,
    entry_point="clipper_plugin_ep",
    targets=["f7"],
    requires=["nfc"],
    sources=["plugins/supported_cards/clipper.c"],
)

App(
    appid="hid_parser",
    apptype=FlipperAppType.PLUGIN,
    entry_point="hid_plugin_ep",
    targets=["f7"],
    requires=["nfc"],
    sources=["plugins/supported_cards/hid.c"],
)

App(
    appid="washcity_parser",
    apptype=FlipperAppType.PLUGIN,
    entry_point="washcity_plugin_ep",
    targets=["f7"],
    requires=["nfc"],
    sources=["plugins/supported_cards/washcity.c"],
)

App(
    appid="emv_parser",
    apptype=FlipperAppType.PLUGIN,
    entry_point="emv_plugin_ep",
    targets=["f7"],
    requires=["nfc"],
    sources=["plugins/supported_cards/emv.c", "helpers/nfc_emv_parser.c"],
)

App(
    appid="ndef_parser",
    apptype=FlipperAppType.PLUGIN,
    entry_point="ndef_plugin_ep",
    targets=["f7"],
    requires=["nfc"],
    sources=["plugins/supported_cards/ndef.c"],
)

App(
    appid="itso_parser",
    apptype=FlipperAppType.PLUGIN,
    entry_point="itso_plugin_ep",
    targets=["f7"],
    requires=["nfc"],
    sources=["plugins/supported_cards/itso.c"],
)

App(
    appid="skylanders_parser",
    apptype=FlipperAppType.PLUGIN,
    entry_point="skylanders_plugin_ep",
    targets=["f7"],
    requires=["nfc"],
    sources=["plugins/supported_cards/skylanders.c"],
)

App(
    appid="hworld_parser",
    apptype=FlipperAppType.PLUGIN,
    entry_point="hworld_plugin_ep",
    targets=["f7"],
    requires=["nfc"],
    sources=["plugins/supported_cards/hworld.c"],
)

App(
<<<<<<< HEAD
    appid="sonicare_parser",
    apptype=FlipperAppType.PLUGIN,
    entry_point="sonicare_plugin_ep",
    targets=["f7"],
    requires=["nfc"],
    sources=["plugins/supported_cards/sonicare.c"],
)

App(
    appid="csc_parser",
    apptype=FlipperAppType.PLUGIN,
    entry_point="csc_plugin_ep",
    targets=["f7"],
    requires=["nfc"],
    sources=["plugins/supported_cards/csc.c"],
)

App(
    appid="nfc_cli",
    targets=["f7"],
    apptype=FlipperAppType.PLUGIN,
    entry_point="nfc_cli_plugin_ep",
    requires=["cli"],
    sources=["nfc_cli.c"],
=======
    appid="trt_parser",
    apptype=FlipperAppType.PLUGIN,
    entry_point="trt_plugin_ep",
    targets=["f7"],
    requires=["nfc"],
    sources=["plugins/supported_cards/trt.c"],
>>>>>>> 1dd7ebd0
)

App(
    appid="nfc_start",
    targets=["f7"],
    apptype=FlipperAppType.STARTUP,
    entry_point="nfc_on_system_start",
    sources=["nfc_start.c"],
    order=30,
)<|MERGE_RESOLUTION|>--- conflicted
+++ resolved
@@ -291,7 +291,15 @@
 )
 
 App(
-<<<<<<< HEAD
+    appid="trt_parser",
+    apptype=FlipperAppType.PLUGIN,
+    entry_point="trt_plugin_ep",
+    targets=["f7"],
+    requires=["nfc"],
+    sources=["plugins/supported_cards/trt.c"],
+)
+
+App(
     appid="sonicare_parser",
     apptype=FlipperAppType.PLUGIN,
     entry_point="sonicare_plugin_ep",
@@ -316,14 +324,6 @@
     entry_point="nfc_cli_plugin_ep",
     requires=["cli"],
     sources=["nfc_cli.c"],
-=======
-    appid="trt_parser",
-    apptype=FlipperAppType.PLUGIN,
-    entry_point="trt_plugin_ep",
-    targets=["f7"],
-    requires=["nfc"],
-    sources=["plugins/supported_cards/trt.c"],
->>>>>>> 1dd7ebd0
 )
 
 App(
