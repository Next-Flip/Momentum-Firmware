App(
    appid="nfc",
    name="NFC",
    apptype=FlipperAppType.MENUEXTERNAL,
    targets=["f7"],
    entry_point="nfc_app",
    icon="A_NFC_14",
    stack_size=5 * 1024,
    order=30,
    resources="resources",
    sources=[
        "*.c",
        "!plugins",
        "!nfc_cli.c",
    ],
    fap_libs=["mbedtls"],
    fap_icon="icon.png",
    fap_category="NFC",
)

# Parser plugins

App(
    appid="all_in_one_parser",
    apptype=FlipperAppType.PLUGIN,
    entry_point="all_in_one_plugin_ep",
    targets=["f7"],
    requires=["nfc"],
    sources=["plugins/supported_cards/all_in_one.c"],
)

App(
    appid="opal_parser",
    apptype=FlipperAppType.PLUGIN,
    entry_point="opal_plugin_ep",
    targets=["f7"],
    requires=["nfc"],
    sources=["plugins/supported_cards/opal.c"],
)

App(
    appid="myki_parser",
    apptype=FlipperAppType.PLUGIN,
    entry_point="myki_plugin_ep",
    targets=["f7"],
    requires=["nfc"],
    sources=["plugins/supported_cards/myki.c"],
)

App(
    appid="troika_parser",
    apptype=FlipperAppType.PLUGIN,
    entry_point="troika_plugin_ep",
    targets=["f7"],
    requires=["nfc"],
    sources=["plugins/supported_cards/troika.c"],
)

App(
<<<<<<< HEAD
=======
    appid="social_moscow_parser",
    apptype=FlipperAppType.PLUGIN,
    entry_point="social_moscow_plugin_ep",
    targets=["f7"],
    requires=["nfc"],
    sources=["plugins/supported_cards/social_moscow.c"],
)

App(
>>>>>>> 1d35110a
    appid="plantain_parser",
    apptype=FlipperAppType.PLUGIN,
    entry_point="plantain_plugin_ep",
    targets=["f7"],
    requires=["nfc"],
    sources=["plugins/supported_cards/plantain.c"],
)

App(
    appid="two_cities_parser",
    apptype=FlipperAppType.PLUGIN,
    entry_point="two_cities_plugin_ep",
    targets=["f7"],
    requires=["nfc"],
    sources=["plugins/supported_cards/two_cities.c"],
)

App(
    appid="umarsh_parser",
    apptype=FlipperAppType.PLUGIN,
    entry_point="umarsh_plugin_ep",
    targets=["f7"],
    requires=["nfc"],
    sources=["plugins/supported_cards/umarsh.c"],
)

App(
    appid="metromoney_parser",
    apptype=FlipperAppType.PLUGIN,
    entry_point="metromoney_plugin_ep",
    targets=["f7"],
    requires=["nfc"],
    sources=["plugins/supported_cards/metromoney.c"],
)

App(
    appid="kazan_parser",
    apptype=FlipperAppType.PLUGIN,
    entry_point="kazan_plugin_ep",
    targets=["f7"],
    requires=["nfc"],
    sources=["plugins/supported_cards/kazan.c"],
)

App(
    appid="aime_parser",
    apptype=FlipperAppType.PLUGIN,
    entry_point="aime_plugin_ep",
    targets=["f7"],
    requires=["nfc"],
    sources=["plugins/supported_cards/aime.c"],
)

App(
    appid="saflok_parser",
    apptype=FlipperAppType.PLUGIN,
    entry_point="saflok_plugin_ep",
    targets=["f7"],
    requires=["nfc"],
    sources=["plugins/supported_cards/saflok.c"],
)

App(
    appid="mykey_parser",
    apptype=FlipperAppType.PLUGIN,
    entry_point="mykey_plugin_ep",
    targets=["f7"],
    requires=["nfc"],
    sources=["plugins/supported_cards/mykey.c"],
)

App(
    appid="zolotaya_korona_parser",
    apptype=FlipperAppType.PLUGIN,
    entry_point="zolotaya_korona_plugin_ep",
    targets=["f7"],
    requires=["nfc"],
    sources=["plugins/supported_cards/zolotaya_korona.c"],
)

App(
    appid="social_moscow_parser",
    apptype=FlipperAppType.PLUGIN,
    entry_point="social_moscow_plugin_ep",
    targets=["f7"],
    requires=["nfc"],
    sources=["plugins/supported_cards/social_moscow.c"],
)

App(
    appid="metromoney_parser",
    apptype=FlipperAppType.PLUGIN,
    entry_point="metromoney_plugin_ep",
    targets=["f7"],
    requires=["nfc"],
    sources=["plugins/supported_cards/metromoney.c"],
)

App(
    appid="kazan_parser",
    apptype=FlipperAppType.PLUGIN,
    entry_point="kazan_plugin_ep",
    targets=["f7"],
    requires=["nfc"],
    sources=["plugins/supported_cards/kazan.c"],
)

App(
    appid="saflok_parser",
    apptype=FlipperAppType.PLUGIN,
    entry_point="saflok_plugin_ep",
    targets=["f7"],
    requires=["nfc"],
    sources=["plugins/supported_cards/saflok.c"],
)

App(
    appid="sonicare_parser",
    apptype=FlipperAppType.PLUGIN,
    entry_point="sonicare_plugin_ep",
    targets=["f7"],
    requires=["nfc"],
    sources=["plugins/supported_cards/sonicare.c"],
)

App(
    appid="mizip_parser",
    apptype=FlipperAppType.PLUGIN,
    entry_point="mizip_plugin_ep",
    targets=["f7"],
    requires=["nfc"],
    sources=["plugins/supported_cards/mizip.c"],
)

App(
    appid="microel_parser",
    apptype=FlipperAppType.PLUGIN,
    entry_point="microel_plugin_ep",
    targets=["f7"],
    requires=["nfc"],
    sources=["plugins/supported_cards/microel.c"],
)

App(
    appid="zolotaya_korona_parser",
    apptype=FlipperAppType.PLUGIN,
    entry_point="zolotaya_korona_plugin_ep",
    targets=["f7"],
    requires=["nfc"],
    sources=["plugins/supported_cards/zolotaya_korona.c"],
)

App(
    appid="hid_parser",
    apptype=FlipperAppType.PLUGIN,
    entry_point="hid_plugin_ep",
    targets=["f7"],
    requires=["nfc"],
    sources=["plugins/supported_cards/hid.c"],
)

App(
    appid="washcity_parser",
    apptype=FlipperAppType.PLUGIN,
    entry_point="washcity_plugin_ep",
    targets=["f7"],
    requires=["nfc"],
    sources=["plugins/supported_cards/washcity.c"],
)

App(
    appid="nfc_start",
    targets=["f7"],
    apptype=FlipperAppType.STARTUP,
    entry_point="nfc_on_system_start",
    sources=["nfc_cli.c"],
    order=30,
)<|MERGE_RESOLUTION|>--- conflicted
+++ resolved
@@ -57,8 +57,6 @@
 )
 
 App(
-<<<<<<< HEAD
-=======
     appid="social_moscow_parser",
     apptype=FlipperAppType.PLUGIN,
     entry_point="social_moscow_plugin_ep",
@@ -68,7 +66,6 @@
 )
 
 App(
->>>>>>> 1d35110a
     appid="plantain_parser",
     apptype=FlipperAppType.PLUGIN,
     entry_point="plantain_plugin_ep",
@@ -150,39 +147,21 @@
 )
 
 App(
-    appid="social_moscow_parser",
-    apptype=FlipperAppType.PLUGIN,
-    entry_point="social_moscow_plugin_ep",
-    targets=["f7"],
-    requires=["nfc"],
-    sources=["plugins/supported_cards/social_moscow.c"],
-)
-
-App(
-    appid="metromoney_parser",
-    apptype=FlipperAppType.PLUGIN,
-    entry_point="metromoney_plugin_ep",
-    targets=["f7"],
-    requires=["nfc"],
-    sources=["plugins/supported_cards/metromoney.c"],
-)
-
-App(
-    appid="kazan_parser",
-    apptype=FlipperAppType.PLUGIN,
-    entry_point="kazan_plugin_ep",
-    targets=["f7"],
-    requires=["nfc"],
-    sources=["plugins/supported_cards/kazan.c"],
-)
-
-App(
-    appid="saflok_parser",
-    apptype=FlipperAppType.PLUGIN,
-    entry_point="saflok_plugin_ep",
-    targets=["f7"],
-    requires=["nfc"],
-    sources=["plugins/supported_cards/saflok.c"],
+    appid="hid_parser",
+    apptype=FlipperAppType.PLUGIN,
+    entry_point="hid_plugin_ep",
+    targets=["f7"],
+    requires=["nfc"],
+    sources=["plugins/supported_cards/hid.c"],
+)
+
+App(
+    appid="washcity_parser",
+    apptype=FlipperAppType.PLUGIN,
+    entry_point="washcity_plugin_ep",
+    targets=["f7"],
+    requires=["nfc"],
+    sources=["plugins/supported_cards/washcity.c"],
 )
 
 App(
@@ -210,33 +189,6 @@
     targets=["f7"],
     requires=["nfc"],
     sources=["plugins/supported_cards/microel.c"],
-)
-
-App(
-    appid="zolotaya_korona_parser",
-    apptype=FlipperAppType.PLUGIN,
-    entry_point="zolotaya_korona_plugin_ep",
-    targets=["f7"],
-    requires=["nfc"],
-    sources=["plugins/supported_cards/zolotaya_korona.c"],
-)
-
-App(
-    appid="hid_parser",
-    apptype=FlipperAppType.PLUGIN,
-    entry_point="hid_plugin_ep",
-    targets=["f7"],
-    requires=["nfc"],
-    sources=["plugins/supported_cards/hid.c"],
-)
-
-App(
-    appid="washcity_parser",
-    apptype=FlipperAppType.PLUGIN,
-    entry_point="washcity_plugin_ep",
-    targets=["f7"],
-    requires=["nfc"],
-    sources=["plugins/supported_cards/washcity.c"],
 )
 
 App(
