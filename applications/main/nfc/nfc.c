--- conflicted
+++ resolved
@@ -292,13 +292,7 @@
                     dolphin_deed(DolphinDeedNfcEmulate);
                 } else if(nfc->dev->format == NfcDeviceSaveFormatNfcV) {
                     scene_manager_next_scene(nfc->scene_manager, NfcSceneNfcVEmulate);
-<<<<<<< HEAD
                     DOLPHIN_DEED(DolphinDeedNfcEmulate);
-=======
-                    dolphin_deed(DolphinDeedNfcEmulate);
-                } else if(nfc->dev->format == NfcDeviceSaveFormatBankCard) {
-                    scene_manager_next_scene(nfc->scene_manager, NfcSceneDeviceInfo);
->>>>>>> 0e4344a8
                 } else {
                     scene_manager_next_scene(nfc->scene_manager, NfcSceneEmulateUid);
                     dolphin_deed(DolphinDeedNfcEmulate);
