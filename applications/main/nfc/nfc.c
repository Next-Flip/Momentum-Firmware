--- conflicted
+++ resolved
@@ -279,12 +279,7 @@
                     DOLPHIN_DEED(DolphinDeedNfcEmulate);
                 } else if(nfc->dev->format == NfcDeviceSaveFormatMifareClassic) {
                     scene_manager_next_scene(nfc->scene_manager, NfcSceneMfClassicEmulate);
-<<<<<<< HEAD
-=======
                     DOLPHIN_DEED(DolphinDeedNfcEmulate);
-                } else if(nfc->dev->format == NfcDeviceSaveFormatBankCard) {
-                    scene_manager_next_scene(nfc->scene_manager, NfcSceneDeviceInfo);
->>>>>>> 26f85283
                 } else {
                     scene_manager_next_scene(nfc->scene_manager, NfcSceneEmulateUid);
                     DOLPHIN_DEED(DolphinDeedNfcEmulate);
