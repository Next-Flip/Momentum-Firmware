#include <furi.h>
#include <furi_hal.h>
#include <cli/cli.h>
#include <lib/toolbox/args.h>
#include <lib/toolbox/hex.h>

#include <lib/nfc/nfc_types.h>
#include <lib/nfc/nfc_device.h>

static void nfc_cli_print_usage() {
    printf("Usage:\r\n");
    printf("nfc <cmd>\r\n");
    printf("Cmd list:\r\n");
    printf("\tdetect\t - detect nfc device\r\n");
    printf("\temulate\t - emulate predefined nfca card\r\n");
    printf("\tapdu\t - Send APDU and print response \r\n");
    if(furi_hal_rtc_is_flag_set(FuriHalRtcFlagDebug)) {
        printf("\tfield\t - turn field on\r\n");
    }
}

static void nfc_cli_detect(Cli* cli, FuriString* args) {
    UNUSED(args);
    // Check if nfc worker is not busy
    if(furi_hal_nfc_is_busy()) {
        printf("Nfc is busy\r\n");
        return;
    }

    FuriHalNfcDevData dev_data = {};
    bool cmd_exit = false;
    furi_hal_nfc_exit_sleep();
    printf("Detecting nfc...\r\nPress Ctrl+C to abort\r\n");
    while(!cmd_exit) {
        cmd_exit |= cli_cmd_interrupt_received(cli);
        if(furi_hal_nfc_detect(&dev_data, 400)) {
<<<<<<< HEAD
            printf("found: %s ", nfc_get_dev_type(dev_data.type));
            if(dev_data.type == FuriHalNfcTypeA) {
                printf("UID length: %d, UID:", dev_data.uid_len);
                for(size_t i = 0; i < dev_data.uid_len; i++) {
                    printf("%02X", dev_data.uid[i]);
                }
                printf("\r\n");
                break;
            } else if(dev_data.type == FuriHalNfcTypeF) {
                printf("IDm:");
                for(size_t i = 0; i < 8; i++) {
                    printf("%02X", dev_data.uid[i]);
                }
                printf("\r\nPMm:");
                for(size_t i = 0; i < 8; i++) {
                    printf("%02X", dev_data.f_data.pmm[i]);
                }
                printf("\r\n");
                break;
=======
            printf("Found: %s ", nfc_get_dev_type(dev_data.type));
            printf("UID length: %d, UID:", dev_data.uid_len);
            for(size_t i = 0; i < dev_data.uid_len; i++) {
                printf("%02X", dev_data.uid[i]);
>>>>>>> 9a14699a
            }
        }
        furi_hal_nfc_sleep();
        furi_delay_ms(50);
    }
    furi_hal_nfc_sleep();
}

static void nfc_cli_emulate(Cli* cli, FuriString* args) {
    UNUSED(args);
    // Check if nfc worker is not busy
    if(furi_hal_nfc_is_busy()) {
        printf("Nfc is busy\r\n");
        return;
    }

    furi_hal_nfc_exit_sleep();
    printf("Emulating NFC-A Type: T2T UID: 36 9C E7 B1 0A C1 34 SAK: 00 ATQA: 00/44\r\n");
    printf("Press Ctrl+C to abort\r\n");

    FuriHalNfcDevData params = {
        .uid = {0x36, 0x9C, 0xe7, 0xb1, 0x0A, 0xC1, 0x34},
        .uid_len = 7,
        .a_data =
            {
                .atqa = {0x44, 0x00},
                .sak = 0x00,
            },
        .type = FuriHalNfcTypeA,
    };

    while(!cli_cmd_interrupt_received(cli)) {
        if(furi_hal_nfc_listen(
               params.uid, params.uid_len, params.a_data.atqa, params.a_data.sak, false, 100)) {
            printf("Reader detected\r\n");
            furi_hal_nfc_sleep();
        }
        furi_delay_ms(50);
    }
    furi_hal_nfc_sleep();
}

static void nfc_cli_field(Cli* cli, FuriString* args) {
    UNUSED(args);
    // Check if nfc worker is not busy
    if(furi_hal_nfc_is_busy()) {
        printf("Nfc is busy\r\n");
        return;
    }

    furi_hal_nfc_exit_sleep();
    furi_hal_nfc_field_on();

    printf("Field is on. Don't leave device in this mode for too long.\r\n");
    printf("Press Ctrl+C to abort\r\n");

    while(!cli_cmd_interrupt_received(cli)) {
        furi_delay_ms(50);
    }

    furi_hal_nfc_field_off();
    furi_hal_nfc_sleep();
}

static void nfc_cli_apdu(Cli* cli, FuriString* args) {
    UNUSED(cli);
    if(furi_hal_nfc_is_busy()) {
        printf("Nfc is busy\r\n");
        return;
    }

    furi_hal_nfc_exit_sleep();
    FuriString* data = NULL;
    data = furi_string_alloc();
    FuriHalNfcTxRxContext tx_rx = {};
    FuriHalNfcDevData dev_data = {};
    uint8_t* req_buffer = NULL;
    uint8_t* resp_buffer = NULL;
    size_t apdu_size = 0;
    size_t resp_size = 0;

    do {
        if(!args_read_string_and_trim(args, data)) {
            printf(
                "Use like `nfc apdu 00a404000e325041592e5359532e444446303100 00a4040008a0000003010102` \r\n");
            break;
        }

        printf("detecting tag\r\n");
        if(!furi_hal_nfc_detect(&dev_data, 300)) {
            printf("Failed to detect tag\r\n");
            break;
        }
        do {
            apdu_size = furi_string_size(data) / 2;
            req_buffer = malloc(apdu_size);
            hex_chars_to_uint8(furi_string_get_cstr(data), req_buffer);

            memcpy(tx_rx.tx_data, req_buffer, apdu_size);
            tx_rx.tx_bits = apdu_size * 8;
            tx_rx.tx_rx_type = FuriHalNfcTxRxTypeDefault;

            printf("Sending APDU:%s to Tag\r\n", furi_string_get_cstr(data));
            if(!furi_hal_nfc_tx_rx(&tx_rx, 300)) {
                printf("Failed to tx_rx\r\n");
                break;
            }
            resp_size = (tx_rx.rx_bits / 8) * 2;
            resp_buffer = malloc(resp_size);
            uint8_to_hex_chars(tx_rx.rx_data, resp_buffer, resp_size);
            resp_buffer[resp_size] = 0;
            printf("Response: %s\r\n", resp_buffer);
            free(req_buffer);
            free(resp_buffer);
            req_buffer = NULL;
            resp_buffer = NULL;
        } while(args_read_string_and_trim(args, data));
    } while(false);

    free(req_buffer);
    free(resp_buffer);
    furi_string_free(data);
    furi_hal_nfc_sleep();
}

static void nfc_cli(Cli* cli, FuriString* args, void* context) {
    UNUSED(context);
    FuriString* cmd;
    cmd = furi_string_alloc();

    do {
        if(!args_read_string_and_trim(args, cmd)) {
            nfc_cli_print_usage();
            break;
        }
        if(furi_string_cmp_str(cmd, "detect") == 0) {
            nfc_cli_detect(cli, args);
            break;
        }
        if(furi_string_cmp_str(cmd, "emulate") == 0) {
            nfc_cli_emulate(cli, args);
            break;
        }

        if(furi_string_cmp_str(cmd, "apdu") == 0) {
            nfc_cli_apdu(cli, args);
            break;
        }

        if(furi_hal_rtc_is_flag_set(FuriHalRtcFlagDebug)) {
            if(furi_string_cmp_str(cmd, "field") == 0) {
                nfc_cli_field(cli, args);
                break;
            }
        }

        nfc_cli_print_usage();
    } while(false);

    furi_string_free(cmd);
}

void nfc_on_system_start() {
#ifdef SRV_CLI
    Cli* cli = furi_record_open(RECORD_CLI);
    cli_add_command(cli, "nfc", CliCommandFlagDefault, nfc_cli, NULL);
    furi_record_close(RECORD_CLI);
#else
    UNUSED(nfc_cli);
#endif
}<|MERGE_RESOLUTION|>--- conflicted
+++ resolved
@@ -34,8 +34,6 @@
     while(!cmd_exit) {
         cmd_exit |= cli_cmd_interrupt_received(cli);
         if(furi_hal_nfc_detect(&dev_data, 400)) {
-<<<<<<< HEAD
-            printf("found: %s ", nfc_get_dev_type(dev_data.type));
             if(dev_data.type == FuriHalNfcTypeA) {
                 printf("UID length: %d, UID:", dev_data.uid_len);
                 for(size_t i = 0; i < dev_data.uid_len; i++) {
@@ -54,12 +52,6 @@
                 }
                 printf("\r\n");
                 break;
-=======
-            printf("Found: %s ", nfc_get_dev_type(dev_data.type));
-            printf("UID length: %d, UID:", dev_data.uid_len);
-            for(size_t i = 0; i < dev_data.uid_len; i++) {
-                printf("%02X", dev_data.uid[i]);
->>>>>>> 9a14699a
             }
         }
         furi_hal_nfc_sleep();
