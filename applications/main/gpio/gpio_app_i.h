#pragma once

#include "gpio_app.h"
#include "gpio_items.h"
#include "scenes/gpio_scene.h"
#include "gpio_custom_event.h"
#include "usb_uart_bridge.h"

#include <gui/gui.h>
#include <gui/view_dispatcher.h>
#include <gui/scene_manager.h>
#include <gui/modules/submenu.h>
#include <notification/notification_messages.h>
#include <gui/modules/variable_item_list.h>
#include <gui/modules/widget.h>
#include <gui/modules/dialog_ex.h>
#include "views/gpio_test.h"
#include "views/gpio_usb_uart.h"
#include "views/gpio_i2c_scanner.h"
#include "views/gpio_i2c_sfp.h"
#include <assets_icons.h>

struct GpioApp {
    Gui* gui;
    NotificationApp* notifications;
    ViewDispatcher* view_dispatcher;
    SceneManager* scene_manager;
    Widget* widget;
    DialogEx* dialog;

    VariableItemList* var_item_list;
    VariableItem* var_item_flow;
    GpioTest* gpio_test;
    GpioUsbUart* gpio_usb_uart;
    GPIOItems* gpio_items;
    UsbUartBridge* usb_uart_bridge;
    GpioI2CScanner* gpio_i2c_scanner;
    GpioI2CSfp* gpio_i2c_sfp;
    UsbUartConfig* usb_uart_cfg;
};

typedef enum {
    GpioAppViewVarItemList,
    GpioAppViewGpioTest,
    GpioAppViewUsbUart,
    GpioAppViewUsbUartCfg,
    GpioAppViewUsbUartCloseRpc,
<<<<<<< HEAD
    GpioAppViewI2CScanner,
    GpioAppViewI2CSfp
=======
    GpioAppViewExitConfirm,
>>>>>>> 5031540a
} GpioAppView;<|MERGE_RESOLUTION|>--- conflicted
+++ resolved
@@ -45,10 +45,7 @@
     GpioAppViewUsbUart,
     GpioAppViewUsbUartCfg,
     GpioAppViewUsbUartCloseRpc,
-<<<<<<< HEAD
+    GpioAppViewExitConfirm,
     GpioAppViewI2CScanner,
     GpioAppViewI2CSfp
-=======
-    GpioAppViewExitConfirm,
->>>>>>> 5031540a
 } GpioAppView;