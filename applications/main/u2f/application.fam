App(
    appid="u2f",
    name="U2F",
    apptype=FlipperAppType.MENUEXTERNAL,
    entry_point="u2f_app",
    stack_size=2 * 1024,
    icon="A_U2F_14",
    order=80,
<<<<<<< HEAD
=======
    fap_libs=["assets"],
    fap_category="USB",
    fap_icon="icon.png",
>>>>>>> ea357b8e
)<|MERGE_RESOLUTION|>--- conflicted
+++ resolved
@@ -6,10 +6,7 @@
     stack_size=2 * 1024,
     icon="A_U2F_14",
     order=80,
-<<<<<<< HEAD
-=======
     fap_libs=["assets"],
     fap_category="USB",
     fap_icon="icon.png",
->>>>>>> ea357b8e
 )