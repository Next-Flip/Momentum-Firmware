#include "subghz_cli.h"

#include <furi.h>
#include <furi_hal.h>

#include <lib/toolbox/args.h>
#include <lib/subghz/subghz_keystore.h>

#include <lib/subghz/receiver.h>
#include <lib/subghz/transmitter.h>
#include <lib/subghz/subghz_file_encoder_worker.h>
#include <lib/subghz/protocols/protocol_items.h>
#include <applications/drivers/subghz/cc1101_ext/cc1101_ext_interconnect.h>
#include <lib/subghz/devices/cc1101_int/cc1101_int_interconnect.h>
#include <lib/subghz/devices/devices.h>
#include <lib/subghz/devices/cc1101_configs.h>

#include "helpers/subghz_chat.h"

#include <notification/notification_messages.h>
#include <flipper_format/flipper_format_i.h>

#define SUBGHZ_FREQUENCY_RANGE_STR \
    "299999755...348000000 or 386999938...464000000 or 778999847...928000000"

// Tx/Rx Carrier | only internal module
// Tx/Rx command | both
// Rx RAW        | only internal module
// Chat          | both

#define TAG "SubGhzCli"

static void subghz_cli_radio_device_power_on() {
    uint8_t attempts = 5;
    while(--attempts > 0) {
        if(furi_hal_power_enable_otg()) break;
    }
    if(attempts == 0) {
        if(furi_hal_power_get_usb_voltage() < 4.5f) {
            FURI_LOG_E(
                "TAG",
                "Error power otg enable. BQ2589 check otg fault = %d",
                furi_hal_power_check_otg_fault() ? 1 : 0);
        }
    }
}

static void subghz_cli_radio_device_power_off() {
    if(furi_hal_power_is_otg_enabled()) furi_hal_power_disable_otg();
}

static SubGhzEnvironment* subghz_cli_environment_init(void) {
    SubGhzEnvironment* environment = subghz_environment_alloc();
    if(subghz_environment_load_keystore(environment, SUBGHZ_KEYSTORE_DIR_NAME)) {
        printf("Load_keystore keeloq_mfcodes \033[0;32mOK\033[0m\r\n");
    } else {
        printf("Load_keystore keeloq_mfcodes \033[0;31mERROR\033[0m\r\n");
    }
    if(subghz_environment_load_keystore(environment, SUBGHZ_KEYSTORE_DIR_USER_NAME)) {
        printf("Load_keystore keeloq_mfcodes_user \033[0;32mOK\033[0m\r\n");
    } else {
        printf("Load_keystore keeloq_mfcodes_user \033[0;33mAbsent\033[0m\r\n");
    }
    subghz_environment_set_came_atomo_rainbow_table_file_name(
        environment, SUBGHZ_CAME_ATOMO_DIR_NAME);
    subghz_environment_set_alutech_at_4n_rainbow_table_file_name(
        environment, SUBGHZ_ALUTECH_AT_4N_DIR_NAME);
    subghz_environment_set_nice_flor_s_rainbow_table_file_name(
        environment, SUBGHZ_NICE_FLOR_S_DIR_NAME);
    subghz_environment_set_protocol_registry(environment, (void*)&subghz_protocol_registry);
    return environment;
}

void subghz_cli_command_tx_carrier(Cli* cli, FuriString* args, void* context) {
    UNUSED(context);
    uint32_t frequency = 433920000;

    if(furi_string_size(args)) {
        int ret = sscanf(furi_string_get_cstr(args), "%lu", &frequency);
        if(ret != 1) {
            printf("sscanf returned %d, frequency: %lu\r\n", ret, frequency);
            cli_print_usage("subghz tx_carrier", "<Frequency: in Hz>", furi_string_get_cstr(args));
            return;
        }
        if(!furi_hal_subghz_is_frequency_valid(frequency)) {
            printf(
                "Frequency must be in " SUBGHZ_FREQUENCY_RANGE_STR " range, not %lu\r\n",
                frequency);
            return;
        }
    }

    furi_hal_subghz_reset();
    furi_hal_subghz_load_custom_preset(subghz_device_cc1101_preset_ook_650khz_async_regs);
    frequency = furi_hal_subghz_set_frequency_and_path(frequency);

    furi_hal_gpio_init(&gpio_cc1101_g0, GpioModeOutputPushPull, GpioPullNo, GpioSpeedLow);
    furi_hal_gpio_write(&gpio_cc1101_g0, true);

    furi_hal_power_suppress_charge_enter();

    if(furi_hal_subghz_tx()) {
        printf("Transmitting at frequency %lu Hz\r\n", frequency);
        printf("Press CTRL+C to stop\r\n");
        while(!cli_cmd_interrupt_received(cli)) {
            furi_delay_ms(250);
        }
    } else {
        printf("This frequency can only be used for RX in your settings\r\n");
    }

    furi_hal_subghz_set_path(FuriHalSubGhzPathIsolate);
    furi_hal_subghz_sleep();

    furi_hal_power_suppress_charge_exit();
}

void subghz_cli_command_rx_carrier(Cli* cli, FuriString* args, void* context) {
    UNUSED(context);
    uint32_t frequency = 433920000;

    if(furi_string_size(args)) {
        int ret = sscanf(furi_string_get_cstr(args), "%lu", &frequency);
        if(ret != 1) {
            printf("sscanf returned %d, frequency: %lu\r\n", ret, frequency);
            cli_print_usage("subghz rx_carrier", "<Frequency: in Hz>", furi_string_get_cstr(args));
            return;
        }
        if(!furi_hal_subghz_is_frequency_valid(frequency)) {
            printf(
                "Frequency must be in " SUBGHZ_FREQUENCY_RANGE_STR " range, not %lu\r\n",
                frequency);
            return;
        }
    }

    furi_hal_subghz_reset();
    furi_hal_subghz_load_custom_preset(subghz_device_cc1101_preset_ook_650khz_async_regs);
    frequency = furi_hal_subghz_set_frequency_and_path(frequency);
    printf("Receiving at frequency %lu Hz\r\n", frequency);
    printf("Press CTRL+C to stop\r\n");

    furi_hal_power_suppress_charge_enter();

    furi_hal_subghz_rx();

    while(!cli_cmd_interrupt_received(cli)) {
        furi_delay_ms(250);
        printf("RSSI: %03.1fdbm\r", (double)furi_hal_subghz_get_rssi());
        fflush(stdout);
    }

    furi_hal_power_suppress_charge_exit();

    furi_hal_subghz_set_path(FuriHalSubGhzPathIsolate);
    furi_hal_subghz_sleep();
}

static const SubGhzDevice* subghz_cli_command_get_device(uint32_t* device_ind) {
    const SubGhzDevice* device = NULL;
    switch(*device_ind) {
    case 1:
        subghz_cli_radio_device_power_on();
        device = subghz_devices_get_by_name(SUBGHZ_DEVICE_CC1101_EXT_NAME);
        break;

    default:
        device = subghz_devices_get_by_name(SUBGHZ_DEVICE_CC1101_INT_NAME);
        break;
    }
    //check if the device is connected
    if(!subghz_devices_is_connect(device)) {
        subghz_cli_radio_device_power_off();
        device = subghz_devices_get_by_name(SUBGHZ_DEVICE_CC1101_INT_NAME);
        *device_ind = 0;
    }
    return device;
}

void subghz_cli_command_tx(Cli* cli, FuriString* args, void* context) {
    UNUSED(context);
    uint32_t frequency = 433920000;
    uint32_t key = 0x0074BADE;
    uint32_t repeat = 10;
    uint32_t te = 403;
    uint32_t device_ind = 0; // 0 - CC1101_INT, 1 - CC1101_EXT

    if(furi_string_size(args)) {
        int ret = sscanf(
            furi_string_get_cstr(args),
            "%lx %lu %lu %lu %lu",
            &key,
            &frequency,
            &te,
            &repeat,
            &device_ind);
        if(ret != 5) {
            printf(
                "sscanf returned %d, key: %lx, frequency: %lu, te: %lu, repeat: %lu, device: %lu\r\n ",
                ret,
                key,
                frequency,
                te,
                repeat,
                device_ind);
            cli_print_usage(
                "subghz tx",
                "<3 Byte Key: in hex> <Frequency: in Hz> <Te us> <Repeat count> <Device: 0 - CC1101_INT, 1 - CC1101_EXT>",
                furi_string_get_cstr(args));
            return;
        }
    }
    subghz_devices_init();
    const SubGhzDevice* device = subghz_cli_command_get_device(&device_ind);
    if(!subghz_devices_is_frequency_valid(device, frequency)) {
        printf(
            "Frequency must be in " SUBGHZ_FREQUENCY_RANGE_STR " range, not %lu\r\n", frequency);
        subghz_devices_deinit();
        subghz_cli_radio_device_power_off();
        return;
    }
    printf(
        "Transmitting at %lu, key %lx, te %lu, repeat %lu device %lu. Press CTRL+C to stop\r\n",
        frequency,
        key,
        te,
        repeat,
        device_ind);

    FuriString* flipper_format_string = furi_string_alloc_printf(
        "Protocol: Princeton\n"
        "Bit: 24\n"
        "Key: 00 00 00 00 00 %02X %02X %02X\n"
        "TE: %lu\n"
        "Repeat: %lu\n",
        (uint8_t)((key >> 16) & 0xFFU),
        (uint8_t)((key >> 8) & 0xFFU),
        (uint8_t)(key & 0xFFU),
        te,
        repeat);
    FlipperFormat* flipper_format = flipper_format_string_alloc();
    Stream* stream = flipper_format_get_raw_stream(flipper_format);
    stream_clean(stream);
    stream_write_cstring(stream, furi_string_get_cstr(flipper_format_string));

    SubGhzEnvironment* environment = subghz_environment_alloc();
    subghz_environment_set_protocol_registry(environment, (void*)&subghz_protocol_registry);

    SubGhzTransmitter* transmitter = subghz_transmitter_alloc_init(environment, "Princeton");
    subghz_transmitter_deserialize(transmitter, flipper_format);

    subghz_devices_begin(device);
    subghz_devices_reset(device);
    subghz_devices_load_preset(device, FuriHalSubGhzPresetOok650Async, NULL);
    frequency = subghz_devices_set_frequency(device, frequency);

    furi_hal_power_suppress_charge_enter();
    if(subghz_devices_start_async_tx(device, subghz_transmitter_yield, transmitter)) {
        while(!(subghz_devices_is_async_complete_tx(device) || cli_cmd_interrupt_received(cli))) {
            printf(".");
            fflush(stdout);
            furi_delay_ms(333);
        }
        subghz_devices_stop_async_tx(device);

    } else {
        printf("Frequency is outside of default range. Check docs.\r\n");
    }

    subghz_devices_sleep(device);
    subghz_devices_end(device);
    subghz_devices_deinit();
    subghz_cli_radio_device_power_off();

    furi_hal_power_suppress_charge_exit();

    flipper_format_free(flipper_format);
    subghz_transmitter_free(transmitter);
    subghz_environment_free(environment);
}

typedef struct {
    volatile bool overrun;
    FuriStreamBuffer* stream;
    size_t packet_count;
} SubGhzCliCommandRx;

static void subghz_cli_command_rx_capture_callback(bool level, uint32_t duration, void* context) {
    SubGhzCliCommandRx* instance = context;

    LevelDuration level_duration = level_duration_make(level, duration);
    if(instance->overrun) {
        instance->overrun = false;
        level_duration = level_duration_reset();
    }
    size_t ret =
        furi_stream_buffer_send(instance->stream, &level_duration, sizeof(LevelDuration), 0);
    if(sizeof(LevelDuration) != ret) instance->overrun = true;
}

static void subghz_cli_command_rx_callback(
    SubGhzReceiver* receiver,
    SubGhzProtocolDecoderBase* decoder_base,
    void* context) {
    SubGhzCliCommandRx* instance = context;
    instance->packet_count++;

    FuriString* text = furi_string_alloc();
    subghz_protocol_decoder_base_get_string(decoder_base, text);
    subghz_receiver_reset(receiver);
    printf("%s", furi_string_get_cstr(text));
    furi_string_free(text);
}

void subghz_cli_command_rx(Cli* cli, FuriString* args, void* context) {
    UNUSED(context);
    uint32_t frequency = 433920000;
    uint32_t device_ind = 0; // 0 - CC1101_INT, 1 - CC1101_EXT

    if(furi_string_size(args)) {
        int ret = sscanf(furi_string_get_cstr(args), "%lu %lu", &frequency, &device_ind);
        if(ret != 2) {
            printf(
                "sscanf returned %d, frequency: %lu device: %lu\r\n", ret, frequency, device_ind);
            cli_print_usage(
                "subghz rx",
                "<Frequency: in Hz> <Device: 0 - CC1101_INT, 1 - CC1101_EXT>",
                furi_string_get_cstr(args));
            return;
        }
    }
    subghz_devices_init();
    const SubGhzDevice* device = subghz_cli_command_get_device(&device_ind);
    if(!subghz_devices_is_frequency_valid(device, frequency)) {
        printf(
            "Frequency must be in " SUBGHZ_FREQUENCY_RANGE_STR " range, not %lu\r\n", frequency);
        subghz_devices_deinit();
        subghz_cli_radio_device_power_off();
        return;
    }

    // Allocate context and buffers
    SubGhzCliCommandRx* instance = malloc(sizeof(SubGhzCliCommandRx));
    instance->stream =
        furi_stream_buffer_alloc(sizeof(LevelDuration) * 1024, sizeof(LevelDuration));
    furi_check(instance->stream);

<<<<<<< HEAD
    SubGhzEnvironment* environment = subghz_environment_alloc();
    subghz_environment_load_keystore(environment, SUBGHZ_KEYSTORE_DIR_NAME);
    subghz_environment_load_keystore(environment, SUBGHZ_KEYSTORE_DIR_USER_NAME);
    subghz_environment_set_alutech_at_4n_rainbow_table_file_name(
        environment, SUBGHZ_ALUTECH_AT_4N_DIR_NAME);
    subghz_environment_set_nice_flor_s_rainbow_table_file_name(
        environment, SUBGHZ_NICE_FLOR_S_DIR_NAME);
    subghz_environment_set_protocol_registry(environment, (void*)&subghz_protocol_registry);
=======
    SubGhzEnvironment* environment = subghz_cli_environment_init();
>>>>>>> 027ea9ea

    SubGhzReceiver* receiver = subghz_receiver_alloc_init(environment);
    subghz_receiver_set_filter(receiver, SubGhzProtocolFlag_Decodable);
    subghz_receiver_set_rx_callback(receiver, subghz_cli_command_rx_callback, instance);

    // Configure radio
    subghz_devices_begin(device);
    subghz_devices_reset(device);
    subghz_devices_load_preset(device, FuriHalSubGhzPresetOok650Async, NULL);
    frequency = subghz_devices_set_frequency(device, frequency);

    furi_hal_power_suppress_charge_enter();

    // Prepare and start RX
    subghz_devices_start_async_rx(device, subghz_cli_command_rx_capture_callback, instance);

    // Wait for packets to arrive
    printf(
        "Listening at frequency: %lu device: %lu. Press CTRL+C to stop\r\n",
        frequency,
        device_ind);
    LevelDuration level_duration;
    while(!cli_cmd_interrupt_received(cli)) {
        int ret = furi_stream_buffer_receive(
            instance->stream, &level_duration, sizeof(LevelDuration), 10);
        if(ret == sizeof(LevelDuration)) {
            if(level_duration_is_reset(level_duration)) {
                printf(".");
                subghz_receiver_reset(receiver);
            } else {
                bool level = level_duration_get_level(level_duration);
                uint32_t duration = level_duration_get_duration(level_duration);
                subghz_receiver_decode(receiver, level, duration);
            }
        }
    }

    // Shutdown radio
    subghz_devices_stop_async_rx(device);
    subghz_devices_sleep(device);
    subghz_devices_end(device);
    subghz_devices_deinit();
    subghz_cli_radio_device_power_off();

    furi_hal_power_suppress_charge_exit();

    printf("\r\nPackets received %zu\r\n", instance->packet_count);

    // Cleanup
    subghz_receiver_free(receiver);
    subghz_environment_free(environment);
    furi_stream_buffer_free(instance->stream);
    free(instance);
}

void subghz_cli_command_rx_raw(Cli* cli, FuriString* args, void* context) {
    UNUSED(context);
    uint32_t frequency = 433920000;

    if(furi_string_size(args)) {
        int ret = sscanf(furi_string_get_cstr(args), "%lu", &frequency);
        if(ret != 1) {
            printf("sscanf returned %d, frequency: %lu\r\n", ret, frequency);
            cli_print_usage("subghz rx", "<Frequency: in Hz>", furi_string_get_cstr(args));
            return;
        }
        if(!furi_hal_subghz_is_frequency_valid(frequency)) {
            printf(
                "Frequency must be in " SUBGHZ_FREQUENCY_RANGE_STR " range, not %lu\r\n",
                frequency);
            return;
        }
    }

    // Allocate context and buffers
    SubGhzCliCommandRx* instance = malloc(sizeof(SubGhzCliCommandRx));
    instance->stream =
        furi_stream_buffer_alloc(sizeof(LevelDuration) * 1024, sizeof(LevelDuration));
    furi_check(instance->stream);

    // Configure radio
    furi_hal_subghz_reset();
    furi_hal_subghz_load_custom_preset(subghz_device_cc1101_preset_ook_650khz_async_regs);
    frequency = furi_hal_subghz_set_frequency_and_path(frequency);
    furi_hal_gpio_init(&gpio_cc1101_g0, GpioModeInput, GpioPullNo, GpioSpeedLow);

    furi_hal_power_suppress_charge_enter();

    // Prepare and start RX
    furi_hal_subghz_start_async_rx(subghz_cli_command_rx_capture_callback, instance);

    // Wait for packets to arrive
    printf("Listening at %lu. Press CTRL+C to stop\r\n", frequency);
    LevelDuration level_duration;
    size_t counter = 0;
    while(!cli_cmd_interrupt_received(cli)) {
        int ret = furi_stream_buffer_receive(
            instance->stream, &level_duration, sizeof(LevelDuration), 10);
        if(ret == 0) {
            continue;
        }
        if(ret != sizeof(LevelDuration)) {
            puts("stream corrupt");
            break;
        }
        if(level_duration_is_reset(level_duration)) {
            puts(". ");
        } else {
            bool level = level_duration_get_level(level_duration);
            uint32_t duration = level_duration_get_duration(level_duration);
            printf("%c%lu ", level ? '+' : '-', duration);
        }
        furi_thread_stdout_flush();
        counter++;
        if(counter > 255) {
            puts("\r\n");
            counter = 0;
        }
    }

    // Shutdown radio
    furi_hal_subghz_stop_async_rx();
    furi_hal_subghz_sleep();

    furi_hal_power_suppress_charge_exit();

    // Cleanup
    furi_stream_buffer_free(instance->stream);
    free(instance);
}

void subghz_cli_command_decode_raw(Cli* cli, FuriString* args, void* context) {
    UNUSED(context);
    FuriString* file_name = furi_string_alloc();
    furi_string_set(file_name, ANY_PATH("subghz/test.sub"));

    Storage* storage = furi_record_open(RECORD_STORAGE);
    FlipperFormat* fff_data_file = flipper_format_file_alloc(storage);
    FuriString* temp_str = furi_string_alloc();
    uint32_t temp_data32;
    bool check_file = false;

    do {
        if(furi_string_size(args)) {
            if(!args_read_string_and_trim(args, file_name)) {
                cli_print_usage(
                    "subghz decode_raw", "<file_name: path_RAW_file>", furi_string_get_cstr(args));
                break;
            }
        }

        if(!flipper_format_file_open_existing(fff_data_file, furi_string_get_cstr(file_name))) {
            printf(
                "subghz decode_raw \033[0;31mError open file\033[0m %s\r\n",
                furi_string_get_cstr(file_name));
            break;
        }

        if(!flipper_format_read_header(fff_data_file, temp_str, &temp_data32)) {
            printf("subghz decode_raw \033[0;31mMissing or incorrect header\033[0m\r\n");
            break;
        }

        if(!strcmp(furi_string_get_cstr(temp_str), SUBGHZ_RAW_FILE_TYPE) &&
           temp_data32 == SUBGHZ_KEY_FILE_VERSION) {
        } else {
            printf("subghz decode_raw \033[0;31mType or version mismatch\033[0m\r\n");
            break;
        }

        check_file = true;
    } while(false);

    furi_string_free(temp_str);
    flipper_format_free(fff_data_file);
    furi_record_close(RECORD_STORAGE);

    if(check_file) {
        // Allocate context
        SubGhzCliCommandRx* instance = malloc(sizeof(SubGhzCliCommandRx));

<<<<<<< HEAD
        SubGhzEnvironment* environment = subghz_environment_alloc();
        if(subghz_environment_load_keystore(environment, SUBGHZ_KEYSTORE_DIR_NAME)) {
            printf("SubGhz decode_raw: Load_keystore keeloq_mfcodes \033[0;32mOK\033[0m\r\n");
        } else {
            printf("SubGhz decode_raw: Load_keystore keeloq_mfcodes \033[0;31mERROR\033[0m\r\n");
        }
        if(subghz_environment_load_keystore(environment, SUBGHZ_KEYSTORE_DIR_USER_NAME)) {
            printf("SubGhz decode_raw: Load_keystore keeloq_mfcodes_user \033[0;32mOK\033[0m\r\n");
        } else {
            printf(
                "SubGhz decode_raw: Load_keystore keeloq_mfcodes_user \033[0;31mERROR\033[0m\r\n");
        }
        subghz_environment_set_alutech_at_4n_rainbow_table_file_name(
            environment, SUBGHZ_ALUTECH_AT_4N_DIR_NAME);
        subghz_environment_set_nice_flor_s_rainbow_table_file_name(
            environment, SUBGHZ_NICE_FLOR_S_DIR_NAME);
        subghz_environment_set_protocol_registry(environment, (void*)&subghz_protocol_registry);
=======
        SubGhzEnvironment* environment = subghz_cli_environment_init();
>>>>>>> 027ea9ea

        SubGhzReceiver* receiver = subghz_receiver_alloc_init(environment);
        subghz_receiver_set_filter(receiver, SubGhzProtocolFlag_Decodable);
        subghz_receiver_set_rx_callback(receiver, subghz_cli_command_rx_callback, instance);

        SubGhzFileEncoderWorker* file_worker_encoder = subghz_file_encoder_worker_alloc();
        if(subghz_file_encoder_worker_start(
               file_worker_encoder, furi_string_get_cstr(file_name), NULL)) {
            //the worker needs a file in order to open and read part of the file
            furi_delay_ms(100);
        }

        printf(
            "Listening at \033[0;33m%s\033[0m.\r\n\r\nPress CTRL+C to stop\r\n\r\n",
            furi_string_get_cstr(file_name));

        LevelDuration level_duration;
        while(!cli_cmd_interrupt_received(cli)) {
            furi_delay_us(500); //you need to have time to read from the file from the SD card
            level_duration = subghz_file_encoder_worker_get_level_duration(file_worker_encoder);
            if(!level_duration_is_reset(level_duration)) {
                bool level = level_duration_get_level(level_duration);
                uint32_t duration = level_duration_get_duration(level_duration);
                subghz_receiver_decode(receiver, level, duration);
            } else {
                break;
            }
        }

        printf("\r\nPackets received \033[0;32m%zu\033[0m\r\n", instance->packet_count);

        // Cleanup
        subghz_receiver_free(receiver);
        subghz_environment_free(environment);

        if(subghz_file_encoder_worker_is_running(file_worker_encoder)) {
            subghz_file_encoder_worker_stop(file_worker_encoder);
        }
        subghz_file_encoder_worker_free(file_worker_encoder);
        free(instance);
    }
    furi_string_free(file_name);
}

static FuriHalSubGhzPreset subghz_cli_get_preset_name(const char* preset_name) {
    FuriHalSubGhzPreset preset = FuriHalSubGhzPresetIDLE;
    if(!strcmp(preset_name, "FuriHalSubGhzPresetOok270Async")) {
        preset = FuriHalSubGhzPresetOok270Async;
    } else if(!strcmp(preset_name, "FuriHalSubGhzPresetOok650Async")) {
        preset = FuriHalSubGhzPresetOok650Async;
    } else if(!strcmp(preset_name, "FuriHalSubGhzPreset2FSKDev238Async")) {
        preset = FuriHalSubGhzPreset2FSKDev238Async;
    } else if(!strcmp(preset_name, "FuriHalSubGhzPreset2FSKDev476Async")) {
        preset = FuriHalSubGhzPreset2FSKDev476Async;
    } else if(!strcmp(preset_name, "FuriHalSubGhzPresetCustom")) {
        preset = FuriHalSubGhzPresetCustom;
    } else {
        printf("subghz tx_from_file: unknown preset");
    }
    return preset;
}

void subghz_cli_command_tx_from_file(Cli* cli, FuriString* args, void* context) { // -V524
    UNUSED(context);
    FuriString* file_name;
    file_name = furi_string_alloc();
    furi_string_set(file_name, ANY_PATH("subghz/test.sub"));
    uint32_t repeat = 10;
    uint32_t device_ind = 0; // 0 - CC1101_INT, 1 - CC1101_EXT

    Storage* storage = furi_record_open(RECORD_STORAGE);
    FlipperFormat* fff_data_file = flipper_format_file_alloc(storage);
    FlipperFormat* fff_data_raw = flipper_format_string_alloc();
    FuriString* temp_str;
    temp_str = furi_string_alloc();
    uint32_t temp_data32;
    bool check_file = false;
    const SubGhzDevice* device = NULL;

    uint32_t frequency = 0;
    SubGhzTransmitter* transmitter = NULL;

    subghz_devices_init();

    SubGhzEnvironment* environment = subghz_cli_environment_init();

    do {
        if(furi_string_size(args)) {
            if(!args_read_string_and_trim(args, file_name)) {
                cli_print_usage(
                    "subghz tx_from_file: ",
                    "<file_name: path_file> <Repeat count> <Device: 0 - CC1101_INT, 1 - CC1101_EXT>",
                    furi_string_get_cstr(args));
                break;
            }
        }

        if(furi_string_size(args)) {
            int ret = sscanf(furi_string_get_cstr(args), "%lu %lu", &repeat, &device_ind);
            if(ret != 2) {
                printf("sscanf returned %d, repeat: %lu device: %lu\r\n", ret, repeat, device_ind);
                cli_print_usage(
                    "subghz tx_from_file:",
                    "<file_name: path_file> <Repeat count> <Device: 0 - CC1101_INT, 1 - CC1101_EXT>",
                    furi_string_get_cstr(args));
                break;
            }
        }

        device = subghz_cli_command_get_device(&device_ind);
        if(device == NULL) {
            printf("subghz tx_from_file: \033[0;31mError device not found\033[0m\r\n");
            break;
        }

        if(!flipper_format_file_open_existing(fff_data_file, furi_string_get_cstr(file_name))) {
            printf(
                "subghz tx_from_file: \033[0;31mError open file\033[0m %s\r\n",
                furi_string_get_cstr(file_name));
            break;
        }

        if(!flipper_format_read_header(fff_data_file, temp_str, &temp_data32)) {
            printf("subghz tx_from_file: \033[0;31mMissing or incorrect header\033[0m\r\n");
            break;
        }

        if(((!strcmp(furi_string_get_cstr(temp_str), SUBGHZ_KEY_FILE_TYPE)) ||
            (!strcmp(furi_string_get_cstr(temp_str), SUBGHZ_RAW_FILE_TYPE))) &&
           temp_data32 == SUBGHZ_KEY_FILE_VERSION) {
        } else {
            printf("subghz tx_from_file: \033[0;31mType or version mismatch\033[0m\r\n");
            break;
        }

        //Load frequency
        if(!flipper_format_read_uint32(fff_data_file, "Frequency", &frequency, 1)) {
            printf("subghz tx_from_file: \033[0;31mMissing Frequency\033[0m\r\n");
            break;
        }

        if(!subghz_devices_is_frequency_valid(device, frequency)) {
            printf("subghz tx_from_file: \033[0;31mFrequency not supported\033[0m\r\n");
            break;
        }

        //Load preset
        if(!flipper_format_read_string(fff_data_file, "Preset", temp_str)) {
            printf("subghz tx_from_file: \033[0;31mMissing Preset\033[0m\r\n");
            break;
        }

        subghz_devices_begin(device);
        subghz_devices_reset(device);

        if(!strcmp(furi_string_get_cstr(temp_str), "FuriHalSubGhzPresetCustom")) {
            uint8_t* custom_preset_data;
            uint32_t custom_preset_data_size;
            if(!flipper_format_get_value_count(fff_data_file, "Custom_preset_data", &temp_data32))
                break;
            if(!temp_data32 || (temp_data32 % 2)) {
                printf("subghz tx_from_file: \033[0;31mCustom_preset_data size error\033[0m\r\n");
                break;
            }
            custom_preset_data_size = sizeof(uint8_t) * temp_data32;
            custom_preset_data = malloc(custom_preset_data_size);
            if(!flipper_format_read_hex(
                   fff_data_file,
                   "Custom_preset_data",
                   custom_preset_data,
                   custom_preset_data_size)) {
                printf("subghz tx_from_file: \033[0;31mCustom_preset_data read error\033[0m\r\n");
                break;
            }
            subghz_devices_load_preset(
                device,
                subghz_cli_get_preset_name(furi_string_get_cstr(temp_str)),
                custom_preset_data);
            free(custom_preset_data);
        } else {
            subghz_devices_load_preset(
                device, subghz_cli_get_preset_name(furi_string_get_cstr(temp_str)), NULL);
        }

        subghz_devices_set_frequency(device, frequency);

        //Load protocol
        if(!flipper_format_read_string(fff_data_file, "Protocol", temp_str)) {
            printf("subghz tx_from_file: \033[0;31mMissing protocol\033[0m\r\n");
            break;
        }

        SubGhzProtocolStatus status;
        bool is_init_protocol = true;
        if(!strcmp(furi_string_get_cstr(temp_str), "RAW")) { // if RAW protocol
            subghz_protocol_raw_gen_fff_data(
                fff_data_raw, furi_string_get_cstr(file_name), subghz_devices_get_name(device));

            transmitter =
                subghz_transmitter_alloc_init(environment, furi_string_get_cstr(temp_str));
            if(transmitter == NULL) {
                printf("subghz tx_from_file: \033[0;31mError transmitter\033[0m\r\n");
                is_init_protocol = false;
            }

            if(is_init_protocol) {
                status = subghz_transmitter_deserialize(transmitter, fff_data_raw);
                if(status != SubGhzProtocolStatusOk) {
                    printf(
                        "subghz tx_from_file: \033[0;31mError deserialize protocol\033[0m %d\r\n",
                        status);
                    is_init_protocol = false;
                }
            }

        } else { //if not RAW protocol
            flipper_format_insert_or_update_uint32(fff_data_file, "Repeat", &repeat, 1);

            transmitter =
                subghz_transmitter_alloc_init(environment, furi_string_get_cstr(temp_str));
            if(transmitter == NULL) {
                printf("subghz tx_from_file: \033[0;31mError transmitter\033[0m\r\n");
                is_init_protocol = false;
            }
            if(is_init_protocol) {
                status = subghz_transmitter_deserialize(transmitter, fff_data_file);
                if(status != SubGhzProtocolStatusOk) {
                    printf(
                        "subghz tx_from_file: \033[0;31mError deserialize protocol\033[0m %d\r\n",
                        status);
                    is_init_protocol = false;
                }
            }

            flipper_format_delete_key(fff_data_file, "Repeat");
        }

        if(is_init_protocol) {
            check_file = true;
        } else {
            subghz_devices_sleep(device);
            subghz_devices_end(device);
            subghz_transmitter_free(transmitter);
        }

    } while(false);

    flipper_format_free(fff_data_file);
    furi_record_close(RECORD_STORAGE);

    if(check_file) {
        furi_hal_power_suppress_charge_enter();

        printf(
            "Listening at \033[0;33m%s\033[0m. Frequency=%lu, Protocol=%s\r\n\r\nPress CTRL+C to stop\r\n\r\n",
            furi_string_get_cstr(file_name),
            frequency,
            furi_string_get_cstr(temp_str));
        do {
            //delay in downloading files and other preparatory processes
            furi_delay_ms(200);
            if(subghz_devices_start_async_tx(device, subghz_transmitter_yield, transmitter)) {
                while(
                    !(subghz_devices_is_async_complete_tx(device) ||
                      cli_cmd_interrupt_received(cli))) {
                    printf(".");
                    fflush(stdout);
                    furi_delay_ms(333);
                }
                subghz_devices_stop_async_tx(device);

            } else {
                printf("Transmission on this frequency is restricted in your region\r\n");
            }

            if(!strcmp(furi_string_get_cstr(temp_str), "RAW")) {
                subghz_transmitter_stop(transmitter);
                repeat--;
                if(!cli_cmd_interrupt_received(cli) && repeat)
                    subghz_transmitter_deserialize(transmitter, fff_data_raw);
            }

        } while(!cli_cmd_interrupt_received(cli) &&
                (repeat && !strcmp(furi_string_get_cstr(temp_str), "RAW")));

        subghz_devices_sleep(device);
        subghz_devices_end(device);
        subghz_cli_radio_device_power_off();

        furi_hal_power_suppress_charge_exit();

        subghz_transmitter_free(transmitter);
    }
    flipper_format_free(fff_data_raw);
    furi_string_free(file_name);
    furi_string_free(temp_str);
    subghz_devices_deinit();
    subghz_environment_free(environment);
}

static void subghz_cli_command_print_usage() {
    printf("Usage:\r\n");
    printf("subghz <cmd> <args>\r\n");
    printf("Cmd list:\r\n");

    printf(
        "\tchat <frequency:in Hz> <device: 0 - CC1101_INT, 1 - CC1101_EXT>\t - Chat with other Flippers\r\n");
    printf(
        "\ttx <3 byte Key: in hex> <frequency: in Hz> <te: us> <repeat: count> <device: 0 - CC1101_INT, 1 - CC1101_EXT>\t - Transmitting key\r\n");
    printf("\trx <frequency:in Hz> <device: 0 - CC1101_INT, 1 - CC1101_EXT>\t - Receive\r\n");
    printf("\trx_raw <frequency:in Hz>\t - Receive RAW\r\n");
    printf("\tdecode_raw <file_name: path_RAW_file>\t - Testing\r\n");
    printf(
        "\ttx_from_file <file_name: path_file> <repeat: count> <device: 0 - CC1101_INT, 1 - CC1101_EXT>\t - Transmitting from file\r\n");

    if(furi_hal_rtc_is_flag_set(FuriHalRtcFlagDebug)) {
        printf("\r\n");
        printf("  debug cmd:\r\n");
        printf("\ttx_carrier <frequency:in Hz>\t - Transmitting carrier\r\n");
        printf("\trx_carrier <frequency:in Hz>\t - Receive carrier\r\n");
        printf(
            "\tencrypt_keeloq <path_decrypted_file> <path_encrypted_file> <IV:16 bytes in hex>\t - Encrypt keeloq manufacture keys\r\n");
        printf(
            "\tencrypt_raw <path_decrypted_file> <path_encrypted_file> <IV:16 bytes in hex>\t - Encrypt RAW data\r\n");
    }
}

static void subghz_cli_command_encrypt_keeloq(Cli* cli, FuriString* args) {
    UNUSED(cli);
    uint8_t iv[16];

    FuriString* source = furi_string_alloc();
    FuriString* destination = furi_string_alloc();

    SubGhzKeystore* keystore = subghz_keystore_alloc();

    do {
        if(!args_read_string_and_trim(args, source)) {
            subghz_cli_command_print_usage();
            break;
        }

        if(!args_read_string_and_trim(args, destination)) {
            subghz_cli_command_print_usage();
            break;
        }

        if(!args_read_hex_bytes(args, iv, 16)) {
            subghz_cli_command_print_usage();
            break;
        }

        if(!subghz_keystore_load(keystore, furi_string_get_cstr(source))) {
            printf("Failed to load Keystore");
            break;
        }

        if(!subghz_keystore_save(keystore, furi_string_get_cstr(destination), iv)) {
            printf("Failed to save Keystore");
            break;
        }
    } while(false);

    subghz_keystore_free(keystore);
    furi_string_free(destination);
    furi_string_free(source);
}

static void subghz_cli_command_encrypt_raw(Cli* cli, FuriString* args) {
    UNUSED(cli);
    uint8_t iv[16];

    FuriString* source = furi_string_alloc();
    FuriString* destination = furi_string_alloc();

    do {
        if(!args_read_string_and_trim(args, source)) {
            subghz_cli_command_print_usage();
            break;
        }

        if(!args_read_string_and_trim(args, destination)) {
            subghz_cli_command_print_usage();
            break;
        }

        if(!args_read_hex_bytes(args, iv, 16)) {
            subghz_cli_command_print_usage();
            break;
        }

        if(!subghz_keystore_raw_encrypted_save(
               furi_string_get_cstr(source), furi_string_get_cstr(destination), iv)) {
            printf("Failed to save Keystore");
            break;
        }

    } while(false);

    furi_string_free(destination);
    furi_string_free(source);
}

static void subghz_cli_command_chat(Cli* cli, FuriString* args, void* context) {
    UNUSED(context);
    uint32_t frequency = 433920000;
    uint32_t device_ind = 0; // 0 - CC1101_INT, 1 - CC1101_EXT

    if(furi_string_size(args)) {
        int ret = sscanf(furi_string_get_cstr(args), "%lu %lu", &frequency, &device_ind);
        if(ret != 2) {
            printf("sscanf returned %d, Frequency: %lu\r\n", ret, frequency);
            printf("sscanf returned %d, Device: %lu\r\n", ret, device_ind);
            cli_print_usage(
                "subghz chat",
                "<Frequency: in Hz> <Device: 0 - CC1101_INT, 1 - CC1101_EXT>",
                furi_string_get_cstr(args));
            return;
        }
    }
    subghz_devices_init();
    const SubGhzDevice* device = subghz_cli_command_get_device(&device_ind);
    if(!subghz_devices_is_frequency_valid(device, frequency)) {
        printf(
            "Frequency must be in " SUBGHZ_FREQUENCY_RANGE_STR " range, not %lu\r\n", frequency);
        subghz_devices_deinit();
        subghz_cli_radio_device_power_off();
        return;
    }

    // TODO
    if(!furi_hal_subghz_is_tx_allowed(frequency)) {
        printf(
            "In your settings, only reception on this frequency (%lu) is allowed,\r\n"
            "the actual operation of the application is not possible\r\n ",
            frequency);
        return;
    }

    SubGhzChatWorker* subghz_chat = subghz_chat_worker_alloc(cli);

    if(!subghz_chat_worker_start(subghz_chat, device, frequency)) {
        printf("Startup error SubGhzChatWorker\r\n");

        if(subghz_chat_worker_is_running(subghz_chat)) {
            subghz_chat_worker_stop(subghz_chat);
            subghz_chat_worker_free(subghz_chat);
        }
        return;
    }

    printf("Receiving at frequency %lu Hz\r\n", frequency);
    printf("Press CTRL+C to stop\r\n");

    furi_hal_power_suppress_charge_enter();

    size_t message_max_len = 64;
    uint8_t message[64] = {0};
    FuriString* input = furi_string_alloc();
    FuriString* name = furi_string_alloc();
    FuriString* output = furi_string_alloc();
    FuriString* sysmsg = furi_string_alloc();
    bool exit = false;
    SubGhzChatEvent chat_event;

    NotificationApp* notification = furi_record_open(RECORD_NOTIFICATION);

    furi_string_printf(name, "\033[0;33m%s\033[0m: ", furi_hal_version_get_name_ptr());
    furi_string_set(input, name);
    printf("%s", furi_string_get_cstr(input));
    fflush(stdout);

    while(!exit) {
        chat_event = subghz_chat_worker_get_event_chat(subghz_chat);
        switch(chat_event.event) {
        case SubGhzChatEventInputData:
            if(chat_event.c == CliSymbolAsciiETX) {
                printf("\r\n");
                chat_event.event = SubGhzChatEventUserExit;
                subghz_chat_worker_put_event_chat(subghz_chat, &chat_event);
                break;
            } else if(
                (chat_event.c == CliSymbolAsciiBackspace) || (chat_event.c == CliSymbolAsciiDel)) {
                size_t len = furi_string_utf8_length(input);
                if(len > furi_string_utf8_length(name)) {
                    printf("%s", "\e[D\e[1P");
                    fflush(stdout);
                    //delete 1 char UTF
                    const char* str = furi_string_get_cstr(input);
                    size_t size = 0;
                    FuriStringUTF8State s = FuriStringUTF8StateStarting;
                    FuriStringUnicodeValue u = 0;
                    furi_string_reset(sysmsg);
                    while(*str) {
                        furi_string_utf8_decode(*str, &s, &u);
                        if((s == FuriStringUTF8StateError) || s == FuriStringUTF8StateStarting) {
                            furi_string_utf8_push(sysmsg, u);
                            if(++size >= len - 1) break;
                            s = FuriStringUTF8StateStarting;
                        }
                        str++;
                    }
                    furi_string_set(input, sysmsg);
                }
            } else if(chat_event.c == CliSymbolAsciiCR) {
                printf("\r\n");
                furi_string_push_back(input, '\r');
                furi_string_push_back(input, '\n');
                while(!subghz_chat_worker_write(
                    subghz_chat,
                    (uint8_t*)furi_string_get_cstr(input),
                    strlen(furi_string_get_cstr(input)))) {
                    furi_delay_ms(10);
                }

                furi_string_printf(input, "%s", furi_string_get_cstr(name));
                printf("%s", furi_string_get_cstr(input));
                fflush(stdout);
            } else if(chat_event.c == CliSymbolAsciiLF) {
                //cut out the symbol \n
            } else {
                putc(chat_event.c, stdout);
                fflush(stdout);
                furi_string_push_back(input, chat_event.c);
                break;
            case SubGhzChatEventRXData:
                do {
                    memset(message, 0x00, message_max_len);
                    size_t len = subghz_chat_worker_read(subghz_chat, message, message_max_len);
                    for(size_t i = 0; i < len; i++) {
                        furi_string_push_back(output, message[i]);
                        if(message[i] == '\n') {
                            printf("\r");
                            for(uint8_t i = 0; i < 80; i++) {
                                printf(" ");
                            }
                            printf("\r %s", furi_string_get_cstr(output));
                            printf("%s", furi_string_get_cstr(input));
                            fflush(stdout);
                            furi_string_reset(output);
                        }
                    }
                } while(subghz_chat_worker_available(subghz_chat));
                break;
            case SubGhzChatEventNewMessage:
                notification_message(notification, &sequence_single_vibro);
                break;
            case SubGhzChatEventUserEntrance:
                furi_string_printf(
                    sysmsg,
                    "\033[0;34m%s joined chat.\033[0m\r\n",
                    furi_hal_version_get_name_ptr());
                subghz_chat_worker_write(
                    subghz_chat,
                    (uint8_t*)furi_string_get_cstr(sysmsg),
                    strlen(furi_string_get_cstr(sysmsg)));
                break;
            case SubGhzChatEventUserExit:
                furi_string_printf(
                    sysmsg, "\033[0;31m%s left chat.\033[0m\r\n", furi_hal_version_get_name_ptr());
                subghz_chat_worker_write(
                    subghz_chat,
                    (uint8_t*)furi_string_get_cstr(sysmsg),
                    strlen(furi_string_get_cstr(sysmsg)));
                furi_delay_ms(10);
                exit = true;
                break;
            default:
                FURI_LOG_W("SubGhzChat", "Error event");
                break;
            }
        }
        if(!cli_is_connected(cli)) {
            printf("\r\n");
            chat_event.event = SubGhzChatEventUserExit;
            subghz_chat_worker_put_event_chat(subghz_chat, &chat_event);
        }
    }

    furi_string_free(input);
    furi_string_free(name);
    furi_string_free(output);
    furi_string_free(sysmsg);

    subghz_devices_deinit();
    subghz_cli_radio_device_power_off();

    furi_hal_power_suppress_charge_exit();
    furi_record_close(RECORD_NOTIFICATION);

    if(subghz_chat_worker_is_running(subghz_chat)) {
        subghz_chat_worker_stop(subghz_chat);
        subghz_chat_worker_free(subghz_chat);
    }
    printf("\r\nExit chat\r\n");
}

static void subghz_cli_command(Cli* cli, FuriString* args, void* context) {
    FuriString* cmd = furi_string_alloc();

    do {
        if(!args_read_string_and_trim(args, cmd)) {
            subghz_cli_command_print_usage();
            break;
        }

        if(furi_string_cmp_str(cmd, "chat") == 0) {
            subghz_cli_command_chat(cli, args, NULL);
            break;
        }

        if(furi_string_cmp_str(cmd, "tx") == 0) {
            subghz_cli_command_tx(cli, args, context);
            break;
        }

        if(furi_string_cmp_str(cmd, "rx") == 0) {
            subghz_cli_command_rx(cli, args, context);
            break;
        }

        if(furi_string_cmp_str(cmd, "rx_raw") == 0) {
            subghz_cli_command_rx_raw(cli, args, context);
            break;
        }

        if(furi_string_cmp_str(cmd, "decode_raw") == 0) {
            subghz_cli_command_decode_raw(cli, args, context);
            break;
        }

        if(furi_string_cmp_str(cmd, "tx_from_file") == 0) {
            subghz_cli_command_tx_from_file(cli, args, context);
            break;
        }

        if(furi_hal_rtc_is_flag_set(FuriHalRtcFlagDebug)) {
            if(furi_string_cmp_str(cmd, "encrypt_keeloq") == 0) {
                subghz_cli_command_encrypt_keeloq(cli, args);
                break;
            }

            if(furi_string_cmp_str(cmd, "encrypt_raw") == 0) {
                subghz_cli_command_encrypt_raw(cli, args);
                break;
            }

            if(furi_string_cmp_str(cmd, "tx_carrier") == 0) {
                subghz_cli_command_tx_carrier(cli, args, context);
                break;
            }

            if(furi_string_cmp_str(cmd, "rx_carrier") == 0) {
                subghz_cli_command_rx_carrier(cli, args, context);
                break;
            }
        }

        subghz_cli_command_print_usage();
    } while(false);

    furi_string_free(cmd);
}

void subghz_on_system_start() {
#ifdef SRV_CLI
    Cli* cli = furi_record_open(RECORD_CLI);

    cli_add_command(cli, "subghz", CliCommandFlagDefault, subghz_cli_command, NULL);

    // psst RM... i know you dont care much about errors, but if you ever see this... incompatible pointer type :3
    cli_add_command(cli, "chat", CliCommandFlagDefault, subghz_cli_command_chat, NULL);

    furi_record_close(RECORD_CLI);
#else
    UNUSED(subghz_cli_command);
#endif
}<|MERGE_RESOLUTION|>--- conflicted
+++ resolved
@@ -345,18 +345,7 @@
         furi_stream_buffer_alloc(sizeof(LevelDuration) * 1024, sizeof(LevelDuration));
     furi_check(instance->stream);
 
-<<<<<<< HEAD
-    SubGhzEnvironment* environment = subghz_environment_alloc();
-    subghz_environment_load_keystore(environment, SUBGHZ_KEYSTORE_DIR_NAME);
-    subghz_environment_load_keystore(environment, SUBGHZ_KEYSTORE_DIR_USER_NAME);
-    subghz_environment_set_alutech_at_4n_rainbow_table_file_name(
-        environment, SUBGHZ_ALUTECH_AT_4N_DIR_NAME);
-    subghz_environment_set_nice_flor_s_rainbow_table_file_name(
-        environment, SUBGHZ_NICE_FLOR_S_DIR_NAME);
-    subghz_environment_set_protocol_registry(environment, (void*)&subghz_protocol_registry);
-=======
     SubGhzEnvironment* environment = subghz_cli_environment_init();
->>>>>>> 027ea9ea
 
     SubGhzReceiver* receiver = subghz_receiver_alloc_init(environment);
     subghz_receiver_set_filter(receiver, SubGhzProtocolFlag_Decodable);
@@ -538,27 +527,7 @@
         // Allocate context
         SubGhzCliCommandRx* instance = malloc(sizeof(SubGhzCliCommandRx));
 
-<<<<<<< HEAD
-        SubGhzEnvironment* environment = subghz_environment_alloc();
-        if(subghz_environment_load_keystore(environment, SUBGHZ_KEYSTORE_DIR_NAME)) {
-            printf("SubGhz decode_raw: Load_keystore keeloq_mfcodes \033[0;32mOK\033[0m\r\n");
-        } else {
-            printf("SubGhz decode_raw: Load_keystore keeloq_mfcodes \033[0;31mERROR\033[0m\r\n");
-        }
-        if(subghz_environment_load_keystore(environment, SUBGHZ_KEYSTORE_DIR_USER_NAME)) {
-            printf("SubGhz decode_raw: Load_keystore keeloq_mfcodes_user \033[0;32mOK\033[0m\r\n");
-        } else {
-            printf(
-                "SubGhz decode_raw: Load_keystore keeloq_mfcodes_user \033[0;31mERROR\033[0m\r\n");
-        }
-        subghz_environment_set_alutech_at_4n_rainbow_table_file_name(
-            environment, SUBGHZ_ALUTECH_AT_4N_DIR_NAME);
-        subghz_environment_set_nice_flor_s_rainbow_table_file_name(
-            environment, SUBGHZ_NICE_FLOR_S_DIR_NAME);
-        subghz_environment_set_protocol_registry(environment, (void*)&subghz_protocol_registry);
-=======
         SubGhzEnvironment* environment = subghz_cli_environment_init();
->>>>>>> 027ea9ea
 
         SubGhzReceiver* receiver = subghz_receiver_alloc_init(environment);
         subghz_receiver_set_filter(receiver, SubGhzProtocolFlag_Decodable);
