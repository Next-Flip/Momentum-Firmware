#include "subghz_cli.h"

#include <furi.h>
#include <furi_hal.h>

#include <lib/toolbox/args.h>
#include <lib/subghz/subghz_keystore.h>

#include <lib/subghz/receiver.h>
#include <lib/subghz/transmitter.h>
#include <lib/subghz/subghz_file_encoder_worker.h>
#include <lib/subghz/protocols/protocol_items.h>
#include <applications/drivers/subghz/cc1101_ext/cc1101_ext_interconnect.h>
#include <lib/subghz/devices/cc1101_int/cc1101_int_interconnect.h>
#include <lib/subghz/devices/devices.h>
#include <lib/subghz/devices/cc1101_configs.h>

#include "helpers/subghz_chat.h"

#include <notification/notification_messages.h>
#include <flipper_format/flipper_format_i.h>

<<<<<<< HEAD
#include <lib/subghz/blocks/custom_btn.h>

#define SUBGHZ_FREQUENCY_RANGE_STR \
    "299999755...348000000 or 386999938...464000000 or 778999847...928000000"

// Tx/Rx Carrier | only internal module
// Tx/Rx command | both
// Rx RAW        | only internal module
// Chat          | both

=======
#define SUBGHZ_FREQUENCY_RANGE_STR \
    "299999755...348000000 or 386999938...464000000 or 778999847...928000000"

>>>>>>> 4d985ba8
#define TAG "SubGhzCli"

static void subghz_cli_radio_device_power_on(void) {
    uint8_t attempts = 5;
    while(--attempts > 0) {
        if(furi_hal_power_enable_otg()) break;
    }
    if(attempts == 0) {
        if(furi_hal_power_get_usb_voltage() < 4.5f) {
            FURI_LOG_E(
                "TAG",
                "Error power otg enable. BQ2589 check otg fault = %d",
                furi_hal_power_check_otg_fault() ? 1 : 0);
        }
    }
}

static void subghz_cli_radio_device_power_off(void) {
    if(furi_hal_power_is_otg_enabled()) furi_hal_power_disable_otg();
}

static SubGhzEnvironment* subghz_cli_environment_init(void) {
    SubGhzEnvironment* environment = subghz_environment_alloc();
    if(subghz_environment_load_keystore(environment, SUBGHZ_KEYSTORE_DIR_NAME)) {
        printf("Load_keystore keeloq_mfcodes \033[0;32mOK\033[0m\r\n");
    } else {
        printf("Load_keystore keeloq_mfcodes \033[0;31mERROR\033[0m\r\n");
    }
    if(subghz_environment_load_keystore(environment, SUBGHZ_KEYSTORE_DIR_USER_NAME)) {
        printf("Load_keystore keeloq_mfcodes_user \033[0;32mOK\033[0m\r\n");
    } else {
        printf("Load_keystore keeloq_mfcodes_user \033[0;33mAbsent\033[0m\r\n");
    }
    subghz_environment_set_alutech_at_4n_rainbow_table_file_name(
        environment, SUBGHZ_ALUTECH_AT_4N_DIR_NAME);
    subghz_environment_set_nice_flor_s_rainbow_table_file_name(
        environment, SUBGHZ_NICE_FLOR_S_DIR_NAME);
    subghz_environment_set_protocol_registry(environment, (void*)&subghz_protocol_registry);
    return environment;
}

void subghz_cli_command_tx_carrier(Cli* cli, FuriString* args, void* context) {
    UNUSED(context);
    uint32_t frequency = 433920000;

    if(furi_string_size(args)) {
        int ret = sscanf(furi_string_get_cstr(args), "%lu", &frequency);
        if(ret != 1) {
            printf("sscanf returned %d, frequency: %lu\r\n", ret, frequency);
            cli_print_usage("subghz tx_carrier", "<Frequency: in Hz>", furi_string_get_cstr(args));
            return;
        }
        if(!furi_hal_subghz_is_frequency_valid(frequency)) {
            printf(
                "Frequency must be in " SUBGHZ_FREQUENCY_RANGE_STR " range, not %lu\r\n",
                frequency);
            return;
        }
    }

    furi_hal_subghz_reset();
    furi_hal_subghz_load_custom_preset(subghz_device_cc1101_preset_ook_650khz_async_regs);
    frequency = furi_hal_subghz_set_frequency_and_path(frequency);

    furi_hal_gpio_init(&gpio_cc1101_g0, GpioModeOutputPushPull, GpioPullNo, GpioSpeedLow);
    furi_hal_gpio_write(&gpio_cc1101_g0, true);

    furi_hal_power_suppress_charge_enter();

    if(furi_hal_subghz_tx()) {
        printf("Transmitting at frequency %lu Hz\r\n", frequency);
        printf("Press CTRL+C to stop\r\n");
        while(!cli_cmd_interrupt_received(cli)) {
            furi_delay_ms(250);
        }
    } else {
        printf("This frequency can only be used for RX in your settings/region\r\n");
    }

    furi_hal_subghz_set_path(FuriHalSubGhzPathIsolate);
    furi_hal_subghz_sleep();

    furi_hal_power_suppress_charge_exit();
}

void subghz_cli_command_rx_carrier(Cli* cli, FuriString* args, void* context) {
    UNUSED(context);
    uint32_t frequency = 433920000;

    if(furi_string_size(args)) {
        int ret = sscanf(furi_string_get_cstr(args), "%lu", &frequency);
        if(ret != 1) {
            printf("sscanf returned %d, frequency: %lu\r\n", ret, frequency);
            cli_print_usage("subghz rx_carrier", "<Frequency: in Hz>", furi_string_get_cstr(args));
            return;
        }
        if(!furi_hal_subghz_is_frequency_valid(frequency)) {
            printf(
                "Frequency must be in " SUBGHZ_FREQUENCY_RANGE_STR " range, not %lu\r\n",
                frequency);
            return;
        }
    }

    furi_hal_subghz_reset();
    furi_hal_subghz_load_custom_preset(subghz_device_cc1101_preset_ook_650khz_async_regs);
    frequency = furi_hal_subghz_set_frequency_and_path(frequency);
    printf("Receiving at frequency %lu Hz\r\n", frequency);
    printf("Press CTRL+C to stop\r\n");

    furi_hal_power_suppress_charge_enter();

    furi_hal_subghz_rx();

    while(!cli_cmd_interrupt_received(cli)) {
        furi_delay_ms(250);
        printf("RSSI: %03.1fdbm\r", (double)furi_hal_subghz_get_rssi());
        fflush(stdout);
    }

    furi_hal_power_suppress_charge_exit();

    furi_hal_subghz_set_path(FuriHalSubGhzPathIsolate);
    furi_hal_subghz_sleep();
}

static const SubGhzDevice* subghz_cli_command_get_device(uint32_t* device_ind) {
    const SubGhzDevice* device = NULL;
    switch(*device_ind) {
    case 1:
        subghz_cli_radio_device_power_on();
        device = subghz_devices_get_by_name(SUBGHZ_DEVICE_CC1101_EXT_NAME);
        break;

    default:
        device = subghz_devices_get_by_name(SUBGHZ_DEVICE_CC1101_INT_NAME);
        break;
    }
    //check if the device is connected
    if(!subghz_devices_is_connect(device)) {
        subghz_cli_radio_device_power_off();
        device = subghz_devices_get_by_name(SUBGHZ_DEVICE_CC1101_INT_NAME);
        *device_ind = 0;
    }
    return device;
}

void subghz_cli_command_tx(Cli* cli, FuriString* args, void* context) {
    UNUSED(context);
    uint32_t frequency = 433920000;
    uint32_t key = 0x0074BADE;
    uint32_t repeat = 10;
    uint32_t te = 403;
    uint32_t device_ind = 0; // 0 - CC1101_INT, 1 - CC1101_EXT

    if(furi_string_size(args)) {
        int ret = sscanf(
            furi_string_get_cstr(args),
            "%lx %lu %lu %lu %lu",
            &key,
            &frequency,
            &te,
            &repeat,
            &device_ind);
        if(ret != 5) {
            printf(
                "sscanf returned %d, key: %lx, frequency: %lu, te: %lu, repeat: %lu, device: %lu\r\n ",
                ret,
                key,
                frequency,
                te,
                repeat,
                device_ind);
            cli_print_usage(
                "subghz tx",
                "<3 Byte Key: in hex> <Frequency: in Hz> <Te us> <Repeat count> <Device: 0 - CC1101_INT, 1 - CC1101_EXT>",
                furi_string_get_cstr(args));
            return;
        }
    }
    subghz_devices_init();
    const SubGhzDevice* device = subghz_cli_command_get_device(&device_ind);
    if(!subghz_devices_is_frequency_valid(device, frequency)) {
        printf(
            "Frequency must be in " SUBGHZ_FREQUENCY_RANGE_STR " range, not %lu\r\n", frequency);
        subghz_devices_deinit();
        subghz_cli_radio_device_power_off();
        return;
    }
    printf(
        "Transmitting at %lu, key %lx, te %lu, repeat %lu device %lu. Press CTRL+C to stop\r\n",
        frequency,
        key,
        te,
        repeat,
        device_ind);

    FuriString* flipper_format_string = furi_string_alloc_printf(
        "Protocol: Princeton\n"
        "Bit: 24\n"
        "Key: 00 00 00 00 00 %02X %02X %02X\n"
        "TE: %lu\n"
        "Repeat: %lu\n",
        (uint8_t)((key >> 16) & 0xFFU),
        (uint8_t)((key >> 8) & 0xFFU),
        (uint8_t)(key & 0xFFU),
        te,
        repeat);
    FlipperFormat* flipper_format = flipper_format_string_alloc();
    Stream* stream = flipper_format_get_raw_stream(flipper_format);
    stream_clean(stream);
    stream_write_cstring(stream, furi_string_get_cstr(flipper_format_string));

    SubGhzEnvironment* environment = subghz_environment_alloc();
    subghz_environment_set_protocol_registry(environment, (void*)&subghz_protocol_registry);

    SubGhzTransmitter* transmitter = subghz_transmitter_alloc_init(environment, "Princeton");
    subghz_transmitter_deserialize(transmitter, flipper_format);

    subghz_devices_begin(device);
    subghz_devices_reset(device);
    subghz_devices_load_preset(device, FuriHalSubGhzPresetOok650Async, NULL);
    frequency = subghz_devices_set_frequency(device, frequency);

    furi_hal_power_suppress_charge_enter();
    if(subghz_devices_start_async_tx(device, subghz_transmitter_yield, transmitter)) {
        while(!(subghz_devices_is_async_complete_tx(device) || cli_cmd_interrupt_received(cli))) {
            printf(".");
            fflush(stdout);
            furi_delay_ms(333);
        }
        subghz_devices_stop_async_tx(device);

    } else {
        printf("Transmission on this frequency is restricted by your settings/region\r\n");
    }

    subghz_devices_sleep(device);
    subghz_devices_end(device);
    subghz_devices_deinit();
    subghz_cli_radio_device_power_off();

    furi_hal_power_suppress_charge_exit();

    flipper_format_free(flipper_format);
    subghz_transmitter_free(transmitter);
    subghz_environment_free(environment);
}

typedef struct {
    volatile bool overrun;
    FuriStreamBuffer* stream;
    size_t packet_count;
} SubGhzCliCommandRx;

static void subghz_cli_command_rx_capture_callback(bool level, uint32_t duration, void* context) {
    SubGhzCliCommandRx* instance = context;

    LevelDuration level_duration = level_duration_make(level, duration);
    if(instance->overrun) {
        instance->overrun = false;
        level_duration = level_duration_reset();
    }
    size_t ret =
        furi_stream_buffer_send(instance->stream, &level_duration, sizeof(LevelDuration), 0);
    if(sizeof(LevelDuration) != ret) instance->overrun = true;
}

static void subghz_cli_command_rx_callback(
    SubGhzReceiver* receiver,
    SubGhzProtocolDecoderBase* decoder_base,
    void* context) {
    SubGhzCliCommandRx* instance = context;
    instance->packet_count++;

    FuriString* text = furi_string_alloc();
    subghz_protocol_decoder_base_get_string(decoder_base, text);
    subghz_receiver_reset(receiver);
    printf("%s", furi_string_get_cstr(text));
    furi_string_free(text);
}

void subghz_cli_command_rx(Cli* cli, FuriString* args, void* context) {
    UNUSED(context);
    uint32_t frequency = 433920000;
    uint32_t device_ind = 0; // 0 - CC1101_INT, 1 - CC1101_EXT

    if(furi_string_size(args)) {
        int ret = sscanf(furi_string_get_cstr(args), "%lu %lu", &frequency, &device_ind);
        if(ret != 2) {
            printf(
                "sscanf returned %d, frequency: %lu device: %lu\r\n", ret, frequency, device_ind);
            cli_print_usage(
                "subghz rx",
                "<Frequency: in Hz> <Device: 0 - CC1101_INT, 1 - CC1101_EXT>",
                furi_string_get_cstr(args));
            return;
        }
    }
    subghz_devices_init();
    const SubGhzDevice* device = subghz_cli_command_get_device(&device_ind);
    if(!subghz_devices_is_frequency_valid(device, frequency)) {
        printf(
            "Frequency must be in " SUBGHZ_FREQUENCY_RANGE_STR " range, not %lu\r\n", frequency);
        subghz_devices_deinit();
        subghz_cli_radio_device_power_off();
        return;
    }

    // Allocate context and buffers
    SubGhzCliCommandRx* instance = malloc(sizeof(SubGhzCliCommandRx));
    instance->stream =
        furi_stream_buffer_alloc(sizeof(LevelDuration) * 1024, sizeof(LevelDuration));

    SubGhzEnvironment* environment = subghz_cli_environment_init();

    SubGhzReceiver* receiver = subghz_receiver_alloc_init(environment);
    subghz_receiver_set_filter(receiver, SubGhzProtocolFlag_Decodable);
    subghz_receiver_set_rx_callback(receiver, subghz_cli_command_rx_callback, instance);

    // Configure radio
    subghz_devices_begin(device);
    subghz_devices_reset(device);
    subghz_devices_load_preset(device, FuriHalSubGhzPresetOok650Async, NULL);
    frequency = subghz_devices_set_frequency(device, frequency);

    furi_hal_power_suppress_charge_enter();

    // Prepare and start RX
    subghz_devices_start_async_rx(device, subghz_cli_command_rx_capture_callback, instance);

    // Wait for packets to arrive
    printf(
        "Listening at frequency: %lu device: %lu. Press CTRL+C to stop\r\n",
        frequency,
        device_ind);
    LevelDuration level_duration;
    while(!cli_cmd_interrupt_received(cli)) {
        int ret = furi_stream_buffer_receive(
            instance->stream, &level_duration, sizeof(LevelDuration), 10);
        if(ret == sizeof(LevelDuration)) {
            if(level_duration_is_reset(level_duration)) {
                printf(".");
                subghz_receiver_reset(receiver);
            } else {
                bool level = level_duration_get_level(level_duration);
                uint32_t duration = level_duration_get_duration(level_duration);
                subghz_receiver_decode(receiver, level, duration);
            }
        }
    }

    // Shutdown radio
    subghz_devices_stop_async_rx(device);
    subghz_devices_sleep(device);
    subghz_devices_end(device);
    subghz_devices_deinit();
    subghz_cli_radio_device_power_off();

    furi_hal_power_suppress_charge_exit();

    printf("\r\nPackets received %zu\r\n", instance->packet_count);

    // Cleanup
    subghz_receiver_free(receiver);
    subghz_environment_free(environment);
    furi_stream_buffer_free(instance->stream);
    free(instance);
}

void subghz_cli_command_rx_raw(Cli* cli, FuriString* args, void* context) {
    UNUSED(context);
    uint32_t frequency = 433920000;

    if(furi_string_size(args)) {
        int ret = sscanf(furi_string_get_cstr(args), "%lu", &frequency);
        if(ret != 1) {
            printf("sscanf returned %d, frequency: %lu\r\n", ret, frequency);
            cli_print_usage("subghz rx", "<Frequency: in Hz>", furi_string_get_cstr(args));
            return;
        }
        if(!furi_hal_subghz_is_frequency_valid(frequency)) {
            printf(
                "Frequency must be in " SUBGHZ_FREQUENCY_RANGE_STR " range, not %lu\r\n",
                frequency);
            return;
        }
    }

    // Allocate context and buffers
    SubGhzCliCommandRx* instance = malloc(sizeof(SubGhzCliCommandRx));
    instance->stream =
        furi_stream_buffer_alloc(sizeof(LevelDuration) * 1024, sizeof(LevelDuration));

    // Configure radio
    furi_hal_subghz_reset();
    furi_hal_subghz_load_custom_preset(subghz_device_cc1101_preset_ook_650khz_async_regs);
    frequency = furi_hal_subghz_set_frequency_and_path(frequency);
    furi_hal_gpio_init(&gpio_cc1101_g0, GpioModeInput, GpioPullNo, GpioSpeedLow);

    furi_hal_power_suppress_charge_enter();

    // Prepare and start RX
    furi_hal_subghz_start_async_rx(subghz_cli_command_rx_capture_callback, instance);

    // Wait for packets to arrive
    printf("Listening at %lu. Press CTRL+C to stop\r\n", frequency);
    LevelDuration level_duration;
    size_t counter = 0;
    while(!cli_cmd_interrupt_received(cli)) {
        int ret = furi_stream_buffer_receive(
            instance->stream, &level_duration, sizeof(LevelDuration), 10);
        if(ret == 0) {
            continue;
        }
        if(ret != sizeof(LevelDuration)) {
            puts("stream corrupt");
            break;
        }
        if(level_duration_is_reset(level_duration)) {
            puts(". ");
        } else {
            bool level = level_duration_get_level(level_duration);
            uint32_t duration = level_duration_get_duration(level_duration);
            printf("%c%lu ", level ? '+' : '-', duration);
        }
        furi_thread_stdout_flush();
        counter++;
        if(counter > 255) {
            puts("\r\n");
            counter = 0;
        }
    }

    // Shutdown radio
    furi_hal_subghz_stop_async_rx();
    furi_hal_subghz_sleep();

    furi_hal_power_suppress_charge_exit();

    // Cleanup
    furi_stream_buffer_free(instance->stream);
    free(instance);
}

void subghz_cli_command_decode_raw(Cli* cli, FuriString* args, void* context) {
    UNUSED(context);
<<<<<<< HEAD
    FuriString* file_name = furi_string_alloc();
    furi_string_set(file_name, ANY_PATH("subghz/test.sub"));
=======
    FuriString* file_name;
    file_name = furi_string_alloc();
    furi_string_set(file_name, EXT_PATH("subghz/test.sub"));
>>>>>>> 4d985ba8

    Storage* storage = furi_record_open(RECORD_STORAGE);
    FlipperFormat* fff_data_file = flipper_format_file_alloc(storage);
    FuriString* temp_str = furi_string_alloc();
    uint32_t temp_data32;
    bool check_file = false;

    do {
        if(furi_string_size(args)) {
            if(!args_read_string_and_trim(args, file_name)) {
                cli_print_usage(
                    "subghz decode_raw", "<file_name: path_RAW_file>", furi_string_get_cstr(args));
                break;
            }
        }

        if(!flipper_format_file_open_existing(fff_data_file, furi_string_get_cstr(file_name))) {
            printf(
                "subghz decode_raw \033[0;31mError open file\033[0m %s\r\n",
                furi_string_get_cstr(file_name));
            break;
        }

        if(!flipper_format_read_header(fff_data_file, temp_str, &temp_data32)) {
            printf("subghz decode_raw \033[0;31mMissing or incorrect header\033[0m\r\n");
            break;
        }

        if(!strcmp(furi_string_get_cstr(temp_str), SUBGHZ_RAW_FILE_TYPE) &&
           temp_data32 == SUBGHZ_KEY_FILE_VERSION) {
        } else {
            printf("subghz decode_raw \033[0;31mType or version mismatch\033[0m\r\n");
            break;
        }

        check_file = true;
    } while(false);

    furi_string_free(temp_str);
    flipper_format_free(fff_data_file);
    furi_record_close(RECORD_STORAGE);

    if(check_file) {
        // Allocate context
        SubGhzCliCommandRx* instance = malloc(sizeof(SubGhzCliCommandRx));

        SubGhzEnvironment* environment = subghz_cli_environment_init();

        SubGhzReceiver* receiver = subghz_receiver_alloc_init(environment);
        subghz_receiver_set_filter(receiver, SubGhzProtocolFlag_Decodable);
        subghz_receiver_set_rx_callback(receiver, subghz_cli_command_rx_callback, instance);

        SubGhzFileEncoderWorker* file_worker_encoder = subghz_file_encoder_worker_alloc();
        if(subghz_file_encoder_worker_start(
               file_worker_encoder, furi_string_get_cstr(file_name), NULL)) {
            //the worker needs a file in order to open and read part of the file
            furi_delay_ms(100);
        }

        printf(
            "Listening at \033[0;33m%s\033[0m.\r\n\r\nPress CTRL+C to stop\r\n\r\n",
            furi_string_get_cstr(file_name));

        LevelDuration level_duration;
        while(!cli_cmd_interrupt_received(cli)) {
            furi_delay_us(500); //you need to have time to read from the file from the SD card
            level_duration = subghz_file_encoder_worker_get_level_duration(file_worker_encoder);
            if(!level_duration_is_reset(level_duration)) {
                bool level = level_duration_get_level(level_duration);
                uint32_t duration = level_duration_get_duration(level_duration);
                subghz_receiver_decode(receiver, level, duration);
            } else {
                break;
            }
        }

        printf("\r\nPackets received \033[0;32m%zu\033[0m\r\n", instance->packet_count);

        // Cleanup
        subghz_receiver_free(receiver);
        subghz_environment_free(environment);

        if(subghz_file_encoder_worker_is_running(file_worker_encoder)) {
            subghz_file_encoder_worker_stop(file_worker_encoder);
        }
        subghz_file_encoder_worker_free(file_worker_encoder);
        free(instance);
    }
    furi_string_free(file_name);
}

static FuriHalSubGhzPreset subghz_cli_get_preset_name(const char* preset_name) {
    FuriHalSubGhzPreset preset = FuriHalSubGhzPresetIDLE;
    if(!strcmp(preset_name, "FuriHalSubGhzPresetOok270Async")) {
        preset = FuriHalSubGhzPresetOok270Async;
    } else if(!strcmp(preset_name, "FuriHalSubGhzPresetOok650Async")) {
        preset = FuriHalSubGhzPresetOok650Async;
    } else if(!strcmp(preset_name, "FuriHalSubGhzPreset2FSKDev238Async")) {
        preset = FuriHalSubGhzPreset2FSKDev238Async;
    } else if(!strcmp(preset_name, "FuriHalSubGhzPreset2FSKDev476Async")) {
        preset = FuriHalSubGhzPreset2FSKDev476Async;
    } else if(!strcmp(preset_name, "FuriHalSubGhzPresetCustom")) {
        preset = FuriHalSubGhzPresetCustom;
    } else {
        printf("subghz tx_from_file: unknown preset");
    }
    return preset;
}

void subghz_cli_command_tx_from_file(Cli* cli, FuriString* args, void* context) { // -V524
    UNUSED(context);
    FuriString* file_name;
    file_name = furi_string_alloc();
    furi_string_set(file_name, EXT_PATH("subghz/test.sub"));
    uint32_t repeat = 10;
    uint32_t device_ind = 0; // 0 - CC1101_INT, 1 - CC1101_EXT

    Storage* storage = furi_record_open(RECORD_STORAGE);
    FlipperFormat* fff_data_file = flipper_format_file_alloc(storage);
    FlipperFormat* fff_data_raw = flipper_format_string_alloc();
    FuriString* temp_str;
    temp_str = furi_string_alloc();
    uint32_t temp_data32;
    bool check_file = false;
    const SubGhzDevice* device = NULL;

    uint32_t frequency = 0;
    SubGhzTransmitter* transmitter = NULL;

    subghz_devices_init();

    SubGhzEnvironment* environment = subghz_cli_environment_init();

    do {
        if(furi_string_size(args)) {
            if(!args_read_string_and_trim(args, file_name)) {
                cli_print_usage(
                    "subghz tx_from_file: ",
                    "<file_name: path_file> <Repeat count> <Device: 0 - CC1101_INT, 1 - CC1101_EXT>",
                    furi_string_get_cstr(args));
                break;
            }
        }

        if(furi_string_size(args)) {
            int ret = sscanf(furi_string_get_cstr(args), "%lu %lu", &repeat, &device_ind);
            if(ret != 2) {
                printf("sscanf returned %d, repeat: %lu device: %lu\r\n", ret, repeat, device_ind);
                cli_print_usage(
                    "subghz tx_from_file:",
                    "<file_name: path_file> <Repeat count> <Device: 0 - CC1101_INT, 1 - CC1101_EXT>",
                    furi_string_get_cstr(args));
                break;
            }
        }

        device = subghz_cli_command_get_device(&device_ind);
        if(device == NULL) {
            printf("subghz tx_from_file: \033[0;31mError device not found\033[0m\r\n");
            break;
        }

        if(!flipper_format_file_open_existing(fff_data_file, furi_string_get_cstr(file_name))) {
            printf(
                "subghz tx_from_file: \033[0;31mError open file\033[0m %s\r\n",
                furi_string_get_cstr(file_name));
            break;
        }

        if(!flipper_format_read_header(fff_data_file, temp_str, &temp_data32)) {
            printf("subghz tx_from_file: \033[0;31mMissing or incorrect header\033[0m\r\n");
            break;
        }

        if(((!strcmp(furi_string_get_cstr(temp_str), SUBGHZ_KEY_FILE_TYPE)) ||
            (!strcmp(furi_string_get_cstr(temp_str), SUBGHZ_RAW_FILE_TYPE))) &&
           temp_data32 == SUBGHZ_KEY_FILE_VERSION) {
        } else {
            printf("subghz tx_from_file: \033[0;31mType or version mismatch\033[0m\r\n");
            break;
        }

        //Load frequency
        if(!flipper_format_read_uint32(fff_data_file, "Frequency", &frequency, 1)) {
            printf("subghz tx_from_file: \033[0;31mMissing Frequency\033[0m\r\n");
            break;
        }

        if(!subghz_devices_is_frequency_valid(device, frequency)) {
            printf("subghz tx_from_file: \033[0;31mFrequency not supported\033[0m\r\n");
            break;
        }

        //Load preset
        if(!flipper_format_read_string(fff_data_file, "Preset", temp_str)) {
            printf("subghz tx_from_file: \033[0;31mMissing Preset\033[0m\r\n");
            break;
        }

        subghz_devices_begin(device);
        subghz_devices_reset(device);

        if(!strcmp(furi_string_get_cstr(temp_str), "FuriHalSubGhzPresetCustom")) {
            uint8_t* custom_preset_data;
            uint32_t custom_preset_data_size;
            if(!flipper_format_get_value_count(fff_data_file, "Custom_preset_data", &temp_data32))
                break;
            if(!temp_data32 || (temp_data32 % 2)) {
                printf("subghz tx_from_file: \033[0;31mCustom_preset_data size error\033[0m\r\n");
                break;
            }
            custom_preset_data_size = sizeof(uint8_t) * temp_data32;
            custom_preset_data = malloc(custom_preset_data_size);
            if(!flipper_format_read_hex(
                   fff_data_file,
                   "Custom_preset_data",
                   custom_preset_data,
                   custom_preset_data_size)) {
                printf("subghz tx_from_file: \033[0;31mCustom_preset_data read error\033[0m\r\n");
                break;
            }
            subghz_devices_load_preset(
                device,
                subghz_cli_get_preset_name(furi_string_get_cstr(temp_str)),
                custom_preset_data);
            free(custom_preset_data);
        } else {
            subghz_devices_load_preset(
                device, subghz_cli_get_preset_name(furi_string_get_cstr(temp_str)), NULL);
        }

        subghz_devices_set_frequency(device, frequency);

        //Load protocol
        if(!flipper_format_read_string(fff_data_file, "Protocol", temp_str)) {
            printf("subghz tx_from_file: \033[0;31mMissing protocol\033[0m\r\n");
            break;
        }

        SubGhzProtocolStatus status;
        bool is_init_protocol = true;
        if(!strcmp(furi_string_get_cstr(temp_str), "RAW")) { // if RAW protocol
            subghz_protocol_raw_gen_fff_data(
                fff_data_raw, furi_string_get_cstr(file_name), subghz_devices_get_name(device));

            transmitter =
                subghz_transmitter_alloc_init(environment, furi_string_get_cstr(temp_str));
            if(transmitter == NULL) {
                printf("subghz tx_from_file: \033[0;31mError transmitter\033[0m\r\n");
                is_init_protocol = false;
            }

            if(is_init_protocol) {
                status = subghz_transmitter_deserialize(transmitter, fff_data_raw);
                if(status != SubGhzProtocolStatusOk) {
                    printf(
                        "subghz tx_from_file: \033[0;31mError deserialize protocol\033[0m %d\r\n",
                        status);
                    is_init_protocol = false;
                }
            }

        } else { //if not RAW protocol
            flipper_format_insert_or_update_uint32(fff_data_file, "Repeat", &repeat, 1);

            transmitter =
                subghz_transmitter_alloc_init(environment, furi_string_get_cstr(temp_str));
            if(transmitter == NULL) {
                printf("subghz tx_from_file: \033[0;31mError transmitter\033[0m\r\n");
                is_init_protocol = false;
            }
            if(is_init_protocol) {
                status = subghz_transmitter_deserialize(transmitter, fff_data_file);
                if(status != SubGhzProtocolStatusOk) {
                    printf(
                        "subghz tx_from_file: \033[0;31mError deserialize protocol\033[0m %d\r\n",
                        status);
                    is_init_protocol = false;
                }
            }

            flipper_format_delete_key(fff_data_file, "Repeat");
        }

        if(is_init_protocol) {
            check_file = true;
        } else {
            subghz_devices_sleep(device);
            subghz_devices_end(device);
            subghz_transmitter_free(transmitter);
        }

    } while(false);

    flipper_format_free(fff_data_file);
    furi_record_close(RECORD_STORAGE);

    if(check_file) {
        furi_hal_power_suppress_charge_enter();

        printf(
            "Listening at \033[0;33m%s\033[0m. Frequency=%lu, Protocol=%s\r\n\r\nPress CTRL+C to stop\r\n\r\n",
            furi_string_get_cstr(file_name),
            frequency,
            furi_string_get_cstr(temp_str));
        do {
            //delay in downloading files and other preparatory processes
            furi_delay_ms(200);
            if(subghz_devices_start_async_tx(device, subghz_transmitter_yield, transmitter)) {
                while(
                    !(subghz_devices_is_async_complete_tx(device) ||
                      cli_cmd_interrupt_received(cli))) {
                    printf(".");
                    fflush(stdout);
                    furi_delay_ms(333);
                }
                subghz_devices_stop_async_tx(device);

            } else {
                printf("Transmission on this frequency is restricted in your settings/region\r\n");
            }

            if(!strcmp(furi_string_get_cstr(temp_str), "RAW")) {
                subghz_transmitter_stop(transmitter);
                repeat--;
                if(!cli_cmd_interrupt_received(cli) && repeat)
                    subghz_transmitter_deserialize(transmitter, fff_data_raw);
            }

        } while(!cli_cmd_interrupt_received(cli) &&
                (repeat && !strcmp(furi_string_get_cstr(temp_str), "RAW")));

        subghz_devices_sleep(device);
        subghz_devices_end(device);
        subghz_cli_radio_device_power_off();

        furi_hal_power_suppress_charge_exit();

        subghz_transmitter_free(transmitter);
    }
    flipper_format_free(fff_data_raw);
    furi_string_free(file_name);
    furi_string_free(temp_str);
    subghz_devices_deinit();
    // Reset custom settings
    subghz_environment_reset_keeloq(environment);
    faac_slh_reset_prog_mode();
    subghz_custom_btns_reset();
    // Free environment
    subghz_environment_free(environment);
}

static void subghz_cli_command_print_usage(void) {
    printf("Usage:\r\n");
    printf("subghz <cmd> <args>\r\n");
    printf("Cmd list:\r\n");

    printf(
        "\tchat <frequency:in Hz> <device: 0 - CC1101_INT, 1 - CC1101_EXT>\t - Chat with other Flippers\r\n");
    printf(
        "\ttx <3 byte Key: in hex> <frequency: in Hz> <te: us> <repeat: count> <device: 0 - CC1101_INT, 1 - CC1101_EXT>\t - Transmitting key\r\n");
    printf("\trx <frequency:in Hz> <device: 0 - CC1101_INT, 1 - CC1101_EXT>\t - Receive\r\n");
    printf("\trx_raw <frequency:in Hz>\t - Receive RAW\r\n");
    printf("\tdecode_raw <file_name: path_RAW_file>\t - Testing\r\n");
    printf(
        "\ttx_from_file <file_name: path_file> <repeat: count> <device: 0 - CC1101_INT, 1 - CC1101_EXT>\t - Transmitting from file\r\n");

    if(furi_hal_rtc_is_flag_set(FuriHalRtcFlagDebug)) {
        printf("\r\n");
        printf("  debug cmd:\r\n");
        printf("\ttx_carrier <frequency:in Hz>\t - Transmitting carrier\r\n");
        printf("\trx_carrier <frequency:in Hz>\t - Receive carrier\r\n");
        printf(
            "\tencrypt_keeloq <path_decrypted_file> <path_encrypted_file> <IV:16 bytes in hex>\t - Encrypt keeloq manufacture keys\r\n");
        printf(
            "\tencrypt_raw <path_decrypted_file> <path_encrypted_file> <IV:16 bytes in hex>\t - Encrypt RAW data\r\n");
    }
}

static void subghz_cli_command_encrypt_keeloq(Cli* cli, FuriString* args) {
    UNUSED(cli);
    uint8_t iv[16];

    FuriString* source = furi_string_alloc();
    FuriString* destination = furi_string_alloc();

    SubGhzKeystore* keystore = subghz_keystore_alloc();

    do {
        if(!args_read_string_and_trim(args, source)) {
            subghz_cli_command_print_usage();
            break;
        }

        if(!args_read_string_and_trim(args, destination)) {
            subghz_cli_command_print_usage();
            break;
        }

        if(!args_read_hex_bytes(args, iv, 16)) {
            subghz_cli_command_print_usage();
            break;
        }

        if(!subghz_keystore_load(keystore, furi_string_get_cstr(source))) {
            printf("Failed to load Keystore");
            break;
        }

        if(!subghz_keystore_save(keystore, furi_string_get_cstr(destination), iv)) {
            printf("Failed to save Keystore");
            break;
        }
    } while(false);

    subghz_keystore_free(keystore);
    furi_string_free(destination);
    furi_string_free(source);
}

static void subghz_cli_command_encrypt_raw(Cli* cli, FuriString* args) {
    UNUSED(cli);
    uint8_t iv[16];

    FuriString* source = furi_string_alloc();
    FuriString* destination = furi_string_alloc();

    do {
        if(!args_read_string_and_trim(args, source)) {
            subghz_cli_command_print_usage();
            break;
        }

        if(!args_read_string_and_trim(args, destination)) {
            subghz_cli_command_print_usage();
            break;
        }

        if(!args_read_hex_bytes(args, iv, 16)) {
            subghz_cli_command_print_usage();
            break;
        }

        if(!subghz_keystore_raw_encrypted_save(
               furi_string_get_cstr(source), furi_string_get_cstr(destination), iv)) {
            printf("Failed to save Keystore");
            break;
        }

    } while(false);

    furi_string_free(destination);
    furi_string_free(source);
}

static void subghz_cli_command_chat(Cli* cli, FuriString* args) {
    uint32_t frequency = 433920000;
    uint32_t device_ind = 0; // 0 - CC1101_INT, 1 - CC1101_EXT

    if(furi_string_size(args)) {
        int ret = sscanf(furi_string_get_cstr(args), "%lu %lu", &frequency, &device_ind);
        if(ret != 2) {
            printf("sscanf returned %d, Frequency: %lu\r\n", ret, frequency);
            printf("sscanf returned %d, Device: %lu\r\n", ret, device_ind);
            cli_print_usage(
                "subghz chat",
                "<Frequency: in Hz> <Device: 0 - CC1101_INT, 1 - CC1101_EXT>",
                furi_string_get_cstr(args));
            return;
        }
    }
    subghz_devices_init();
    const SubGhzDevice* device = subghz_cli_command_get_device(&device_ind);
    if(!subghz_devices_is_frequency_valid(device, frequency)) {
        printf(
            "Frequency must be in " SUBGHZ_FREQUENCY_RANGE_STR " range, not %lu\r\n", frequency);
        subghz_devices_deinit();
        subghz_cli_radio_device_power_off();
        return;
    }

    // TODO
    if(!furi_hal_subghz_is_tx_allowed(frequency)) {
        printf(
            "In your settings/region, only reception on this frequency (%lu) is allowed,\r\n"
            "the actual operation of the application is not possible\r\n ",
            frequency);
        return;
    }

    SubGhzChatWorker* subghz_chat = subghz_chat_worker_alloc(cli);

    if(!subghz_chat_worker_start(subghz_chat, device, frequency)) {
        printf("Startup error SubGhzChatWorker\r\n");

        if(subghz_chat_worker_is_running(subghz_chat)) {
            subghz_chat_worker_stop(subghz_chat);
            subghz_chat_worker_free(subghz_chat);
        }
        return;
    }

    printf("Receiving at frequency %lu Hz\r\n", frequency);
    printf("Press CTRL+C to stop\r\n");

    furi_hal_power_suppress_charge_enter();

    size_t message_max_len = 64;
    uint8_t message[64] = {0};
    FuriString* input = furi_string_alloc();
    FuriString* name = furi_string_alloc();
    FuriString* output = furi_string_alloc();
    FuriString* sysmsg = furi_string_alloc();
    bool exit = false;
    SubGhzChatEvent chat_event;

    NotificationApp* notification = furi_record_open(RECORD_NOTIFICATION);

    furi_string_printf(name, "\033[0;33m%s\033[0m: ", furi_hal_version_get_name_ptr());
    furi_string_set(input, name);
    printf("%s", furi_string_get_cstr(input));
    fflush(stdout);

    while(!exit) {
        chat_event = subghz_chat_worker_get_event_chat(subghz_chat);
        switch(chat_event.event) {
        case SubGhzChatEventInputData:
            if(chat_event.c == CliSymbolAsciiETX) {
                printf("\r\n");
                chat_event.event = SubGhzChatEventUserExit;
                subghz_chat_worker_put_event_chat(subghz_chat, &chat_event);
                break;
            } else if(
                (chat_event.c == CliSymbolAsciiBackspace) || (chat_event.c == CliSymbolAsciiDel)) {
                size_t len = furi_string_utf8_length(input);
                if(len > furi_string_utf8_length(name)) {
                    printf("%s", "\e[D\e[1P");
                    fflush(stdout);
                    //delete 1 char UTF
                    const char* str = furi_string_get_cstr(input);
                    size_t size = 0;
                    FuriStringUTF8State s = FuriStringUTF8StateStarting;
                    FuriStringUnicodeValue u = 0;
                    furi_string_reset(sysmsg);
                    while(*str) {
                        furi_string_utf8_decode(*str, &s, &u);
                        if((s == FuriStringUTF8StateError) || s == FuriStringUTF8StateStarting) {
                            furi_string_utf8_push(sysmsg, u);
                            if(++size >= len - 1) break;
                            s = FuriStringUTF8StateStarting;
                        }
                        str++;
                    }
                    furi_string_set(input, sysmsg);
                }
            } else if(chat_event.c == CliSymbolAsciiCR) {
                printf("\r\n");
                furi_string_push_back(input, '\r');
                furi_string_push_back(input, '\n');
                while(!subghz_chat_worker_write(
                    subghz_chat,
                    (uint8_t*)furi_string_get_cstr(input),
                    strlen(furi_string_get_cstr(input)))) {
                    furi_delay_ms(10);
                }

                furi_string_printf(input, "%s", furi_string_get_cstr(name));
                printf("%s", furi_string_get_cstr(input));
                fflush(stdout);
            } else if(chat_event.c == CliSymbolAsciiLF) {
                //cut out the symbol \n
            } else {
                putc(chat_event.c, stdout);
                fflush(stdout);
                furi_string_push_back(input, chat_event.c);
                break;
            case SubGhzChatEventRXData:
                do {
                    memset(message, 0x00, message_max_len);
                    size_t len = subghz_chat_worker_read(subghz_chat, message, message_max_len);
                    for(size_t i = 0; i < len; i++) {
                        furi_string_push_back(output, message[i]);
                        if(message[i] == '\n') {
                            printf("\r");
                            for(uint8_t i = 0; i < 80; i++) {
                                printf(" ");
                            }
                            printf("\r %s", furi_string_get_cstr(output));
                            printf("%s", furi_string_get_cstr(input));
                            fflush(stdout);
                            furi_string_reset(output);
                        }
                    }
                } while(subghz_chat_worker_available(subghz_chat));
                break;
            case SubGhzChatEventNewMessage:
                notification_message(notification, &sequence_single_vibro);
                break;
            case SubGhzChatEventUserEntrance:
                furi_string_printf(
                    sysmsg,
                    "\033[0;34m%s joined chat.\033[0m\r\n",
                    furi_hal_version_get_name_ptr());
                subghz_chat_worker_write(
                    subghz_chat,
                    (uint8_t*)furi_string_get_cstr(sysmsg),
                    strlen(furi_string_get_cstr(sysmsg)));
                break;
            case SubGhzChatEventUserExit:
                furi_string_printf(
                    sysmsg, "\033[0;31m%s left chat.\033[0m\r\n", furi_hal_version_get_name_ptr());
                subghz_chat_worker_write(
                    subghz_chat,
                    (uint8_t*)furi_string_get_cstr(sysmsg),
                    strlen(furi_string_get_cstr(sysmsg)));
                furi_delay_ms(10);
                exit = true;
                break;
            default:
                FURI_LOG_W("SubGhzChat", "Error event");
                break;
            }
        }
        if(!cli_is_connected(cli)) {
            printf("\r\n");
            chat_event.event = SubGhzChatEventUserExit;
            subghz_chat_worker_put_event_chat(subghz_chat, &chat_event);
        }
    }

    furi_string_free(input);
    furi_string_free(name);
    furi_string_free(output);
    furi_string_free(sysmsg);

    subghz_devices_deinit();
    subghz_cli_radio_device_power_off();

    furi_hal_power_suppress_charge_exit();
    furi_record_close(RECORD_NOTIFICATION);

    if(subghz_chat_worker_is_running(subghz_chat)) {
        subghz_chat_worker_stop(subghz_chat);
        subghz_chat_worker_free(subghz_chat);
    }
    printf("\r\nExit chat\r\n");
}

static void subghz_cli_command(Cli* cli, FuriString* args, void* context) {
    FuriString* cmd = furi_string_alloc();

    do {
        if(!args_read_string_and_trim(args, cmd)) {
            subghz_cli_command_print_usage();
            break;
        }

        if(furi_string_cmp_str(cmd, "chat") == 0) {
            subghz_cli_command_chat(cli, args);
            break;
        }

        if(furi_string_cmp_str(cmd, "tx") == 0) {
            subghz_cli_command_tx(cli, args, context);
            break;
        }

        if(furi_string_cmp_str(cmd, "rx") == 0) {
            subghz_cli_command_rx(cli, args, context);
            break;
        }

        if(furi_string_cmp_str(cmd, "rx_raw") == 0) {
            subghz_cli_command_rx_raw(cli, args, context);
            break;
        }

        if(furi_string_cmp_str(cmd, "decode_raw") == 0) {
            subghz_cli_command_decode_raw(cli, args, context);
            break;
        }

        if(furi_string_cmp_str(cmd, "tx_from_file") == 0) {
            subghz_cli_command_tx_from_file(cli, args, context);
            break;
        }

        if(furi_hal_rtc_is_flag_set(FuriHalRtcFlagDebug)) {
            if(furi_string_cmp_str(cmd, "encrypt_keeloq") == 0) {
                subghz_cli_command_encrypt_keeloq(cli, args);
                break;
            }

            if(furi_string_cmp_str(cmd, "encrypt_raw") == 0) {
                subghz_cli_command_encrypt_raw(cli, args);
                break;
            }

            if(furi_string_cmp_str(cmd, "tx_carrier") == 0) {
                subghz_cli_command_tx_carrier(cli, args, context);
                break;
            }

            if(furi_string_cmp_str(cmd, "rx_carrier") == 0) {
                subghz_cli_command_rx_carrier(cli, args, context);
                break;
            }
        }

        subghz_cli_command_print_usage();
    } while(false);

    furi_string_free(cmd);
}

<<<<<<< HEAD
#include <flipper_application/flipper_application.h>
#include <cli/cli_i.h>

static const FlipperAppPluginDescriptor plugin_descriptor = {
    .appid = CLI_PLUGIN_APP_ID,
    .ep_api_version = CLI_PLUGIN_API_VERSION,
    .entry_point = &subghz_cli_command,
};

const FlipperAppPluginDescriptor* subghz_cli_plugin_ep(void) {
    return &plugin_descriptor;
=======
void subghz_on_system_start(void) {
#ifdef SRV_CLI
    Cli* cli = furi_record_open(RECORD_CLI);

    cli_add_command(cli, "subghz", CliCommandFlagDefault, subghz_cli_command, NULL);

    furi_record_close(RECORD_CLI);
#else
    UNUSED(subghz_cli_command);
#endif
>>>>>>> 4d985ba8
}<|MERGE_RESOLUTION|>--- conflicted
+++ resolved
@@ -20,22 +20,11 @@
 #include <notification/notification_messages.h>
 #include <flipper_format/flipper_format_i.h>
 
-<<<<<<< HEAD
 #include <lib/subghz/blocks/custom_btn.h>
 
 #define SUBGHZ_FREQUENCY_RANGE_STR \
     "299999755...348000000 or 386999938...464000000 or 778999847...928000000"
 
-// Tx/Rx Carrier | only internal module
-// Tx/Rx command | both
-// Rx RAW        | only internal module
-// Chat          | both
-
-=======
-#define SUBGHZ_FREQUENCY_RANGE_STR \
-    "299999755...348000000 or 386999938...464000000 or 778999847...928000000"
-
->>>>>>> 4d985ba8
 #define TAG "SubGhzCli"
 
 static void subghz_cli_radio_device_power_on(void) {
@@ -483,14 +472,8 @@
 
 void subghz_cli_command_decode_raw(Cli* cli, FuriString* args, void* context) {
     UNUSED(context);
-<<<<<<< HEAD
     FuriString* file_name = furi_string_alloc();
-    furi_string_set(file_name, ANY_PATH("subghz/test.sub"));
-=======
-    FuriString* file_name;
-    file_name = furi_string_alloc();
     furi_string_set(file_name, EXT_PATH("subghz/test.sub"));
->>>>>>> 4d985ba8
 
     Storage* storage = furi_record_open(RECORD_STORAGE);
     FlipperFormat* fff_data_file = flipper_format_file_alloc(storage);
@@ -1206,7 +1189,6 @@
     furi_string_free(cmd);
 }
 
-<<<<<<< HEAD
 #include <flipper_application/flipper_application.h>
 #include <cli/cli_i.h>
 
@@ -1218,16 +1200,4 @@
 
 const FlipperAppPluginDescriptor* subghz_cli_plugin_ep(void) {
     return &plugin_descriptor;
-=======
-void subghz_on_system_start(void) {
-#ifdef SRV_CLI
-    Cli* cli = furi_record_open(RECORD_CLI);
-
-    cli_add_command(cli, "subghz", CliCommandFlagDefault, subghz_cli_command, NULL);
-
-    furi_record_close(RECORD_CLI);
-#else
-    UNUSED(subghz_cli_command);
-#endif
->>>>>>> 4d985ba8
 }