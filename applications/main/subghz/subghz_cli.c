--- conflicted
+++ resolved
@@ -106,11 +106,7 @@
             furi_delay_ms(250);
         }
     } else {
-<<<<<<< HEAD
         printf("This frequency can only be used for RX in your settings/region\r\n");
-=======
-        printf("This frequency can only be used for RX in your settings\r\n");
->>>>>>> 98af4f4a
     }
 
     furi_hal_subghz_set_path(FuriHalSubGhzPathIsolate);
@@ -268,11 +264,7 @@
         subghz_devices_stop_async_tx(device);
 
     } else {
-<<<<<<< HEAD
         printf("Transmission on this frequency is restricted by your settings/region\r\n");
-=======
-        printf("Frequency is outside of default range. Check docs.\r\n");
->>>>>>> 98af4f4a
     }
 
     subghz_devices_sleep(device);
@@ -806,11 +798,7 @@
                 subghz_devices_stop_async_tx(device);
 
             } else {
-<<<<<<< HEAD
                 printf("Transmission on this frequency is restricted in your settings/region\r\n");
-=======
-                printf("Transmission on this frequency is restricted in your settings\r\n");
->>>>>>> 98af4f4a
             }
 
             if(!strcmp(furi_string_get_cstr(temp_str), "RAW")) {
@@ -975,11 +963,7 @@
     // TODO
     if(!furi_hal_subghz_is_tx_allowed(frequency)) {
         printf(
-<<<<<<< HEAD
             "In your settings/region, only reception on this frequency (%lu) is allowed,\r\n"
-=======
-            "In your settings, only reception on this frequency (%lu) is allowed,\r\n"
->>>>>>> 98af4f4a
             "the actual operation of the application is not possible\r\n ",
             frequency);
         return;
