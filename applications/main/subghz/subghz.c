--- conflicted
+++ resolved
@@ -429,12 +429,8 @@
             if(subghz_key_load(subghz, p, true)) {
                 furi_string_set(subghz->file_path, (const char*)p);
 
-<<<<<<< HEAD
                 subghz->fav_timeout = is_favorite;
-                if((!strcmp(subghz->txrx->decoder_result->protocol->name, "RAW"))) {
-=======
                 if(subghz_get_load_type_file(subghz) == SubGhzLoadTypeFileRaw) {
->>>>>>> 02610abd
                     //Load Raw TX
                     subghz_rx_key_state_set(subghz, SubGhzRxKeyStateRAWLoad);
                     scene_manager_next_scene(subghz->scene_manager, SubGhzSceneReadRAW);
