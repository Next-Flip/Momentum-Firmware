--- conflicted
+++ resolved
@@ -230,15 +230,11 @@
     subghz->txrx->txrx_state = SubGhzTxRxStateSleep;
     subghz->txrx->hopper_state = SubGhzHopperStateOFF;
     subghz->txrx->rx_key_state = SubGhzRxKeyStateIDLE;
-<<<<<<< HEAD
     if(!alloc_for_tx_only) {
         subghz->txrx->history = subghz_history_alloc();
     }
 
-=======
     subghz->txrx->raw_threshold_rssi = SUBGHZ_RAW_TRESHOLD_MIN;
-    subghz->txrx->history = subghz_history_alloc();
->>>>>>> a8edb41e
     subghz->txrx->worker = subghz_worker_alloc();
 
     subghz->txrx->fff_data = flipper_format_string_alloc();
