--- conflicted
+++ resolved
@@ -4,11 +4,8 @@
 #include <lib/toolbox/path.h>
 #include "subghz_i.h"
 #include <lib/subghz/protocols/protocol_items.h>
-<<<<<<< HEAD
 #include <applications/main/archive/helpers/favorite_timeout.h>
 #include <xtreme.h>
-=======
->>>>>>> 523c63fe
 
 #define TAG "SubGhzApp"
 
@@ -65,9 +62,6 @@
     // GUI
     subghz->gui = furi_record_open(RECORD_GUI);
 
-    subghz->in_decoder_scene = false;
-    subghz->in_decoder_scene_skip = false;
-
     // View Dispatcher
     subghz->view_dispatcher = view_dispatcher_alloc();
     view_dispatcher_enable_queue(subghz->view_dispatcher);
@@ -389,11 +383,7 @@
     free(subghz);
 }
 
-<<<<<<< HEAD
 int32_t subghz_app(char* p) {
-=======
-int32_t subghz_app(void* p) {
->>>>>>> 523c63fe
     bool alloc_for_tx;
     if(p && strlen(p)) {
         alloc_for_tx = true;
