--- conflicted
+++ resolved
@@ -3,10 +3,7 @@
 #include <subghz/types.h>
 #include <lib/toolbox/path.h>
 #include "subghz_i.h"
-<<<<<<< HEAD
-=======
 #include <lib/subghz/protocols/protocol_items.h>
->>>>>>> 68429e19
 
 #define TAG "SubGhzApp"
 
@@ -186,15 +183,9 @@
     //init setting
     subghz->setting = subghz_setting_alloc();
     if(alloc_for_tx_only) {
-<<<<<<< HEAD
         subghz_setting_load(subghz->setting, EXT_PATH("subghz/assets/setting_user.txt"), false);
     } else {
         subghz_setting_load(subghz->setting, EXT_PATH("subghz/assets/setting_user.txt"), true);
-=======
-        subghz_setting_load(subghz->setting, EXT_PATH("subghz/assets/setting_user"), false);
-    } else {
-        subghz_setting_load(subghz->setting, EXT_PATH("subghz/assets/setting_user"), true);
->>>>>>> 68429e19
     }
 
     // Load last used values for Read, Read RAW, etc. or default
@@ -253,12 +244,8 @@
         subghz->txrx->environment, EXT_PATH("subghz/assets/came_atomo"));
     subghz_environment_set_nice_flor_s_rainbow_table_file_name(
         subghz->txrx->environment, EXT_PATH("subghz/assets/nice_flor_s"));
-<<<<<<< HEAD
-
-=======
     subghz_environment_set_protocol_registry(
         subghz->txrx->environment, (void*)&subghz_protocol_registry);
->>>>>>> 68429e19
     subghz->txrx->receiver = subghz_receiver_alloc_init(subghz->txrx->environment);
 #ifdef SUBGHZ_SAVE_DETECT_RAW_SETTING
     subghz_last_settings_set_detect_raw_values(subghz);
