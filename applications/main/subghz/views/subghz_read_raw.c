--- conflicted
+++ resolved
@@ -28,11 +28,8 @@
     uint8_t ind_write;
     uint8_t ind_sin;
     SubGhzReadRAWStatus status;
-<<<<<<< HEAD
     bool raw_send_only;
-=======
     float raw_threshold_rssi;
->>>>>>> a8edb41e
 } SubGhzReadRAWModel;
 
 void subghz_read_raw_set_callback(
