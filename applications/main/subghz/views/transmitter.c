#include "transmitter.h"
#include "../subghz_i.h"

#include <input/input.h>
#include <gui/elements.h>

#include <lib/subghz/blocks/custom_btn.h>
<<<<<<< HEAD
=======

struct SubGhzViewTransmitter {
    View* view;
    SubGhzViewTransmitterCallback callback;
    void* context;
};

typedef struct {
    FuriString* frequency_str;
    FuriString* preset_str;
    FuriString* key_str;
    bool show_button;
    FuriString* temp_button_id;
    bool draw_temp_button;
} SubGhzViewTransmitterModel;
>>>>>>> 523c63fe

void subghz_view_transmitter_set_callback(
    SubGhzViewTransmitter* subghz_transmitter,
    SubGhzViewTransmitterCallback callback,
    void* context) {
    furi_assert(subghz_transmitter);

    subghz_transmitter->callback = callback;
    subghz_transmitter->context = context;
}

void subghz_view_transmitter_add_data_to_show(
    SubGhzViewTransmitter* subghz_transmitter,
    const char* key_str,
    const char* frequency_str,
    const char* preset_str,
    bool show_button) {
    furi_assert(subghz_transmitter);
    with_view_model(
        subghz_transmitter->view,
        SubGhzViewTransmitterModel * model,
        {
            furi_string_set(model->key_str, key_str);
            furi_string_set(model->frequency_str, frequency_str);
            furi_string_set(model->preset_str, preset_str);
            model->show_button = show_button;
        },
        true);
}

static void subghz_view_transmitter_button_right(Canvas* canvas, const char* str) {
    const uint8_t button_height = 12;
    const uint8_t vertical_offset = 3;
    const uint8_t horizontal_offset = 1;
    const uint8_t string_width = canvas_string_width(canvas, str);
    const Icon* icon = &I_ButtonCenter_7x7;
    const uint8_t icon_offset = 3;
    const uint8_t icon_width_with_offset = icon_get_width(icon) + icon_offset;
    const uint8_t button_width = string_width + horizontal_offset * 2 + icon_width_with_offset;

    const uint8_t x = (canvas_width(canvas) - button_width) / 2 + 40;
    const uint8_t y = canvas_height(canvas);

    canvas_draw_box(canvas, x, y - button_height, button_width, button_height);

    canvas_draw_line(canvas, x - 1, y, x - 1, y - button_height + 0);
    canvas_draw_line(canvas, x - 2, y, x - 2, y - button_height + 1);
    canvas_draw_line(canvas, x - 3, y, x - 3, y - button_height + 2);

    canvas_draw_line(canvas, x + button_width + 0, y, x + button_width + 0, y - button_height + 0);
    canvas_draw_line(canvas, x + button_width + 1, y, x + button_width + 1, y - button_height + 1);
    canvas_draw_line(canvas, x + button_width + 2, y, x + button_width + 2, y - button_height + 2);

    canvas_invert_color(canvas);
    canvas_draw_icon(
        canvas,
        x + horizontal_offset,
        y - button_height + vertical_offset - 1,
        &I_ButtonCenter_7x7);
    canvas_draw_str(
        canvas, x + horizontal_offset + icon_width_with_offset, y - vertical_offset, str);
    canvas_invert_color(canvas);
}

void subghz_view_transmitter_draw(Canvas* canvas, SubGhzViewTransmitterModel* model) {
    canvas_clear(canvas);
    canvas_set_color(canvas, ColorBlack);
    canvas_set_font(canvas, FontSecondary);
    elements_multiline_text_aligned(
        canvas, 0, 0, AlignLeft, AlignTop, furi_string_get_cstr(model->key_str));
    canvas_draw_str(canvas, 78, 7, furi_string_get_cstr(model->frequency_str));
    canvas_draw_str(canvas, 113, 7, furi_string_get_cstr(model->preset_str));

    if(model->draw_temp_button) {
        canvas_set_font(canvas, FontBatteryPercent);
        canvas_draw_str(canvas, 117, 40, furi_string_get_cstr(model->temp_button_id));
        canvas_set_font(canvas, FontSecondary);
    }

    if(model->show_button) {
        canvas_draw_str(canvas, 58, 62, furi_hal_subghz_get_radio_type() ? "R: Ext" : "R: Int");
        subghz_view_transmitter_button_right(canvas, "Send");
    }
}

bool subghz_view_transmitter_input(InputEvent* event, void* context) {
    furi_assert(context);
    SubGhzViewTransmitter* subghz_transmitter = context;
    bool can_be_sent = false;

    if(event->key == InputKeyBack && event->type == InputTypeShort) {
        with_view_model(
            subghz_transmitter->view,
            SubGhzViewTransmitterModel * model,
            {
                furi_string_reset(model->frequency_str);
                furi_string_reset(model->preset_str);
                furi_string_reset(model->key_str);
                furi_string_reset(model->temp_button_id);
                model->show_button = false;
                model->draw_temp_button = false;
            },
            false);
        return false;
    } // Finish "Back" key processing

    with_view_model(
        subghz_transmitter->view,
        SubGhzViewTransmitterModel * model,
        {
            if(model->show_button) {
                can_be_sent = true;
            }
        },
        true);

<<<<<<< HEAD
    if(can_be_sent && event->key == InputKeyOk && event->type == InputTypePress) {
        subghz_custom_btn_set(0);
        with_view_model(
            subghz_transmitter->view,
            SubGhzViewTransmitterModel * model,
            {
                furi_string_reset(model->temp_button_id);
                model->draw_temp_button = false;
            },
            true);
        subghz_transmitter->callback(
            SubGhzCustomEventViewTransmitterSendStart, subghz_transmitter->context);
        return true;
    } else if(can_be_sent && event->key == InputKeyOk && event->type == InputTypeRelease) {
        subghz_transmitter->callback(
            SubGhzCustomEventViewTransmitterSendStop, subghz_transmitter->context);
        return true;
=======
    if(can_be_sent) {
        if(event->key == InputKeyOk && event->type == InputTypePress) {
            subghz_custom_btn_set(SUBGHZ_CUSTOM_BTN_OK);
            with_view_model(
                subghz_transmitter->view,
                SubGhzViewTransmitterModel * model,
                {
                    furi_string_reset(model->temp_button_id);
                    model->draw_temp_button = false;
                },
                true);
            subghz_transmitter->callback(
                SubGhzCustomEventViewTransmitterSendStart, subghz_transmitter->context);
            return true;
        } else if(event->key == InputKeyOk && event->type == InputTypeRelease) {
            subghz_transmitter->callback(
                SubGhzCustomEventViewTransmitterSendStop, subghz_transmitter->context);
            return true;
        } // Finish "OK" key processing

        if(subghz_custom_btn_is_allowed()) {
            uint8_t temp_btn_id;
            if(event->key == InputKeyUp) {
                temp_btn_id = SUBGHZ_CUSTOM_BTN_UP;
            } else if(event->key == InputKeyDown) {
                temp_btn_id = SUBGHZ_CUSTOM_BTN_DOWN;
            } else if(event->key == InputKeyLeft) {
                temp_btn_id = SUBGHZ_CUSTOM_BTN_LEFT;
            } else if(event->key == InputKeyRight) {
                temp_btn_id = SUBGHZ_CUSTOM_BTN_RIGHT;
            } else {
                // Finish processing if the button is different
                return true;
            }

            if(event->type == InputTypePress) {
                with_view_model(
                    subghz_transmitter->view,
                    SubGhzViewTransmitterModel * model,
                    {
                        furi_string_reset(model->temp_button_id);
                        if(subghz_custom_btn_get_original() != 0) {
                            if(subghz_custom_btn_set(temp_btn_id)) {
                                furi_string_printf(
                                    model->temp_button_id,
                                    "%01X",
                                    subghz_custom_btn_get_original());
                                model->draw_temp_button = true;
                            }
                        }
                    },
                    true);
                subghz_transmitter->callback(
                    SubGhzCustomEventViewTransmitterSendStart, subghz_transmitter->context);
                return true;
            } else if(event->type == InputTypeRelease) {
                subghz_transmitter->callback(
                    SubGhzCustomEventViewTransmitterSendStop, subghz_transmitter->context);
                return true;
            }
        }
>>>>>>> 523c63fe
    }

    // Temp Buttons (UP)
    if(can_be_sent && event->key == InputKeyUp && event->type == InputTypePress) {
        subghz_custom_btn_set(1);
        with_view_model(
            subghz_transmitter->view,
            SubGhzViewTransmitterModel * model,
            {
                furi_string_reset(model->temp_button_id);
                if(subghz_custom_btn_get_original() != 0) {
                    if(subghz_custom_btn_get() == 1) {
                        furi_string_printf(
                            model->temp_button_id, "%01X", subghz_custom_btn_get_original());
                        model->draw_temp_button = true;
                    }
                }
            },
            true);
        subghz_transmitter->callback(
            SubGhzCustomEventViewTransmitterSendStart, subghz_transmitter->context);
        return true;
    } else if(can_be_sent && event->key == InputKeyUp && event->type == InputTypeRelease) {
        subghz_transmitter->callback(
            SubGhzCustomEventViewTransmitterSendStop, subghz_transmitter->context);
        return true;
    }
    // Down
    if(can_be_sent && event->key == InputKeyDown && event->type == InputTypePress) {
        subghz_custom_btn_set(2);
        with_view_model(
            subghz_transmitter->view,
            SubGhzViewTransmitterModel * model,
            {
                furi_string_reset(model->temp_button_id);
                if(subghz_custom_btn_get_original() != 0) {
                    if(subghz_custom_btn_get() == 2) {
                        furi_string_printf(
                            model->temp_button_id, "%01X", subghz_custom_btn_get_original());
                        model->draw_temp_button = true;
                    }
                }
            },
            true);
        subghz_transmitter->callback(
            SubGhzCustomEventViewTransmitterSendStart, subghz_transmitter->context);
        return true;
    } else if(can_be_sent && event->key == InputKeyDown && event->type == InputTypeRelease) {
        subghz_transmitter->callback(
            SubGhzCustomEventViewTransmitterSendStop, subghz_transmitter->context);
        return true;
    }
    // Left
    if(can_be_sent && event->key == InputKeyLeft && event->type == InputTypePress) {
        subghz_custom_btn_set(3);
        with_view_model(
            subghz_transmitter->view,
            SubGhzViewTransmitterModel * model,
            {
                furi_string_reset(model->temp_button_id);
                if(subghz_custom_btn_get_original() != 0) {
                    if(subghz_custom_btn_get() == 3) {
                        furi_string_printf(
                            model->temp_button_id, "%01X", subghz_custom_btn_get_original());
                        model->draw_temp_button = true;
                    }
                }
            },
            true);
        subghz_transmitter->callback(
            SubGhzCustomEventViewTransmitterSendStart, subghz_transmitter->context);
        return true;
    } else if(can_be_sent && event->key == InputKeyLeft && event->type == InputTypeRelease) {
        subghz_transmitter->callback(
            SubGhzCustomEventViewTransmitterSendStop, subghz_transmitter->context);
        return true;
    }
    // Right
    if(can_be_sent && event->key == InputKeyRight && event->type == InputTypePress) {
        subghz_custom_btn_set(4);
        with_view_model(
            subghz_transmitter->view,
            SubGhzViewTransmitterModel * model,
            {
                furi_string_reset(model->temp_button_id);
                if(subghz_custom_btn_get_original() != 0) {
                    if(subghz_custom_btn_get() == 4) {
                        furi_string_printf(
                            model->temp_button_id, "%01X", subghz_custom_btn_get_original());
                        model->draw_temp_button = true;
                    }
                }
            },
            true);
        subghz_transmitter->callback(
            SubGhzCustomEventViewTransmitterSendStart, subghz_transmitter->context);
        return true;
    } else if(can_be_sent && event->key == InputKeyRight && event->type == InputTypeRelease) {
        subghz_transmitter->callback(
            SubGhzCustomEventViewTransmitterSendStop, subghz_transmitter->context);
        return true;
    }

    return true;
}

void subghz_view_transmitter_enter(void* context) {
    furi_assert(context);
}

void subghz_view_transmitter_exit(void* context) {
    furi_assert(context);
}

SubGhzViewTransmitter* subghz_view_transmitter_alloc() {
    SubGhzViewTransmitter* subghz_transmitter = malloc(sizeof(SubGhzViewTransmitter));

    // View allocation and configuration
    subghz_transmitter->view = view_alloc();
    view_allocate_model(
        subghz_transmitter->view, ViewModelTypeLocking, sizeof(SubGhzViewTransmitterModel));
    view_set_context(subghz_transmitter->view, subghz_transmitter);
    view_set_draw_callback(
        subghz_transmitter->view, (ViewDrawCallback)subghz_view_transmitter_draw);
    view_set_input_callback(subghz_transmitter->view, subghz_view_transmitter_input);
    view_set_enter_callback(subghz_transmitter->view, subghz_view_transmitter_enter);
    view_set_exit_callback(subghz_transmitter->view, subghz_view_transmitter_exit);

    with_view_model(
        subghz_transmitter->view,
        SubGhzViewTransmitterModel * model,
        {
            model->frequency_str = furi_string_alloc();
            model->preset_str = furi_string_alloc();
            model->key_str = furi_string_alloc();
            model->temp_button_id = furi_string_alloc();
        },
        true);
    return subghz_transmitter;
}

void subghz_view_transmitter_free(SubGhzViewTransmitter* subghz_transmitter) {
    furi_assert(subghz_transmitter);

    with_view_model(
        subghz_transmitter->view,
        SubGhzViewTransmitterModel * model,
        {
            furi_string_free(model->frequency_str);
            furi_string_free(model->preset_str);
            furi_string_free(model->key_str);
            furi_string_free(model->temp_button_id);
        },
        true);
    view_free(subghz_transmitter->view);
    free(subghz_transmitter);
}

View* subghz_view_transmitter_get_view(SubGhzViewTransmitter* subghz_transmitter) {
    furi_assert(subghz_transmitter);
    return subghz_transmitter->view;
}<|MERGE_RESOLUTION|>--- conflicted
+++ resolved
@@ -5,24 +5,6 @@
 #include <gui/elements.h>
 
 #include <lib/subghz/blocks/custom_btn.h>
-<<<<<<< HEAD
-=======
-
-struct SubGhzViewTransmitter {
-    View* view;
-    SubGhzViewTransmitterCallback callback;
-    void* context;
-};
-
-typedef struct {
-    FuriString* frequency_str;
-    FuriString* preset_str;
-    FuriString* key_str;
-    bool show_button;
-    FuriString* temp_button_id;
-    bool draw_temp_button;
-} SubGhzViewTransmitterModel;
->>>>>>> 523c63fe
 
 void subghz_view_transmitter_set_callback(
     SubGhzViewTransmitter* subghz_transmitter,
@@ -139,25 +121,6 @@
         },
         true);
 
-<<<<<<< HEAD
-    if(can_be_sent && event->key == InputKeyOk && event->type == InputTypePress) {
-        subghz_custom_btn_set(0);
-        with_view_model(
-            subghz_transmitter->view,
-            SubGhzViewTransmitterModel * model,
-            {
-                furi_string_reset(model->temp_button_id);
-                model->draw_temp_button = false;
-            },
-            true);
-        subghz_transmitter->callback(
-            SubGhzCustomEventViewTransmitterSendStart, subghz_transmitter->context);
-        return true;
-    } else if(can_be_sent && event->key == InputKeyOk && event->type == InputTypeRelease) {
-        subghz_transmitter->callback(
-            SubGhzCustomEventViewTransmitterSendStop, subghz_transmitter->context);
-        return true;
-=======
     if(can_be_sent) {
         if(event->key == InputKeyOk && event->type == InputTypePress) {
             subghz_custom_btn_set(SUBGHZ_CUSTOM_BTN_OK);
@@ -219,108 +182,6 @@
                 return true;
             }
         }
->>>>>>> 523c63fe
-    }
-
-    // Temp Buttons (UP)
-    if(can_be_sent && event->key == InputKeyUp && event->type == InputTypePress) {
-        subghz_custom_btn_set(1);
-        with_view_model(
-            subghz_transmitter->view,
-            SubGhzViewTransmitterModel * model,
-            {
-                furi_string_reset(model->temp_button_id);
-                if(subghz_custom_btn_get_original() != 0) {
-                    if(subghz_custom_btn_get() == 1) {
-                        furi_string_printf(
-                            model->temp_button_id, "%01X", subghz_custom_btn_get_original());
-                        model->draw_temp_button = true;
-                    }
-                }
-            },
-            true);
-        subghz_transmitter->callback(
-            SubGhzCustomEventViewTransmitterSendStart, subghz_transmitter->context);
-        return true;
-    } else if(can_be_sent && event->key == InputKeyUp && event->type == InputTypeRelease) {
-        subghz_transmitter->callback(
-            SubGhzCustomEventViewTransmitterSendStop, subghz_transmitter->context);
-        return true;
-    }
-    // Down
-    if(can_be_sent && event->key == InputKeyDown && event->type == InputTypePress) {
-        subghz_custom_btn_set(2);
-        with_view_model(
-            subghz_transmitter->view,
-            SubGhzViewTransmitterModel * model,
-            {
-                furi_string_reset(model->temp_button_id);
-                if(subghz_custom_btn_get_original() != 0) {
-                    if(subghz_custom_btn_get() == 2) {
-                        furi_string_printf(
-                            model->temp_button_id, "%01X", subghz_custom_btn_get_original());
-                        model->draw_temp_button = true;
-                    }
-                }
-            },
-            true);
-        subghz_transmitter->callback(
-            SubGhzCustomEventViewTransmitterSendStart, subghz_transmitter->context);
-        return true;
-    } else if(can_be_sent && event->key == InputKeyDown && event->type == InputTypeRelease) {
-        subghz_transmitter->callback(
-            SubGhzCustomEventViewTransmitterSendStop, subghz_transmitter->context);
-        return true;
-    }
-    // Left
-    if(can_be_sent && event->key == InputKeyLeft && event->type == InputTypePress) {
-        subghz_custom_btn_set(3);
-        with_view_model(
-            subghz_transmitter->view,
-            SubGhzViewTransmitterModel * model,
-            {
-                furi_string_reset(model->temp_button_id);
-                if(subghz_custom_btn_get_original() != 0) {
-                    if(subghz_custom_btn_get() == 3) {
-                        furi_string_printf(
-                            model->temp_button_id, "%01X", subghz_custom_btn_get_original());
-                        model->draw_temp_button = true;
-                    }
-                }
-            },
-            true);
-        subghz_transmitter->callback(
-            SubGhzCustomEventViewTransmitterSendStart, subghz_transmitter->context);
-        return true;
-    } else if(can_be_sent && event->key == InputKeyLeft && event->type == InputTypeRelease) {
-        subghz_transmitter->callback(
-            SubGhzCustomEventViewTransmitterSendStop, subghz_transmitter->context);
-        return true;
-    }
-    // Right
-    if(can_be_sent && event->key == InputKeyRight && event->type == InputTypePress) {
-        subghz_custom_btn_set(4);
-        with_view_model(
-            subghz_transmitter->view,
-            SubGhzViewTransmitterModel * model,
-            {
-                furi_string_reset(model->temp_button_id);
-                if(subghz_custom_btn_get_original() != 0) {
-                    if(subghz_custom_btn_get() == 4) {
-                        furi_string_printf(
-                            model->temp_button_id, "%01X", subghz_custom_btn_get_original());
-                        model->draw_temp_button = true;
-                    }
-                }
-            },
-            true);
-        subghz_transmitter->callback(
-            SubGhzCustomEventViewTransmitterSendStart, subghz_transmitter->context);
-        return true;
-    } else if(can_be_sent && event->key == InputKeyRight && event->type == InputTypeRelease) {
-        subghz_transmitter->callback(
-            SubGhzCustomEventViewTransmitterSendStop, subghz_transmitter->context);
-        return true;
     }
 
     return true;
