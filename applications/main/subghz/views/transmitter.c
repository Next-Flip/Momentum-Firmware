--- conflicted
+++ resolved
@@ -5,8 +5,6 @@
 #include <gui/elements.h>
 
 #include <lib/subghz/blocks/custom_btn.h>
-<<<<<<< HEAD
-=======
 
 struct SubGhzViewTransmitter {
     View* view;
@@ -23,7 +21,6 @@
     FuriString* temp_button_id;
     bool draw_temp_button;
 } SubGhzViewTransmitterModel;
->>>>>>> ea357b8e
 
 void subghz_view_transmitter_set_callback(
     SubGhzViewTransmitter* subghz_transmitter,
@@ -104,16 +101,12 @@
     }
 
     if(model->show_button) {
-<<<<<<< HEAD
-        canvas_draw_str(canvas, 58, 62, furi_hal_subghz_get_radio_type() ? "R: Ext" : "R: Int");
-=======
         // TODO
         canvas_draw_str(
             canvas,
             58,
             62,
             (model->device_type == SubGhzRadioDeviceTypeInternal) ? "R: Int" : "R: Ext");
->>>>>>> ea357b8e
         subghz_view_transmitter_button_right(canvas, "Send");
     }
 }
