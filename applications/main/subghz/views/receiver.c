--- conflicted
+++ resolved
@@ -69,15 +69,11 @@
     SubGhzViewReceiverBarShow bar_show;
     SubGhzViewReceiverMode mode;
     uint8_t u_rssi;
-<<<<<<< HEAD
+
+    SubGhzRadioDeviceType device_type;
+
     bool show_time;
-=======
-
-    SubGhzRadioDeviceType device_type;
-
-    bool show_time;
-
->>>>>>> ea357b8e
+
     bool nodraw;
 } SubGhzViewReceiverModel;
 
@@ -218,8 +214,6 @@
 }
 
 void subghz_view_receiver_add_data_progress(
-<<<<<<< HEAD
-=======
     SubGhzViewReceiver* subghz_receiver,
     const char* progress_str) {
     furi_assert(subghz_receiver);
@@ -231,14 +225,13 @@
 }
 
 void subghz_view_receiver_set_radio_device_type(
->>>>>>> ea357b8e
     SubGhzViewReceiver* subghz_receiver,
-    const char* progress_str) {
-    furi_assert(subghz_receiver);
-    with_view_model(
-        subghz_receiver->view,
-        SubGhzViewReceiverModel * model,
-        { furi_string_set(model->progress_str, progress_str); },
+    SubGhzRadioDeviceType device_type) {
+    furi_assert(subghz_receiver);
+    with_view_model(
+        subghz_receiver->view,
+        SubGhzViewReceiverModel * model,
+        { model->device_type = device_type; },
         true);
 }
 
@@ -318,21 +311,14 @@
     canvas_set_color(canvas, ColorBlack);
 
     if(model->history_item == 0) {
-<<<<<<< HEAD
-=======
         // TODO
->>>>>>> ea357b8e
         if(model->mode == SubGhzViewReceiverModeLive) {
             canvas_draw_icon(
                 canvas,
                 0,
                 0,
-<<<<<<< HEAD
-                furi_hal_subghz_get_radio_type() ? &I_Fishing_123x52 : &I_Scanning_123x52);
-=======
                 (model->device_type == SubGhzRadioDeviceTypeInternal) ? &I_Scanning_123x52 :
                                                                         &I_Fishing_123x52);
->>>>>>> ea357b8e
             canvas_set_font(canvas, FontPrimary);
             canvas_draw_str(canvas, 63, 46, "Scanning...");
             //canvas_draw_line(canvas, 46, 51, 125, 51);
@@ -342,12 +328,8 @@
                 canvas,
                 0,
                 0,
-<<<<<<< HEAD
-                furi_hal_subghz_get_radio_type() ? &I_Fishing_123x52 : &I_Scanning_123x52);
-=======
                 (model->device_type == SubGhzRadioDeviceTypeInternal) ? &I_Scanning_123x52 :
                                                                         &I_Fishing_123x52);
->>>>>>> ea357b8e
             canvas_set_font(canvas, FontPrimary);
             canvas_draw_str(canvas, 63, 46, "Decoding...");
             canvas_set_font(canvas, FontSecondary);
