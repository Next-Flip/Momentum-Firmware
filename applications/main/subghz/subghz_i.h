#pragma once

#include "helpers/subghz_types.h"
#include "helpers/subghz_error_type.h"
#include <lib/subghz/types.h>
#include "subghz.h"
#include "views/receiver.h"
#include "views/transmitter.h"
#include "views/subghz_frequency_analyzer.h"
#include "views/subghz_read_raw.h"

#include "views/subghz_test_carrier.h"
#if FURI_DEBUG
#include "views/subghz_test_static.h"
#include "views/subghz_test_packet.h"
#endif
#include <gui/gui.h>
#include <assets_icons.h>
#include <dialogs/dialogs.h>
#include <gui/scene_manager.h>
#include <notification/notification_messages.h>
#include <gui/view_dispatcher.h>
#include <gui/modules/submenu.h>
#include <gui/modules/popup.h>
#include <gui/modules/text_input.h>
#include <gui/modules/byte_input.h>
#include <gui/modules/widget.h>

#include <subghz/scenes/subghz_scene.h>
#include <lib/subghz/subghz_worker.h>
#include <lib/subghz/subghz_file_encoder_worker.h>
#include <lib/subghz/subghz_setting.h>
#include <lib/subghz/receiver.h>
#include <lib/subghz/transmitter.h>

#include "subghz_history.h"
#include "subghz_last_settings.h"

#include <gui/modules/variable_item_list.h>
#include <lib/toolbox/path.h>

#include "rpc/rpc_app.h"

#include "helpers/subghz_threshold_rssi.h"

#include "helpers/subghz_txrx.h"

#define SUBGHZ_MAX_LEN_NAME 64
#define SUBGHZ_EXT_PRESET_NAME true

typedef struct {
    uint8_t fix[4];
    uint8_t cnt[3];
    uint8_t seed[4];
} SecureData;
<<<<<<< HEAD

typedef enum {
    SubGhzDecodeRawStateStart,
    SubGhzDecodeRawStateLoading,
    SubGhzDecodeRawStateLoaded,
} SubGhzDecodeRawState;
=======
>>>>>>> 523c63fe

struct SubGhz {
    Gui* gui;
    NotificationApp* notifications;

    SubGhzTxRx* txrx;

    SceneManager* scene_manager;
    ViewDispatcher* view_dispatcher;

    Submenu* submenu;
    Popup* popup;
    TextInput* text_input;
    ByteInput* byte_input;
    Widget* widget;
    DialogsApp* dialogs;
    FuriString* file_path;
    FuriString* file_path_tmp;
    char file_name_tmp[SUBGHZ_MAX_LEN_NAME];
    SubGhzNotificationState state_notifications;

    SubGhzViewReceiver* subghz_receiver;
    SubGhzViewTransmitter* subghz_transmitter;
    VariableItemList* variable_item_list;

    SubGhzFrequencyAnalyzer* subghz_frequency_analyzer;
    SubGhzReadRAW* subghz_read_raw;
    bool raw_send_only;
    SubGhzTestCarrier* subghz_test_carrier;
#if FURI_DEBUG
    SubGhzTestStatic* subghz_test_static;
    SubGhzTestPacket* subghz_test_packet;
#endif
    SubGhzLastSettings* last_settings;

    SubGhzProtocolFlag filter;
    FuriString* error_str;
    SubGhzLock lock;

<<<<<<< HEAD
    bool in_decoder_scene;
    bool in_decoder_scene_skip;

=======
>>>>>>> 523c63fe
    bool ignore_starline;
    bool ignore_auto_alarms;
    bool ignore_magellan;

    SecureData* secure_data;

<<<<<<< HEAD
    SubGhzDecodeRawState decode_raw_state;
=======
>>>>>>> 523c63fe
    SubGhzFileEncoderWorker* decode_raw_file_worker_encoder;

    SubGhzThresholdRssi* threshold_rssi;
    SubGhzRxKeyState rx_key_state;
    SubGhzHistory* history;

    uint16_t idx_menu_chosen;
    SubGhzLoadTypeFile load_type_file;

<<<<<<< HEAD
    bool fav_timeout;
    FuriTimer* fav_timer;

=======
>>>>>>> 523c63fe
    void* rpc_ctx;
};

void subghz_set_default_preset(SubGhz* subghz);
void subghz_blink_start(SubGhz* subghz);
void subghz_blink_stop(SubGhz* subghz);

bool subghz_tx_start(SubGhz* subghz, FlipperFormat* flipper_format);
void subghz_dialog_message_show_only_rx(SubGhz* subghz);

bool subghz_key_load(SubGhz* subghz, const char* file_path, bool show_dialog);
bool subghz_get_next_name_file(SubGhz* subghz, uint8_t max_len);
bool subghz_save_protocol_to_file(
    SubGhz* subghz,
    FlipperFormat* flipper_format,
    const char* dev_file_name);
void subghz_save_to_file(void* context);
bool subghz_load_protocol_from_file(SubGhz* subghz);
bool subghz_rename_file(SubGhz* subghz);
bool subghz_file_available(SubGhz* subghz);
bool subghz_delete_file(SubGhz* subghz);
void subghz_file_name_clear(SubGhz* subghz);
bool subghz_path_is_file(FuriString* path);
SubGhzLoadTypeFile subghz_get_load_type_file(SubGhz* subghz);

void subghz_lock(SubGhz* subghz);
void subghz_unlock(SubGhz* subghz);
bool subghz_is_locked(SubGhz* subghz);

void subghz_rx_key_state_set(SubGhz* subghz, SubGhzRxKeyState state);
SubGhzRxKeyState subghz_rx_key_state_get(SubGhz* subghz);

extern const NotificationSequence subghz_sequence_rx;
extern const NotificationSequence subghz_sequence_rx_locked;<|MERGE_RESOLUTION|>--- conflicted
+++ resolved
@@ -53,15 +53,6 @@
     uint8_t cnt[3];
     uint8_t seed[4];
 } SecureData;
-<<<<<<< HEAD
-
-typedef enum {
-    SubGhzDecodeRawStateStart,
-    SubGhzDecodeRawStateLoading,
-    SubGhzDecodeRawStateLoaded,
-} SubGhzDecodeRawState;
-=======
->>>>>>> 523c63fe
 
 struct SubGhz {
     Gui* gui;
@@ -101,22 +92,12 @@
     FuriString* error_str;
     SubGhzLock lock;
 
-<<<<<<< HEAD
-    bool in_decoder_scene;
-    bool in_decoder_scene_skip;
-
-=======
->>>>>>> 523c63fe
     bool ignore_starline;
     bool ignore_auto_alarms;
     bool ignore_magellan;
 
     SecureData* secure_data;
 
-<<<<<<< HEAD
-    SubGhzDecodeRawState decode_raw_state;
-=======
->>>>>>> 523c63fe
     SubGhzFileEncoderWorker* decode_raw_file_worker_encoder;
 
     SubGhzThresholdRssi* threshold_rssi;
@@ -126,12 +107,9 @@
     uint16_t idx_menu_chosen;
     SubGhzLoadTypeFile load_type_file;
 
-<<<<<<< HEAD
     bool fav_timeout;
     FuriTimer* fav_timer;
 
-=======
->>>>>>> 523c63fe
     void* rpc_ctx;
 };
 
