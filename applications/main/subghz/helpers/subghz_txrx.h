#pragma once

#include "subghz_types.h"

#include <lib/subghz/subghz_worker.h>
#include <lib/subghz/subghz_setting.h>
#include <lib/subghz/receiver.h>
#include <lib/subghz/transmitter.h>
#include <lib/subghz/protocols/raw.h>

#ifdef __cplusplus
extern "C" {
#endif

typedef struct SubGhzTxRx SubGhzTxRx;

typedef void (*SubGhzTxRxNeedSaveCallback)(void* context);

typedef enum {
    SubGhzTxRxStartTxStateOk,
    SubGhzTxRxStartTxStateErrorOnlyRx,
    SubGhzTxRxStartTxStateErrorParserOthers,
} SubGhzTxRxStartTxState;

/**
 * Allocate SubGhzTxRx
 * 
 * @return SubGhzTxRx* pointer to SubGhzTxRx
 */
SubGhzTxRx* subghz_txrx_alloc();

/**
 * Free SubGhzTxRx
 * 
 * @param instance Pointer to a SubGhzTxRx
 */
void subghz_txrx_free(SubGhzTxRx* instance);

/**
 * Check if the database is loaded
 * 
 * @param instance Pointer to a SubGhzTxRx
 * @return bool True if the database is loaded
 */
bool subghz_txrx_is_database_loaded(SubGhzTxRx* instance);

/**
 * Set preset 
 * 
 * @param instance Pointer to a SubGhzTxRx
 * @param preset_name Name of preset
 * @param frequency Frequency in Hz
 * @param preset_data Data of preset
 * @param preset_data_size Size of preset data
 */
void subghz_txrx_set_preset(
    SubGhzTxRx* instance,
    const char* preset_name,
    uint32_t frequency,
    uint8_t* preset_data,
    size_t preset_data_size);

/**
 * Get name of preset
 * 
 * @param instance Pointer to a SubGhzTxRx
 * @param preset String of preset 
 * @return const char*  Name of preset
 */
const char* subghz_txrx_get_preset_name(SubGhzTxRx* instance, const char* preset);

/**
 * Get of preset
 * 
 * @param instance Pointer to a SubGhzTxRx
 * @return SubGhzRadioPreset Preset
 */
SubGhzRadioPreset subghz_txrx_get_preset(SubGhzTxRx* instance);

/**
 * Get string frequency and modulation
 * 
 * @param instance Pointer to a SubGhzTxRx
 * @param frequency Pointer to a string frequency
 * @param modulation Pointer to a string modulation
 */
void subghz_txrx_get_frequency_and_modulation(
    SubGhzTxRx* instance,
    FuriString* frequency,
    FuriString* modulation,
    bool long_name);

/**
 * Start TX CC1101
 * 
 * @param instance Pointer to a SubGhzTxRx
 * @param flipper_format Pointer to a FlipperFormat
 * @return SubGhzTxRxStartTxState 
 */
SubGhzTxRxStartTxState subghz_txrx_tx_start(SubGhzTxRx* instance, FlipperFormat* flipper_format);

/**
 * Start RX CC1101
 * 
 * @param instance Pointer to a SubGhzTxRx
 */
void subghz_txrx_rx_start(SubGhzTxRx* instance);

/**
 * Stop TX/RX CC1101
 * 
 * @param instance Pointer to a SubGhzTxRx
 */
void subghz_txrx_stop(SubGhzTxRx* instance);

/**
 * Set sleep mode CC1101
 * 
 * @param instance Pointer to a SubGhzTxRx
 */
void subghz_txrx_sleep(SubGhzTxRx* instance);

/**
 * Update frequency CC1101 in automatic mode (hopper)
 * 
 * @param instance Pointer to a SubGhzTxRx
 */
void subghz_txrx_hopper_update(SubGhzTxRx* instance);

/**
 * Get state hopper
 * 
 * @param instance Pointer to a SubGhzTxRx
 * @return SubGhzHopperState 
 */
SubGhzHopperState subghz_txrx_hopper_get_state(SubGhzTxRx* instance);

/**
 * Set state hopper
 * 
 * @param instance Pointer to a SubGhzTxRx
 * @param state State hopper
 */
void subghz_txrx_hopper_set_state(SubGhzTxRx* instance, SubGhzHopperState state);

/**
 * Unpause hopper
 * 
 * @param instance Pointer to a SubGhzTxRx
 */
void subghz_txrx_hopper_unpause(SubGhzTxRx* instance);

/**
 * Set pause hopper
 * 
 * @param instance Pointer to a SubGhzTxRx
 */
void subghz_txrx_hopper_pause(SubGhzTxRx* instance);

/**
 * Speaker on
 * 
 * @param instance Pointer to a SubGhzTxRx 
 */
void subghz_txrx_speaker_on(SubGhzTxRx* instance);

/**
 * Speaker off
 * 
 * @param instance Pointer to a SubGhzTxRx 
 */
void subghz_txrx_speaker_off(SubGhzTxRx* instance);

/**
 * Speaker mute
 * 
 * @param instance Pointer to a SubGhzTxRx 
 */
void subghz_txrx_speaker_mute(SubGhzTxRx* instance);

/**
 * Speaker unmute
 * 
 * @param instance Pointer to a SubGhzTxRx 
 */
void subghz_txrx_speaker_unmute(SubGhzTxRx* instance);

/**
 * Set state speaker
 * 
 * @param instance Pointer to a SubGhzTxRx 
 * @param state State speaker
 */
void subghz_txrx_speaker_set_state(SubGhzTxRx* instance, SubGhzSpeakerState state);

/**
 * Get state speaker
 * 
 * @param instance Pointer to a SubGhzTxRx 
 * @return SubGhzSpeakerState 
 */
SubGhzSpeakerState subghz_txrx_speaker_get_state(SubGhzTxRx* instance);

/**
 * load decoder by name protocol
 * 
 * @param instance Pointer to a SubGhzTxRx
 * @param name_protocol Name protocol
 * @return bool True if the decoder is loaded 
 */
bool subghz_txrx_load_decoder_by_name_protocol(SubGhzTxRx* instance, const char* name_protocol);

/**
 * Get decoder
 * 
 * @param instance Pointer to a SubGhzTxRx
 * @return SubGhzProtocolDecoderBase* Pointer to a SubGhzProtocolDecoderBase
 */
SubGhzProtocolDecoderBase* subghz_txrx_get_decoder(SubGhzTxRx* instance);

/**
 * Set callback for save data
 * 
 * @param instance Pointer to a SubGhzTxRx
 * @param callback Callback for save data
 * @param context Context for callback
 */
void subghz_txrx_set_need_save_callback(
    SubGhzTxRx* instance,
    SubGhzTxRxNeedSaveCallback callback,
    void* context);

/**
 * Get pointer to a load data key
 * 
 * @param instance Pointer to a SubGhzTxRx
 * @return FlipperFormat* 
 */
FlipperFormat* subghz_txrx_get_fff_data(SubGhzTxRx* instance);

/**
 * Get pointer to a SugGhzSetting
 * 
 * @param instance Pointer to a SubGhzTxRx
 * @return SubGhzSetting* 
 */
SubGhzSetting* subghz_txrx_get_setting(SubGhzTxRx* instance);

/**
 * Is it possible to save this protocol
 * 
 * @param instance Pointer to a SubGhzTxRx 
 * @return bool True if it is possible to save this protocol
 */
bool subghz_txrx_protocol_is_serializable(SubGhzTxRx* instance);

/**
 * Is it possible to send this protocol
 * 
 * @param instance Pointer to a SubGhzTxRx 
 * @return bool True if it is possible to send this protocol
 */
bool subghz_txrx_protocol_is_transmittable(SubGhzTxRx* instance, bool check_type);

/**
 * Set filter, what types of decoder to use 
 * 
 * @param instance Pointer to a SubGhzTxRx
 * @param filter Filter
 */
void subghz_txrx_receiver_set_filter(SubGhzTxRx* instance, SubGhzProtocolFlag filter);

/**
 * Set callback for receive data
 * 
 * @param instance Pointer to a SubGhzTxRx
 * @param callback Callback for receive data
 * @param context Context for callback
 */
void subghz_txrx_set_rx_calback(
    SubGhzTxRx* instance,
    SubGhzReceiverCallback callback,
    void* context);

/**
 * Set callback for Raw decoder, end of data transfer  
 * 
 * @param instance Pointer to a SubGhzTxRx
 * @param callback Callback for Raw decoder, end of data transfer 
 * @param context Context for callback
 */
void subghz_txrx_set_raw_file_encoder_worker_callback_end(
    SubGhzTxRx* instance,
    SubGhzProtocolEncoderRAWCallbackEnd callback,
    void* context);

<<<<<<< HEAD
=======
/* Checking if an external radio device is connected
* 
* @param instance Pointer to a SubGhzTxRx
* @param name Name of external radio device
* @return bool True if is connected to the external radio device
*/
bool subghz_txrx_radio_device_is_external_connected(SubGhzTxRx* instance, const char* name);

/* Set the selected radio device to use
*
* @param instance Pointer to a SubGhzTxRx
* @param radio_device_type Radio device type
* @return SubGhzRadioDeviceType Type of installed radio device
*/
SubGhzRadioDeviceType
    subghz_txrx_radio_device_set(SubGhzTxRx* instance, SubGhzRadioDeviceType radio_device_type);

/* Get the selected radio device to use
*
* @param instance Pointer to a SubGhzTxRx
* @return SubGhzRadioDeviceType Type of installed radio device
*/
SubGhzRadioDeviceType subghz_txrx_radio_device_get(SubGhzTxRx* instance);

/* Get RSSI the selected radio device to use
*
* @param instance Pointer to a SubGhzTxRx
* @return float RSSI
*/
float subghz_txrx_radio_device_get_rssi(SubGhzTxRx* instance);

/* Get name the selected radio device to use
*
* @param instance Pointer to a SubGhzTxRx
* @return const char* Name of installed radio device
*/
const char* subghz_txrx_radio_device_get_name(SubGhzTxRx* instance);

/* Get get intelligence whether frequency the selected radio device to use
*
* @param instance Pointer to a SubGhzTxRx
* @return bool True if the frequency is valid
*/
bool subghz_txrx_radio_device_is_frequecy_valid(SubGhzTxRx* instance, uint32_t frequency);

bool subghz_txrx_radio_device_is_tx_alowed(SubGhzTxRx* instance, uint32_t frequency);

>>>>>>> ea357b8e
void subghz_txrx_set_debug_pin_state(SubGhzTxRx* instance, bool state);
bool subghz_txrx_get_debug_pin_state(SubGhzTxRx* instance);

void subghz_txrx_reset_dynamic_and_custom_btns(SubGhzTxRx* instance);

<<<<<<< HEAD
SubGhzReceiver* subghz_txrx_get_receiver(SubGhzTxRx* instance); // TODO use only in DecodeRaw

#ifdef __cplusplus
}
#endif
=======
SubGhzReceiver* subghz_txrx_get_receiver(SubGhzTxRx* instance); // TODO use only in DecodeRaw
>>>>>>> ea357b8e
<|MERGE_RESOLUTION|>--- conflicted
+++ resolved
@@ -294,8 +294,6 @@
     SubGhzProtocolEncoderRAWCallbackEnd callback,
     void* context);
 
-<<<<<<< HEAD
-=======
 /* Checking if an external radio device is connected
 * 
 * @param instance Pointer to a SubGhzTxRx
@@ -343,18 +341,9 @@
 
 bool subghz_txrx_radio_device_is_tx_alowed(SubGhzTxRx* instance, uint32_t frequency);
 
->>>>>>> ea357b8e
 void subghz_txrx_set_debug_pin_state(SubGhzTxRx* instance, bool state);
 bool subghz_txrx_get_debug_pin_state(SubGhzTxRx* instance);
 
 void subghz_txrx_reset_dynamic_and_custom_btns(SubGhzTxRx* instance);
 
-<<<<<<< HEAD
-SubGhzReceiver* subghz_txrx_get_receiver(SubGhzTxRx* instance); // TODO use only in DecodeRaw
-
-#ifdef __cplusplus
-}
-#endif
-=======
-SubGhzReceiver* subghz_txrx_get_receiver(SubGhzTxRx* instance); // TODO use only in DecodeRaw
->>>>>>> ea357b8e
+SubGhzReceiver* subghz_txrx_get_receiver(SubGhzTxRx* instance); // TODO use only in DecodeRaw