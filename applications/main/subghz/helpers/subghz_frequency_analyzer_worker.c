--- conflicted
+++ resolved
@@ -39,16 +39,6 @@
     void* context;
 };
 
-<<<<<<< HEAD
-static void subghz_frequency_analyzer_worker_load_registers(const uint8_t data[][2]) {
-    furi_hal_spi_acquire(furi_hal_subghz.spi_bus_handle);
-    size_t i = 0;
-    while(data[i][0]) {
-        cc1101_write_reg(furi_hal_subghz.spi_bus_handle, data[i][0], data[i][1]);
-        i++;
-    }
-    furi_hal_spi_release(furi_hal_subghz.spi_bus_handle);
-=======
 static void subghz_frequency_analyzer_worker_load_registers(
     FuriHalSpiBusHandle* spi_bus,
     const uint8_t data[][2]) {
@@ -59,7 +49,6 @@
         i++;
     }
     furi_hal_spi_release(spi_bus);
->>>>>>> ea357b8e
 }
 
 // running average with adaptive coefficient
@@ -105,28 +94,6 @@
     cc1101_flush_rx(spi_bus);
     cc1101_flush_tx(spi_bus);
 
-<<<<<<< HEAD
-    furi_hal_spi_acquire(furi_hal_subghz.spi_bus_handle);
-    cc1101_flush_rx(furi_hal_subghz.spi_bus_handle);
-    cc1101_flush_tx(furi_hal_subghz.spi_bus_handle);
-    cc1101_write_reg(furi_hal_subghz.spi_bus_handle, CC1101_IOCFG0, CC1101IocfgHW);
-    cc1101_write_reg(furi_hal_subghz.spi_bus_handle, CC1101_MDMCFG3,
-                     0b01111111); // symbol rate
-    cc1101_write_reg(
-        furi_hal_subghz.spi_bus_handle,
-        CC1101_AGCCTRL2,
-        0b00000111); // 00 - DVGA all; 000 - MAX LNA+LNA2; 111 - MAGN_TARGET 42 dB
-    cc1101_write_reg(
-        furi_hal_subghz.spi_bus_handle,
-        CC1101_AGCCTRL1,
-        0b00001000); // 0; 0 - LNA 2 gain is decreased to minimum before decreasing LNA gain; 00 - Relative carrier sense threshold disabled; 1000 - Absolute carrier sense threshold disabled
-    cc1101_write_reg(
-        furi_hal_subghz.spi_bus_handle,
-        CC1101_AGCCTRL0,
-        0b00110000); // 00 - No hysteresis, medium asymmetric dead zone, medium gain ; 11 - 64 samples agc; 00 - Normal AGC, 00 - 4dB boundary
-
-    furi_hal_spi_release(furi_hal_subghz.spi_bus_handle);
-=======
     // TODO probably can be used device.load_preset(FuriHalSubGhzPresetCustom, ...) for external cc1101
     cc1101_write_reg(spi_bus, CC1101_IOCFG0, CC1101IocfgHW);
     cc1101_write_reg(spi_bus, CC1101_MDMCFG3,
@@ -145,7 +112,6 @@
         0b00110000); // 00 - No hysteresis, medium asymmetric dead zone, medium gain ; 11 - 64 samples agc; 00 - Normal AGC, 00 - 4dB boundary
 
     furi_hal_spi_release(spi_bus);
->>>>>>> ea357b8e
 
     furi_hal_subghz_set_path(FuriHalSubGhzPathIsolate);
 
@@ -165,26 +131,6 @@
         // First stage: coarse scan
         for(size_t i = 0; i < subghz_setting_get_frequency_count(instance->setting); i++) {
             uint32_t current_frequency = subghz_setting_get_frequency(instance->setting, i);
-<<<<<<< HEAD
-            if(furi_hal_subghz_is_frequency_valid(current_frequency) &&
-               (current_frequency != 467750000) && (current_frequency != 464000000) &&
-               !((furi_hal_subghz.radio_type == SubGhzRadioExternal) &&
-                 ((current_frequency == 390000000) || (current_frequency == 312000000) ||
-                  (current_frequency == 312100000) || (current_frequency == 312200000) ||
-                  (current_frequency == 440175000)))) {
-                furi_hal_spi_acquire(furi_hal_subghz.spi_bus_handle);
-                cc1101_switch_to_idle(furi_hal_subghz.spi_bus_handle);
-                frequency =
-                    cc1101_set_frequency(furi_hal_subghz.spi_bus_handle, current_frequency);
-
-                cc1101_calibrate(furi_hal_subghz.spi_bus_handle);
-                do {
-                    status = cc1101_get_status(furi_hal_subghz.spi_bus_handle);
-                } while(status.STATE != CC1101StateIDLE);
-
-                cc1101_switch_to_rx(furi_hal_subghz.spi_bus_handle);
-                furi_hal_spi_release(furi_hal_subghz.spi_bus_handle);
-=======
             // if(furi_hal_subghz_is_frequency_valid(current_frequency) &&
             if(subghz_devices_is_frequency_valid(radio_device, current_frequency) &&
                (current_frequency != 467750000) && (current_frequency != 464000000) &&
@@ -203,7 +149,6 @@
 
                 cc1101_switch_to_rx(spi_bus);
                 furi_hal_spi_release(spi_bus);
->>>>>>> ea357b8e
 
                 furi_delay_ms(2);
 
@@ -232,32 +177,13 @@
 
         // Second stage: fine scan
         if(frequency_rssi.rssi_coarse > instance->trigger_level) {
-<<<<<<< HEAD
-            furi_hal_subghz_idle();
-            subghz_frequency_analyzer_worker_load_registers(subghz_preset_ook_58khz);
-=======
             // furi_hal_subghz_idle();
             subghz_devices_idle(radio_device);
             subghz_frequency_analyzer_worker_load_registers(spi_bus, subghz_preset_ook_58khz);
->>>>>>> ea357b8e
             //for example -0.3 ... 433.92 ... +0.3 step 20KHz
             for(uint32_t i = frequency_rssi.frequency_coarse - 300000;
                 i < frequency_rssi.frequency_coarse + 300000;
                 i += 20000) {
-<<<<<<< HEAD
-                if(furi_hal_subghz_is_frequency_valid(i)) {
-                    furi_hal_spi_acquire(furi_hal_subghz.spi_bus_handle);
-                    cc1101_switch_to_idle(furi_hal_subghz.spi_bus_handle);
-                    frequency = cc1101_set_frequency(furi_hal_subghz.spi_bus_handle, i);
-
-                    cc1101_calibrate(furi_hal_subghz.spi_bus_handle);
-                    do {
-                        status = cc1101_get_status(furi_hal_subghz.spi_bus_handle);
-                    } while(status.STATE != CC1101StateIDLE);
-
-                    cc1101_switch_to_rx(furi_hal_subghz.spi_bus_handle);
-                    furi_hal_spi_release(furi_hal_subghz.spi_bus_handle);
-=======
                 // if(furi_hal_subghz_is_frequency_valid(i)) {
                 if(subghz_devices_is_frequency_valid(radio_device, i)) {
                     furi_hal_spi_acquire(spi_bus);
@@ -271,7 +197,6 @@
 
                     cc1101_switch_to_rx(spi_bus);
                     furi_hal_spi_release(spi_bus);
->>>>>>> ea357b8e
 
                     furi_delay_ms(2);
 
