--- conflicted
+++ resolved
@@ -72,25 +72,7 @@
     SubGhzViewIdTestPacket,
 } SubGhzViewId;
 
-<<<<<<< HEAD
-struct SubGhzPresetDefinition {
-    FuriString* name;
-    uint32_t frequency;
-    uint8_t* data;
-    size_t data_size;
-};
-
-typedef struct SubGhzPresetDefinition SubGhzPresetDefinition;
-
 typedef enum {
     SubGhzViewReceiverModeLive,
     SubGhzViewReceiverModeFile,
-} SubGhzViewReceiverMode;
-
-#define SUBGHZ_HISTORY_REMOVE_SAVED_ITEMS 1
-=======
-typedef enum {
-    SubGhzViewReceiverModeLive,
-    SubGhzViewReceiverModeFile,
-} SubGhzViewReceiverMode;
->>>>>>> 68429e19
+} SubGhzViewReceiverMode;