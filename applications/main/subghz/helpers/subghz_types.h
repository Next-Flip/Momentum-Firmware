#pragma once

#include <furi.h>
#include <furi_hal.h>

/** SubGhzNotification state */
typedef enum {
    SubGhzNotificationStateStarting,
    SubGhzNotificationStateIDLE,
    SubGhzNotificationStateTx,
    SubGhzNotificationStateRx,
    SubGhzNotificationStateRxDone,
} SubGhzNotificationState;

/** SubGhzTxRx state */
typedef enum {
    SubGhzTxRxStateIDLE,
    SubGhzTxRxStateRx,
    SubGhzTxRxStateTx,
    SubGhzTxRxStateSleep,
} SubGhzTxRxState;

/** SubGhzHopperState state */
typedef enum {
    SubGhzHopperStateOFF,
    SubGhzHopperStateRunning,
    SubGhzHopperStatePause,
    SubGhzHopperStateRSSITimeOut,
} SubGhzHopperState;

/** SubGhzSpeakerState state */
typedef enum {
    SubGhzSpeakerStateDisable,
    SubGhzSpeakerStateShutdown,
    SubGhzSpeakerStateEnable,
} SubGhzSpeakerState;

/** SubGhzRxKeyState state */
typedef enum {
    SubGhzRxKeyStateIDLE,
    SubGhzRxKeyStateNoSave,
    SubGhzRxKeyStateNeedSave,
    SubGhzRxKeyStateBack,
    SubGhzRxKeyStateStart,
    SubGhzRxKeyStateAddKey,
    SubGhzRxKeyStateExit,
    SubGhzRxKeyStateRAWLoad,
    SubGhzRxKeyStateRAWSave,
} SubGhzRxKeyState;

/** SubGhzLoadKeyState state */
typedef enum {
    SubGhzLoadKeyStateUnknown,
    SubGhzLoadKeyStateOK,
    SubGhzLoadKeyStateParseErr,
    SubGhzLoadKeyStateOnlyRx,
    SubGhzLoadKeyStateProtocolDescriptionErr,
} SubGhzLoadKeyState;

/** SubGhzLock */
typedef enum {
    SubGhzLockOff,
    SubGhzLockOn,
} SubGhzLock;

typedef enum {
    SubGhzViewIdMenu,
    SubGhzViewIdReceiver,
    SubGhzViewIdPopup,
    SubGhzViewIdTextInput,
    SubGhzViewIdByteInput,
    SubGhzViewIdWidget,
    SubGhzViewIdTransmitter,
    SubGhzViewIdVariableItemList,
    SubGhzViewIdFrequencyAnalyzer,
    SubGhzViewIdReadRAW,

    SubGhzViewIdStatic,
    SubGhzViewIdTestCarrier,
    SubGhzViewIdTestPacket,
} SubGhzViewId;

/** SubGhz load type file */
typedef enum {
    SubGhzLoadTypeFileNoLoad,
    SubGhzLoadTypeFileKey,
    SubGhzLoadTypeFileRaw,
} SubGhzLoadTypeFile;

typedef enum {
    SubGhzViewReceiverModeLive,
    SubGhzViewReceiverModeFile,
<<<<<<< HEAD
} SubGhzViewReceiverMode;
=======
} SubGhzViewReceiverMode;

typedef enum {
    SubGhzDecodeRawStateStart,
    SubGhzDecodeRawStateLoading,
    SubGhzDecodeRawStateLoaded,
} SubGhzDecodeRawState;
>>>>>>> 523c63fe
<|MERGE_RESOLUTION|>--- conflicted
+++ resolved
@@ -90,14 +90,10 @@
 typedef enum {
     SubGhzViewReceiverModeLive,
     SubGhzViewReceiverModeFile,
-<<<<<<< HEAD
-} SubGhzViewReceiverMode;
-=======
 } SubGhzViewReceiverMode;
 
 typedef enum {
     SubGhzDecodeRawStateStart,
     SubGhzDecodeRawStateLoading,
     SubGhzDecodeRawStateLoaded,
-} SubGhzDecodeRawState;
->>>>>>> 523c63fe
+} SubGhzDecodeRawState;