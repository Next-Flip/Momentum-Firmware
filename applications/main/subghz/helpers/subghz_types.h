--- conflicted
+++ resolved
@@ -54,10 +54,7 @@
     SubGhzLoadKeyStateOK,
     SubGhzLoadKeyStateParseErr,
     SubGhzLoadKeyStateOnlyRx,
-<<<<<<< HEAD
-=======
     SubGhzLoadKeyStateUnsuportedFreq,
->>>>>>> ea357b8e
     SubGhzLoadKeyStateProtocolDescriptionErr,
 } SubGhzLoadKeyState;
 
