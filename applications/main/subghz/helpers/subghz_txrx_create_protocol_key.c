#include "subghz_txrx_i.h" // IWYU pragma: keep
#include "subghz_txrx_create_protocol_key.h"
#include <lib/subghz/transmitter.h>
#include <lib/subghz/protocols/protocol_items.h>
#include <lib/subghz/protocols/keeloq.h>
#include <lib/subghz/protocols/secplus_v1.h>
#include <lib/subghz/protocols/secplus_v2.h>
#include <lib/subghz/protocols/nice_flor_s.h>

#include <flipper_format/flipper_format_i.h>
#include <lib/toolbox/stream/stream.h>
#include <lib/subghz/protocols/raw.h>

#define TAG "SubGhzCreateProtocolKey"

bool subghz_txrx_gen_data_protocol(
    void* context,
    const char* preset_name,
    uint32_t frequency,
    const char* protocol_name,
    uint64_t key,
    uint32_t bit) {
    furi_assert(context);
    SubGhzTxRx* instance = context;

    bool res = false;

    subghz_txrx_set_preset(instance, preset_name, frequency, NAN, NAN, NULL, 0);
    instance->decoder_result =
        subghz_receiver_search_decoder_base_by_name(instance->receiver, protocol_name);

    if(instance->decoder_result == NULL) {
        //TODO FL-3502: Error
        // furi_string_set(error_str, "Protocol not\nfound!");
        // scene_manager_next_scene(scene_manager, SubGhzSceneShowErrorSub);
        FURI_LOG_E(TAG, "Protocol not found!");
        return false;
    }

    do {
        Stream* fff_data_stream = flipper_format_get_raw_stream(instance->fff_data);
        stream_clean(fff_data_stream);
        if(subghz_protocol_decoder_base_serialize(
               instance->decoder_result, instance->fff_data, instance->preset) !=
           SubGhzProtocolStatusOk) {
            FURI_LOG_E(TAG, "Unable to serialize");
            break;
        }
        if(!flipper_format_update_uint32(instance->fff_data, "Bit", &bit, 1)) {
            FURI_LOG_E(TAG, "Unable to update Bit");
            break;
        }

        uint8_t key_data[sizeof(uint64_t)] = {0};
        for(size_t i = 0; i < sizeof(uint64_t); i++) {
            key_data[sizeof(uint64_t) - i - 1] = (key >> (i * 8)) & 0xFF;
        }
        if(!flipper_format_update_hex(instance->fff_data, "Key", key_data, sizeof(uint64_t))) {
            FURI_LOG_E(TAG, "Unable to update Key");
            break;
        }
        res = true;
    } while(false);
    return res;
}

bool subghz_txrx_gen_data_protocol_and_te(
    SubGhzTxRx* instance,
    const char* preset_name,
    uint32_t frequency,
    const char* protocol_name,
    uint64_t key,
    uint32_t bit,
    uint32_t te) {
    furi_assert(instance);
    bool ret = false;
    if(subghz_txrx_gen_data_protocol(instance, preset_name, frequency, protocol_name, key, bit)) {
        if(!flipper_format_update_uint32(instance->fff_data, "TE", (uint32_t*)&te, 1)) {
            FURI_LOG_E(TAG, "Unable to update Te");
        } else {
            ret = true;
        }
    }
    if(ret) {
        uint32_t guard_time = 30;
        if(!flipper_format_update_uint32(
               instance->fff_data, "Guard_time", (uint32_t*)&guard_time, 1)) {
            ret = false;
            FURI_LOG_E(TAG, "Unable to update Guard_time");
        }
    }
    return ret;
}

bool subghz_txrx_gen_keeloq_protocol( //TODO lead to a general appearance
    SubGhzTxRx* instance,
    const char* preset_name,
    uint32_t frequency,
    uint32_t serial,
    uint8_t btn,
    uint16_t cnt,
    const char* manufacture_name) {
    furi_assert(instance);

    bool res = false;

    instance->transmitter =
        subghz_transmitter_alloc_init(instance->environment, SUBGHZ_PROTOCOL_KEELOQ_NAME);
<<<<<<< HEAD
    subghz_txrx_set_preset(instance, preset_name, frequency, NAN, NAN, NULL, 0);
=======
    subghz_txrx_set_preset(instance, preset_name, frequency, NULL, 0);
>>>>>>> 6adf4919

    if(instance->transmitter &&
       subghz_protocol_keeloq_create_data(
           subghz_transmitter_get_protocol_instance(instance->transmitter),
           instance->fff_data,
           serial,
           btn,
           cnt,
           manufacture_name,
           instance->preset)) {
        flipper_format_write_string_cstr(instance->fff_data, "Manufacture", manufacture_name);
        res = true;
    }
    subghz_transmitter_free(instance->transmitter);
    return res;
}

bool subghz_txrx_gen_keeloq_bft_protocol(
    void* context,
    const char* preset_name,
    uint32_t frequency,
    uint32_t serial,
    uint8_t btn,
    uint16_t cnt,
    uint32_t seed,
    const char* manufacture_name) {
    SubGhzTxRx* txrx = context;

    bool res = false;

    txrx->transmitter =
        subghz_transmitter_alloc_init(txrx->environment, SUBGHZ_PROTOCOL_KEELOQ_NAME);
<<<<<<< HEAD
    subghz_txrx_set_preset(txrx, preset_name, frequency, NAN, NAN, NULL, 0);
=======
    subghz_txrx_set_preset(txrx, preset_name, frequency, NULL, 0);
>>>>>>> 6adf4919

    if(txrx->transmitter && subghz_protocol_keeloq_bft_create_data(
                                subghz_transmitter_get_protocol_instance(txrx->transmitter),
                                txrx->fff_data,
                                serial,
                                btn,
                                cnt,
                                seed,
                                manufacture_name,
                                txrx->preset)) {
        res = true;
    }

    if(res) {
        uint8_t seed_data[sizeof(uint32_t)] = {0};
        for(size_t i = 0; i < sizeof(uint32_t); i++) {
            seed_data[sizeof(uint32_t) - i - 1] = (seed >> i * 8) & 0xFF;
        }

        flipper_format_write_hex(txrx->fff_data, "Seed", seed_data, sizeof(uint32_t));

        flipper_format_write_string_cstr(txrx->fff_data, "Manufacture", "BFT");
    }

    subghz_transmitter_free(txrx->transmitter);

    return res;
<<<<<<< HEAD
}

bool subghz_txrx_gen_nice_flor_s_protocol(
    void* context,
    const char* preset_name,
    uint32_t frequency,
    uint32_t serial,
    uint8_t btn,
    uint16_t cnt,
    bool nice_one) {
    SubGhzTxRx* txrx = context;

    bool res = false;

    txrx->transmitter =
        subghz_transmitter_alloc_init(txrx->environment, SUBGHZ_PROTOCOL_NICE_FLOR_S_NAME);
    subghz_txrx_set_preset(txrx, preset_name, frequency, NAN, NAN, NULL, 0);

    if(txrx->transmitter && subghz_protocol_nice_flor_s_create_data(
                                subghz_transmitter_get_protocol_instance(txrx->transmitter),
                                txrx->fff_data,
                                serial,
                                btn,
                                cnt,
                                txrx->preset,
                                nice_one)) {
        res = true;
    }

    subghz_transmitter_free(txrx->transmitter);

    return res;
}

bool subghz_txrx_gen_faac_slh_protocol(
    void* context,
    const char* preset_name,
    uint32_t frequency,
    uint32_t serial,
    uint8_t btn,
    uint32_t cnt,
    uint32_t seed,
    const char* manufacture_name) {
    SubGhzTxRx* txrx = context;

    bool res = false;

    txrx->transmitter =
        subghz_transmitter_alloc_init(txrx->environment, SUBGHZ_PROTOCOL_FAAC_SLH_NAME);
    subghz_txrx_set_preset(txrx, preset_name, frequency, NAN, NAN, NULL, 0);

    if(txrx->transmitter && subghz_protocol_faac_slh_create_data(
                                subghz_transmitter_get_protocol_instance(txrx->transmitter),
                                txrx->fff_data,
                                serial,
                                btn,
                                cnt,
                                seed,
                                manufacture_name,
                                txrx->preset)) {
        res = true;
    }

    if(res) {
        uint8_t seed_data[sizeof(uint32_t)] = {0};
        for(size_t i = 0; i < sizeof(uint32_t); i++) {
            seed_data[sizeof(uint32_t) - i - 1] = (seed >> i * 8) & 0xFF;
        }

        bool tmp_allow_zero_seed = true;
        flipper_format_write_hex(txrx->fff_data, "Seed", seed_data, sizeof(uint32_t));
        flipper_format_write_bool(txrx->fff_data, "AllowZeroSeed", &tmp_allow_zero_seed, 1);
    }

    subghz_transmitter_free(txrx->transmitter);

    return res;
}

bool subghz_txrx_gen_alutech_at_4n_protocol(
    void* context,
    const char* preset_name,
    uint32_t frequency,
    uint32_t serial,
    uint8_t btn,
    uint16_t cnt) {
    SubGhzTxRx* txrx = context;

    bool res = false;

    txrx->transmitter =
        subghz_transmitter_alloc_init(txrx->environment, SUBGHZ_PROTOCOL_ALUTECH_AT_4N_NAME);
    subghz_txrx_set_preset(txrx, preset_name, frequency, NAN, NAN, NULL, 0);

    if(txrx->transmitter && subghz_protocol_alutech_at_4n_create_data(
                                subghz_transmitter_get_protocol_instance(txrx->transmitter),
                                txrx->fff_data,
                                serial,
                                btn,
                                cnt,
                                txrx->preset)) {
        res = true;
    }

    subghz_transmitter_free(txrx->transmitter);

    return res;
}

bool subghz_txrx_gen_came_atomo_protocol(
    void* context,
    const char* preset_name,
    uint32_t frequency,
    uint32_t serial,
    uint16_t cnt) {
    SubGhzTxRx* txrx = context;

    bool res = false;

    txrx->transmitter =
        subghz_transmitter_alloc_init(txrx->environment, SUBGHZ_PROTOCOL_CAME_ATOMO_NAME);
    subghz_txrx_set_preset(txrx, preset_name, frequency, NAN, NAN, NULL, 0);

    if(txrx->transmitter && subghz_protocol_came_atomo_create_data(
                                subghz_transmitter_get_protocol_instance(txrx->transmitter),
                                txrx->fff_data,
                                serial,
                                cnt,
                                txrx->preset)) {
        res = true;
    }

    subghz_transmitter_free(txrx->transmitter);

    return res;
}

=======
}

bool subghz_txrx_gen_nice_flor_s_protocol(
    void* context,
    const char* preset_name,
    uint32_t frequency,
    uint32_t serial,
    uint8_t btn,
    uint16_t cnt,
    bool nice_one) {
    SubGhzTxRx* txrx = context;

    bool res = false;

    txrx->transmitter =
        subghz_transmitter_alloc_init(txrx->environment, SUBGHZ_PROTOCOL_NICE_FLOR_S_NAME);
    subghz_txrx_set_preset(txrx, preset_name, frequency, NULL, 0);

    if(txrx->transmitter && subghz_protocol_nice_flor_s_create_data(
                                subghz_transmitter_get_protocol_instance(txrx->transmitter),
                                txrx->fff_data,
                                serial,
                                btn,
                                cnt,
                                txrx->preset,
                                nice_one)) {
        res = true;
    }

    subghz_transmitter_free(txrx->transmitter);

    return res;
}

bool subghz_txrx_gen_faac_slh_protocol(
    void* context,
    const char* preset_name,
    uint32_t frequency,
    uint32_t serial,
    uint8_t btn,
    uint32_t cnt,
    uint32_t seed,
    const char* manufacture_name) {
    SubGhzTxRx* txrx = context;

    bool res = false;

    txrx->transmitter =
        subghz_transmitter_alloc_init(txrx->environment, SUBGHZ_PROTOCOL_FAAC_SLH_NAME);
    subghz_txrx_set_preset(txrx, preset_name, frequency, NULL, 0);

    if(txrx->transmitter && subghz_protocol_faac_slh_create_data(
                                subghz_transmitter_get_protocol_instance(txrx->transmitter),
                                txrx->fff_data,
                                serial,
                                btn,
                                cnt,
                                seed,
                                manufacture_name,
                                txrx->preset)) {
        res = true;
    }

    if(res) {
        uint8_t seed_data[sizeof(uint32_t)] = {0};
        for(size_t i = 0; i < sizeof(uint32_t); i++) {
            seed_data[sizeof(uint32_t) - i - 1] = (seed >> i * 8) & 0xFF;
        }

        bool tmp_allow_zero_seed = true;
        flipper_format_write_hex(txrx->fff_data, "Seed", seed_data, sizeof(uint32_t));
        flipper_format_write_bool(txrx->fff_data, "AllowZeroSeed", &tmp_allow_zero_seed, 1);
    }

    subghz_transmitter_free(txrx->transmitter);

    return res;
}

bool subghz_txrx_gen_alutech_at_4n_protocol(
    void* context,
    const char* preset_name,
    uint32_t frequency,
    uint32_t serial,
    uint8_t btn,
    uint16_t cnt) {
    SubGhzTxRx* txrx = context;

    bool res = false;

    txrx->transmitter =
        subghz_transmitter_alloc_init(txrx->environment, SUBGHZ_PROTOCOL_ALUTECH_AT_4N_NAME);
    subghz_txrx_set_preset(txrx, preset_name, frequency, NULL, 0);

    if(txrx->transmitter && subghz_protocol_alutech_at_4n_create_data(
                                subghz_transmitter_get_protocol_instance(txrx->transmitter),
                                txrx->fff_data,
                                serial,
                                btn,
                                cnt,
                                txrx->preset)) {
        res = true;
    }

    subghz_transmitter_free(txrx->transmitter);

    return res;
}

bool subghz_txrx_gen_came_atomo_protocol(
    void* context,
    const char* preset_name,
    uint32_t frequency,
    uint32_t serial,
    uint16_t cnt) {
    SubGhzTxRx* txrx = context;

    bool res = false;

    txrx->transmitter =
        subghz_transmitter_alloc_init(txrx->environment, SUBGHZ_PROTOCOL_CAME_ATOMO_NAME);
    subghz_txrx_set_preset(txrx, preset_name, frequency, NULL, 0);

    if(txrx->transmitter && subghz_protocol_came_atomo_create_data(
                                subghz_transmitter_get_protocol_instance(txrx->transmitter),
                                txrx->fff_data,
                                serial,
                                cnt,
                                txrx->preset)) {
        res = true;
    }

    subghz_transmitter_free(txrx->transmitter);

    return res;
}

>>>>>>> 6adf4919
bool subghz_txrx_gen_somfy_telis_protocol(
    void* context,
    const char* preset_name,
    uint32_t frequency,
    uint32_t serial,
    uint8_t btn,
    uint16_t cnt) {
    SubGhzTxRx* txrx = context;

    bool res = false;

    txrx->transmitter =
        subghz_transmitter_alloc_init(txrx->environment, SUBGHZ_PROTOCOL_SOMFY_TELIS_NAME);
<<<<<<< HEAD
    subghz_txrx_set_preset(txrx, preset_name, frequency, NAN, NAN, NULL, 0);
=======
    subghz_txrx_set_preset(txrx, preset_name, frequency, NULL, 0);
>>>>>>> 6adf4919

    if(txrx->transmitter && subghz_protocol_somfy_telis_create_data(
                                subghz_transmitter_get_protocol_instance(txrx->transmitter),
                                txrx->fff_data,
                                serial,
                                btn,
                                cnt,
                                txrx->preset)) {
        res = true;
    }

    subghz_transmitter_free(txrx->transmitter);

    return res;
}

bool subghz_txrx_gen_secplus_v2_protocol(
    SubGhzTxRx* instance,
    const char* name_preset,
    uint32_t frequency,
    uint32_t serial,
    uint8_t btn,
    uint32_t cnt) {
    furi_assert(instance);

    bool ret = false;
    instance->transmitter =
        subghz_transmitter_alloc_init(instance->environment, SUBGHZ_PROTOCOL_SECPLUS_V2_NAME);
<<<<<<< HEAD
    subghz_txrx_set_preset(instance, name_preset, frequency, NAN, NAN, NULL, 0);
=======
    subghz_txrx_set_preset(instance, name_preset, frequency, NULL, 0);
>>>>>>> 6adf4919
    if(instance->transmitter) {
        subghz_protocol_secplus_v2_create_data(
            subghz_transmitter_get_protocol_instance(instance->transmitter),
            instance->fff_data,
            serial,
            btn,
            cnt,
            instance->preset);
        ret = true;
    }
    return ret;
}

bool subghz_txrx_gen_secplus_v1_protocol(
    SubGhzTxRx* instance,
    const char* name_preset,
    uint32_t frequency) {
    furi_assert(instance);

    bool ret = false;
    uint32_t serial = (uint32_t)rand();
    while(!subghz_protocol_secplus_v1_check_fixed(serial)) {
        serial = (uint32_t)rand();
    }
    if(subghz_txrx_gen_data_protocol(
           instance,
           name_preset,
           frequency,
           SUBGHZ_PROTOCOL_SECPLUS_V1_NAME,
           (uint64_t)serial << 32 | 0xE6000000,
           42)) {
        ret = true;
    }
    return ret;
<<<<<<< HEAD
=======
}

void subghz_txrx_gen_serial_gangqi(uint64_t* result_key) {
    uint64_t randkey;
    uint64_t only_required_bytes;
    uint16_t sum_of_3bytes;

    do {
        randkey = (uint64_t)rand();
        only_required_bytes = (randkey & 0xFFFFF0000);
        sum_of_3bytes = ((only_required_bytes >> 32) & 0xFF) +
                        ((only_required_bytes >> 24) & 0xFF) +
                        ((only_required_bytes >> 16) & 0xFF);
    } while(!((!(sum_of_3bytes & 0x3)) && ((0xb2 < sum_of_3bytes) && (sum_of_3bytes < 0x1ae))));

    //                       Serial             01             button          01
    uint64_t new_key = only_required_bytes | (0b01 << 14) | (0xD << 10) | (0b01 << 8);

    uint8_t crc = -0xD7 - ((new_key >> 32) & 0xFF) - ((new_key >> 24) & 0xFF) -
                  ((new_key >> 16) & 0xFF) - ((new_key >> 8) & 0xFF);

    // Add crc sum to the end
    *result_key = (new_key | crc);
>>>>>>> 6adf4919
}<|MERGE_RESOLUTION|>--- conflicted
+++ resolved
@@ -106,11 +106,7 @@
 
     instance->transmitter =
         subghz_transmitter_alloc_init(instance->environment, SUBGHZ_PROTOCOL_KEELOQ_NAME);
-<<<<<<< HEAD
     subghz_txrx_set_preset(instance, preset_name, frequency, NAN, NAN, NULL, 0);
-=======
-    subghz_txrx_set_preset(instance, preset_name, frequency, NULL, 0);
->>>>>>> 6adf4919
 
     if(instance->transmitter &&
        subghz_protocol_keeloq_create_data(
@@ -143,11 +139,7 @@
 
     txrx->transmitter =
         subghz_transmitter_alloc_init(txrx->environment, SUBGHZ_PROTOCOL_KEELOQ_NAME);
-<<<<<<< HEAD
-    subghz_txrx_set_preset(txrx, preset_name, frequency, NAN, NAN, NULL, 0);
-=======
-    subghz_txrx_set_preset(txrx, preset_name, frequency, NULL, 0);
->>>>>>> 6adf4919
+    subghz_txrx_set_preset(txrx, preset_name, frequency, NAN, NAN, NULL, 0);
 
     if(txrx->transmitter && subghz_protocol_keeloq_bft_create_data(
                                 subghz_transmitter_get_protocol_instance(txrx->transmitter),
@@ -175,7 +167,6 @@
     subghz_transmitter_free(txrx->transmitter);
 
     return res;
-<<<<<<< HEAD
 }
 
 bool subghz_txrx_gen_nice_flor_s_protocol(
@@ -313,87 +304,7 @@
     return res;
 }
 
-=======
-}
-
-bool subghz_txrx_gen_nice_flor_s_protocol(
-    void* context,
-    const char* preset_name,
-    uint32_t frequency,
-    uint32_t serial,
-    uint8_t btn,
-    uint16_t cnt,
-    bool nice_one) {
-    SubGhzTxRx* txrx = context;
-
-    bool res = false;
-
-    txrx->transmitter =
-        subghz_transmitter_alloc_init(txrx->environment, SUBGHZ_PROTOCOL_NICE_FLOR_S_NAME);
-    subghz_txrx_set_preset(txrx, preset_name, frequency, NULL, 0);
-
-    if(txrx->transmitter && subghz_protocol_nice_flor_s_create_data(
-                                subghz_transmitter_get_protocol_instance(txrx->transmitter),
-                                txrx->fff_data,
-                                serial,
-                                btn,
-                                cnt,
-                                txrx->preset,
-                                nice_one)) {
-        res = true;
-    }
-
-    subghz_transmitter_free(txrx->transmitter);
-
-    return res;
-}
-
-bool subghz_txrx_gen_faac_slh_protocol(
-    void* context,
-    const char* preset_name,
-    uint32_t frequency,
-    uint32_t serial,
-    uint8_t btn,
-    uint32_t cnt,
-    uint32_t seed,
-    const char* manufacture_name) {
-    SubGhzTxRx* txrx = context;
-
-    bool res = false;
-
-    txrx->transmitter =
-        subghz_transmitter_alloc_init(txrx->environment, SUBGHZ_PROTOCOL_FAAC_SLH_NAME);
-    subghz_txrx_set_preset(txrx, preset_name, frequency, NULL, 0);
-
-    if(txrx->transmitter && subghz_protocol_faac_slh_create_data(
-                                subghz_transmitter_get_protocol_instance(txrx->transmitter),
-                                txrx->fff_data,
-                                serial,
-                                btn,
-                                cnt,
-                                seed,
-                                manufacture_name,
-                                txrx->preset)) {
-        res = true;
-    }
-
-    if(res) {
-        uint8_t seed_data[sizeof(uint32_t)] = {0};
-        for(size_t i = 0; i < sizeof(uint32_t); i++) {
-            seed_data[sizeof(uint32_t) - i - 1] = (seed >> i * 8) & 0xFF;
-        }
-
-        bool tmp_allow_zero_seed = true;
-        flipper_format_write_hex(txrx->fff_data, "Seed", seed_data, sizeof(uint32_t));
-        flipper_format_write_bool(txrx->fff_data, "AllowZeroSeed", &tmp_allow_zero_seed, 1);
-    }
-
-    subghz_transmitter_free(txrx->transmitter);
-
-    return res;
-}
-
-bool subghz_txrx_gen_alutech_at_4n_protocol(
+bool subghz_txrx_gen_somfy_telis_protocol(
     void* context,
     const char* preset_name,
     uint32_t frequency,
@@ -405,71 +316,8 @@
     bool res = false;
 
     txrx->transmitter =
-        subghz_transmitter_alloc_init(txrx->environment, SUBGHZ_PROTOCOL_ALUTECH_AT_4N_NAME);
-    subghz_txrx_set_preset(txrx, preset_name, frequency, NULL, 0);
-
-    if(txrx->transmitter && subghz_protocol_alutech_at_4n_create_data(
-                                subghz_transmitter_get_protocol_instance(txrx->transmitter),
-                                txrx->fff_data,
-                                serial,
-                                btn,
-                                cnt,
-                                txrx->preset)) {
-        res = true;
-    }
-
-    subghz_transmitter_free(txrx->transmitter);
-
-    return res;
-}
-
-bool subghz_txrx_gen_came_atomo_protocol(
-    void* context,
-    const char* preset_name,
-    uint32_t frequency,
-    uint32_t serial,
-    uint16_t cnt) {
-    SubGhzTxRx* txrx = context;
-
-    bool res = false;
-
-    txrx->transmitter =
-        subghz_transmitter_alloc_init(txrx->environment, SUBGHZ_PROTOCOL_CAME_ATOMO_NAME);
-    subghz_txrx_set_preset(txrx, preset_name, frequency, NULL, 0);
-
-    if(txrx->transmitter && subghz_protocol_came_atomo_create_data(
-                                subghz_transmitter_get_protocol_instance(txrx->transmitter),
-                                txrx->fff_data,
-                                serial,
-                                cnt,
-                                txrx->preset)) {
-        res = true;
-    }
-
-    subghz_transmitter_free(txrx->transmitter);
-
-    return res;
-}
-
->>>>>>> 6adf4919
-bool subghz_txrx_gen_somfy_telis_protocol(
-    void* context,
-    const char* preset_name,
-    uint32_t frequency,
-    uint32_t serial,
-    uint8_t btn,
-    uint16_t cnt) {
-    SubGhzTxRx* txrx = context;
-
-    bool res = false;
-
-    txrx->transmitter =
         subghz_transmitter_alloc_init(txrx->environment, SUBGHZ_PROTOCOL_SOMFY_TELIS_NAME);
-<<<<<<< HEAD
-    subghz_txrx_set_preset(txrx, preset_name, frequency, NAN, NAN, NULL, 0);
-=======
-    subghz_txrx_set_preset(txrx, preset_name, frequency, NULL, 0);
->>>>>>> 6adf4919
+    subghz_txrx_set_preset(txrx, preset_name, frequency, NAN, NAN, NULL, 0);
 
     if(txrx->transmitter && subghz_protocol_somfy_telis_create_data(
                                 subghz_transmitter_get_protocol_instance(txrx->transmitter),
@@ -498,11 +346,7 @@
     bool ret = false;
     instance->transmitter =
         subghz_transmitter_alloc_init(instance->environment, SUBGHZ_PROTOCOL_SECPLUS_V2_NAME);
-<<<<<<< HEAD
     subghz_txrx_set_preset(instance, name_preset, frequency, NAN, NAN, NULL, 0);
-=======
-    subghz_txrx_set_preset(instance, name_preset, frequency, NULL, 0);
->>>>>>> 6adf4919
     if(instance->transmitter) {
         subghz_protocol_secplus_v2_create_data(
             subghz_transmitter_get_protocol_instance(instance->transmitter),
@@ -537,8 +381,6 @@
         ret = true;
     }
     return ret;
-<<<<<<< HEAD
-=======
 }
 
 void subghz_txrx_gen_serial_gangqi(uint64_t* result_key) {
@@ -562,5 +404,4 @@
 
     // Add crc sum to the end
     *result_key = (new_key | crc);
->>>>>>> 6adf4919
 }