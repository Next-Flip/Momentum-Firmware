--- conflicted
+++ resolved
@@ -20,17 +20,8 @@
     uint32_t preset_index; // AKA Modulation
     uint32_t frequency_analyzer_feedback_level;
     float frequency_analyzer_trigger;
-<<<<<<< HEAD
-    // TODO not using but saved so as not to change the version
-    bool external_module_enabled;
-    bool external_module_power_5v_disable;
-    bool external_module_power_amp;
-    // saved so as not to change the version
     bool protocol_file_names;
     uint32_t gps_baudrate;
-=======
-    bool timestamp_file_names;
->>>>>>> a830d6b5
     bool enable_hopping;
     uint32_t repeater_state;
     bool enable_sound;
