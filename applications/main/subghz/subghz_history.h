
#pragma once

#include <math.h>
#include <furi.h>
#include <furi_hal.h>
#include <lib/flipper_format/flipper_format.h>
#include <lib/subghz/types.h>

typedef struct SubGhzHistory SubGhzHistory;

/** Allocate SubGhzHistory
 * 
 * @return SubGhzHistory* 
 */
SubGhzHistory* subghz_history_alloc(void);

/** Free SubGhzHistory
 * 
 * @param instance - SubGhzHistory instance
 */
void subghz_history_free(SubGhzHistory* instance);

/** Clear history
 * 
 * @param instance - SubGhzHistory instance
 */
void subghz_history_reset(SubGhzHistory* instance);

void subghz_history_delete_item(SubGhzHistory* instance, uint16_t idx);

<<<<<<< HEAD
/** Get hash data to history[idx]
 * 
 * @param instance - SubGhzHistory instance
 * @param idx      - record index
 * @return hash    - hash data
 */
uint32_t subghz_history_get_hash_data(SubGhzHistory* instance, uint16_t idx);

/** Get protocol pointer to history[idx]
 * 
 * @param instance - SubGhzHistory instance
 * @param idx      - record index
 * @return proto   - protocol pointer
 */
const SubGhzProtocol* subghz_history_get_protocol(SubGhzHistory* instance, uint16_t idx);

/** Get repeat count to history[idx]
 * 
 * @param instance  - SubGhzHistory instance
 * @param idx       - Record index
 * @return repeats  - uint16_t repeat count
*/
uint16_t subghz_history_get_repeats(SubGhzHistory* instance, uint16_t idx);

=======
>>>>>>> 33cf554f
/** Get frequency to history[idx]
 * 
 * @param instance  - SubGhzHistory instance
 * @param idx       - record index  
 * @return frequency - frequency Hz
 */
uint32_t subghz_history_get_frequency(SubGhzHistory* instance, uint16_t idx);

SubGhzRadioPreset* subghz_history_get_radio_preset(SubGhzHistory* instance, uint16_t idx);

/** Get preset to history[idx]
 * 
 * @param instance  - SubGhzHistory instance
 * @param idx       - record index  
 * @return preset   - preset name
 */
const char* subghz_history_get_preset(SubGhzHistory* instance, uint16_t idx);

/** Get history index write 
 * 
 * @param instance  - SubGhzHistory instance
 * @return idx      - current record index  
 */
uint16_t subghz_history_get_item(SubGhzHistory* instance);

/** Get type protocol to history[idx]
 * 
 * @param instance  - SubGhzHistory instance
 * @param idx       - record index  
 * @return type      - type protocol  
 */
uint8_t subghz_history_get_type_protocol(SubGhzHistory* instance, uint16_t idx);

/** Get name protocol to history[idx]
 * 
 * @param instance  - SubGhzHistory instance
 * @param idx       - record index  
 * @return name      - const char* name protocol  
 */
const char* subghz_history_get_protocol_name(SubGhzHistory* instance, uint16_t idx);

/** Get datetime from history[idx]
 * 
 * @param instance  - SubGhzHistory instance
 * @param idx       - record index  
<<<<<<< HEAD
 * @return datetime - FuriHalRtcDateTime received timestamp  
 */
FuriHalRtcDateTime subghz_history_get_datetime(SubGhzHistory* instance, uint16_t idx);
=======
 * @return datetime - DateTime received timestamp  
 */
DateTime subghz_history_get_datetime(SubGhzHistory* instance, uint16_t idx);
>>>>>>> 33cf554f

/** Get string item menu to history[idx]
 * 
 * @param instance  - SubGhzHistory instance
 * @param output    - FuriString* output
 * @param idx       - record index
 */
void subghz_history_get_text_item_menu(SubGhzHistory* instance, FuriString* output, uint16_t idx);

/** Get time item menu to history[idx]
 * 
 * @param instance  - SubGhzHistory instance
 * @param output    - FuriString* output
 * @param idx       - record index
 */
void subghz_history_get_time_item_menu(SubGhzHistory* instance, FuriString* output, uint16_t idx);

/** Get string the remaining number of records to history
 * 
 * @param instance  - SubGhzHistory instance
 * @param output    - FuriString* output
<<<<<<< HEAD
 * @param sats      - Number of satellites
 * @param ignore_full - Ignore if history is full
 * @return bool - is FULL
 */
bool subghz_history_get_text_space_left(
    SubGhzHistory* instance,
    FuriString* output,
    uint8_t sats,
    bool ignore_full);

/** Return last index
 *
 * @param instance - SubGhzHistory instance
 * @return
=======
 * @return bool - is FULL
>>>>>>> 33cf554f
 */
uint16_t subghz_history_get_last_index(SubGhzHistory* instance);

/** Return last index
 *
 * @param instance - SubGhzHistory instance
 * @return
 */
uint16_t subghz_history_get_last_index(SubGhzHistory* instance);

/** Add protocol to history
 * 
 * @param instance  - SubGhzHistory instance
 * @param context    - SubGhzProtocolCommon context
 * @param preset    - SubGhzRadioPreset preset
 * @return bool;
 */
bool subghz_history_add_to_history(
    SubGhzHistory* instance,
    void* context,
    SubGhzRadioPreset* preset);

/** Get SubGhzProtocolCommonLoad to load into the protocol decoder bin data
 * 
 * @param instance  - SubGhzHistory instance
 * @param idx       - record index
 * @return SubGhzProtocolCommonLoad*
 */
FlipperFormat* subghz_history_get_raw_data(SubGhzHistory* instance, uint16_t idx);

/** Get latitude to history[idx]
 * 
 * @param instance  - SubGhzHistory instance
 * @param idx       - Record index  
 * @return latitude - Float
*/
float subghz_history_get_latitude(SubGhzHistory* instance, uint16_t idx);

/** Get longitude to history[idx]
 * 
 * @param instance  - SubGhzHistory instance
 * @param idx       - Record index  
 * @return longitude - Float
*/
float subghz_history_get_longitude(SubGhzHistory* instance, uint16_t idx);

// Consolidate history removing existing duplicates
void subghz_history_remove_duplicates(SubGhzHistory* instance);

// Check if memory/history is full
bool subghz_history_full(SubGhzHistory* instance);<|MERGE_RESOLUTION|>--- conflicted
+++ resolved
@@ -29,7 +29,6 @@
 
 void subghz_history_delete_item(SubGhzHistory* instance, uint16_t idx);
 
-<<<<<<< HEAD
 /** Get hash data to history[idx]
  * 
  * @param instance - SubGhzHistory instance
@@ -54,8 +53,6 @@
 */
 uint16_t subghz_history_get_repeats(SubGhzHistory* instance, uint16_t idx);
 
-=======
->>>>>>> 33cf554f
 /** Get frequency to history[idx]
  * 
  * @param instance  - SubGhzHistory instance
@@ -101,15 +98,9 @@
  * 
  * @param instance  - SubGhzHistory instance
  * @param idx       - record index  
-<<<<<<< HEAD
- * @return datetime - FuriHalRtcDateTime received timestamp  
- */
-FuriHalRtcDateTime subghz_history_get_datetime(SubGhzHistory* instance, uint16_t idx);
-=======
  * @return datetime - DateTime received timestamp  
  */
 DateTime subghz_history_get_datetime(SubGhzHistory* instance, uint16_t idx);
->>>>>>> 33cf554f
 
 /** Get string item menu to history[idx]
  * 
@@ -131,7 +122,6 @@
  * 
  * @param instance  - SubGhzHistory instance
  * @param output    - FuriString* output
-<<<<<<< HEAD
  * @param sats      - Number of satellites
  * @param ignore_full - Ignore if history is full
  * @return bool - is FULL
@@ -141,16 +131,6 @@
     FuriString* output,
     uint8_t sats,
     bool ignore_full);
-
-/** Return last index
- *
- * @param instance - SubGhzHistory instance
- * @return
-=======
- * @return bool - is FULL
->>>>>>> 33cf554f
- */
-uint16_t subghz_history_get_last_index(SubGhzHistory* instance);
 
 /** Return last index
  *
