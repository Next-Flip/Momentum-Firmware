#include "subghz_history.h"
#include <lib/subghz/receiver.h>
#include <flipper_format/flipper_format_i.h>

#define SUBGHZ_HISTORY_MAX 65

/**
 * @brief Settings for temporary files
 * 
 */
#define SUBGHZ_HISTORY_TMP_DIR EXT_PATH("subghz/tmp_history")
#define SUBGHZ_HISTORY_TMP_EXTENSION ".tmp"
#define SUBGHZ_HISTORY_TMP_FILE_KEY "Filename"

#define TAG "SubGhzHistory"

typedef struct {
    string_t item_str;
    FlipperFormat* flipper_string;
    string_t protocol_name;
    bool is_file;
    uint8_t type;
    SubGhzPresetDefinition* preset;
} SubGhzHistoryItem;

ARRAY_DEF(SubGhzHistoryItemArray, SubGhzHistoryItem, M_POD_OPLIST)

#define M_OPL_SubGhzHistoryItemArray_t() ARRAY_OPLIST(SubGhzHistoryItemArray, M_POD_OPLIST)

typedef struct {
    SubGhzHistoryItemArray_t data;
} SubGhzHistoryStruct;

struct SubGhzHistory {
    uint32_t last_update_timestamp;
    uint16_t last_index_write;
    uint8_t code_last_hash_data;
    string_t tmp_string;
    bool write_tmp_files;
    Storage* storage;
    SubGhzHistoryStruct* history;
};

#ifdef FURI_DEBUG
#define LOG_DELAY 0
#endif

/**
 * @brief Generate filename like 000.tmp
 * 
 * @param filename - input parameter
 * @param index - index of file, timestamp doesn't accepted!
 */
void subghz_history_generate_temp_filename(string_t filename, uint32_t index) {
    FuriHalRtcDateTime datetime = {0};
    furi_hal_rtc_get_datetime(&datetime);
    string_init_printf(filename, "%03d%s", index, SUBGHZ_HISTORY_TMP_EXTENSION);
}

/**
 * @brief Check if directory for temporary files is exists
 * 
 * @param instance SubGhzHistory*
 * @return true 
 * @return false 
 */
bool subghz_history_is_tmp_dir_exists(SubGhzHistory* instance) {
    FileInfo file_info;
    storage_common_stat(instance->storage, SUBGHZ_HISTORY_TMP_DIR, &file_info);

    if(storage_common_stat(instance->storage, SUBGHZ_HISTORY_TMP_DIR, &file_info) == FSE_OK) {
        if(file_info.flags & FSF_DIRECTORY) {
            return true;
        }
    }

    return false;
}

/**
 * @brief Check SD card and create temporary dir if not exists,
 * Result write_tmp_files without this unstable work is GUARANTEED
 * 
 * @param instance - SubGhzHistory*
 * @return - true all ok
 * @return - false we have a problems
 */
bool subghz_history_check_sdcard(SubGhzHistory* instance) {
#ifdef FURI_DEBUG
    FURI_LOG_I(TAG, "check_sdcard");
    uint32_t start_time = furi_get_tick();
#endif

    bool result = false;
    // Stage 0 - check SD Card
    FS_Error status = storage_sd_status(instance->storage);
    if(status == FSE_OK) {
        result = subghz_history_is_tmp_dir_exists(instance);
        if(!subghz_history_is_tmp_dir_exists(instance)) {
            result = storage_simply_mkdir(instance->storage, SUBGHZ_HISTORY_TMP_DIR);
        }
    } else {
        FURI_LOG_W(TAG, "SD storage not installed! Status: %d", status);
    }
#ifdef FURI_DEBUG
    FURI_LOG_I(TAG, "Running time (check_sdcard): %d ms", furi_get_tick() - start_time);
#endif

    return result;
}

/**
 * @brief Recursive delete dir and files and create new temp dir
 * 
 * @param instance - SubGhzHistory*
 * @return true - if all ok
 * @return false - if something failed
 */
void subghz_history_clear_tmp_dir(SubGhzHistory* instance) {
    furi_assert(instance);
#ifdef FURI_DEBUG
    FURI_LOG_I(TAG, "clear_tmp_dir");
#endif

    if(!instance->write_tmp_files) {
        // Nothing to do here!
        return;
    }
    uint32_t start_time = furi_get_tick();

    // Stage 0 - Dir exists?
    bool res = subghz_history_is_tmp_dir_exists(instance);
    if(res) {
        // Stage 1 - delete all content if exists
        FileInfo fileinfo;
        storage_common_stat(instance->storage, SUBGHZ_HISTORY_TMP_DIR, &fileinfo);

<<<<<<< HEAD
        if(fileinfo.flags & FSF_DIRECTORY) {
            res = storage_simply_remove_recursive(instance->storage, SUBGHZ_HISTORY_TMP_DIR);
        } else {
            res = (storage_common_remove(instance->storage, SUBGHZ_HISTORY_TMP_DIR) == FSE_OK);
        }
    }

    // Stage 2 - create dir if necessary
    res = !storage_simply_mkdir(instance->storage, SUBGHZ_HISTORY_TMP_DIR);
    if(!res) {
        FURI_LOG_E(TAG, "Cannot process temp dir!");
=======
    // Uncomment it
    // Stage 2 - create dir
    if(!only_remove_dir) {
        res = storage_simply_mkdir(instance->storage, SUBGHZ_HISTORY_TMP_DIR);
#if FURI_DEBUG
        FURI_LOG_D(TAG, "storage_simply_mkdir done: %s", res ? "true" : "false");
        furi_delay_ms(LOG_DELAY);
#endif
>>>>>>> 8af749c9
    }

    uint32_t stop_time = furi_get_tick() - start_time;
    FURI_LOG_I(TAG, "Running time (clear_tmp_dir): %d ms", stop_time);
}

SubGhzHistory* subghz_history_alloc(void) {
    SubGhzHistory* instance = malloc(sizeof(SubGhzHistory));
    string_init(instance->tmp_string);
    instance->history = malloc(sizeof(SubGhzHistoryStruct));
    SubGhzHistoryItemArray_init(instance->history->data);
    instance->storage = furi_record_open(RECORD_STORAGE);
    instance->write_tmp_files = subghz_history_check_sdcard(instance);

    if(!instance->write_tmp_files) {
        FURI_LOG_E(TAG, "Unstable work! Cannot use SD Card!");
    }

    return instance;
}

/**
 * @brief Free item and free all resources 
 * 
 * @param item - SubGhzHistoryItem*
 */
void subghz_history_item_free(SubGhzHistoryItem* item) {
    furi_assert(item);
    string_clear(item->item_str);
    string_clear(item->preset->name);
    string_clear(item->protocol_name);

    free(item->preset);
    item->type = 0;
    item->is_file = false;

    if(item->flipper_string != NULL) {
        flipper_format_free(item->flipper_string);
    }
}

/**
 * @brief free all items in array
 * 
 * @param instance 
 */
void subghz_history_clean_item_array(SubGhzHistory* instance) {
    for
        M_EACH(item, instance->history->data, SubGhzHistoryItemArray_t) {
            subghz_history_item_free(item);
        }
}

void subghz_history_free(SubGhzHistory* instance) {
    furi_assert(instance);
    string_clear(instance->tmp_string);

    subghz_history_clean_item_array(instance);
    SubGhzHistoryItemArray_clear(instance->history->data);
    free(instance->history);

    // Delete all temporary file, on exit it's ok
    subghz_history_clear_tmp_dir(instance);

    furi_record_close(RECORD_STORAGE);

    free(instance);
}

uint32_t subghz_history_get_frequency(SubGhzHistory* instance, uint16_t idx) {
    furi_assert(instance);
    SubGhzHistoryItem* item = SubGhzHistoryItemArray_get(instance->history->data, idx);
    return item->preset->frequency;
}

SubGhzPresetDefinition* subghz_history_get_preset_def(SubGhzHistory* instance, uint16_t idx) {
    furi_assert(instance);
    SubGhzHistoryItem* item = SubGhzHistoryItemArray_get(instance->history->data, idx);
    return item->preset;
}

const char* subghz_history_get_preset(SubGhzHistory* instance, uint16_t idx) {
    furi_assert(instance);
    SubGhzHistoryItem* item = SubGhzHistoryItemArray_get(instance->history->data, idx);
    return string_get_cstr(item->preset->name);
}

void subghz_history_reset(SubGhzHistory* instance) {
    furi_assert(instance);
    string_reset(instance->tmp_string);

    subghz_history_clean_item_array(instance);

    SubGhzHistoryItemArray_reset(instance->history->data);
    instance->last_index_write = 0;
    instance->code_last_hash_data = 0;
<<<<<<< HEAD
=======

    /*if(instance->write_tmp_files) {
        instance->write_tmp_files = subghz_history_clear_dir_or_create(instance, false);
    }*/
>>>>>>> 8af749c9
}

uint16_t subghz_history_get_item(SubGhzHistory* instance) {
    furi_assert(instance);
    return instance->last_index_write;
}

uint8_t subghz_history_get_type_protocol(SubGhzHistory* instance, uint16_t idx) {
    furi_assert(instance);
    SubGhzHistoryItem* item = SubGhzHistoryItemArray_get(instance->history->data, idx);
    return item->type;
}

const char* subghz_history_get_protocol_name(SubGhzHistory* instance, uint16_t idx) {
    furi_assert(instance);
    SubGhzHistoryItem* item = SubGhzHistoryItemArray_get(instance->history->data, idx);

    return string_get_cstr(item->protocol_name);
}

FlipperFormat* subghz_history_get_raw_data(SubGhzHistory* instance, uint16_t idx) {
    furi_assert(instance);
    SubGhzHistoryItem* item = SubGhzHistoryItemArray_get(instance->history->data, idx);
    if(item->flipper_string) {
        return item->flipper_string;
    } else {
        bool result_ok = false;
        if(instance->write_tmp_files && item->is_file) {
            // We have files!
            string_t filename;
            string_t dir_path;
            string_init(filename);
            string_init(dir_path);
            subghz_history_generate_temp_filename(filename, idx);
            string_init_printf(
                dir_path, "%s/%s", SUBGHZ_HISTORY_TMP_DIR, string_get_cstr(filename));

            if(storage_file_exists(instance->storage, string_get_cstr(dir_path))) {
#ifdef FURI_DEBUG
                FURI_LOG_D(TAG, "Exist: %s", dir_path);
                furi_delay_ms(LOG_DELAY);
#endif
                // Set to current anyway it has NULL value
                item->flipper_string = flipper_format_string_alloc();
                Stream* dst_stream = flipper_format_get_raw_stream(item->flipper_string);
                stream_clean(dst_stream);

                size_t size = stream_load_from_file(
                    dst_stream, instance->storage, string_get_cstr(dir_path));
                if(size > 0) {
#ifdef FURI_DEBUG
                    FURI_LOG_I(TAG, "Save ok!");
                    furi_delay_ms(LOG_DELAY);
#endif
                    // We changed contents of file, so we no needed to load
                    // content from disk for the next time
                    item->is_file = false;
                    result_ok = true;
                } else {
                    FURI_LOG_E(TAG, "Stream copy failed!");
                    flipper_format_free(item->flipper_string);
                }
            } else {
                FURI_LOG_E(TAG, "Can't convert filename to file");
            }

            string_clear(filename);
            string_clear(dir_path);
        } else {
#ifdef FURI_DEBUG
            FURI_LOG_W(TAG, "Write TMP files failed!");
            furi_delay_ms(LOG_DELAY);
#endif
        }
        return result_ok ? item->flipper_string : NULL;
    }
}

bool subghz_history_get_text_space_left(SubGhzHistory* instance, string_t output) {
    furi_assert(instance);
    if(instance->last_index_write == SUBGHZ_HISTORY_MAX) {
        if(output != NULL) string_printf(output, "Memory is FULL");
        return true;
    }
    if(output != NULL) {
        string_printf(output, "%02u/%02u", instance->last_index_write, SUBGHZ_HISTORY_MAX);
    }
    return false;
}

void subghz_history_get_text_item_menu(SubGhzHistory* instance, string_t output, uint16_t idx) {
    SubGhzHistoryItem* item = SubGhzHistoryItemArray_get(instance->history->data, idx);
    string_set(output, item->item_str);
}

bool subghz_history_add_to_history(
    SubGhzHistory* instance,
    void* context,
    SubGhzPresetDefinition* preset) {
    furi_assert(instance);
    furi_assert(context);

    if(instance->last_index_write >= SUBGHZ_HISTORY_MAX) {
        return false;
    }

    SubGhzProtocolDecoderBase* decoder_base = context;
    if((instance->code_last_hash_data ==
        subghz_protocol_decoder_base_get_hash_data(decoder_base)) &&
       ((furi_get_tick() - instance->last_update_timestamp) < 500)) {
        instance->last_update_timestamp = furi_get_tick();
        return false;
    }

    instance->code_last_hash_data = subghz_protocol_decoder_base_get_hash_data(decoder_base);
    instance->last_update_timestamp = furi_get_tick();
    string_t text;
    string_init(text);
    SubGhzHistoryItem* item = SubGhzHistoryItemArray_push_raw(instance->history->data);
    item->preset = malloc(sizeof(SubGhzPresetDefinition));
    item->type = decoder_base->protocol->type;
    item->preset->frequency = preset->frequency;
    string_init(item->preset->name);
    string_set(item->preset->name, preset->name);
    item->preset->data = preset->data;
    item->preset->data_size = preset->data_size;

    string_init(item->item_str);
    string_init(item->protocol_name);

    bool tmp_file_for_raw = false;

    // At this point file mapped to memory otherwise file cannot decoded
    item->flipper_string = flipper_format_string_alloc();
    subghz_protocol_decoder_base_serialize(decoder_base, item->flipper_string, preset);

    do {
        if(!flipper_format_rewind(item->flipper_string)) {
            FURI_LOG_E(TAG, "Rewind error");
            break;
        }
        if(!flipper_format_read_string(item->flipper_string, "Protocol", instance->tmp_string)) {
            FURI_LOG_E(TAG, "Missing Protocol");
            break;
        } else {
            string_init_printf(item->protocol_name, "%s", string_get_cstr(instance->tmp_string));
        }
        if(!strcmp(string_get_cstr(instance->tmp_string), "RAW")) {
            string_printf(
                item->item_str,
                "RAW %03ld.%02ld",
                preset->frequency / 1000000 % 1000,
                preset->frequency / 10000 % 100);

            if(!flipper_format_rewind(item->flipper_string)) {
                FURI_LOG_E(TAG, "Rewind error");
            }
            tmp_file_for_raw = true;

            break;
        } else if(!strcmp(string_get_cstr(instance->tmp_string), "KeeLoq")) {
            string_set_str(instance->tmp_string, "KL ");
            if(!flipper_format_read_string(item->flipper_string, "Manufacture", text)) {
                FURI_LOG_E(TAG, "Missing Protocol");
                break;
            }
            string_cat(instance->tmp_string, text);
        } else if(!strcmp(string_get_cstr(instance->tmp_string), "Star Line")) {
            string_set_str(instance->tmp_string, "SL ");
            if(!flipper_format_read_string(item->flipper_string, "Manufacture", text)) {
                FURI_LOG_E(TAG, "Missing Protocol");
                break;
            }
            string_cat(instance->tmp_string, text);
        }
        if(!flipper_format_rewind(item->flipper_string)) {
            FURI_LOG_E(TAG, "Rewind error");
            break;
        }
        uint8_t key_data[sizeof(uint64_t)] = {0};
        if(!flipper_format_read_hex(item->flipper_string, "Key", key_data, sizeof(uint64_t))) {
            FURI_LOG_E(TAG, "Missing Key");
            break;
        }
        uint64_t data = 0;
        for(uint8_t i = 0; i < sizeof(uint64_t); i++) {
            data = (data << 8) | key_data[i];
        }
        if(!(uint32_t)(data >> 32)) {
            string_printf(
                item->item_str,
                "%s %lX",
                string_get_cstr(instance->tmp_string),
                (uint32_t)(data & 0xFFFFFFFF));
        } else {
            string_printf(
                item->item_str,
                "%s %lX%08lX",
                string_get_cstr(instance->tmp_string),
                (uint32_t)(data >> 32),
                (uint32_t)(data & 0xFFFFFFFF));
        }
    } while(false);

    // If we can write to files
<<<<<<< HEAD
    if(instance->write_tmp_files) {
=======
    //bool no_close = false;
    if(instance->write_tmp_files && tmp_file_for_raw) {
>>>>>>> 8af749c9
        string_t filename;
        string_t dir_path;
        string_init(filename);
        string_init(dir_path);

        subghz_history_generate_temp_filename(filename, instance->last_index_write);
        string_cat_printf(dir_path, "%s/%s", SUBGHZ_HISTORY_TMP_DIR, string_get_cstr(filename));
#ifdef FURI_DEBUG
        FURI_LOG_I(TAG, "Save temp file: %s", string_get_cstr(dir_path));
#endif
        Stream* dst = flipper_format_get_raw_stream(item->flipper_string);
        stream_rewind(dst);
        if(stream_save_to_file(
               dst, instance->storage, string_get_cstr(dir_path), FSOM_CREATE_ALWAYS) > 0) {
            flipper_format_free(item->flipper_string);
            item->flipper_string = NULL;
#ifdef FURI_DEBUG
            FURI_LOG_I(TAG, "Save done!");
#endif
            // This item contains fake data to load from SD
            item->is_file = true;
        } else {
            FURI_LOG_E(TAG, "Stream copy failed!");
        }
        string_clear(filename);
        string_clear(dir_path);

    } else {
#ifdef FURI_DEBUG
        FURI_LOG_W(TAG, "Old fashion way");
#endif
    }

    string_clear(text);

    instance->last_index_write++;
    return true;
}<|MERGE_RESOLUTION|>--- conflicted
+++ resolved
@@ -135,7 +135,6 @@
         FileInfo fileinfo;
         storage_common_stat(instance->storage, SUBGHZ_HISTORY_TMP_DIR, &fileinfo);
 
-<<<<<<< HEAD
         if(fileinfo.flags & FSF_DIRECTORY) {
             res = storage_simply_remove_recursive(instance->storage, SUBGHZ_HISTORY_TMP_DIR);
         } else {
@@ -147,7 +146,13 @@
     res = !storage_simply_mkdir(instance->storage, SUBGHZ_HISTORY_TMP_DIR);
     if(!res) {
         FURI_LOG_E(TAG, "Cannot process temp dir!");
-=======
+    }
+
+#if FURI_DEBUG
+    FURI_LOG_D(TAG, "storage_common_remove done: %s", res ? "true" : "false");
+    furi_delay_ms(LOG_DELAY);
+#endif
+
     // Uncomment it
     // Stage 2 - create dir
     if(!only_remove_dir) {
@@ -156,11 +161,9 @@
         FURI_LOG_D(TAG, "storage_simply_mkdir done: %s", res ? "true" : "false");
         furi_delay_ms(LOG_DELAY);
 #endif
->>>>>>> 8af749c9
-    }
-
-    uint32_t stop_time = furi_get_tick() - start_time;
-    FURI_LOG_I(TAG, "Running time (clear_tmp_dir): %d ms", stop_time);
+    }
+
+    return res;
 }
 
 SubGhzHistory* subghz_history_alloc(void) {
@@ -253,13 +256,10 @@
     SubGhzHistoryItemArray_reset(instance->history->data);
     instance->last_index_write = 0;
     instance->code_last_hash_data = 0;
-<<<<<<< HEAD
-=======
 
     /*if(instance->write_tmp_files) {
         instance->write_tmp_files = subghz_history_clear_dir_or_create(instance, false);
     }*/
->>>>>>> 8af749c9
 }
 
 uint16_t subghz_history_get_item(SubGhzHistory* instance) {
@@ -465,12 +465,8 @@
     } while(false);
 
     // If we can write to files
-<<<<<<< HEAD
-    if(instance->write_tmp_files) {
-=======
     //bool no_close = false;
     if(instance->write_tmp_files && tmp_file_for_raw) {
->>>>>>> 8af749c9
         string_t filename;
         string_t dir_path;
         string_init(filename);
