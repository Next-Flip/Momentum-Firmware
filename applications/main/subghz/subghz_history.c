#include "subghz_history.h"
#include "subghz_history_private.h"
#include <lib/subghz/receiver.h>
#include <flipper_format/flipper_format_i.h>

<<<<<<< HEAD
#define SUBGHZ_HISTORY_MAX 65

/**
 * @brief Settings for temporary files
 * 
 */
#define SUBGHZ_HISTORY_TMP_DIR EXT_PATH("subghz/tmp_history")
#define SUBGHZ_HISTORY_TMP_EXTENSION ".tmp"
#define SUBGHZ_HISTORY_TMP_SIGNAL_MAX_LEVEL_DURATION 700
#define SUBGHZ_HISTORY_TMP_SIGNAL_MIN_LEVEL_DURATION 100
#define SUBGHZ_HISTORY_TMP_REMOVE_FILES false
#define SUBGHZ_HISTORY_TMP_RAW_KEY "RAW_Data"
=======
#include <furi.h>
>>>>>>> 4bf29827

#define TAG "SubGhzHistory"

typedef struct {
    FuriString* item_str;
    FlipperFormat* flipper_string;
    string_t protocol_name;
    bool is_file;
    uint8_t type;
    SubGhzPresetDefinition* preset;
} SubGhzHistoryItem;

ARRAY_DEF(SubGhzHistoryItemArray, SubGhzHistoryItem, M_POD_OPLIST)

#define M_OPL_SubGhzHistoryItemArray_t() ARRAY_OPLIST(SubGhzHistoryItemArray, M_POD_OPLIST)

typedef struct {
    SubGhzHistoryItemArray_t data;
} SubGhzHistoryStruct;

struct SubGhzHistory {
    uint32_t last_update_timestamp;
    uint16_t last_index_write;
    uint8_t code_last_hash_data;
<<<<<<< HEAD
    string_t tmp_string;
    bool write_tmp_files;
    Storage* storage;
=======
    FuriString* tmp_string;
>>>>>>> 4bf29827
    SubGhzHistoryStruct* history;
};

#ifdef FURI_DEBUG
#define LOG_DELAY 0
#endif

void subghz_history_generate_temp_filename(string_t filename, uint32_t index) {
    FuriHalRtcDateTime datetime = {0};
    furi_hal_rtc_get_datetime(&datetime);
    string_init_printf(filename, "%03d%s", index, SUBGHZ_HISTORY_TMP_EXTENSION);
}

bool subghz_history_is_tmp_dir_exists(SubGhzHistory* instance) {
    FileInfo file_info;
    storage_common_stat(instance->storage, SUBGHZ_HISTORY_TMP_DIR, &file_info);

    if(storage_common_stat(instance->storage, SUBGHZ_HISTORY_TMP_DIR, &file_info) == FSE_OK) {
        if(file_info.flags & FSF_DIRECTORY) {
            return true;
        }
    }

    return false;
}

bool subghz_history_check_sdcard(SubGhzHistory* instance) {
#ifdef FURI_DEBUG
    FURI_LOG_I(TAG, "check_sdcard");
    uint32_t start_time = furi_get_tick();
#endif

    bool result = false;
    // Stage 0 - check SD Card
    FS_Error status = storage_sd_status(instance->storage);
    if(status == FSE_OK) {
        result = subghz_history_is_tmp_dir_exists(instance);
        if(!subghz_history_is_tmp_dir_exists(instance)) {
            result = storage_simply_mkdir(instance->storage, SUBGHZ_HISTORY_TMP_DIR);
        }
    } else {
        FURI_LOG_W(TAG, "SD storage not installed! Status: %d", status);
    }
#ifdef FURI_DEBUG
    FURI_LOG_I(TAG, "Running time (check_sdcard): %d ms", furi_get_tick() - start_time);
#endif

    return result;
}

void subghz_history_clear_tmp_dir(SubGhzHistory* instance) {
    furi_assert(instance);
#ifdef FURI_DEBUG
    FURI_LOG_I(TAG, "clear_tmp_dir");
#endif

    if(!instance->write_tmp_files) {
        // Nothing to do here!
        return;
    }
    uint32_t start_time = furi_get_tick();
#ifdef SUBGHZ_HISTORY_TMP_REMOVE_FILES
    // Stage 0 - Dir exists?
    bool res = subghz_history_is_tmp_dir_exists(instance);
    if(res) {
        // Stage 1 - delete all content if exists
        FileInfo fileinfo;
        storage_common_stat(instance->storage, SUBGHZ_HISTORY_TMP_DIR, &fileinfo);

        res = fileinfo.flags & FSF_DIRECTORY ?
                  storage_simply_remove_recursive(instance->storage, SUBGHZ_HISTORY_TMP_DIR) :
                  (storage_common_remove(instance->storage, SUBGHZ_HISTORY_TMP_DIR) == FSE_OK);
    }

    // Stage 2 - create dir if necessary
    res = !storage_simply_mkdir(instance->storage, SUBGHZ_HISTORY_TMP_DIR);
    if(!res) {
        FURI_LOG_E(TAG, "Cannot process temp dir!");
    }
#endif
    uint32_t stop_time = furi_get_tick() - start_time;
    FURI_LOG_I(TAG, "Running time (clear_tmp_dir): %d ms", stop_time);
}

SubGhzHistory* subghz_history_alloc(void) {
    SubGhzHistory* instance = malloc(sizeof(SubGhzHistory));
    instance->tmp_string = furi_string_alloc();
    instance->history = malloc(sizeof(SubGhzHistoryStruct));
    SubGhzHistoryItemArray_init(instance->history->data);
    instance->storage = furi_record_open(RECORD_STORAGE);
    instance->write_tmp_files = subghz_history_check_sdcard(instance);

    if(!instance->write_tmp_files) {
        FURI_LOG_E(TAG, "Unstable work! Cannot use SD Card!");
    }

    return instance;
}

<<<<<<< HEAD
void subghz_history_item_free(void* current_item) {
    furi_assert(current_item);
    SubGhzHistoryItem* item = (SubGhzHistoryItem*)current_item;
    string_clear(item->item_str);
    string_clear(item->preset->name);
    string_clear(item->protocol_name);

    free(item->preset);
    item->type = 0;
    item->is_file = false;

    if(item->flipper_string != NULL) {
        flipper_format_free(item->flipper_string);
    }
}

void subghz_history_clean_item_array(SubGhzHistory* instance) {
    for
        M_EACH(item, instance->history->data, SubGhzHistoryItemArray_t) {
            subghz_history_item_free(item);
=======
void subghz_history_free(SubGhzHistory* instance) {
    furi_assert(instance);
    furi_string_free(instance->tmp_string);
    for
        M_EACH(item, instance->history->data, SubGhzHistoryItemArray_t) {
            furi_string_free(item->item_str);
            furi_string_free(item->preset->name);
            free(item->preset);
            flipper_format_free(item->flipper_string);
            item->type = 0;
>>>>>>> 4bf29827
        }
}

void subghz_history_free(SubGhzHistory* instance) {
    furi_assert(instance);
    string_clear(instance->tmp_string);

    subghz_history_clean_item_array(instance);
    SubGhzHistoryItemArray_clear(instance->history->data);
    free(instance->history);

    // Delete all temporary file, on exit it's ok
    subghz_history_clear_tmp_dir(instance);

    furi_record_close(RECORD_STORAGE);

    free(instance);
}

uint32_t subghz_history_get_frequency(SubGhzHistory* instance, uint16_t idx) {
    furi_assert(instance);
    SubGhzHistoryItem* item = SubGhzHistoryItemArray_get(instance->history->data, idx);
    return item->preset->frequency;
}

SubGhzPresetDefinition* subghz_history_get_preset_def(SubGhzHistory* instance, uint16_t idx) {
    furi_assert(instance);
    SubGhzHistoryItem* item = SubGhzHistoryItemArray_get(instance->history->data, idx);
    return item->preset;
}

const char* subghz_history_get_preset(SubGhzHistory* instance, uint16_t idx) {
    furi_assert(instance);
    SubGhzHistoryItem* item = SubGhzHistoryItemArray_get(instance->history->data, idx);
    return furi_string_get_cstr(item->preset->name);
}

void subghz_history_reset(SubGhzHistory* instance) {
    furi_assert(instance);
<<<<<<< HEAD
    string_reset(instance->tmp_string);

    subghz_history_clean_item_array(instance);

=======
    furi_string_reset(instance->tmp_string);
    for
        M_EACH(item, instance->history->data, SubGhzHistoryItemArray_t) {
            furi_string_free(item->item_str);
            furi_string_free(item->preset->name);
            free(item->preset);
            flipper_format_free(item->flipper_string);
            item->type = 0;
        }
>>>>>>> 4bf29827
    SubGhzHistoryItemArray_reset(instance->history->data);
    instance->last_index_write = 0;
    instance->code_last_hash_data = 0;
}

uint16_t subghz_history_get_item(SubGhzHistory* instance) {
    furi_assert(instance);
    return instance->last_index_write;
}

uint8_t subghz_history_get_type_protocol(SubGhzHistory* instance, uint16_t idx) {
    furi_assert(instance);
    SubGhzHistoryItem* item = SubGhzHistoryItemArray_get(instance->history->data, idx);
    return item->type;
}

const char* subghz_history_get_protocol_name(SubGhzHistory* instance, uint16_t idx) {
    furi_assert(instance);
    SubGhzHistoryItem* item = SubGhzHistoryItemArray_get(instance->history->data, idx);
<<<<<<< HEAD

    return string_get_cstr(item->protocol_name);
=======
    flipper_format_rewind(item->flipper_string);
    if(!flipper_format_read_string(item->flipper_string, "Protocol", instance->tmp_string)) {
        FURI_LOG_E(TAG, "Missing Protocol");
        furi_string_reset(instance->tmp_string);
    }
    return furi_string_get_cstr(instance->tmp_string);
>>>>>>> 4bf29827
}

FlipperFormat* subghz_history_get_raw_data(SubGhzHistory* instance, uint16_t idx) {
    furi_assert(instance);
    SubGhzHistoryItem* item = SubGhzHistoryItemArray_get(instance->history->data, idx);
    if(item->flipper_string) {
        return item->flipper_string;
    } else {
        bool result_ok = false;
        if(instance->write_tmp_files && item->is_file) {
            // We have files!
            string_t filename;
            string_t dir_path;
            string_init(filename);
            string_init(dir_path);
            subghz_history_generate_temp_filename(filename, idx);
            string_init_printf(
                dir_path, "%s/%s", SUBGHZ_HISTORY_TMP_DIR, string_get_cstr(filename));

            if(storage_file_exists(instance->storage, string_get_cstr(dir_path))) {
#ifdef FURI_DEBUG
                FURI_LOG_D(TAG, "Exist: %s", dir_path);
                furi_delay_ms(LOG_DELAY);
#endif
                // Set to current anyway it has NULL value
                item->flipper_string = flipper_format_string_alloc();
                Stream* dst_stream = flipper_format_get_raw_stream(item->flipper_string);
                stream_clean(dst_stream);

                size_t size = stream_load_from_file(
                    dst_stream, instance->storage, string_get_cstr(dir_path));
                if(size > 0) {
#ifdef FURI_DEBUG
                    FURI_LOG_I(TAG, "Save ok!");
                    furi_delay_ms(LOG_DELAY);
#endif
                    // We changed contents of file, so we no needed to load
                    // content from disk for the next time
                    item->is_file = false;
                    result_ok = true;
                } else {
                    FURI_LOG_E(TAG, "Stream copy failed!");
                    flipper_format_free(item->flipper_string);
                }
            } else {
                FURI_LOG_E(TAG, "Can't convert filename to file");
            }

            string_clear(filename);
            string_clear(dir_path);
        } else {
#ifdef FURI_DEBUG
            FURI_LOG_W(TAG, "Write TMP files failed!");
            furi_delay_ms(LOG_DELAY);
#endif
        }
        return result_ok ? item->flipper_string : NULL;
    }
}
<<<<<<< HEAD

bool subghz_history_get_text_space_left(SubGhzHistory* instance, string_t output) {
=======
bool subghz_history_get_text_space_left(SubGhzHistory* instance, FuriString* output) {
>>>>>>> 4bf29827
    furi_assert(instance);
    if(instance->last_index_write == SUBGHZ_HISTORY_MAX) {
        if(output != NULL) furi_string_printf(output, "Memory is FULL");
        return true;
    }
<<<<<<< HEAD
    if(output != NULL) {
        string_printf(output, "%02u/%02u", instance->last_index_write, SUBGHZ_HISTORY_MAX);
    }
=======
    if(output != NULL)
        furi_string_printf(output, "%02u/%02u", instance->last_index_write, SUBGHZ_HISTORY_MAX);
>>>>>>> 4bf29827
    return false;
}

void subghz_history_get_text_item_menu(SubGhzHistory* instance, FuriString* output, uint16_t idx) {
    SubGhzHistoryItem* item = SubGhzHistoryItemArray_get(instance->history->data, idx);
    furi_string_set(output, item->item_str);
}

bool subghz_history_add_to_history(
    SubGhzHistory* instance,
    void* context,
    SubGhzPresetDefinition* preset) {
    furi_assert(instance);
    furi_assert(context);

    if(instance->last_index_write >= SUBGHZ_HISTORY_MAX) {
        return false;
    }

    SubGhzProtocolDecoderBase* decoder_base = context;
    if((instance->code_last_hash_data ==
        subghz_protocol_decoder_base_get_hash_data(decoder_base)) &&
       ((furi_get_tick() - instance->last_update_timestamp) < 500)) {
        instance->last_update_timestamp = furi_get_tick();
        return false;
    }

    instance->code_last_hash_data = subghz_protocol_decoder_base_get_hash_data(decoder_base);
    instance->last_update_timestamp = furi_get_tick();
<<<<<<< HEAD
    string_t text;
    string_init(text);
=======

    FuriString* text;
    text = furi_string_alloc();
>>>>>>> 4bf29827
    SubGhzHistoryItem* item = SubGhzHistoryItemArray_push_raw(instance->history->data);
    item->preset = malloc(sizeof(SubGhzPresetDefinition));
    item->type = decoder_base->protocol->type;
    item->preset->frequency = preset->frequency;
    item->preset->name = furi_string_alloc();
    furi_string_set(item->preset->name, preset->name);
    item->preset->data = preset->data;
    item->preset->data_size = preset->data_size;

<<<<<<< HEAD
    string_init(item->item_str);
    string_init(item->protocol_name);

    bool tmp_file_for_raw = false;

    // At this point file mapped to memory otherwise file cannot decode
=======
    item->item_str = furi_string_alloc();
>>>>>>> 4bf29827
    item->flipper_string = flipper_format_string_alloc();
    subghz_protocol_decoder_base_serialize(decoder_base, item->flipper_string, preset);

    do {
        if(!flipper_format_rewind(item->flipper_string)) {
            FURI_LOG_E(TAG, "Rewind error");
            break;
        }
        if(!flipper_format_read_string(item->flipper_string, "Protocol", instance->tmp_string)) {
            FURI_LOG_E(TAG, "Missing Protocol");
            break;
        } else {
            string_init_printf(item->protocol_name, "%s", string_get_cstr(instance->tmp_string));
        }
<<<<<<< HEAD
        if(!strcmp(string_get_cstr(instance->tmp_string), "RAW")) {
            string_printf(
                item->item_str,
                "RAW %03ld.%02ld",
                preset->frequency / 1000000 % 1000,
                preset->frequency / 10000 % 100);

            if(!flipper_format_rewind(item->flipper_string)) {
                FURI_LOG_E(TAG, "Rewind error");
            }
            tmp_file_for_raw = true;
            break;
        } else if(!strcmp(string_get_cstr(instance->tmp_string), "KeeLoq")) {
            string_set_str(instance->tmp_string, "KL ");
=======
        if(!strcmp(furi_string_get_cstr(instance->tmp_string), "KeeLoq")) {
            furi_string_set(instance->tmp_string, "KL ");
>>>>>>> 4bf29827
            if(!flipper_format_read_string(item->flipper_string, "Manufacture", text)) {
                FURI_LOG_E(TAG, "Missing Protocol");
                break;
            }
            furi_string_cat(instance->tmp_string, text);
        } else if(!strcmp(furi_string_get_cstr(instance->tmp_string), "Star Line")) {
            furi_string_set(instance->tmp_string, "SL ");
            if(!flipper_format_read_string(item->flipper_string, "Manufacture", text)) {
                FURI_LOG_E(TAG, "Missing Protocol");
                break;
            }
            furi_string_cat(instance->tmp_string, text);
        }
        if(!flipper_format_rewind(item->flipper_string)) {
            FURI_LOG_E(TAG, "Rewind error");
            break;
        }
        uint8_t key_data[sizeof(uint64_t)] = {0};
        if(!flipper_format_read_hex(item->flipper_string, "Key", key_data, sizeof(uint64_t))) {
            FURI_LOG_E(TAG, "Missing Key");
            break;
        }
        uint64_t data = 0;
        for(uint8_t i = 0; i < sizeof(uint64_t); i++) {
            data = (data << 8) | key_data[i];
        }
        if(!(uint32_t)(data >> 32)) {
            furi_string_printf(
                item->item_str,
                "%s %lX",
                furi_string_get_cstr(instance->tmp_string),
                (uint32_t)(data & 0xFFFFFFFF));
        } else {
            furi_string_printf(
                item->item_str,
                "%s %lX%08lX",
                furi_string_get_cstr(instance->tmp_string),
                (uint32_t)(data >> 32),
                (uint32_t)(data & 0xFFFFFFFF));
        }
    } while(false);

<<<<<<< HEAD
    // If we can write to files
    if(instance->write_tmp_files && tmp_file_for_raw) {
        string_t filename;
        string_t dir_path;
        string_init(filename);
        string_init(dir_path);

        subghz_history_generate_temp_filename(filename, instance->last_index_write);
        string_cat_printf(dir_path, "%s/%s", SUBGHZ_HISTORY_TMP_DIR, string_get_cstr(filename));
#ifdef FURI_DEBUG
        FURI_LOG_I(TAG, "Save temp file: %s", string_get_cstr(dir_path));
#endif
        if(!subghz_history_tmp_write_file_split(instance, item, dir_path)) {
            // Plan B!
            subghz_history_tmp_write_file_full(instance, item, dir_path);
        }
        string_clear(filename);
        string_clear(dir_path);

    } else {
#ifdef FURI_DEBUG
        FURI_LOG_I(TAG, "Old fashion way");
#endif
    }

    string_clear(text);

=======
    furi_string_free(text);
>>>>>>> 4bf29827
    instance->last_index_write++;
    return true;
}

bool subghz_history_tmp_write_file_split(
    SubGhzHistory* instance,
    void* current_item,
    string_t dir_path) {
    UNUSED(instance);
    UNUSED(current_item);
    UNUSED(dir_path);
    /*furi_assert(instance);
    furi_assert(current_item);
    furi_assert(dir_path);*/
    //SubGhzHistoryItem* item = (SubGhzHistoryItem*)current_item;

    return false;
}

void subghz_history_tmp_write_file_full(
    SubGhzHistory* instance,
    void* current_item,
    string_t dir_path) {
    SubGhzHistoryItem* item = (SubGhzHistoryItem*)current_item;
#ifdef FURI_DEBUG
    FURI_LOG_W(TAG, "Save temp file full: %s", string_get_cstr(dir_path));
#endif
    Stream* dst = flipper_format_get_raw_stream(item->flipper_string);
    stream_rewind(dst);
    if(stream_save_to_file(dst, instance->storage, string_get_cstr(dir_path), FSOM_CREATE_ALWAYS) >
       0) {
        flipper_format_free(item->flipper_string);
        item->flipper_string = NULL;
#ifdef FURI_DEBUG
        FURI_LOG_I(TAG, "Save done!");
#endif
        // This item contains fake data to load from SD
        item->is_file = true;
    } else {
        FURI_LOG_E(TAG, "Stream copy failed!");
    }
}<|MERGE_RESOLUTION|>--- conflicted
+++ resolved
@@ -3,7 +3,6 @@
 #include <lib/subghz/receiver.h>
 #include <flipper_format/flipper_format_i.h>
 
-<<<<<<< HEAD
 #define SUBGHZ_HISTORY_MAX 65
 
 /**
@@ -16,9 +15,6 @@
 #define SUBGHZ_HISTORY_TMP_SIGNAL_MIN_LEVEL_DURATION 100
 #define SUBGHZ_HISTORY_TMP_REMOVE_FILES false
 #define SUBGHZ_HISTORY_TMP_RAW_KEY "RAW_Data"
-=======
-#include <furi.h>
->>>>>>> 4bf29827
 
 #define TAG "SubGhzHistory"
 
@@ -43,13 +39,9 @@
     uint32_t last_update_timestamp;
     uint16_t last_index_write;
     uint8_t code_last_hash_data;
-<<<<<<< HEAD
     string_t tmp_string;
     bool write_tmp_files;
     Storage* storage;
-=======
-    FuriString* tmp_string;
->>>>>>> 4bf29827
     SubGhzHistoryStruct* history;
 };
 
@@ -149,7 +141,6 @@
     return instance;
 }
 
-<<<<<<< HEAD
 void subghz_history_item_free(void* current_item) {
     furi_assert(current_item);
     SubGhzHistoryItem* item = (SubGhzHistoryItem*)current_item;
@@ -170,18 +161,6 @@
     for
         M_EACH(item, instance->history->data, SubGhzHistoryItemArray_t) {
             subghz_history_item_free(item);
-=======
-void subghz_history_free(SubGhzHistory* instance) {
-    furi_assert(instance);
-    furi_string_free(instance->tmp_string);
-    for
-        M_EACH(item, instance->history->data, SubGhzHistoryItemArray_t) {
-            furi_string_free(item->item_str);
-            furi_string_free(item->preset->name);
-            free(item->preset);
-            flipper_format_free(item->flipper_string);
-            item->type = 0;
->>>>>>> 4bf29827
         }
 }
 
@@ -221,22 +200,10 @@
 
 void subghz_history_reset(SubGhzHistory* instance) {
     furi_assert(instance);
-<<<<<<< HEAD
     string_reset(instance->tmp_string);
 
     subghz_history_clean_item_array(instance);
 
-=======
-    furi_string_reset(instance->tmp_string);
-    for
-        M_EACH(item, instance->history->data, SubGhzHistoryItemArray_t) {
-            furi_string_free(item->item_str);
-            furi_string_free(item->preset->name);
-            free(item->preset);
-            flipper_format_free(item->flipper_string);
-            item->type = 0;
-        }
->>>>>>> 4bf29827
     SubGhzHistoryItemArray_reset(instance->history->data);
     instance->last_index_write = 0;
     instance->code_last_hash_data = 0;
@@ -256,17 +223,8 @@
 const char* subghz_history_get_protocol_name(SubGhzHistory* instance, uint16_t idx) {
     furi_assert(instance);
     SubGhzHistoryItem* item = SubGhzHistoryItemArray_get(instance->history->data, idx);
-<<<<<<< HEAD
 
     return string_get_cstr(item->protocol_name);
-=======
-    flipper_format_rewind(item->flipper_string);
-    if(!flipper_format_read_string(item->flipper_string, "Protocol", instance->tmp_string)) {
-        FURI_LOG_E(TAG, "Missing Protocol");
-        furi_string_reset(instance->tmp_string);
-    }
-    return furi_string_get_cstr(instance->tmp_string);
->>>>>>> 4bf29827
 }
 
 FlipperFormat* subghz_history_get_raw_data(SubGhzHistory* instance, uint16_t idx) {
@@ -326,25 +284,16 @@
         return result_ok ? item->flipper_string : NULL;
     }
 }
-<<<<<<< HEAD
 
 bool subghz_history_get_text_space_left(SubGhzHistory* instance, string_t output) {
-=======
-bool subghz_history_get_text_space_left(SubGhzHistory* instance, FuriString* output) {
->>>>>>> 4bf29827
     furi_assert(instance);
     if(instance->last_index_write == SUBGHZ_HISTORY_MAX) {
         if(output != NULL) furi_string_printf(output, "Memory is FULL");
         return true;
     }
-<<<<<<< HEAD
     if(output != NULL) {
         string_printf(output, "%02u/%02u", instance->last_index_write, SUBGHZ_HISTORY_MAX);
     }
-=======
-    if(output != NULL)
-        furi_string_printf(output, "%02u/%02u", instance->last_index_write, SUBGHZ_HISTORY_MAX);
->>>>>>> 4bf29827
     return false;
 }
 
@@ -374,14 +323,8 @@
 
     instance->code_last_hash_data = subghz_protocol_decoder_base_get_hash_data(decoder_base);
     instance->last_update_timestamp = furi_get_tick();
-<<<<<<< HEAD
     string_t text;
     string_init(text);
-=======
-
-    FuriString* text;
-    text = furi_string_alloc();
->>>>>>> 4bf29827
     SubGhzHistoryItem* item = SubGhzHistoryItemArray_push_raw(instance->history->data);
     item->preset = malloc(sizeof(SubGhzPresetDefinition));
     item->type = decoder_base->protocol->type;
@@ -391,16 +334,12 @@
     item->preset->data = preset->data;
     item->preset->data_size = preset->data_size;
 
-<<<<<<< HEAD
     string_init(item->item_str);
     string_init(item->protocol_name);
 
     bool tmp_file_for_raw = false;
 
     // At this point file mapped to memory otherwise file cannot decode
-=======
-    item->item_str = furi_string_alloc();
->>>>>>> 4bf29827
     item->flipper_string = flipper_format_string_alloc();
     subghz_protocol_decoder_base_serialize(decoder_base, item->flipper_string, preset);
 
@@ -415,7 +354,6 @@
         } else {
             string_init_printf(item->protocol_name, "%s", string_get_cstr(instance->tmp_string));
         }
-<<<<<<< HEAD
         if(!strcmp(string_get_cstr(instance->tmp_string), "RAW")) {
             string_printf(
                 item->item_str,
@@ -430,10 +368,6 @@
             break;
         } else if(!strcmp(string_get_cstr(instance->tmp_string), "KeeLoq")) {
             string_set_str(instance->tmp_string, "KL ");
-=======
-        if(!strcmp(furi_string_get_cstr(instance->tmp_string), "KeeLoq")) {
-            furi_string_set(instance->tmp_string, "KL ");
->>>>>>> 4bf29827
             if(!flipper_format_read_string(item->flipper_string, "Manufacture", text)) {
                 FURI_LOG_E(TAG, "Missing Protocol");
                 break;
@@ -476,7 +410,6 @@
         }
     } while(false);
 
-<<<<<<< HEAD
     // If we can write to files
     if(instance->write_tmp_files && tmp_file_for_raw) {
         string_t filename;
@@ -504,9 +437,6 @@
 
     string_clear(text);
 
-=======
-    furi_string_free(text);
->>>>>>> 4bf29827
     instance->last_index_write++;
     return true;
 }
