#include "subghz_history.h"
#include <lib/subghz/receiver.h>
<<<<<<< HEAD
#include <rpc/rpc.h>

#include <furi.h>

#define SUBGHZ_HISTORY_MAX 65535 // uint16_t index max, ram limit below
#define SUBGHZ_HISTORY_FREE_HEAP (10240 * (3 - MIN(rpc_get_sessions_count(instance->rpc), 2U)))
=======

#include <furi.h>

#define SUBGHZ_HISTORY_MAX 55
#define SUBGHZ_HISTORY_FREE_HEAP 20480
>>>>>>> 33cf554f
#define TAG "SubGhzHistory"

typedef struct {
    FuriString* item_str;
    FlipperFormat* flipper_string;
    uint8_t type;
    SubGhzRadioPreset* preset;
<<<<<<< HEAD
    FuriHalRtcDateTime datetime;
    uint32_t hash_data;
    const SubGhzProtocol* protocol;
    uint16_t repeats;
    float latitude;
    float longitude;
=======
    DateTime datetime;
>>>>>>> 33cf554f
} SubGhzHistoryItem;

ARRAY_DEF(SubGhzHistoryItemArray, SubGhzHistoryItem, M_POD_OPLIST)

#define M_OPL_SubGhzHistoryItemArray_t() ARRAY_OPLIST(SubGhzHistoryItemArray, M_POD_OPLIST)

typedef struct {
    SubGhzHistoryItemArray_t data;
} SubGhzHistoryStruct;

struct SubGhzHistory {
    uint32_t last_update_timestamp;
    uint16_t last_index_write;
    uint32_t code_last_hash_data;
    FuriString* tmp_string;
    SubGhzHistoryStruct* history;
    Rpc* rpc;
};

SubGhzHistory* subghz_history_alloc(void) {
    SubGhzHistory* instance = malloc(sizeof(SubGhzHistory));
    instance->tmp_string = furi_string_alloc();
    instance->history = malloc(sizeof(SubGhzHistoryStruct));
    SubGhzHistoryItemArray_init(instance->history->data);
    instance->rpc = furi_record_open(RECORD_RPC);
    return instance;
}

void subghz_history_free(SubGhzHistory* instance) {
    furi_assert(instance);
    furi_string_free(instance->tmp_string);
    for
        M_EACH(item, instance->history->data, SubGhzHistoryItemArray_t) {
            furi_string_free(item->item_str);
            furi_string_free(item->preset->name);
            free(item->preset);
            flipper_format_free(item->flipper_string);
            item->type = 0;
        }
    SubGhzHistoryItemArray_clear(instance->history->data);
    free(instance->history);
    furi_record_close(RECORD_RPC);
    free(instance);
}

uint32_t subghz_history_get_hash_data(SubGhzHistory* instance, uint16_t idx) {
    furi_assert(instance);
    SubGhzHistoryItem* item = SubGhzHistoryItemArray_get(instance->history->data, idx);
    return item->hash_data;
}

const SubGhzProtocol* subghz_history_get_protocol(SubGhzHistory* instance, uint16_t idx) {
    furi_assert(instance);
    SubGhzHistoryItem* item = SubGhzHistoryItemArray_get(instance->history->data, idx);
    return item->protocol;
}

uint16_t subghz_history_get_repeats(SubGhzHistory* instance, uint16_t idx) {
    furi_assert(instance);
    SubGhzHistoryItem* item = SubGhzHistoryItemArray_get(instance->history->data, idx);
    return item->repeats;
}

uint32_t subghz_history_get_frequency(SubGhzHistory* instance, uint16_t idx) {
    furi_assert(instance);
    SubGhzHistoryItem* item = SubGhzHistoryItemArray_get(instance->history->data, idx);
    return item->preset->frequency;
}

SubGhzRadioPreset* subghz_history_get_radio_preset(SubGhzHistory* instance, uint16_t idx) {
    furi_assert(instance);
    SubGhzHistoryItem* item = SubGhzHistoryItemArray_get(instance->history->data, idx);
    return item->preset;
}

const char* subghz_history_get_preset(SubGhzHistory* instance, uint16_t idx) {
    furi_assert(instance);
    SubGhzHistoryItem* item = SubGhzHistoryItemArray_get(instance->history->data, idx);
    return furi_string_get_cstr(item->preset->name);
}

float subghz_history_get_latitude(SubGhzHistory* instance, uint16_t idx) {
    furi_assert(instance);
    SubGhzHistoryItem* item = SubGhzHistoryItemArray_get(instance->history->data, idx);
    return item->latitude;
}

float subghz_history_get_longitude(SubGhzHistory* instance, uint16_t idx) {
    furi_assert(instance);
    SubGhzHistoryItem* item = SubGhzHistoryItemArray_get(instance->history->data, idx);
    return item->longitude;
}

void subghz_history_reset(SubGhzHistory* instance) {
    furi_assert(instance);
    furi_string_reset(instance->tmp_string);
    for
        M_EACH(item, instance->history->data, SubGhzHistoryItemArray_t) {
            furi_string_free(item->item_str);
            furi_string_free(item->preset->name);
            free(item->preset);
            flipper_format_free(item->flipper_string);
            item->type = 0;
        }
    SubGhzHistoryItemArray_reset(instance->history->data);
    instance->last_index_write = 0;
    instance->code_last_hash_data = 0;
}

void subghz_history_delete_item(SubGhzHistory* instance, uint16_t idx) {
    furi_assert(instance);

    if(idx < SubGhzHistoryItemArray_size(instance->history->data)) {
        SubGhzHistoryItem* item = SubGhzHistoryItemArray_get(instance->history->data, idx);
        furi_string_free(item->item_str);
        furi_string_free(item->preset->name);
        free(item->preset);
        flipper_format_free(item->flipper_string);
        item->type = 0;
        SubGhzHistoryItemArray_remove_v(instance->history->data, idx, idx + 1);
        instance->last_index_write--;
    }
}

uint16_t subghz_history_get_item(SubGhzHistory* instance) {
    furi_assert(instance);
    return instance->last_index_write;
}

uint8_t subghz_history_get_type_protocol(SubGhzHistory* instance, uint16_t idx) {
    furi_assert(instance);
    SubGhzHistoryItem* item = SubGhzHistoryItemArray_get(instance->history->data, idx);
    return item->type;
}

const char* subghz_history_get_protocol_name(SubGhzHistory* instance, uint16_t idx) {
    furi_assert(instance);
    SubGhzHistoryItem* item = SubGhzHistoryItemArray_get(instance->history->data, idx);
    if(!item || !item->flipper_string) {
        FURI_LOG_E(TAG, "Missing Item");
        furi_string_reset(instance->tmp_string);
        return furi_string_get_cstr(instance->tmp_string);
    }
    flipper_format_rewind(item->flipper_string);
    if(!flipper_format_read_string(item->flipper_string, "Protocol", instance->tmp_string)) {
        FURI_LOG_E(TAG, "Missing Protocol");
        furi_string_reset(instance->tmp_string);
    }
    return furi_string_get_cstr(instance->tmp_string);
}

<<<<<<< HEAD
FuriHalRtcDateTime subghz_history_get_datetime(SubGhzHistory* instance, uint16_t idx) {
=======
DateTime subghz_history_get_datetime(SubGhzHistory* instance, uint16_t idx) {
>>>>>>> 33cf554f
    furi_assert(instance);
    SubGhzHistoryItem* item = SubGhzHistoryItemArray_get(instance->history->data, idx);
    if(item) {
        return item->datetime;
    } else {
<<<<<<< HEAD
        return (FuriHalRtcDateTime){};
=======
        return (DateTime){};
>>>>>>> 33cf554f
    }
}

FlipperFormat* subghz_history_get_raw_data(SubGhzHistory* instance, uint16_t idx) {
    furi_assert(instance);
    SubGhzHistoryItem* item = SubGhzHistoryItemArray_get(instance->history->data, idx);
    if(item->flipper_string) {
        return item->flipper_string;
    } else {
        return NULL;
    }
}
bool subghz_history_get_text_space_left(
    SubGhzHistory* instance,
    FuriString* output,
    uint8_t sats,
    bool ignore_full) {
    furi_assert(instance);
    if(!ignore_full) {
        if(memmgr_get_free_heap() < SUBGHZ_HISTORY_FREE_HEAP) {
            if(output != NULL) furi_string_printf(output, "    Memory is FULL");
            return true;
        }
        if(instance->last_index_write == SUBGHZ_HISTORY_MAX) {
            if(output != NULL) furi_string_printf(output, "     History is FULL");
            return true;
        }
    }
    if(output != NULL) {
        if(sats == 0) {
            furi_string_printf(output, "%02u", instance->last_index_write);
            return false;
        } else {
            FuriHalRtcDateTime datetime;
            furi_hal_rtc_get_datetime(&datetime);

            if(furi_hal_rtc_datetime_to_timestamp(&datetime) % 2) {
                furi_string_printf(output, "%02u", instance->last_index_write);
            } else {
                furi_string_printf(output, "%d sats", sats);
            }
        }
    }
    return false;
}

uint16_t subghz_history_get_last_index(SubGhzHistory* instance) {
    return instance->last_index_write;
}
void subghz_history_get_text_item_menu(SubGhzHistory* instance, FuriString* output, uint16_t idx) {
    SubGhzHistoryItem* item = SubGhzHistoryItemArray_get(instance->history->data, idx);
    furi_string_set(output, item->item_str);
}

void subghz_history_get_time_item_menu(SubGhzHistory* instance, FuriString* output, uint16_t idx) {
    SubGhzHistoryItem* item = SubGhzHistoryItemArray_get(instance->history->data, idx);
<<<<<<< HEAD
    FuriHalRtcDateTime* t = &item->datetime;
=======
    DateTime* t = &item->datetime;
>>>>>>> 33cf554f
    furi_string_printf(output, "%.2d:%.2d:%.2d ", t->hour, t->minute, t->second);
}

bool subghz_history_add_to_history(
    SubGhzHistory* instance,
    void* context,
    SubGhzRadioPreset* preset) {
    furi_assert(instance);
    furi_assert(context);

    if(subghz_history_full(instance)) return false;

    SubGhzProtocolDecoderBase* decoder_base = context;
    uint32_t hash_data = subghz_protocol_decoder_base_get_hash_data_long(decoder_base);
    if((instance->code_last_hash_data == hash_data) &&
       ((furi_get_tick() - instance->last_update_timestamp) < 500)) {
        instance->last_update_timestamp = furi_get_tick();
        return false;
    }

    uint16_t repeats = 0;
    SubGhzHistoryItemArray_it_t it;
    SubGhzHistoryItemArray_it_last(it, instance->history->data);
    while(!SubGhzHistoryItemArray_end_p(it)) {
        SubGhzHistoryItem* search = SubGhzHistoryItemArray_ref(it);
        if(search->hash_data == hash_data && search->protocol == decoder_base->protocol) {
            repeats = search->repeats + 1;
            break;
        }
        SubGhzHistoryItemArray_previous(it);
    }

    instance->code_last_hash_data = hash_data;
    instance->last_update_timestamp = furi_get_tick();

    FuriString* text = furi_string_alloc();
    SubGhzHistoryItem* item = SubGhzHistoryItemArray_push_raw(instance->history->data);
    item->preset = malloc(sizeof(SubGhzRadioPreset));
    item->type = decoder_base->protocol->type;
    item->preset->frequency = preset->frequency;
    item->preset->name = furi_string_alloc();
    furi_string_set(item->preset->name, preset->name);
    item->preset->data = preset->data;
    item->preset->data_size = preset->data_size;
    furi_hal_rtc_get_datetime(&item->datetime);
<<<<<<< HEAD
    item->hash_data = hash_data;
    item->protocol = decoder_base->protocol;
    item->repeats = repeats;
    item->latitude = preset->latitude;
    item->longitude = preset->longitude;
=======
>>>>>>> 33cf554f

    item->item_str = furi_string_alloc();
    item->flipper_string = flipper_format_string_alloc();
    subghz_protocol_decoder_base_serialize(decoder_base, item->flipper_string, preset);

    do {
        if(!flipper_format_rewind(item->flipper_string)) {
            FURI_LOG_E(TAG, "Rewind error");
            break;
        }
        if(!flipper_format_read_string(item->flipper_string, "Protocol", instance->tmp_string)) {
            FURI_LOG_E(TAG, "Missing Protocol");
            break;
        }
        if(!strcmp(furi_string_get_cstr(instance->tmp_string), "KeeLoq")) {
            furi_string_set(instance->tmp_string, "KL ");
            if(!flipper_format_read_string(item->flipper_string, "Manufacture", text)) {
                FURI_LOG_E(TAG, "Missing Protocol");
                break;
            }
            furi_string_cat(instance->tmp_string, text);
        } else if(!strcmp(furi_string_get_cstr(instance->tmp_string), "Star Line")) {
            furi_string_set(instance->tmp_string, "SL ");
            if(!flipper_format_read_string(item->flipper_string, "Manufacture", text)) {
                FURI_LOG_E(TAG, "Missing Protocol");
                break;
            }
            furi_string_cat(instance->tmp_string, text);
        }
        if(!flipper_format_rewind(item->flipper_string)) {
            FURI_LOG_E(TAG, "Rewind error");
            break;
        }
        uint8_t key_data[sizeof(uint64_t)] = {0};
        if(!flipper_format_read_hex(item->flipper_string, "Key", key_data, sizeof(uint64_t))) {
            FURI_LOG_D(TAG, "No Key");
        }
        uint64_t data = 0;
        for(uint8_t i = 0; i < sizeof(uint64_t); i++) {
            data = (data << 8) | key_data[i];
        }
        if(data != 0) {
            if(!(uint32_t)(data >> 32)) {
                furi_string_printf(
                    item->item_str,
                    "%s %lX",
                    furi_string_get_cstr(instance->tmp_string),
                    (uint32_t)(data & 0xFFFFFFFF));
            } else {
                furi_string_printf(
                    item->item_str,
                    "%s %lX%08lX",
                    furi_string_get_cstr(instance->tmp_string),
                    (uint32_t)(data >> 32),
                    (uint32_t)(data & 0xFFFFFFFF));
            }
        } else {
            furi_string_printf(item->item_str, "%s", furi_string_get_cstr(instance->tmp_string));
        }

    } while(false);

    furi_string_free(text);
    instance->last_index_write++;
    return true;
}

void subghz_history_remove_duplicates(SubGhzHistory* instance) {
    furi_assert(instance);

    SubGhzHistoryItemArray_it_t it;
    SubGhzHistoryItemArray_it_last(it, instance->history->data);
    while(!SubGhzHistoryItemArray_end_p(it)) {
        SubGhzHistoryItem* i = SubGhzHistoryItemArray_ref(it);

        SubGhzHistoryItemArray_it_t jt;
        SubGhzHistoryItemArray_it_set(jt, it);
        SubGhzHistoryItemArray_previous(jt);
        while(!SubGhzHistoryItemArray_end_p(jt)) {
            SubGhzHistoryItem* j = SubGhzHistoryItemArray_ref(jt);

            if(j->hash_data == i->hash_data && j->protocol == i->protocol) {
                subghz_history_delete_item(instance, jt->index);
            }
            SubGhzHistoryItemArray_previous(jt);
        }
        SubGhzHistoryItemArray_previous(it);
    }
}

bool subghz_history_full(SubGhzHistory* instance) {
    if(memmgr_get_free_heap() < SUBGHZ_HISTORY_FREE_HEAP) return true;
    if(instance->last_index_write >= SUBGHZ_HISTORY_MAX) return true;
    return false;
}<|MERGE_RESOLUTION|>--- conflicted
+++ resolved
@@ -1,19 +1,11 @@
 #include "subghz_history.h"
 #include <lib/subghz/receiver.h>
-<<<<<<< HEAD
 #include <rpc/rpc.h>
 
 #include <furi.h>
 
 #define SUBGHZ_HISTORY_MAX 65535 // uint16_t index max, ram limit below
 #define SUBGHZ_HISTORY_FREE_HEAP (10240 * (3 - MIN(rpc_get_sessions_count(instance->rpc), 2U)))
-=======
-
-#include <furi.h>
-
-#define SUBGHZ_HISTORY_MAX 55
-#define SUBGHZ_HISTORY_FREE_HEAP 20480
->>>>>>> 33cf554f
 #define TAG "SubGhzHistory"
 
 typedef struct {
@@ -21,16 +13,12 @@
     FlipperFormat* flipper_string;
     uint8_t type;
     SubGhzRadioPreset* preset;
-<<<<<<< HEAD
-    FuriHalRtcDateTime datetime;
+    DateTime datetime;
     uint32_t hash_data;
     const SubGhzProtocol* protocol;
     uint16_t repeats;
     float latitude;
     float longitude;
-=======
-    DateTime datetime;
->>>>>>> 33cf554f
 } SubGhzHistoryItem;
 
 ARRAY_DEF(SubGhzHistoryItemArray, SubGhzHistoryItem, M_POD_OPLIST)
@@ -182,21 +170,13 @@
     return furi_string_get_cstr(instance->tmp_string);
 }
 
-<<<<<<< HEAD
-FuriHalRtcDateTime subghz_history_get_datetime(SubGhzHistory* instance, uint16_t idx) {
-=======
 DateTime subghz_history_get_datetime(SubGhzHistory* instance, uint16_t idx) {
->>>>>>> 33cf554f
     furi_assert(instance);
     SubGhzHistoryItem* item = SubGhzHistoryItemArray_get(instance->history->data, idx);
     if(item) {
         return item->datetime;
     } else {
-<<<<<<< HEAD
-        return (FuriHalRtcDateTime){};
-=======
         return (DateTime){};
->>>>>>> 33cf554f
     }
 }
 
@@ -253,11 +233,7 @@
 
 void subghz_history_get_time_item_menu(SubGhzHistory* instance, FuriString* output, uint16_t idx) {
     SubGhzHistoryItem* item = SubGhzHistoryItemArray_get(instance->history->data, idx);
-<<<<<<< HEAD
-    FuriHalRtcDateTime* t = &item->datetime;
-=======
     DateTime* t = &item->datetime;
->>>>>>> 33cf554f
     furi_string_printf(output, "%.2d:%.2d:%.2d ", t->hour, t->minute, t->second);
 }
 
@@ -303,14 +279,11 @@
     item->preset->data = preset->data;
     item->preset->data_size = preset->data_size;
     furi_hal_rtc_get_datetime(&item->datetime);
-<<<<<<< HEAD
     item->hash_data = hash_data;
     item->protocol = decoder_base->protocol;
     item->repeats = repeats;
     item->latitude = preset->latitude;
     item->longitude = preset->longitude;
-=======
->>>>>>> 33cf554f
 
     item->item_str = furi_string_alloc();
     item->flipper_string = flipper_format_string_alloc();
