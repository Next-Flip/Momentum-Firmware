--- conflicted
+++ resolved
@@ -449,13 +449,10 @@
             // Plan B!
             subghz_history_tmp_write_file_full(instance, item, dir_path);
         }
-<<<<<<< HEAD
-=======
         if (item->is_file) {
             flipper_format_free(item->flipper_string);
             item->flipper_string = NULL;
         }
->>>>>>> 155cbeeb
         furi_string_free(filename);
         furi_string_free(dir_path);
 
@@ -868,14 +865,8 @@
     flipper_format_file_close(flipper_format_file);
     flipper_format_free(flipper_format_file);
     furi_string_free(temp_str);
-<<<<<<< HEAD
-    flipper_format_free(item->flipper_string);
-    item->flipper_string = NULL;
-    item->is_file = true;
-=======
 
     item->is_file = result;
->>>>>>> 155cbeeb
 
     return result;
 }
@@ -892,11 +883,6 @@
     stream_rewind(dst);
     if(stream_save_to_file(
            dst, instance->storage, furi_string_get_cstr(dir_path), FSOM_CREATE_ALWAYS) > 0) {
-<<<<<<< HEAD
-        flipper_format_free(item->flipper_string);
-        item->flipper_string = NULL;
-=======
->>>>>>> 155cbeeb
 #ifdef FURI_DEBUG
         FURI_LOG_I(TAG, "Save done!");
 #endif
