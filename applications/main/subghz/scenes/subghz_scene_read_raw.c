--- conflicted
+++ resolved
@@ -136,21 +136,8 @@
     if(event.type == SceneManagerEventTypeCustom) {
         switch(event.event) {
         case SubGhzCustomEventViewReadRAWBack:
-<<<<<<< HEAD
-            //Stop TX
-            if(subghz->txrx->txrx_state == SubGhzTxRxStateTx) {
-                subghz_tx_stop(subghz);
-                subghz_sleep(subghz);
-            }
-            //Stop RX
-            if(subghz->txrx->txrx_state == SubGhzTxRxStateRx) {
-                subghz_rx_end(subghz);
-                subghz_sleep(subghz);
-            }
-=======
 
             subghz_txrx_stop(subghz->txrx);
->>>>>>> 02610abd
             //Stop save file
             subghz_protocol_raw_save_to_file_stop(decoder_raw);
             subghz->state_notifications = SubGhzNotificationStateIDLE;
@@ -180,20 +167,7 @@
             break;
 
         case SubGhzCustomEventViewReadRAWTXRXStop:
-<<<<<<< HEAD
-            //Stop TX
-            if(subghz->txrx->txrx_state == SubGhzTxRxStateTx) {
-                subghz_tx_stop(subghz);
-                subghz_sleep(subghz);
-            }
-            //Stop RX
-            if(subghz->txrx->txrx_state == SubGhzTxRxStateRx) {
-                subghz_rx_end(subghz);
-                subghz_sleep(subghz);
-            }
-=======
             subghz_txrx_stop(subghz->txrx);
->>>>>>> 02610abd
             subghz->state_notifications = SubGhzNotificationStateIDLE;
             consumed = true;
             break;
@@ -284,15 +258,8 @@
             break;
 
         case SubGhzCustomEventViewReadRAWIDLE:
-<<<<<<< HEAD
-            if(subghz->txrx->txrx_state == SubGhzTxRxStateRx) {
-                subghz_rx_end(subghz);
-                subghz_sleep(subghz);
-            }
-=======
             subghz_txrx_stop(subghz->txrx);
             size_t spl_count = subghz_protocol_raw_get_sample_write(decoder_raw);
->>>>>>> 02610abd
 
             subghz_protocol_raw_save_to_file_stop(decoder_raw);
 
@@ -381,14 +348,7 @@
     SubGhz* subghz = context;
 
     //Stop CC1101
-<<<<<<< HEAD
-    if(subghz->txrx->txrx_state == SubGhzTxRxStateRx) {
-        subghz_rx_end(subghz);
-        subghz_sleep(subghz);
-    }
-=======
     subghz_txrx_stop(subghz->txrx);
->>>>>>> 02610abd
     subghz->state_notifications = SubGhzNotificationStateIDLE;
     notification_message(subghz->notifications, &sequence_reset_rgb);
 
