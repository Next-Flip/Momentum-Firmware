#include "../subghz_i.h"
#include "../views/subghz_read_raw.h"
#include <dolphin/dolphin.h>
#include <lib/subghz/protocols/raw.h>
#include <lib/toolbox/path.h>
#include <float_tools.h>

#define RAW_FILE_NAME "RAW_"
#define TAG "SubGhzSceneReadRAW"

bool subghz_scene_read_raw_update_filename(SubGhz* subghz) {
    bool ret = false;
    //set the path to read the file
    FuriString* temp_str = furi_string_alloc();
    do {
        FlipperFormat* fff_data = subghz_txrx_get_fff_data(subghz->txrx);
        if(!flipper_format_rewind(fff_data)) {
            FURI_LOG_E(TAG, "Rewind error");
            break;
        }

        if(!flipper_format_read_string(fff_data, "File_name", temp_str)) {
            FURI_LOG_E(TAG, "Missing File_name");
            break;
        }

        furi_string_set(subghz->file_path, temp_str);

        ret = true;
    } while(false);

    furi_string_free(temp_str);
    return ret;
}

static void subghz_scene_read_raw_update_statusbar(void* context) {
    furi_assert(context);
    SubGhz* subghz = context;

    FuriString* frequency_str = furi_string_alloc();
    FuriString* modulation_str = furi_string_alloc();

#ifdef SUBGHZ_EXT_PRESET_NAME
    subghz_txrx_get_frequency_and_modulation(subghz->txrx, frequency_str, modulation_str, true);
#else
    subghz_txrx_get_frequency_and_modulation(subghz->txrx, frequency_str, modulation_str, false);
#endif
    subghz_read_raw_add_data_statusbar(
        subghz->subghz_read_raw,
        furi_string_get_cstr(frequency_str),
        furi_string_get_cstr(modulation_str));

    furi_string_free(frequency_str);
    furi_string_free(modulation_str);

    subghz_read_raw_set_radio_device_type(
        subghz->subghz_read_raw, subghz_txrx_radio_device_get(subghz->txrx));
}

void subghz_scene_read_raw_callback(SubGhzCustomEvent event, void* context) {
    furi_assert(context);
    SubGhz* subghz = context;
    view_dispatcher_send_custom_event(subghz->view_dispatcher, event);
}

void subghz_scene_read_raw_callback_end_tx(void* context) {
    furi_assert(context);
    SubGhz* subghz = context;
    view_dispatcher_send_custom_event(
        subghz->view_dispatcher, SubGhzCustomEventViewReadRAWSendStop);
}

void subghz_scene_read_raw_on_enter(void* context) {
    SubGhz* subghz = context;
    FuriString* file_name = furi_string_alloc();

    float threshold_rssi = subghz_threshold_rssi_get(subghz->threshold_rssi);
    switch(subghz_rx_key_state_get(subghz)) {
    case SubGhzRxKeyStateBack:
        subghz_read_raw_set_status(
            subghz->subghz_read_raw, SubGhzReadRAWStatusIDLE, "", threshold_rssi);
        break;
    case SubGhzRxKeyStateRAWLoad:
        path_extract_filename(subghz->file_path, file_name, true);
        subghz_read_raw_set_status(
            subghz->subghz_read_raw,
            SubGhzReadRAWStatusLoadKeyTX,
            furi_string_get_cstr(file_name),
            threshold_rssi);
        break;
    case SubGhzRxKeyStateRAWSave:
        path_extract_filename(subghz->file_path, file_name, true);
        subghz_read_raw_set_status(
            subghz->subghz_read_raw,
            SubGhzReadRAWStatusSaveKey,
            furi_string_get_cstr(file_name),
            threshold_rssi);
        break;
    default:
        subghz_read_raw_set_status(
            subghz->subghz_read_raw, SubGhzReadRAWStatusStart, "", threshold_rssi);
        break;
    }

    if(subghz_rx_key_state_get(subghz) != SubGhzRxKeyStateBack) {
        subghz_rx_key_state_set(subghz, SubGhzRxKeyStateIDLE);
<<<<<<< HEAD
=======

>>>>>>> 22cf19dc
        if(furi_string_empty(file_name)) {
            subghz_txrx_set_preset_internal(
                subghz->txrx,
                subghz->last_settings->frequency,
                subghz->last_settings->preset_index);
        }
    }
    subghz_scene_read_raw_update_statusbar(subghz);

    //set callback view raw
    subghz_read_raw_set_callback(subghz->subghz_read_raw, subghz_scene_read_raw_callback, subghz);

    furi_check(subghz_txrx_load_decoder_by_name_protocol(subghz->txrx, SUBGHZ_PROTOCOL_RAW_NAME));

    //set filter RAW feed
    subghz_txrx_receiver_set_filter(subghz->txrx, SubGhzProtocolFlag_RAW);
    furi_string_free(file_name);

    view_dispatcher_switch_to_view(subghz->view_dispatcher, SubGhzViewIdReadRAW);

    // Start sending immediately with favorites
    if(subghz->fav_timeout) {
        scene_manager_handle_custom_event(
            subghz->scene_manager, SubGhzCustomEventViewReadRAWSendStart);
    }
}

bool subghz_scene_read_raw_on_event(void* context, SceneManagerEvent event) {
    SubGhz* subghz = context;
    bool consumed = false;
    SubGhzProtocolDecoderRAW* decoder_raw =
        (SubGhzProtocolDecoderRAW*)subghz_txrx_get_decoder(subghz->txrx);
    if(event.type == SceneManagerEventTypeCustom) {
        switch(event.event) {
        case SubGhzCustomEventViewReadRAWBack:

            subghz_txrx_stop(subghz->txrx);
            //Stop save file
            subghz_protocol_raw_save_to_file_stop(decoder_raw);
            subghz->state_notifications = SubGhzNotificationStateIDLE;
            //needed save?
            if((subghz_rx_key_state_get(subghz) == SubGhzRxKeyStateAddKey) ||
               (subghz_rx_key_state_get(subghz) == SubGhzRxKeyStateBack)) {
                subghz_rx_key_state_set(subghz, SubGhzRxKeyStateExit);
                if(subghz_scene_read_raw_update_filename(subghz)) {
                    furi_string_set(subghz->file_path_tmp, subghz->file_path);
                } else {
                    furi_string_reset(subghz->file_path_tmp);
                }
                scene_manager_next_scene(subghz->scene_manager, SubGhzSceneNeedSaving);
            } else {
                //Restore default setting
                if(subghz->raw_send_only) {
                    subghz_txrx_set_default_preset(subghz->txrx, 0);
                } else {
                    subghz_txrx_set_default_preset(subghz->txrx, subghz->last_settings->frequency);
                }
                if(!scene_manager_search_and_switch_to_previous_scene(
                       subghz->scene_manager, SubGhzSceneSaved)) {
                    if(!scene_manager_search_and_switch_to_previous_scene(
                           subghz->scene_manager, SubGhzSceneStart)) {
                        scene_manager_stop(subghz->scene_manager);
                        view_dispatcher_stop(subghz->view_dispatcher);
                    }
                }
            }
            consumed = true;
            break;

        case SubGhzCustomEventViewReadRAWTXRXStop:
            subghz_txrx_stop(subghz->txrx);
            subghz->state_notifications = SubGhzNotificationStateIDLE;
            consumed = true;
            break;

        case SubGhzCustomEventViewReadRAWConfig:
            scene_manager_set_scene_state(
                subghz->scene_manager, SubGhzSceneReadRAW, SubGhzCustomEventManagerSet);
            scene_manager_next_scene(subghz->scene_manager, SubGhzSceneReceiverConfig);
            consumed = true;
            break;

        case SubGhzCustomEventViewReadRAWErase:
            if((subghz_rx_key_state_get(subghz) == SubGhzRxKeyStateAddKey) ||
               (subghz_rx_key_state_get(subghz) == SubGhzRxKeyStateBack)) {
                if(subghz_scene_read_raw_update_filename(subghz)) {
                    furi_string_set(subghz->file_path_tmp, subghz->file_path);
                    subghz_delete_file(subghz);
                }
            }
            subghz_rx_key_state_set(subghz, SubGhzRxKeyStateIDLE);
            notification_message(subghz->notifications, &sequence_reset_rgb);
            consumed = true;
            break;

        case SubGhzCustomEventViewReadRAWMore:
            if(subghz_file_available(subghz)) {
                if(subghz_scene_read_raw_update_filename(subghz)) {
                    scene_manager_set_scene_state(
                        subghz->scene_manager, SubGhzSceneReadRAW, SubGhzCustomEventManagerSet);
                    subghz_rx_key_state_set(subghz, SubGhzRxKeyStateRAWLoad);
                    scene_manager_next_scene(subghz->scene_manager, SubGhzSceneMoreRAW);
                    consumed = true;
                } else {
                    furi_crash("SubGhz: RAW file name update error.");
                }
            } else {
                if(!scene_manager_search_and_switch_to_previous_scene(
                       subghz->scene_manager, SubGhzSceneStart)) {
                    scene_manager_stop(subghz->scene_manager);
                    view_dispatcher_stop(subghz->view_dispatcher);
                }
            }
            break;

        case SubGhzCustomEventViewReadRAWSendStart:

            if(subghz_file_available(subghz) && subghz_scene_read_raw_update_filename(subghz)) {
                //start send
                subghz->state_notifications = SubGhzNotificationStateIDLE;
                if(!subghz_tx_start(subghz, subghz_txrx_get_fff_data(subghz->txrx))) {
                    subghz_rx_key_state_set(subghz, SubGhzRxKeyStateBack);
                    subghz_read_raw_set_status(
                        subghz->subghz_read_raw,
                        SubGhzReadRAWStatusIDLE,
                        "",
                        subghz_threshold_rssi_get(subghz->threshold_rssi));
                } else {
                    if(scene_manager_has_previous_scene(subghz->scene_manager, SubGhzSceneSaved) ||
                       !scene_manager_has_previous_scene(subghz->scene_manager, SubGhzSceneStart)) {
                        dolphin_deed(DolphinDeedSubGhzSend);
                    }
                    // set callback end tx
                    subghz_txrx_set_raw_file_encoder_worker_callback_end(
                        subghz->txrx, subghz_scene_read_raw_callback_end_tx, subghz);
                    subghz->state_notifications = SubGhzNotificationStateTx;
                }
            } else {
                if(!scene_manager_search_and_switch_to_previous_scene(
                       subghz->scene_manager, SubGhzSceneStart)) {
                    scene_manager_stop(subghz->scene_manager);
                    view_dispatcher_stop(subghz->view_dispatcher);
                }
            }
            consumed = true;
            break;

        case SubGhzCustomEventViewReadRAWSendStop:
            subghz->state_notifications = SubGhzNotificationStateIDLE;
            subghz_txrx_stop(subghz->txrx);
            subghz_read_raw_stop_send(subghz->subghz_read_raw);

            // Exit / stop with favorites
            if(subghz->fav_timeout) {
                while(scene_manager_handle_back_event(subghz->scene_manager))
                    ;
                view_dispatcher_stop(subghz->view_dispatcher);
            }
            consumed = true;
            break;

        case SubGhzCustomEventViewReadRAWIDLE:
            subghz_txrx_stop(subghz->txrx);
            size_t spl_count = subghz_protocol_raw_get_sample_write(decoder_raw);

            subghz_protocol_raw_save_to_file_stop(decoder_raw);

            FuriString* temp_str = furi_string_alloc();
            furi_string_printf(
                temp_str,
                "%s/%s%s",
                SUBGHZ_RAW_FOLDER,
                RAW_FILE_NAME,
                SUBGHZ_APP_FILENAME_EXTENSION);
            subghz_protocol_raw_gen_fff_data(
                subghz_txrx_get_fff_data(subghz->txrx),
                furi_string_get_cstr(temp_str),
                subghz_txrx_radio_device_get_name(subghz->txrx));
            furi_string_free(temp_str);

            if(spl_count > 0) {
                notification_message(subghz->notifications, &sequence_set_green_255);
            } else {
                notification_message(subghz->notifications, &sequence_reset_rgb);
            }

            subghz->state_notifications = SubGhzNotificationStateIDLE;
            subghz_rx_key_state_set(subghz, SubGhzRxKeyStateAddKey);

            consumed = true;
            break;

        case SubGhzCustomEventViewReadRAWREC:
            if(subghz_rx_key_state_get(subghz) != SubGhzRxKeyStateIDLE) {
                scene_manager_next_scene(subghz->scene_manager, SubGhzSceneNeedSaving);
            } else {
                SubGhzRadioPreset preset = subghz_txrx_get_preset(subghz->txrx);
                if(subghz_protocol_raw_save_to_file_init(decoder_raw, RAW_FILE_NAME, &preset)) {
                    dolphin_deed(DolphinDeedSubGhzRawRec);
                    subghz_txrx_rx_start(subghz->txrx);
                    subghz->state_notifications = SubGhzNotificationStateRx;
                    subghz_rx_key_state_set(subghz, SubGhzRxKeyStateAddKey);
                } else {
                    furi_string_set(subghz->error_str, "Function requires\nan SD card.");
                    scene_manager_next_scene(subghz->scene_manager, SubGhzSceneShowError);
                }
            }
            consumed = true;
            break;

        case SubGhzCustomEventViewReadRAWSave:
            if(subghz_file_available(subghz) && subghz_scene_read_raw_update_filename(subghz)) {
                scene_manager_set_scene_state(
                    subghz->scene_manager, SubGhzSceneReadRAW, SubGhzCustomEventManagerSetRAW);
                subghz_rx_key_state_set(subghz, SubGhzRxKeyStateBack);
                scene_manager_next_scene(subghz->scene_manager, SubGhzSceneSaveName);
            } else {
                if(!scene_manager_search_and_switch_to_previous_scene(
                       subghz->scene_manager, SubGhzSceneStart)) {
                    scene_manager_stop(subghz->scene_manager);
                    view_dispatcher_stop(subghz->view_dispatcher);
                }
            }
            consumed = true;
            break;

        default:
            break;
        }
    } else if(event.type == SceneManagerEventTypeTick) {
        switch(subghz->state_notifications) {
        case SubGhzNotificationStateRx:
            notification_message(subghz->notifications, &sequence_blink_cyan_10);

            subghz_read_raw_update_sample_write(
                subghz->subghz_read_raw, subghz_protocol_raw_get_sample_write(decoder_raw));

            SubGhzThresholdRssiData ret_rssi = subghz_threshold_get_rssi_data(
                subghz->threshold_rssi, subghz_txrx_radio_device_get_rssi(subghz->txrx));
            subghz_read_raw_add_data_rssi(
                subghz->subghz_read_raw, ret_rssi.rssi, ret_rssi.is_above);
            subghz_protocol_raw_save_to_file_pause(decoder_raw, !ret_rssi.is_above);
            break;
        case SubGhzNotificationStateTx:
            notification_message(subghz->notifications, &sequence_blink_magenta_10);
            subghz_read_raw_update_sin(subghz->subghz_read_raw);
            break;
        default:
            break;
        }
    }
    return consumed;
}

void subghz_scene_read_raw_on_exit(void* context) {
    SubGhz* subghz = context;

    //Stop CC1101
    subghz_txrx_stop(subghz->txrx);
    subghz->state_notifications = SubGhzNotificationStateIDLE;
    notification_message(subghz->notifications, &sequence_reset_rgb);

    //filter restoration
    subghz_txrx_receiver_set_filter(subghz->txrx, subghz->filter);
}<|MERGE_RESOLUTION|>--- conflicted
+++ resolved
@@ -104,10 +104,7 @@
 
     if(subghz_rx_key_state_get(subghz) != SubGhzRxKeyStateBack) {
         subghz_rx_key_state_set(subghz, SubGhzRxKeyStateIDLE);
-<<<<<<< HEAD
-=======
-
->>>>>>> 22cf19dc
+
         if(furi_string_empty(file_name)) {
             subghz_txrx_set_preset_internal(
                 subghz->txrx,
