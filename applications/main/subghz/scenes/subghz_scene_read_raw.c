--- conflicted
+++ resolved
@@ -263,9 +263,8 @@
             subghz_protocol_raw_save_to_file_stop(
                 (SubGhzProtocolDecoderRAW*)subghz->txrx->decoder_result);
 
-<<<<<<< HEAD
-            string_t temp_str;
-            string_init(temp_str);
+            FuriString* temp_str;
+            temp_str = furi_string_alloc();
 
             uint32_t time = LL_RTC_TIME_Get(RTC); // 0x00HHMMSS
             uint32_t date = LL_RTC_DATE_Get(RTC); // 0xWWDDMMYY
@@ -288,17 +287,8 @@
 
             string_printf(
                 temp_str, "%s/%s%s", SUBGHZ_RAW_FOLDER, strings[0], SUBGHZ_APP_EXTENSION);
-            subghz_protocol_raw_gen_fff_data(subghz->txrx->fff_data, string_get_cstr(temp_str));
-            string_clear(temp_str);
-=======
-            FuriString* temp_str;
-            temp_str = furi_string_alloc();
-            furi_string_printf(
-                temp_str, "%s/%s%s", SUBGHZ_RAW_FOLDER, RAW_FILE_NAME, SUBGHZ_APP_EXTENSION);
-            subghz_protocol_raw_gen_fff_data(
-                subghz->txrx->fff_data, furi_string_get_cstr(temp_str));
+            subghz_protocol_raw_gen_fff_data(subghz->txrx->fff_data, furi_string_get_cstr(temp_str));
             furi_string_free(temp_str);
->>>>>>> dbf4b65d
 
             if(spl_count > 0) {
                 notification_message(subghz->notifications, &sequence_set_green_255);
