--- conflicted
+++ resolved
@@ -23,8 +23,7 @@
     FuriString* dir_name = furi_string_alloc();
 
     char file_name_buf[SUBGHZ_MAX_LEN_NAME] = {0};
-<<<<<<< HEAD
-    FuriHalRtcDateTime* datetime = subghz->save_datetime_set ? &subghz->save_datetime : NULL;
+    DateTime* datetime = subghz->save_datetime_set ? &subghz->save_datetime : NULL;
     subghz->save_datetime_set = false;
     if(!subghz_path_is_file(subghz->file_path)) {
         SubGhzProtocolDecoderBase* decoder_result = subghz_txrx_get_decoder(subghz->txrx);
@@ -36,32 +35,6 @@
         } else {
             name_generator_make_auto_datetime(
                 file_name_buf, SUBGHZ_MAX_LEN_NAME, SUBGHZ_APP_FILENAME_PREFIX, datetime);
-=======
-    DateTime* datetime = subghz->save_datetime_set ? &subghz->save_datetime : NULL;
-    subghz->save_datetime_set = false;
-    if(!subghz_path_is_file(subghz->file_path)) {
-        SubGhzProtocolDecoderBase* decoder_result = subghz_txrx_get_decoder(subghz->txrx);
-
-        bool skip_dec_is_present = false;
-        if(decoder_result != 0x0) {
-            if(decoder_result != NULL) {
-                if(strlen(decoder_result->protocol->name) != 0 &&
-                   subghz->last_settings->timestamp_file_names) {
-                    if(!scene_manager_has_previous_scene(
-                           subghz->scene_manager, SubGhzSceneSetType)) {
-                        name_generator_make_auto_datetime(
-                            file_name_buf,
-                            SUBGHZ_MAX_LEN_NAME,
-                            decoder_result->protocol->name,
-                            datetime);
-                        skip_dec_is_present = true;
-                    }
-                }
-            }
-        }
-        if(!skip_dec_is_present) {
-            name_generator_make_auto_datetime(file_name_buf, SUBGHZ_MAX_LEN_NAME, NULL, datetime);
->>>>>>> 33cf554f
         }
         furi_string_set(file_name, file_name_buf);
         furi_string_set(subghz->file_path, SUBGHZ_APP_FOLDER);
@@ -77,7 +50,6 @@
             if(scene_manager_get_scene_state(subghz->scene_manager, SubGhzSceneReadRAW) ==
                SubGhzCustomEventManagerSetRAW) {
                 dev_name_empty = true;
-<<<<<<< HEAD
                 if(subghz->last_settings->protocol_file_names) {
                     name_generator_make_auto_datetime(
                         file_name_buf, SUBGHZ_MAX_LEN_NAME, "RAW", datetime);
@@ -85,10 +57,6 @@
                     name_generator_make_auto_datetime(
                         file_name_buf, SUBGHZ_MAX_LEN_NAME, SUBGHZ_APP_FILENAME_PREFIX, datetime);
                 }
-=======
-                name_generator_make_auto_datetime(
-                    file_name_buf, SUBGHZ_MAX_LEN_NAME, "RAW", datetime);
->>>>>>> 33cf554f
                 furi_string_set(file_name, file_name_buf);
             }
         }
