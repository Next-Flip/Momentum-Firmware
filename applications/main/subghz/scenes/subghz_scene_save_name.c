--- conflicted
+++ resolved
@@ -18,11 +18,7 @@
     furi_hal_rtc_get_datetime(&datetime);
     furi_string_printf(
         name,
-<<<<<<< HEAD
-        "R_%.4d.%.2d.%.2d-%.2d.%.2d.%.2d-%d.%.2dMHz",
-=======
-        "RAW_%.4d.%.2d.%.2d-%.2d.%.2d.%.2d",
->>>>>>> dbf4b65d
+        "R_%.4d.%.2d.%.2d-%.2d.%.2d.%.2d",
         datetime.year,
         datetime.month,
         datetime.day,
