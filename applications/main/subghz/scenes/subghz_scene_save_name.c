--- conflicted
+++ resolved
@@ -127,11 +127,7 @@
         if(!(strcmp(subghz->file_name_tmp, "") == 0) ||
            scene_manager_get_scene_state(subghz->scene_manager, SubGhzSceneReadRAW) !=
                SubGhzCustomEventManagerNoSet) {
-<<<<<<< HEAD
-            if(!subghz->in_decoder_scene) {
-=======
             if(!scene_manager_has_previous_scene(subghz->scene_manager, SubGhzSceneDecodeRAW)) {
->>>>>>> 523c63fe
                 furi_string_set(subghz->file_path, subghz->file_path_tmp);
             }
         }
