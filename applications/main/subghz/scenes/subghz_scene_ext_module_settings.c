--- conflicted
+++ resolved
@@ -157,14 +157,13 @@
     variable_item_set_current_value_index(item, value_index_time);
     variable_item_set_current_value_text(item, timestamp_names_text[value_index_time]);
 
-<<<<<<< HEAD
     item = variable_item_list_add(
         subghz->variable_item_list,
         "Debug Pin",
         DEBUG_P_COUNT,
         subghz_scene_receiver_config_set_debug_pin,
         subghz);
-    value_index_dpin = subghz->txrx->debug_pin_state;
+    value_index_dpin = subghz_txrx_get_debug_pin_state(subghz->txrx);
     variable_item_set_current_value_index(item, value_index_dpin);
     variable_item_set_current_value_text(item, debug_pin_text[value_index_dpin]);
     variable_item_set_locked(
@@ -197,49 +196,6 @@
         break;
     default:
         break;
-=======
-    if(furi_hal_rtc_is_flag_set(FuriHalRtcFlagDebug)) {
-        item = variable_item_list_add(
-            subghz->variable_item_list,
-            "Debug Pin",
-            DEBUG_P_COUNT,
-            subghz_scene_receiver_config_set_debug_pin,
-            subghz);
-        value_index_dpin = subghz_txrx_get_debug_pin_state(subghz->txrx);
-        variable_item_set_current_value_index(item, value_index_dpin);
-        variable_item_set_current_value_text(item, debug_pin_text[value_index_dpin]);
-
-        item = variable_item_list_add(
-            subghz->variable_item_list,
-            "Counter incr.",
-            DEBUG_COUNTER_COUNT,
-            subghz_scene_receiver_config_set_debug_counter,
-            subghz);
-        switch(furi_hal_subghz_get_rolling_counter_mult()) {
-        case 1:
-            value_index_cnt = 0;
-            break;
-        case 2:
-            value_index_cnt = 1;
-            break;
-        case 3:
-            value_index_cnt = 2;
-            break;
-        case 4:
-            value_index_cnt = 3;
-            break;
-        case 5:
-            value_index_cnt = 4;
-            break;
-        case 10:
-            value_index_cnt = 5;
-            break;
-        default:
-            break;
-        }
-        variable_item_set_current_value_index(item, value_index_cnt);
-        variable_item_set_current_value_text(item, debug_counter_text[value_index_cnt]);
->>>>>>> 02610abd
     }
     variable_item_set_current_value_index(item, value_index_cnt);
     variable_item_set_current_value_text(item, debug_counter_text[value_index_cnt]);
