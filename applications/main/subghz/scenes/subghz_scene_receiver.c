--- conflicted
+++ resolved
@@ -167,10 +167,6 @@
     }
     furi_string_free(item_name);
     furi_string_free(item_time);
-<<<<<<< HEAD
-
-=======
->>>>>>> 0c768983
     subghz_view_receiver_set_callback(
         subghz->subghz_receiver, subghz_scene_receiver_callback, subghz);
     subghz_txrx_set_rx_calback(subghz->txrx, subghz_scene_add_to_history_callback, subghz);
