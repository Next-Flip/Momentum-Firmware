--- conflicted
+++ resolved
@@ -55,13 +55,9 @@
             furi_string_printf(
                 modulation_str,
                 "%s        Mod: %s",
-<<<<<<< HEAD
-                furi_hal_subghz_get_radio_type() ? "Ext" : "Int",
-=======
                 (subghz_txrx_radio_device_get(subghz->txrx) == SubGhzRadioDeviceTypeInternal) ?
                     "Int" :
                     "Ext",
->>>>>>> ea357b8e
                 furi_string_get_cstr(temp_str));
             furi_string_free(temp_str);
         }
@@ -112,7 +108,6 @@
             furi_string_reset(item_time);
 
             subghz->state_notifications = SubGhzNotificationStateRxDone;
-<<<<<<< HEAD
 
             subghz_history_get_text_item_menu(history, item_name, idx);
             subghz_history_get_time_item_menu(history, item_time, idx);
@@ -122,17 +117,6 @@
                 furi_string_get_cstr(item_time),
                 subghz_history_get_type_protocol(history, idx));
 
-=======
-
-            subghz_history_get_text_item_menu(history, item_name, idx);
-            subghz_history_get_time_item_menu(history, item_time, idx);
-            subghz_view_receiver_add_item_to_menu(
-                subghz->subghz_receiver,
-                furi_string_get_cstr(item_name),
-                furi_string_get_cstr(item_time),
-                subghz_history_get_type_protocol(history, idx));
-
->>>>>>> ea357b8e
             subghz_scene_receiver_update_statusbar(subghz);
             if(subghz_history_get_text_space_left(subghz->history, NULL)) {
                 notification_message(subghz->notifications, &sequence_error);
@@ -271,8 +255,8 @@
             subghz_scene_receiver_update_statusbar(subghz);
         }
 
-        //get RSSI
-        SubGhzThresholdRssiData ret_rssi = subghz_threshold_get_rssi_data(subghz->threshold_rssi);
+        SubGhzThresholdRssiData ret_rssi = subghz_threshold_get_rssi_data(
+            subghz->threshold_rssi, subghz_txrx_radio_device_get_rssi(subghz->txrx));
 
         subghz_receiver_rssi(subghz->subghz_receiver, ret_rssi.rssi);
         subghz_protocol_decoder_bin_raw_data_input_rssi(
