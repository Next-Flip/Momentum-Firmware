--- conflicted
+++ resolved
@@ -55,10 +55,7 @@
                         subghz_delete_file(subghz);
                     }
                 }
-<<<<<<< HEAD
-=======
 
->>>>>>> 5d4dae5f
                 subghz_txrx_set_preset(
                     subghz->txrx, "AM650", subghz->last_settings->frequency, 0, 0, NULL, 0);
                 scene_manager_search_and_switch_to_previous_scene(
