#include "../subghz_i.h"
#include <lib/toolbox/value_index.h>

#define TAG "SubGhzSceneReceiverConfig"

enum SubGhzSettingIndex {
    SubGhzSettingIndexFrequency,
    SubGhzSettingIndexModulation,
    SubGhzSettingIndexHopping,
    SubGhzSettingIndexRAWSound = SubGhzSettingIndexHopping,
    SubGhzSettingIndexBinRAW,
    SubGhzSettingIndexRAWRSSIThreshold = SubGhzSettingIndexBinRAW,
    SubGhzSettingIndexIgnoreStarline,
    SubGhzSettingIndexIgnoreCars,
    SubGhzSettingIndexIgnoreMagellan,
    SubGhzSettingIndexIgnorePrinceton,
    SubGhzSettingIndexIgnoreNiceFlorS,
<<<<<<< HEAD
    SubGhzSettingIndexIgnoreWeather,
    SubGhzSettingIndexIgnoreTPMS,
=======
>>>>>>> b93a0635
    SubGhzSettingIndexSound,
    SubGhzSettingIndexResetToDefault,
    SubGhzSettingIndexLock,
};

#define RAW_THRESHOLD_RSSI_COUNT 11
const char* const raw_threshold_rssi_text[RAW_THRESHOLD_RSSI_COUNT] = {
    "-----",
    "-85.0",
    "-80.0",
    "-75.0",
    "-70.0",
    "-65.0",
    "-60.0",
    "-55.0",
    "-50.0",
    "-45.0",
    "-40.0",

};
const float raw_threshold_rssi_value[RAW_THRESHOLD_RSSI_COUNT] = {
    -90.0f,
    -85.0f,
    -80.0f,
    -75.0f,
    -70.0f,
    -65.0f,
    -60.0f,
    -55.0f,
    -50.0f,
    -45.0f,
    -40.0f,
};

#define COMBO_BOX_COUNT 2

const uint32_t hopping_value[COMBO_BOX_COUNT] = {
    SubGhzHopperStateOFF,
    SubGhzHopperStateRunning,
};

const uint32_t speaker_value[COMBO_BOX_COUNT] = {
    SubGhzSpeakerStateShutdown,
    SubGhzSpeakerStateEnable,
};

const uint32_t bin_raw_value[COMBO_BOX_COUNT] = {
    SubGhzProtocolFlag_Decodable,
    SubGhzProtocolFlag_Decodable | SubGhzProtocolFlag_BinRAW,
};

const char* const combobox_text[COMBO_BOX_COUNT] = {
    "OFF",
    "ON",
};

static void subghz_scene_receiver_config_set_ignore_filter(
    VariableItem* item,
    SubGhzProtocolFilter filter) {
    SubGhz* subghz = variable_item_get_context(item);
    uint8_t index = variable_item_get_current_value_index(item);

    variable_item_set_current_value_text(item, combobox_text[index]);

    if(index == 0) {
        CLEAR_BIT(subghz->ignore_filter, filter);
    } else {
        SET_BIT(subghz->ignore_filter, filter);
    }

    subghz->last_settings->ignore_filter = subghz->ignore_filter;
}

uint8_t subghz_scene_receiver_config_next_frequency(const uint32_t value, void* context) {
    furi_assert(context);
    SubGhz* subghz = context;
    SubGhzSetting* setting = subghz_txrx_get_setting(subghz->txrx);

    uint8_t index = 0;
    for(size_t i = 0; i < subghz_setting_get_frequency_count(setting); i++) {
        if(value == subghz_setting_get_frequency(setting, i)) {
            index = i;
            break;
        } else {
            index = subghz_setting_get_frequency_default_index(setting);
        }
    }
    return index;
}

uint8_t subghz_scene_receiver_config_next_preset(const char* preset_name, void* context) {
    furi_assert(context);
    SubGhz* subghz = context;
    uint8_t index = 0;
    SubGhzSetting* setting = subghz_txrx_get_setting(subghz->txrx);

    for(size_t i = 0; i < subghz_setting_get_preset_count(setting); i++) {
        if(!strcmp(subghz_setting_get_preset_name(setting, i), preset_name)) {
            index = i;
            break;
        } else {
            //  index = subghz_setting_get_frequency_default_index(setting);
        }
    }
    return index;
}

SubGhzHopperState subghz_scene_receiver_config_hopper_value_index(void* context) {
    furi_assert(context);
    SubGhz* subghz = context;

    if(subghz_txrx_hopper_get_state(subghz->txrx) == SubGhzHopperStateOFF) {
        return SubGhzHopperStateOFF;
    } else {
        variable_item_set_current_value_text(
            (VariableItem*)scene_manager_get_scene_state(
                subghz->scene_manager, SubGhzSceneReceiverConfig),
            " -----");
        return SubGhzHopperStateRunning;
    }
}

static void subghz_scene_receiver_config_set_frequency(VariableItem* item) {
    SubGhz* subghz = variable_item_get_context(item);
    uint8_t index = variable_item_get_current_value_index(item);
    SubGhzSetting* setting = subghz_txrx_get_setting(subghz->txrx);

    if(subghz_txrx_hopper_get_state(subghz->txrx) == SubGhzHopperStateOFF) {
        char text_buf[10] = {0};
        uint32_t frequency = subghz_setting_get_frequency(setting, index);
        SubGhzRadioPreset preset = subghz_txrx_get_preset(subghz->txrx);

        snprintf(
            text_buf,
            sizeof(text_buf),
            "%lu.%02lu",
            frequency / 1000000,
            (frequency % 1000000) / 10000);
        variable_item_set_current_value_text(item, text_buf);
        subghz_txrx_set_preset(
            subghz->txrx,
            furi_string_get_cstr(preset.name),
            frequency,
            0,
            0,
            preset.data,
            preset.data_size);

        preset = subghz_txrx_get_preset(subghz->txrx);

        subghz->last_settings->frequency = preset.frequency;
        subghz_setting_set_default_frequency(setting, preset.frequency);
    } else {
        variable_item_set_current_value_index(
            item, subghz_setting_get_frequency_default_index(setting));
    }
}

static void subghz_scene_receiver_config_set_preset(VariableItem* item) {
    SubGhz* subghz = variable_item_get_context(item);
    uint8_t index = variable_item_get_current_value_index(item);
    SubGhzSetting* setting = subghz_txrx_get_setting(subghz->txrx);

    const char* preset_name = subghz_setting_get_preset_name(setting, index);
    variable_item_set_current_value_text(item, preset_name);
    //subghz->last_settings->preset = index;
    SubGhzRadioPreset preset = subghz_txrx_get_preset(subghz->txrx);
    subghz_txrx_set_preset(
        subghz->txrx,
        preset_name,
        preset.frequency,
        0,
        0,
        subghz_setting_get_preset_data(setting, index),
        subghz_setting_get_preset_data_size(setting, index));
    subghz->last_settings->preset_index = index;
}

static void subghz_scene_receiver_config_set_hopping_running(VariableItem* item) {
    SubGhz* subghz = variable_item_get_context(item);
    SubGhzHopperState index = variable_item_get_current_value_index(item);
    SubGhzSetting* setting = subghz_txrx_get_setting(subghz->txrx);
    VariableItem* frequency_item = (VariableItem*)scene_manager_get_scene_state(
        subghz->scene_manager, SubGhzSceneReceiverConfig);

    variable_item_set_current_value_text(item, combobox_text[(uint8_t)index]);

    if(index == SubGhzHopperStateOFF) {
        char text_buf[10] = {0};
        uint32_t frequency = subghz_setting_get_default_frequency(setting);
        SubGhzRadioPreset preset = subghz_txrx_get_preset(subghz->txrx);

        snprintf(
            text_buf,
            sizeof(text_buf),
            "%lu.%02lu",
            frequency / 1000000,
            (frequency % 1000000) / 10000);
        variable_item_set_current_value_text(frequency_item, text_buf);

        // Maybe better add one more function with only with the frequency argument?
        subghz_txrx_set_preset(
            subghz->txrx,
            furi_string_get_cstr(preset.name),
            frequency,
            0,
            0,
            preset.data,
            preset.data_size);
        variable_item_set_current_value_index(
            frequency_item, subghz_setting_get_frequency_default_index(setting));
    } else {
        variable_item_set_current_value_text(frequency_item, " -----");
        variable_item_set_current_value_index(
            frequency_item, subghz_setting_get_frequency_default_index(setting));
    }
    subghz->last_settings->enable_hopping = index != SubGhzHopperStateOFF;
    subghz_txrx_hopper_set_state(subghz->txrx, index);
}

static void subghz_scene_receiver_config_set_speaker(VariableItem* item) {
    SubGhz* subghz = variable_item_get_context(item);
    uint8_t index = variable_item_get_current_value_index(item);

    variable_item_set_current_value_text(item, combobox_text[index]);
    subghz_txrx_speaker_set_state(subghz->txrx, speaker_value[index]);
}

static void subghz_scene_receiver_config_set_bin_raw(VariableItem* item) {
    SubGhz* subghz = variable_item_get_context(item);
    uint8_t index = variable_item_get_current_value_index(item);

    variable_item_set_current_value_text(item, combobox_text[index]);
    subghz->filter = bin_raw_value[index];
    subghz_txrx_receiver_set_filter(subghz->txrx, subghz->filter);

    // We can set here, but during subghz_last_settings_save filter was changed to ignore BinRAW
    subghz->last_settings->filter = subghz->filter;
}

static void subghz_scene_receiver_config_set_raw_threshold_rssi(VariableItem* item) {
    SubGhz* subghz = variable_item_get_context(item);
    uint8_t index = variable_item_get_current_value_index(item);

    variable_item_set_current_value_text(item, raw_threshold_rssi_text[index]);
    subghz_threshold_rssi_set(subghz->threshold_rssi, raw_threshold_rssi_value[index]);

    subghz->last_settings->rssi = raw_threshold_rssi_value[index];
}

static inline bool subghz_scene_receiver_config_ignore_filter_get_index(
    SubGhzProtocolFilter filter,
    SubGhzProtocolFilter flag) {
    return READ_BIT(filter, flag) > 0;
}

static void subghz_scene_receiver_config_set_starline(VariableItem* item) {
    subghz_scene_receiver_config_set_ignore_filter(item, SubGhzProtocolFilter_StarLine);
}

static void subghz_scene_receiver_config_set_auto_alarms(VariableItem* item) {
    subghz_scene_receiver_config_set_ignore_filter(item, SubGhzProtocolFilter_AutoAlarms);
}

static void subghz_scene_receiver_config_set_magellan(VariableItem* item) {
    subghz_scene_receiver_config_set_ignore_filter(item, SubGhzProtocolFilter_Magellan);
}

static void subghz_scene_receiver_config_set_princeton(VariableItem* item) {
    subghz_scene_receiver_config_set_ignore_filter(item, SubGhzProtocolFilter_Princeton);
}

static void subghz_scene_receiver_config_set_niceflors(VariableItem* item) {
    subghz_scene_receiver_config_set_ignore_filter(item, SubGhzProtocolFilter_NiceFlorS);
}

static void subghz_scene_receiver_config_set_weather(VariableItem* item) {
    subghz_scene_receiver_config_set_ignore_filter(item, SubGhzProtocolFilter_Weather);
}
static void subghz_scene_receiver_config_set_tpms(VariableItem* item) {
    subghz_scene_receiver_config_set_ignore_filter(item, SubGhzProtocolFilter_TPMS);
}

static void subghz_scene_receiver_config_var_list_enter_callback(void* context, uint32_t index) {
    furi_assert(context);
    SubGhz* subghz = context;
    if(index == SubGhzSettingIndexLock) {
        view_dispatcher_send_custom_event(
            subghz->view_dispatcher, SubGhzCustomEventSceneSettingLock);
    } else if(index == SubGhzSettingIndexResetToDefault) {
        // Reset all values to default state!
#if SUBGHZ_LAST_SETTING_SAVE_PRESET
        subghz_txrx_set_preset_internal(
            subghz->txrx,
            SUBGHZ_LAST_SETTING_DEFAULT_FREQUENCY,
            SUBGHZ_LAST_SETTING_DEFAULT_PRESET);
#else
        subghz_txrx_set_default_preset(subghz->txrx, SUBGHZ_LAST_SETTING_DEFAULT_FREQUENCY);
#endif
        SubGhzSetting* setting = subghz_txrx_get_setting(subghz->txrx);
        SubGhzRadioPreset preset = subghz_txrx_get_preset(subghz->txrx);
        const char* preset_name = furi_string_get_cstr(preset.name);
        int preset_index = subghz_setting_get_inx_preset_by_name(setting, preset_name);
        const int default_index = 0;

        subghz->last_settings->frequency = preset.frequency;
        subghz->last_settings->preset_index = preset_index;

        subghz_threshold_rssi_set(subghz->threshold_rssi, raw_threshold_rssi_value[default_index]);
        subghz->filter = bin_raw_value[0];
        subghz->ignore_filter = 0x00;
        subghz_txrx_receiver_set_filter(subghz->txrx, subghz->filter);
        subghz->last_settings->ignore_filter = subghz->ignore_filter;
        subghz->last_settings->filter = subghz->filter;

        subghz_txrx_speaker_set_state(subghz->txrx, speaker_value[default_index]);

        subghz_txrx_hopper_set_state(subghz->txrx, hopping_value[default_index]);
        subghz->last_settings->enable_hopping = hopping_value[default_index];

        variable_item_list_set_selected_item(subghz->variable_item_list, default_index);
        variable_item_list_reset(subghz->variable_item_list);
#ifdef FURI_DEBUG
        subghz_last_settings_log(subghz->last_settings);
#endif
        subghz_last_settings_save(subghz->last_settings);

        view_dispatcher_send_custom_event(
            subghz->view_dispatcher, SubGhzCustomEventSceneSettingResetToDefault);
    }
}

void subghz_scene_receiver_config_on_enter(void* context) {
    SubGhz* subghz = context;
    VariableItem* item;
    uint8_t value_index;
    SubGhzSetting* setting = subghz_txrx_get_setting(subghz->txrx);
    SubGhzRadioPreset preset = subghz_txrx_get_preset(subghz->txrx);

    item = variable_item_list_add(
        subghz->variable_item_list,
        "Frequency",
        subghz_setting_get_frequency_count(setting),
        subghz_scene_receiver_config_set_frequency,
        subghz);
    value_index = subghz_scene_receiver_config_next_frequency(preset.frequency, subghz);
    scene_manager_set_scene_state(
        subghz->scene_manager, SubGhzSceneReceiverConfig, (uint32_t)item);
    variable_item_set_current_value_index(item, value_index);
    char text_buf[10] = {0};
    uint32_t frequency = subghz_setting_get_frequency(setting, value_index);
    snprintf(
        text_buf,
        sizeof(text_buf),
        "%lu.%02lu",
        frequency / 1000000,
        (frequency % 1000000) / 10000);
    variable_item_set_current_value_text(item, text_buf);

    item = variable_item_list_add(
        subghz->variable_item_list,
        "Modulation",
        subghz_setting_get_preset_count(setting),
        subghz_scene_receiver_config_set_preset,
        subghz);
    value_index =
        subghz_scene_receiver_config_next_preset(furi_string_get_cstr(preset.name), subghz);
    variable_item_set_current_value_index(item, value_index);
    variable_item_set_current_value_text(
        item, subghz_setting_get_preset_name(setting, value_index));

    if(scene_manager_get_scene_state(subghz->scene_manager, SubGhzSceneReadRAW) !=
       SubGhzCustomEventManagerSet) {
        // Hopping
        item = variable_item_list_add(
            subghz->variable_item_list,
            "Hopping",
            COMBO_BOX_COUNT,
            subghz_scene_receiver_config_set_hopping_running,
            subghz);
        value_index = subghz_scene_receiver_config_hopper_value_index(subghz);

        variable_item_set_current_value_index(item, value_index);
        variable_item_set_current_value_text(item, combobox_text[value_index]);
    }

    if(scene_manager_get_scene_state(subghz->scene_manager, SubGhzSceneReadRAW) !=
       SubGhzCustomEventManagerSet) {
        item = variable_item_list_add(
            subghz->variable_item_list,
            "Bin RAW",
            COMBO_BOX_COUNT,
            subghz_scene_receiver_config_set_bin_raw,
            subghz);

        value_index = value_index_uint32(subghz->filter, bin_raw_value, COMBO_BOX_COUNT);
        variable_item_set_current_value_index(item, value_index);
        variable_item_set_current_value_text(item, combobox_text[value_index]);
    }

    if(scene_manager_get_scene_state(subghz->scene_manager, SubGhzSceneReadRAW) !=
       SubGhzCustomEventManagerSet) {
        item = variable_item_list_add(
            subghz->variable_item_list,
            "Ignore Starline",
            COMBO_BOX_COUNT,
            subghz_scene_receiver_config_set_starline,
            subghz);

        value_index = subghz_scene_receiver_config_ignore_filter_get_index(
            subghz->ignore_filter, SubGhzProtocolFilter_StarLine);
        variable_item_set_current_value_index(item, value_index);
        variable_item_set_current_value_text(item, combobox_text[value_index]);

        item = variable_item_list_add(
            subghz->variable_item_list,
            "Ignore Cars",
            COMBO_BOX_COUNT,
            subghz_scene_receiver_config_set_auto_alarms,
            subghz);

        value_index = subghz_scene_receiver_config_ignore_filter_get_index(
            subghz->ignore_filter, SubGhzProtocolFilter_AutoAlarms);
        variable_item_set_current_value_index(item, value_index);
        variable_item_set_current_value_text(item, combobox_text[value_index]);

        item = variable_item_list_add(
            subghz->variable_item_list,
            "Ignore Magellan",
            COMBO_BOX_COUNT,
            subghz_scene_receiver_config_set_magellan,
            subghz);

        value_index = subghz_scene_receiver_config_ignore_filter_get_index(
            subghz->ignore_filter, SubGhzProtocolFilter_Magellan);
        variable_item_set_current_value_index(item, value_index);
        variable_item_set_current_value_text(item, combobox_text[value_index]);

        item = variable_item_list_add(
            subghz->variable_item_list,
            "Ignore Princeton",
            COMBO_BOX_COUNT,
            subghz_scene_receiver_config_set_princeton,
            subghz);

        value_index = subghz_scene_receiver_config_ignore_filter_get_index(
            subghz->ignore_filter, SubGhzProtocolFilter_Princeton);
        variable_item_set_current_value_index(item, value_index);
        variable_item_set_current_value_text(item, combobox_text[value_index]);

        item = variable_item_list_add(
            subghz->variable_item_list,
            "Ignore Nice Flor-S / Nice One",
            COMBO_BOX_COUNT,
            subghz_scene_receiver_config_set_niceflors,
            subghz);

        value_index = subghz_scene_receiver_config_ignore_filter_get_index(
            subghz->ignore_filter, SubGhzProtocolFilter_NiceFlorS);
        variable_item_set_current_value_index(item, value_index);
        variable_item_set_current_value_text(item, combobox_text[value_index]);

        item = variable_item_list_add(
            subghz->variable_item_list,
            "Ignore Weather",
            COMBO_BOX_COUNT,
            subghz_scene_receiver_config_set_weather,
            subghz);

        value_index = subghz_scene_receiver_config_ignore_filter_get_index(
            subghz->ignore_filter, SubGhzProtocolFilter_Weather);
        variable_item_set_current_value_index(item, value_index);
        variable_item_set_current_value_text(item, combobox_text[value_index]);

        item = variable_item_list_add(
            subghz->variable_item_list,
            "Ignore TPMS",
            COMBO_BOX_COUNT,
            subghz_scene_receiver_config_set_tpms,
            subghz);

        value_index = subghz_scene_receiver_config_ignore_filter_get_index(
            subghz->ignore_filter, SubGhzProtocolFilter_TPMS);
        variable_item_set_current_value_index(item, value_index);
        variable_item_set_current_value_text(item, combobox_text[value_index]);
    }

    // Enable speaker, will send all incoming noises and signals to speaker so you can listen how your remote sounds like :)
    item = variable_item_list_add(
        subghz->variable_item_list,
        "Sound",
        COMBO_BOX_COUNT,
        subghz_scene_receiver_config_set_speaker,
        subghz);
    value_index = value_index_uint32(
        subghz_txrx_speaker_get_state(subghz->txrx), speaker_value, COMBO_BOX_COUNT);
    variable_item_set_current_value_index(item, value_index);
    variable_item_set_current_value_text(item, combobox_text[value_index]);

    if(scene_manager_get_scene_state(subghz->scene_manager, SubGhzSceneReadRAW) !=
       SubGhzCustomEventManagerSet) {
        // Reset to default
        variable_item_list_add(subghz->variable_item_list, "Reset to default", 1, NULL, NULL);

        variable_item_list_set_enter_callback(
            subghz->variable_item_list,
            subghz_scene_receiver_config_var_list_enter_callback,
            subghz);
    }
    if(scene_manager_get_scene_state(subghz->scene_manager, SubGhzSceneReadRAW) !=
       SubGhzCustomEventManagerSet) {
        // Lock keyboard
        variable_item_list_add(subghz->variable_item_list, "Lock Keyboard", 1, NULL, NULL);
        variable_item_list_set_enter_callback(
            subghz->variable_item_list,
            subghz_scene_receiver_config_var_list_enter_callback,
            subghz);
    }

    if(scene_manager_get_scene_state(subghz->scene_manager, SubGhzSceneReadRAW) ==
       SubGhzCustomEventManagerSet) {
        item = variable_item_list_add(
            subghz->variable_item_list,
            "RSSI Threshold:",
            RAW_THRESHOLD_RSSI_COUNT,
            subghz_scene_receiver_config_set_raw_threshold_rssi,
            subghz);
        value_index = value_index_float(
            subghz_threshold_rssi_get(subghz->threshold_rssi),
            raw_threshold_rssi_value,
            RAW_THRESHOLD_RSSI_COUNT);
        variable_item_set_current_value_index(item, value_index);
        variable_item_set_current_value_text(item, raw_threshold_rssi_text[value_index]);
    }
    view_dispatcher_switch_to_view(subghz->view_dispatcher, SubGhzViewIdVariableItemList);
}

bool subghz_scene_receiver_config_on_event(void* context, SceneManagerEvent event) {
    SubGhz* subghz = context;
    bool consumed = false;

    if(event.type == SceneManagerEventTypeCustom) {
        if(event.event == SubGhzCustomEventSceneSettingLock) {
            subghz_lock(subghz);
            scene_manager_previous_scene(subghz->scene_manager);
            consumed = true;
        } else if(event.event == SubGhzCustomEventSceneSettingResetToDefault) {
            scene_manager_previous_scene(subghz->scene_manager);
            consumed = true;
        }
    }
    return consumed;
}

void subghz_scene_receiver_config_on_exit(void* context) {
    SubGhz* subghz = context;
    variable_item_list_set_selected_item(subghz->variable_item_list, 0);
    variable_item_list_reset(subghz->variable_item_list);
#ifdef FURI_DEBUG
    subghz_last_settings_log(subghz->last_settings);
#endif
    subghz_last_settings_save(subghz->last_settings);
    scene_manager_set_scene_state(
        subghz->scene_manager, SubGhzSceneReadRAW, SubGhzCustomEventManagerNoSet);
}<|MERGE_RESOLUTION|>--- conflicted
+++ resolved
@@ -15,11 +15,8 @@
     SubGhzSettingIndexIgnoreMagellan,
     SubGhzSettingIndexIgnorePrinceton,
     SubGhzSettingIndexIgnoreNiceFlorS,
-<<<<<<< HEAD
     SubGhzSettingIndexIgnoreWeather,
     SubGhzSettingIndexIgnoreTPMS,
-=======
->>>>>>> b93a0635
     SubGhzSettingIndexSound,
     SubGhzSettingIndexResetToDefault,
     SubGhzSettingIndexLock,
