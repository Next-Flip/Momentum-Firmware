--- conflicted
+++ resolved
@@ -266,11 +266,7 @@
 #ifdef FURI_DEBUG
     FURI_LOG_D(
         TAG,
-<<<<<<< HEAD
-        "Last frequency: %d, Preset: %d",
-=======
         "Last frequency: %ld, Preset: %ld",
->>>>>>> aedde45d
         subghz->last_settings->frequency,
         subghz->last_settings->preset);
 #endif
