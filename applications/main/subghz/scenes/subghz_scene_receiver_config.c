#include "../subghz_i.h"
#include <lib/toolbox/value_index.h>

#include <lib/subghz/protocols/raw.h>

#define TAG "SubGhzSceneReceiverConfig"

enum SubGhzSettingIndex {
    SubGhzSettingIndexFrequency,
    SubGhzSettingIndexHopping,
    SubGhzSettingIndexModulation,
<<<<<<< HEAD
    SubGhzSettingIndexDetectRaw,
    SubGhzSettingIndexRSSIThreshold,
=======
    SubGhzSettingIndexSound,
>>>>>>> 2dea6969
    SubGhzSettingIndexLock,
    SubGhzSettingIndexRAWThesholdRSSI,
};

#define RAW_THRESHOLD_RSSI_COUNT 11
const char* const raw_theshold_rssi_text[RAW_THRESHOLD_RSSI_COUNT] = {
    "-----",
    "-85.0",
    "-80.0",
    "-75.0",
    "-70.0",
    "-65.0",
    "-60.0",
    "-55.0",
    "-50.0",
    "-45.0",
    "-40.0",

};
const float raw_theshold_rssi_value[RAW_THRESHOLD_RSSI_COUNT] = {
    -90.0f,
    -85.0f,
    -80.0f,
    -75.0f,
    -70.0f,
    -65.0f,
    -60.0f,
    -55.0f,
    -50.0f,
    -45.0f,
    -40.0f,
};

#define HOPPING_COUNT 2
const char* const hopping_text[HOPPING_COUNT] = {
    "OFF",
    "ON",
};
const uint32_t hopping_value[HOPPING_COUNT] = {
    SubGhzHopperStateOFF,
    SubGhzHopperStateRunnig,
};

<<<<<<< HEAD
#define DETECT_RAW_COUNT 2
const char* const detect_raw_text[DETECT_RAW_COUNT] = {
    "OFF",
    "ON",
};

#ifndef SUBGHZ_SAVE_DETECT_RAW_SETTING
const SubGhzProtocolFlag detect_raw_value[DETECT_RAW_COUNT] = {
    SubGhzProtocolFlag_Decodable,
    SubGhzProtocolFlag_Decodable | SubGhzProtocolFlag_RAW,
};
#endif

#define RSSI_THRESHOLD_COUNT 7
const char* const rssi_threshold_text[RSSI_THRESHOLD_COUNT] = {
    "-72db",
    "-67db",
    "-62db",
    "-57db",
    "-52db",
    "-47db",
    "-42db",
};

const int rssi_threshold_value[RSSI_THRESHOLD_COUNT] = {
    -72,
    -67,
    -62,
    -57,
    -52,
    -47,
    -42,
=======
#define SPEAKER_COUNT 2
const char* const speaker_text[SPEAKER_COUNT] = {
    "OFF",
    "ON",
};
const uint32_t speaker_value[SPEAKER_COUNT] = {
    SubGhzSpeakerStateShutdown,
    SubGhzSpeakerStateEnable,
>>>>>>> 2dea6969
};

uint8_t subghz_scene_receiver_config_next_frequency(const uint32_t value, void* context) {
    furi_assert(context);
    SubGhz* subghz = context;
    uint8_t index = 0;
    for(uint8_t i = 0; i < subghz_setting_get_frequency_count(subghz->setting); i++) {
        if(value == subghz_setting_get_frequency(subghz->setting, i)) {
            index = i;
            break;
        } else {
            index = subghz_setting_get_frequency_default_index(subghz->setting);
        }
    }
    return index;
}

uint8_t subghz_scene_receiver_config_next_preset(const char* preset_name, void* context) {
    furi_assert(context);
    SubGhz* subghz = context;
    uint8_t index = 0;
    for(uint8_t i = 0; i < subghz_setting_get_preset_count(subghz->setting); i++) {
        if(!strcmp(subghz_setting_get_preset_name(subghz->setting, i), preset_name)) {
            index = i;
            break;
        } else {
            //  index = subghz_setting_get_frequency_default_index(subghz->setting);
        }
    }
    return index;
}

uint8_t subghz_scene_receiver_config_hopper_value_index(
    const uint32_t value,
    const uint32_t values[],
    uint8_t values_count,
    void* context) {
    furi_assert(context);
    UNUSED(values_count);
    SubGhz* subghz = context;

    if(value == values[0]) {
        return 0;
    } else {
        variable_item_set_current_value_text(
            (VariableItem*)scene_manager_get_scene_state(
                subghz->scene_manager, SubGhzSceneReceiverConfig),
            " -----");
        return 1;
    }
}

#ifndef SUBGHZ_SAVE_DETECT_RAW_SETTING
uint8_t subghz_scene_receiver_config_detect_raw_value_index(
    const SubGhzProtocolFlag value,
    const SubGhzProtocolFlag values[],
    uint8_t values_count) {
    uint8_t index = 0;
    for(uint8_t i = 0; i < values_count; i++) {
        if(value == values[i]) {
            index = i;
            break;
        }
    }
    return index;
}
#endif

uint8_t subghz_scene_receiver_config_rssi_threshold_value_index(
    const int value,
    const int values[],
    uint8_t values_count) {
    uint8_t index = 0;
    for(uint8_t i = 0; i < values_count; i++) {
        if(value == values[i]) {
            index = i;
            break;
        }
    }
    return index;
}

static void subghz_scene_receiver_config_set_frequency(VariableItem* item) {
    SubGhz* subghz = variable_item_get_context(item);
    uint8_t index = variable_item_get_current_value_index(item);

    if(subghz->txrx->hopper_state == SubGhzHopperStateOFF) {
        char text_buf[10] = {0};
        snprintf(
            text_buf,
            sizeof(text_buf),
            "%lu.%02lu",
            subghz_setting_get_frequency(subghz->setting, index) / 1000000,
            (subghz_setting_get_frequency(subghz->setting, index) % 1000000) / 10000);
        variable_item_set_current_value_text(item, text_buf);
        subghz->txrx->preset->frequency = subghz_setting_get_frequency(subghz->setting, index);
        subghz->last_settings->frequency = subghz->txrx->preset->frequency;
        subghz_setting_set_default_frequency(subghz->setting, subghz->txrx->preset->frequency);
    } else {
        variable_item_set_current_value_index(
            item, subghz_setting_get_frequency_default_index(subghz->setting));
    }
}

static void subghz_scene_receiver_config_set_preset(VariableItem* item) {
    SubGhz* subghz = variable_item_get_context(item);
    uint8_t index = variable_item_get_current_value_index(item);
    const char* preset_name = subghz_setting_get_preset_name(subghz->setting, index);
    variable_item_set_current_value_text(item, preset_name);
    //subghz->last_settings->preset = index;

    subghz_preset_init(
        subghz,
        preset_name,
        subghz->txrx->preset->frequency,
        subghz_setting_get_preset_data(subghz->setting, index),
        subghz_setting_get_preset_data_size(subghz->setting, index));
}

static void subghz_scene_receiver_config_set_rssi_threshold(VariableItem* item) {
    SubGhz* subghz = variable_item_get_context(item);
    uint8_t index = variable_item_get_current_value_index(item);

    variable_item_set_current_value_text(item, rssi_threshold_text[index]);
    subghz_protocol_decoder_raw_set_rssi_threshold(
        subghz_receiver_search_decoder_base_by_name(
            subghz->txrx->receiver, SUBGHZ_PROTOCOL_RAW_NAME),
        rssi_threshold_value[index]);
}

static void subghz_scene_receiver_config_set_detect_raw(VariableItem* item) {
    SubGhz* subghz = variable_item_get_context(item);
    uint8_t index = variable_item_get_current_value_index(item);

    //if(subghz->txrx->hopper_state == 0) {
    variable_item_set_current_value_text(item, detect_raw_text[index]);
#ifdef SUBGHZ_SAVE_DETECT_RAW_SETTING
    subghz->last_settings->detect_raw = index;

    subghz_last_settings_set_detect_raw_values(subghz);
#else
    subghz_receiver_set_filter(subghz->txrx->receiver, detect_raw_value[index]);

    subghz_protocol_decoder_raw_set_auto_mode(
        subghz_receiver_search_decoder_base_by_name(
            subghz->txrx->receiver, SUBGHZ_PROTOCOL_RAW_NAME),
        (index == 1));
#endif
    /*} else {
        variable_item_set_current_value_index(item, 0);
    }*/
}

static void subghz_scene_receiver_config_set_hopping_running(VariableItem* item) {
    SubGhz* subghz = variable_item_get_context(item);
    uint8_t index = variable_item_get_current_value_index(item);

    //if(subghz_receiver_get_filter(subghz->txrx->receiver) == SubGhzProtocolFlag_Decodable) {
    variable_item_set_current_value_text(item, hopping_text[index]);
    if(hopping_value[index] == SubGhzHopperStateOFF) {
        char text_buf[10] = {0};
        snprintf(
            text_buf,
            sizeof(text_buf),
            "%lu.%02lu",
            subghz_setting_get_default_frequency(subghz->setting) / 1000000,
            (subghz_setting_get_default_frequency(subghz->setting) % 1000000) / 10000);
        variable_item_set_current_value_text(
            (VariableItem*)scene_manager_get_scene_state(
                subghz->scene_manager, SubGhzSceneReceiverConfig),
            text_buf);
        subghz->txrx->preset->frequency = subghz_setting_get_default_frequency(subghz->setting);
        variable_item_set_current_value_index(
            (VariableItem*)scene_manager_get_scene_state(
                subghz->scene_manager, SubGhzSceneReceiverConfig),
            subghz_setting_get_frequency_default_index(subghz->setting));
    } else {
        variable_item_set_current_value_text(
            (VariableItem*)scene_manager_get_scene_state(
                subghz->scene_manager, SubGhzSceneReceiverConfig),
            " -----");
        variable_item_set_current_value_index(
            (VariableItem*)scene_manager_get_scene_state(
                subghz->scene_manager, SubGhzSceneReceiverConfig),
            subghz_setting_get_frequency_default_index(subghz->setting));
    }

    subghz->txrx->hopper_state = hopping_value[index];
    subghz_history_set_hopper_state(subghz->txrx->history, (index == 1));
    /*} else {
        variable_item_set_current_value_index(item, 0);
    }*/
}

static void subghz_scene_receiver_config_set_speaker(VariableItem* item) {
    SubGhz* subghz = variable_item_get_context(item);
    uint8_t index = variable_item_get_current_value_index(item);

    variable_item_set_current_value_text(item, speaker_text[index]);
    subghz->txrx->speaker_state = speaker_value[index];
}

static void subghz_scene_receiver_config_set_raw_threshold_rssi(VariableItem* item) {
    SubGhz* subghz = variable_item_get_context(item);
    uint8_t index = variable_item_get_current_value_index(item);

    variable_item_set_current_value_text(item, raw_theshold_rssi_text[index]);
    subghz->txrx->raw_threshold_rssi = raw_theshold_rssi_value[index];
}

static void subghz_scene_receiver_config_var_list_enter_callback(void* context, uint32_t index) {
    furi_assert(context);
    SubGhz* subghz = context;
    if(index == SubGhzSettingIndexLock) {
        view_dispatcher_send_custom_event(
            subghz->view_dispatcher, SubGhzCustomEventSceneSettingLock);
    }
}

void subghz_scene_receiver_config_on_enter(void* context) {
    SubGhz* subghz = context;
    VariableItem* item;
    uint8_t value_index;

#ifdef FURI_DEBUG
    FURI_LOG_D(
        TAG,
        "Last frequency: %ld, Preset: %ld",
        subghz->last_settings->frequency,
        subghz->last_settings->preset);
#endif
    item = variable_item_list_add(
        subghz->variable_item_list,
        "Frequency:",
        subghz_setting_get_frequency_count(subghz->setting),
        subghz_scene_receiver_config_set_frequency,
        subghz);
    value_index =
        subghz_scene_receiver_config_next_frequency(subghz->txrx->preset->frequency, subghz);
    scene_manager_set_scene_state(
        subghz->scene_manager, SubGhzSceneReceiverConfig, (uint32_t)item);
    variable_item_set_current_value_index(item, value_index);
    char text_buf[10] = {0};
    snprintf(
        text_buf,
        sizeof(text_buf),
        "%lu.%02lu",
        subghz_setting_get_frequency(subghz->setting, value_index) / 1000000,
        (subghz_setting_get_frequency(subghz->setting, value_index) % 1000000) / 10000);
    variable_item_set_current_value_text(item, text_buf);

    item = variable_item_list_add(
        subghz->variable_item_list,
        "Modulation:",
        subghz_setting_get_preset_count(subghz->setting),
        subghz_scene_receiver_config_set_preset,
        subghz);
    value_index = subghz_scene_receiver_config_next_preset(
        furi_string_get_cstr(subghz->txrx->preset->name), subghz);
    variable_item_set_current_value_index(item, value_index);
    variable_item_set_current_value_text(
        item, subghz_setting_get_preset_name(subghz->setting, value_index));

    item = variable_item_list_add(
        subghz->variable_item_list,
        "Sound:",
        SPEAKER_COUNT,
        subghz_scene_receiver_config_set_speaker,
        subghz);
    value_index = value_index_uint32(subghz->txrx->speaker_state, speaker_value, SPEAKER_COUNT);
    variable_item_set_current_value_index(item, value_index);
    variable_item_set_current_value_text(item, speaker_text[value_index]);

    if(scene_manager_get_scene_state(subghz->scene_manager, SubGhzSceneReadRAW) !=
       SubGhzCustomEventManagerSet) {
        // Hopping
        item = variable_item_list_add(
            subghz->variable_item_list,
            "Hopping:",
            HOPPING_COUNT,
            subghz_scene_receiver_config_set_hopping_running,
            subghz);
        value_index = subghz_scene_receiver_config_hopper_value_index(
            subghz->txrx->hopper_state, hopping_value, HOPPING_COUNT, subghz);
        variable_item_set_current_value_index(item, value_index);
        variable_item_set_current_value_text(item, hopping_text[value_index]);

        // Detect Raw
        item = variable_item_list_add(
            subghz->variable_item_list,
            "Detect Raw:",
            DETECT_RAW_COUNT,
            subghz_scene_receiver_config_set_detect_raw,
            subghz);
#ifdef SUBGHZ_SAVE_DETECT_RAW_SETTING
        value_index = subghz->last_settings->detect_raw;
#else
        value_index = subghz_scene_receiver_config_detect_raw_value_index(
            subghz_receiver_get_filter(subghz->txrx->receiver),
            detect_raw_value,
            DETECT_RAW_COUNT);
#endif
        variable_item_set_current_value_index(item, value_index);
        variable_item_set_current_value_text(item, detect_raw_text[value_index]);

        // RSSI
        item = variable_item_list_add(
            subghz->variable_item_list,
            "RSSI for Raw:",
            RSSI_THRESHOLD_COUNT,
            subghz_scene_receiver_config_set_rssi_threshold,
            subghz);
        value_index = subghz_scene_receiver_config_rssi_threshold_value_index(
            subghz_protocol_encoder_get_rssi_threshold(subghz_receiver_search_decoder_base_by_name(
                subghz->txrx->receiver, SUBGHZ_PROTOCOL_RAW_NAME)),
            rssi_threshold_value,
            RSSI_THRESHOLD_COUNT);
        variable_item_set_current_value_index(item, value_index);
        variable_item_set_current_value_text(item, rssi_threshold_text[value_index]);

        // Lock keyboard
        variable_item_list_add(subghz->variable_item_list, "Lock Keyboard", 1, NULL, NULL);
        variable_item_list_set_enter_callback(
            subghz->variable_item_list,
            subghz_scene_receiver_config_var_list_enter_callback,
            subghz);
    }
    if(scene_manager_get_scene_state(subghz->scene_manager, SubGhzSceneReadRAW) ==
       SubGhzCustomEventManagerSet) {
        item = variable_item_list_add(
            subghz->variable_item_list,
            "RSSI Threshold:",
            RAW_THRESHOLD_RSSI_COUNT,
            subghz_scene_receiver_config_set_raw_threshold_rssi,
            subghz);
        value_index = value_index_float(
            subghz->txrx->raw_threshold_rssi, raw_theshold_rssi_value, RAW_THRESHOLD_RSSI_COUNT);
        variable_item_set_current_value_index(item, value_index);
        variable_item_set_current_value_text(item, raw_theshold_rssi_text[value_index]);
    }
    view_dispatcher_switch_to_view(subghz->view_dispatcher, SubGhzViewIdVariableItemList);
}

bool subghz_scene_receiver_config_on_event(void* context, SceneManagerEvent event) {
    SubGhz* subghz = context;
    bool consumed = false;

    if(event.type == SceneManagerEventTypeCustom) {
        if(event.event == SubGhzCustomEventSceneSettingLock) {
            subghz->lock = SubGhzLockOn;
            scene_manager_previous_scene(subghz->scene_manager);
            consumed = true;
        }
    }
    return consumed;
}

void subghz_scene_receiver_config_on_exit(void* context) {
    SubGhz* subghz = context;
    variable_item_list_set_selected_item(subghz->variable_item_list, 0);
    variable_item_list_reset(subghz->variable_item_list);
    subghz_last_settings_save(subghz->last_settings);
    scene_manager_set_scene_state(
        subghz->scene_manager, SubGhzSceneReadRAW, SubGhzCustomEventManagerNoSet);
}<|MERGE_RESOLUTION|>--- conflicted
+++ resolved
@@ -9,12 +9,9 @@
     SubGhzSettingIndexFrequency,
     SubGhzSettingIndexHopping,
     SubGhzSettingIndexModulation,
-<<<<<<< HEAD
     SubGhzSettingIndexDetectRaw,
     SubGhzSettingIndexRSSIThreshold,
-=======
     SubGhzSettingIndexSound,
->>>>>>> 2dea6969
     SubGhzSettingIndexLock,
     SubGhzSettingIndexRAWThesholdRSSI,
 };
@@ -58,7 +55,6 @@
     SubGhzHopperStateRunnig,
 };
 
-<<<<<<< HEAD
 #define DETECT_RAW_COUNT 2
 const char* const detect_raw_text[DETECT_RAW_COUNT] = {
     "OFF",
@@ -91,7 +87,8 @@
     -52,
     -47,
     -42,
-=======
+};
+
 #define SPEAKER_COUNT 2
 const char* const speaker_text[SPEAKER_COUNT] = {
     "OFF",
@@ -100,7 +97,6 @@
 const uint32_t speaker_value[SPEAKER_COUNT] = {
     SubGhzSpeakerStateShutdown,
     SubGhzSpeakerStateEnable,
->>>>>>> 2dea6969
 };
 
 uint8_t subghz_scene_receiver_config_next_frequency(const uint32_t value, void* context) {
@@ -364,16 +360,6 @@
     variable_item_set_current_value_text(
         item, subghz_setting_get_preset_name(subghz->setting, value_index));
 
-    item = variable_item_list_add(
-        subghz->variable_item_list,
-        "Sound:",
-        SPEAKER_COUNT,
-        subghz_scene_receiver_config_set_speaker,
-        subghz);
-    value_index = value_index_uint32(subghz->txrx->speaker_state, speaker_value, SPEAKER_COUNT);
-    variable_item_set_current_value_index(item, value_index);
-    variable_item_set_current_value_text(item, speaker_text[value_index]);
-
     if(scene_manager_get_scene_state(subghz->scene_manager, SubGhzSceneReadRAW) !=
        SubGhzCustomEventManagerSet) {
         // Hopping
@@ -422,6 +408,16 @@
         variable_item_set_current_value_text(item, rssi_threshold_text[value_index]);
 
         // Lock keyboard
+    item = variable_item_list_add(
+        subghz->variable_item_list,
+        "Sound:",
+        SPEAKER_COUNT,
+        subghz_scene_receiver_config_set_speaker,
+        subghz);
+    value_index = value_index_uint32(subghz->txrx->speaker_state, speaker_value, SPEAKER_COUNT);
+    variable_item_set_current_value_index(item, value_index);
+    variable_item_set_current_value_text(item, speaker_text[value_index]);
+
         variable_item_list_add(subghz->variable_item_list, "Lock Keyboard", 1, NULL, NULL);
         variable_item_list_set_enter_callback(
             subghz->variable_item_list,
