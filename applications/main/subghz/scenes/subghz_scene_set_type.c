#include "../subghz_i.h"
#include "../helpers/subghz_txrx_create_protocol_key.h"
#include <lib/subghz/blocks/math.h>
#include <lib/subghz/protocols/protocol_items.h>

#define TAG "SubGhzSetType"

void subghz_scene_set_type_submenu_callback(void* context, uint32_t index) {
    SubGhz* subghz = context;
    view_dispatcher_send_custom_event(subghz->view_dispatcher, index);
}

static const char* submenu_names[SetTypeMAX] = {
    [SetTypeFaacSLH_Manual_868] = "FAAC SLH [Man.] 868MHz",
    [SetTypeFaacSLH_Manual_433] = "FAAC SLH [Man.] 433MHz",
    [SetTypeBFTClone] = "BFT [Manual] 433MHz",
    [SetTypeFaacSLH_868] = "FAAC SLH 868MHz",
    [SetTypeFaacSLH_433] = "FAAC SLH 433MHz",
    [SetTypeBFTMitto] = "BFT Mitto 433MHz",
    [SetTypeSomfyTelis] = "Somfy Telis 433MHz",
    [SetTypeANMotorsAT4] = "AN-Motors AT4 433MHz",
    [SetTypeAlutechAT4N] = "Alutech AT4N 433MHz",
    [SetTypeHCS101_433_92] = "KL: HCS101 433MHz",
    [SetTypeDoorHan_315_00] = "KL: DoorHan 315MHz",
    [SetTypeDoorHan_433_92] = "KL: DoorHan 433MHz",
    [SetTypeBeninca433] = "KL: Beninca 433MHz",
    [SetTypeBeninca868] = "KL: Beninca 868MHz",
    [SetTypeAllmatic433] = "KL: Allmatic 433MHz",
    [SetTypeAllmatic868] = "KL: Allmatic 868MHz",
    [SetTypeCenturion433] = "KL: Centurion 433MHz",
<<<<<<< HEAD
=======
    [SetTypeMonarch433] = "KL: Monarch 433MHz",
>>>>>>> 3374ed1d
    [SetTypeSommer_FM_434] = "KL: Sommer 434MHz",
    [SetTypeSommer_FM_868] = "KL: Sommer 868MHz",
    [SetTypeSommer_FM238_434] = "KL: Sommer fm2 434Mhz",
    [SetTypeSommer_FM238_868] = "KL: Sommer fm2 868Mhz",
    [SetTypeStilmatic] = "KL: Stilmatic 433MHz",
    [SetTypeIronLogic] = "KL: IronLogic 433MHz",
    [SetTypeDeaMio433] = "KL: DEA Mio 433MHz",
    [SetTypeDTMNeo433] = "KL: DTM Neo 433MHz",
    [SetTypeGibidi433] = "KL: Gibidi 433MHz",
    [SetTypeGSN] = "KL: GSN 433MHz",
    [SetTypeAprimatic] = "KL: Aprimatic 433MHz",
    [SetTypeElmesElectronic] = "KL: Elmes (PL) 433MHz",
    [SetTypeNormstahl_433_92] = "KL: Normstahl 433MHz",
    [SetTypeJCM_433_92] = "KL: JCM Tech 433MHz",
    [SetTypeNovoferm_433_92] = "KL: Novoferm 433MHz",
    [SetTypeHormannEcoStar_433_92] = "KL: Hor. EcoStar 433MHz",
    [SetTypeFAACRCXT_433_92] = "KL: FAAC RC,XT 433MHz",
    [SetTypeFAACRCXT_868] = "KL: FAAC RC,XT 868MHz",
    [SetTypeGeniusBravo433] = "KL: Genius Bravo 433MHz",
    [SetTypeNiceMHouse_433_92] = "KL: Mhouse 433MHz",
    [SetTypeNiceSmilo_433_92] = "KL: Nice Smilo 433MHz",
    [SetTypeNiceFlorS_433_92] = "Nice FloR-S 433MHz",
    [SetTypeNiceOne_433_92] = "Nice One 433MHz",
    [SetTypeNiceFlo12bit] = "Nice Flo 12bit 433MHz",
    [SetTypeNiceFlo24bit] = "Nice Flo 24bit 433MHz",
    [SetTypeCAME12bit] = "CAME 12bit 433MHz",
    [SetTypeCAME24bit] = "CAME 24bit 433MHz",
    [SetTypeCAME12bit868] = "CAME 12bit 868MHz",
    [SetTypeCAME24bit868] = "CAME 24bit 868MHz",
    [SetTypeCAMETwee] = "CAME TWEE 433MHz",
    [SetTypeCameAtomo433] = "CAME Atomo 433MHz",
    [SetTypeCameAtomo868] = "CAME Atomo 868MHz",
    [SetTypeCAMESpace] = "KL: CAME Space 433MHz",
    [SetTypePricenton315] = "Princeton 315MHz",
    [SetTypePricenton433] = "Princeton 433MHz",
    [SetTypeGangQi_433] = "GangQi 433MHz",
    [SetTypeHollarm_433] = "Hollarm 433MHz",
    [SetTypeMarantec24_868] = "Marantec24 868MHz",
    [SetTypeBETT_433] = "BETT 433MHz",
    [SetTypeLinear_300_00] = "Linear 300MHz",
    // [SetTypeNeroSketch] = "Nero Sketch", // Deleted in OFW
    // [SetTypeNeroRadio] = "Nero Radio", // Deleted in OFW
    [SetTypeGateTX] = "Gate TX 433MHz",
    [SetTypeSecPlus_v1_315_00] = "Security+1.0 315MHz",
    [SetTypeSecPlus_v1_390_00] = "Security+1.0 390MHz",
    [SetTypeSecPlus_v1_433_00] = "Security+1.0 433MHz",
    [SetTypeSecPlus_v2_310_00] = "Security+2.0 310MHz",
    [SetTypeSecPlus_v2_315_00] = "Security+2.0 315MHz",
    [SetTypeSecPlus_v2_390_00] = "Security+2.0 390MHz",
    [SetTypeSecPlus_v2_433_00] = "Security+2.0 433MHz",
};

void subghz_scene_set_type_on_enter(void* context) {
    SubGhz* subghz = context;

    for(SetType i = 0; i < SetTypeMAX; i++) {
        submenu_add_item(
            subghz->submenu, submenu_names[i], i, subghz_scene_set_type_submenu_callback, subghz);
    }

    submenu_set_selected_item(
        subghz->submenu, scene_manager_get_scene_state(subghz->scene_manager, SubGhzSceneSetType));

    view_dispatcher_switch_to_view(subghz->view_dispatcher, SubGhzViewIdMenu);
}

typedef enum {
    GenData,
    GenFaacSLH,
    GenKeeloq,
    GenCameAtomo,
    GenKeeloqBFT,
    GenAlutechAt4n,
    GenSomfyTelis,
    GenNiceFlorS,
    GenSecPlus1,
    GenSecPlus2,
} GenType;

typedef struct {
    GenType type;
    const char* mod;
    uint32_t freq;
    union {
        struct {
            const char* name;
            uint64_t key;
            uint8_t bits;
            uint16_t te;
        } data;
        struct {
            uint32_t serial;
            uint8_t btn;
            uint8_t cnt;
            uint32_t seed;
            const char* manuf;
        } faac_slh;
        struct {
            uint32_t serial;
            uint8_t btn;
            uint8_t cnt;
            const char* manuf;
        } keeloq;
        struct {
            uint32_t serial;
            uint8_t cnt;
        } came_atomo;
        struct {
            uint32_t serial;
            uint8_t btn;
            uint8_t cnt;
            uint32_t seed;
            const char* manuf;
        } keeloq_bft;
        struct {
            uint32_t serial;
            uint8_t btn;
            uint8_t cnt;
        } alutech_at_4n;
        struct {
            uint32_t serial;
            uint8_t btn;
            uint8_t cnt;
        } somfy_telis;
        struct {
            uint32_t serial;
            uint8_t btn;
            uint8_t cnt;
            bool nice_one;
        } nice_flor_s;
        struct {
            uint32_t serial;
            uint8_t btn;
            uint32_t cnt;
        } sec_plus_2;
    };
} GenInfo;

bool subghz_scene_set_type_on_event(void* context, SceneManagerEvent event) {
    SubGhz* subghz = context;
    bool generated_protocol = false;

    if(event.type == SceneManagerEventTypeCustom) {
        if(event.event >= SetTypeMAX) {
            return false;
        }
        scene_manager_set_scene_state(subghz->scene_manager, SubGhzSceneSetType, event.event);

        if(event.event == SetTypeFaacSLH_Manual_868 || event.event == SetTypeFaacSLH_Manual_433 ||
           event.event == SetTypeBFTClone) {
            scene_manager_next_scene(subghz->scene_manager, SubGhzSceneSetFix);
            return true;
        }

        uint64_t key = (uint64_t)rand();

        uint64_t gangqi_key;
        subghz_txrx_gen_serial_gangqi(&gangqi_key);

        GenInfo gen_info = {0};
        switch(event.event) {
        case SetTypePricenton433:
            gen_info = (GenInfo){
                .type = GenData,
                .mod = "AM650",
                .freq = 433920000,
                .data.name = SUBGHZ_PROTOCOL_PRINCETON_NAME,
                .data.key = (key & 0x00FFFFF0) | 0x4, // btn 0x1, 0x2, 0x4, 0x8
                .data.bits = 24,
                .data.te = 400};
            break;
        case SetTypePricenton315:
            gen_info = (GenInfo){
                .type = GenData,
                .mod = "AM650",
                .freq = 315000000,
                .data.name = SUBGHZ_PROTOCOL_PRINCETON_NAME,
                .data.key = (key & 0x00FFFFF0) | 0x4, // btn 0x1, 0x2, 0x4, 0x8
                .data.bits = 24,
                .data.te = 400};
            break;
        case SetTypeNiceFlo12bit:
            gen_info = (GenInfo){
                .type = GenData,
                .mod = "AM650",
                .freq = 433920000,
                .data.name = SUBGHZ_PROTOCOL_NICE_FLO_NAME,
                .data.key = (key & 0x00000FF0) | 0x1, // btn 0x1, 0x2, 0x4
                .data.bits = 12,
                .data.te = 0};
            break;
        case SetTypeNiceFlo24bit:
            gen_info = (GenInfo){
                .type = GenData,
                .mod = "AM650",
                .freq = 433920000,
                .data.name = SUBGHZ_PROTOCOL_NICE_FLO_NAME,
                .data.key = (key & 0x00FFFFF0) | 0x4, // btn 0x1, 0x2, 0x4, 0x8
                .data.bits = 24,
                .data.te = 0};
            break;
        case SetTypeCAME12bit:
            gen_info = (GenInfo){
                .type = GenData,
                .mod = "AM650",
                .freq = 433920000,
                .data.name = SUBGHZ_PROTOCOL_CAME_NAME,
                .data.key = (key & 0x00000FF0) | 0x1, // btn 0x1, 0x2, 0x4
                .data.bits = 12,
                .data.te = 0};
            break;
        case SetTypeCAME24bit:
            gen_info = (GenInfo){
                .type = GenData,
                .mod = "AM650",
                .freq = 433920000,
                .data.name = SUBGHZ_PROTOCOL_CAME_NAME,
                .data.key = (key & 0x00FFFFF0) | 0x4, // btn 0x1, 0x2, 0x4, 0x8
                .data.bits = 24,
                .data.te = 0};
            break;
        case SetTypeCAME12bit868:
            gen_info = (GenInfo){
                .type = GenData,
                .mod = "AM650",
                .freq = 868350000,
                .data.name = SUBGHZ_PROTOCOL_CAME_NAME,
                .data.key = (key & 0x00000FF0) | 0x1, // btn 0x1, 0x2, 0x4
                .data.bits = 12,
                .data.te = 0};
            break;
        case SetTypeCAME24bit868:
            gen_info = (GenInfo){
                .type = GenData,
                .mod = "AM650",
                .freq = 868350000,
                .data.name = SUBGHZ_PROTOCOL_CAME_NAME,
                .data.key = (key & 0x00FFFFF0) | 0x4, // btn 0x1, 0x2, 0x4, 0x8
                .data.bits = 24,
                .data.te = 0};
            break;
        case SetTypeLinear_300_00:
            gen_info = (GenInfo){
                .type = GenData,
                .mod = "AM650",
                .freq = 300000000,
                .data.name = SUBGHZ_PROTOCOL_LINEAR_NAME,
                .data.key = (key & 0x3FF),
                .data.bits = 10,
                .data.te = 0};
            break;
        case SetTypeBETT_433:
            gen_info = (GenInfo){
                .type = GenData,
                .mod = "AM650",
                .freq = 433920000,
                .data.name = SUBGHZ_PROTOCOL_BETT_NAME,
                .data.key = (key & 0x0000FFF0),
                .data.bits = 18,
                .data.te = 0};
            break;
        case SetTypeCAMETwee:
            gen_info = (GenInfo){
                .type = GenData,
                .mod = "AM650",
                .freq = 433920000,
                .data.name = SUBGHZ_PROTOCOL_CAME_TWEE_NAME,
                .data.key = 0x003FFF7200000000 | ((key & 0x0FFFFFF0) ^ 0xE0E0E0EE), // ????
                .data.bits = 54,
                .data.te = 0};
            break;
        case SetTypeGateTX:
            gen_info = (GenInfo){
                .type = GenData,
                .mod = "AM650",
                .freq = 433920000,
                .data.name = SUBGHZ_PROTOCOL_GATE_TX_NAME, // btn 0xF, 0xC, 0xA, 0x6 (?)
                .data.key = subghz_protocol_blocks_reverse_key((key & 0x00F0FF00) | 0xF0040, 24),
                .data.bits = 24,
                .data.te = 0};
            break;
        case SetTypeGangQi_433:
            gen_info = (GenInfo){
                .type = GenData,
                .mod = "AM650",
                .freq = 433920000,
                .data.name =
                    SUBGHZ_PROTOCOL_GANGQI_NAME, // Add button 0xD arm and crc sum to the end
                .data.key = gangqi_key,
                .data.bits = 34,
                .data.te = 0};
            break;
        case SetTypeHollarm_433:
            gen_info = (GenInfo){
                .type = GenData,
                .mod = "AM650",
                .freq = 433920000,
                .data.name = SUBGHZ_PROTOCOL_HOLLARM_NAME, // Add button 0x2 and crc sum to the end
                .data.key = (key & 0x000FFF0000) | 0xF0B0002200 |
                            ((((((key & 0x000FFF0000) | 0xF0B0002200) >> 32) & 0xFF) +
                              ((((key & 0x000FFF0000) | 0xF0B0002200) >> 24) & 0xFF) +
                              ((((key & 0x000FFF0000) | 0xF0B0002200) >> 16) & 0xFF) +
                              ((((key & 0x000FFF0000) | 0xF0B0002200) >> 8) & 0xFF)) &
                             0xFF),
                .data.bits = 42,
                .data.te = 0};
            break;
        case SetTypeMarantec24_868:
            gen_info = (GenInfo){
                .type = GenData,
                .mod = "AM650",
                .freq = 868350000,
                .data.name = SUBGHZ_PROTOCOL_MARANTEC24_NAME, // Add button code 0x8 to the end
                .data.key = (key & 0xFFFFF0) | 0x000008,
                .data.bits = 24,
                .data.te = 0};
            break;
        case SetTypeFaacSLH_433:
            gen_info = (GenInfo){
                .type = GenFaacSLH,
                .mod = "AM650",
                .freq = 433920000,
                .faac_slh.serial = ((key & 0x00FFFFF0) | 0xA0000006) >> 4,
                .faac_slh.btn = 0x06,
                .faac_slh.cnt = 0x02,
                .faac_slh.seed = key,
                .faac_slh.manuf = "FAAC_SLH"};
            break;
        case SetTypeFaacSLH_868:
            gen_info = (GenInfo){
                .type = GenFaacSLH,
                .mod = "AM650",
                .freq = 868350000,
                .faac_slh.serial = ((key & 0x00FFFFF0) | 0xA0000006) >> 4,
                .faac_slh.btn = 0x06,
                .faac_slh.cnt = 0x02,
                .faac_slh.seed = (key & 0x0FFFFFFF),
                .faac_slh.manuf = "FAAC_SLH"};
            break;
        case SetTypeBeninca433:
            gen_info = (GenInfo){
                .type = GenKeeloq,
                .mod = "AM650",
                .freq = 433920000,
                .keeloq.serial = (key & 0x000FFF00) | 0x00800080,
                .keeloq.btn = 0x01,
                .keeloq.cnt = 0x05,
                .keeloq.manuf = "Beninca"};
            break;
        case SetTypeBeninca868:
            gen_info = (GenInfo){
                .type = GenKeeloq,
                .mod = "AM650",
                .freq = 868350000,
                .keeloq.serial = (key & 0x000FFF00) | 0x00800080,
                .keeloq.btn = 0x01,
                .keeloq.cnt = 0x05,
                .keeloq.manuf = "Beninca"};
            break;
        case SetTypeAllmatic433:
            gen_info = (GenInfo){
                .type = GenKeeloq,
                .mod = "AM650",
                .freq = 433920000,
                .keeloq.serial = (key & 0x00FFFF00) | 0x01000011,
                .keeloq.btn = 0x0C,
                .keeloq.cnt = 0x05,
                .keeloq.manuf = "Beninca"};
            break;
        case SetTypeAllmatic868:
            gen_info = (GenInfo){
                .type = GenKeeloq,
                .mod = "AM650",
                .freq = 868350000,
                .keeloq.serial = (key & 0x00FFFF00) | 0x01000011,
                .keeloq.btn = 0x0C,
                .keeloq.cnt = 0x05,
                .keeloq.manuf = "Beninca"};
            break;
        case SetTypeCenturion433:
            gen_info = (GenInfo){
                .type = GenKeeloq,
                .mod = "AM650",
                .freq = 433920000,
                .keeloq.serial = (key & 0x0000FFFF),
                .keeloq.btn = 0x02,
                .keeloq.cnt = 0x03,
                .keeloq.manuf = "Centurion"};
            break;
<<<<<<< HEAD
=======
        case SetTypeMonarch433:
            gen_info = (GenInfo){
                .type = GenKeeloq,
                .mod = "AM650",
                .freq = 433920000,
                .keeloq.serial = (key & 0x0000FFFF),
                .keeloq.btn = 0x0A,
                .keeloq.cnt = 0x03,
                .keeloq.manuf = "Monarch"};
            break;
>>>>>>> 3374ed1d
        case SetTypeElmesElectronic:
            gen_info = (GenInfo){
                .type = GenKeeloq,
                .mod = "AM650",
                .freq = 433920000,
                .keeloq.serial = (key & 0x00FFFFFF) | 0x02000000,
                .keeloq.btn = 0x02,
                .keeloq.cnt = 0x03,
                .keeloq.manuf = "Elmes_Poland"};
            break;
        case SetTypeANMotorsAT4:
            gen_info = (GenInfo){
                .type = GenKeeloq,
                .mod = "AM650",
                .freq = 433920000,
                .keeloq.serial = (key & 0x000FFFFF) | 0x04700000,
                .keeloq.btn = 0x02,
                .keeloq.cnt = 0x21,
                .keeloq.manuf = "AN-Motors"};
            break;
        case SetTypeAprimatic:
            gen_info = (GenInfo){
                .type = GenKeeloq,
                .mod = "AM650",
                .freq = 433920000,
                .keeloq.serial = (key & 0x000FFFFF) | 0x00600000,
                .keeloq.btn = 0x08,
                .keeloq.cnt = 0x03,
                .keeloq.manuf = "Aprimatic"};
            break;
        case SetTypeGibidi433:
            gen_info = (GenInfo){
                .type = GenKeeloq,
                .mod = "AM650",
                .freq = 433920000,
                .keeloq.serial = key & 0x00FFFFFF,
                .keeloq.btn = 0x02,
                .keeloq.cnt = 0x03,
                .keeloq.manuf = "Gibidi"};
            break;
        case SetTypeGSN:
            gen_info = (GenInfo){
                .type = GenKeeloq,
                .mod = "AM650",
                .freq = 433920000,
                .keeloq.serial = key & 0x0FFFFFFF,
                .keeloq.btn = 0x02,
                .keeloq.cnt = 0x03,
                .keeloq.manuf = "GSN"};
            break;
        case SetTypeIronLogic:
            gen_info = (GenInfo){
                .type = GenKeeloq,
                .mod = "AM650",
                .freq = 433920000,
                .keeloq.serial = key & 0x00FFFFF0,
                .keeloq.btn = 0x04,
                .keeloq.cnt = 0x05,
                .keeloq.manuf = "IronLogic"};
            break;
        case SetTypeStilmatic:
            gen_info = (GenInfo){
                .type = GenKeeloq,
                .mod = "AM650",
                .freq = 433920000,
                .keeloq.serial = key & 0x0FFFFFFF,
                .keeloq.btn = 0x01,
                .keeloq.cnt = 0x03,
                .keeloq.manuf = "Stilmatic"};
            break;
        case SetTypeSommer_FM_434:
            gen_info = (GenInfo){
                .type = GenKeeloq,
                .mod = "FM476",
                .freq = 434420000,
                .keeloq.serial = (key & 0x0000FFFF) | 0x01700000,
                .keeloq.btn = 0x02,
                .keeloq.cnt = 0x03,
                .keeloq.manuf = "Sommer(fsk476)"};
            break;
        case SetTypeSommer_FM_868:
            gen_info = (GenInfo){
                .type = GenKeeloq,
                .mod = "FM476",
                .freq = 868800000,
                .keeloq.serial = (key & 0x0000FFFF) | 0x01700000,
                .keeloq.btn = 0x02,
                .keeloq.cnt = 0x03,
                .keeloq.manuf = "Sommer(fsk476)"};
            break;
        case SetTypeSommer_FM238_434:
            gen_info = (GenInfo){
                .type = GenKeeloq,
                .mod = "FM238",
                .freq = 434420000,
                .keeloq.serial = key & 0x0000FFFF,
                .keeloq.btn = 0x02,
                .keeloq.cnt = 0x03,
                .keeloq.manuf = "Sommer(fsk476)"};
            break;
        case SetTypeSommer_FM238_868:
            gen_info = (GenInfo){
                .type = GenKeeloq,
                .mod = "FM238",
                .freq = 868800000,
                .keeloq.serial = key & 0x0000FFFF,
                .keeloq.btn = 0x02,
                .keeloq.cnt = 0x03,
                .keeloq.manuf = "Sommer(fsk476)"};
            break;
        case SetTypeDTMNeo433:
            gen_info = (GenInfo){
                .type = GenKeeloq,
                .mod = "AM650",
                .freq = 433920000,
                .keeloq.serial = key & 0x000FFFFF,
                .keeloq.btn = 0x02,
                .keeloq.cnt = 0x05,
                .keeloq.manuf = "DTM_Neo"};
            break;
        case SetTypeCAMESpace:
            gen_info = (GenInfo){
                .type = GenKeeloq,
                .mod = "AM650",
                .freq = 433920000,
                .keeloq.serial = key & 0x00FFFFFF,
                .keeloq.btn = 0x04,
                .keeloq.cnt = 0x03,
                .keeloq.manuf = "Came_Space"};
            break;
        case SetTypeCameAtomo433:
            gen_info = (GenInfo){
                .type = GenCameAtomo,
                .mod = "AM650",
                .freq = 433920000,
                .keeloq.serial = (key & 0x0FFFFFFF) | 0x10000000,
                .keeloq.cnt = 0x03};
            break;
        case SetTypeCameAtomo868:
            gen_info = (GenInfo){
                .type = GenCameAtomo,
                .mod = "AM650",
                .freq = 868350000,
                .keeloq.serial = (key & 0x0FFFFFFF) | 0x10000000,
                .keeloq.cnt = 0x03};
            break;
        case SetTypeBFTMitto:
            gen_info = (GenInfo){
                .type = GenKeeloqBFT,
                .mod = "AM650",
                .freq = 433920000,
                .keeloq_bft.serial = key & 0x000FFFFF,
                .keeloq_bft.btn = 0x02,
                .keeloq_bft.cnt = 0x02,
                .keeloq_bft.seed = key & 0x000FFFFF,
                .keeloq_bft.manuf = "BFT"};
            break;
        case SetTypeAlutechAT4N:
            gen_info = (GenInfo){
                .type = GenAlutechAt4n,
                .mod = "AM650",
                .freq = 433920000,
                .alutech_at_4n.serial = (key & 0x000FFFFF) | 0x00100000,
                .alutech_at_4n.btn = 0x44,
                .alutech_at_4n.cnt = 0x03};
            break;
        case SetTypeSomfyTelis:
            gen_info = (GenInfo){
                .type = GenSomfyTelis,
                .mod = "AM650",
                .freq = 433420000,
                .somfy_telis.serial = key & 0x00FFFFFF,
                .somfy_telis.btn = 0x02,
                .somfy_telis.cnt = 0x03};
            break;
        case SetTypeDoorHan_433_92:
            gen_info = (GenInfo){
                .type = GenKeeloq,
                .mod = "AM650",
                .freq = 433920000,
                .keeloq.serial = key & 0x0FFFFFFF,
                .keeloq.btn = 0x02,
                .keeloq.cnt = 0x03,
                .keeloq.manuf = "DoorHan"};
            break;
        case SetTypeDoorHan_315_00:
            gen_info = (GenInfo){
                .type = GenKeeloq,
                .mod = "AM650",
                .freq = 315000000,
                .keeloq.serial = key & 0x0FFFFFFF,
                .keeloq.btn = 0x02,
                .keeloq.cnt = 0x03,
                .keeloq.manuf = "DoorHan"};
            break;
        case SetTypeNiceFlorS_433_92:
            gen_info = (GenInfo){
                .type = GenNiceFlorS,
                .mod = "AM650",
                .freq = 433920000,
                .nice_flor_s.serial = key & 0x0FFFFFFF,
                .nice_flor_s.btn = 0x01,
                .nice_flor_s.cnt = 0x03,
                .nice_flor_s.nice_one = false};
            break;
        case SetTypeNiceOne_433_92:
            gen_info = (GenInfo){
                .type = GenNiceFlorS,
                .mod = "AM650",
                .freq = 433920000,
                .nice_flor_s.serial = key & 0x0FFFFFFF,
                .nice_flor_s.btn = 0x01,
                .nice_flor_s.cnt = 0x03,
                .nice_flor_s.nice_one = true};
            break;
        case SetTypeNiceSmilo_433_92:
            gen_info = (GenInfo){
                .type = GenKeeloq,
                .mod = "AM650",
                .freq = 433920000,
                .keeloq.serial = key & 0x00FFFFFF,
                .keeloq.btn = 0x02,
                .keeloq.cnt = 0x03,
                .keeloq.manuf = "NICE_Smilo"};
            break;
        case SetTypeNiceMHouse_433_92:
            gen_info = (GenInfo){
                .type = GenKeeloq,
                .mod = "AM650",
                .freq = 433920000,
                .keeloq.serial = key & 0x00FFFFFF,
                .keeloq.btn = 0x09,
                .keeloq.cnt = 0x03,
                .keeloq.manuf = "NICE_MHOUSE"};
            break;
        case SetTypeDeaMio433:
            gen_info = (GenInfo){
                .type = GenKeeloq,
                .mod = "AM650",
                .freq = 433920000,
                .keeloq.serial = (key & 0x0FFFF000) | 0x00000869,
                .keeloq.btn = 0x02,
                .keeloq.cnt = 0x03,
                .keeloq.manuf = "Dea_Mio"};
            break;
        case SetTypeGeniusBravo433:
            gen_info = (GenInfo){
                .type = GenKeeloq,
                .mod = "AM650",
                .freq = 433920000,
                .keeloq.serial = key & 0x00FFFFFF,
                .keeloq.btn = 0x06,
                .keeloq.cnt = 0x03,
                .keeloq.manuf = "Genius_Bravo"};
            break;
        case SetTypeJCM_433_92:
            gen_info = (GenInfo){
                .type = GenKeeloq,
                .mod = "AM650",
                .freq = 433920000,
                .keeloq.serial = key & 0x00FFFFFF,
                .keeloq.btn = 0x02,
                .keeloq.cnt = 0x03,
                .keeloq.manuf = "JCM_Tech"};
            break;
        case SetTypeNovoferm_433_92:
            gen_info = (GenInfo){
                .type = GenKeeloq,
                .mod = "AM650",
                .freq = 433920000,
                .keeloq.serial = (key & 0x0000FFFF) | 0x018F0000,
                .keeloq.btn = 0x01,
                .keeloq.cnt = 0x03,
                .keeloq.manuf = "Novoferm"};
            break;
        case SetTypeHormannEcoStar_433_92:
            gen_info = (GenInfo){
                .type = GenKeeloq,
                .mod = "AM650",
                .freq = 433920000,
                .keeloq.serial = (key & 0x000FFFFF) | 0x02200000,
                .keeloq.btn = 0x04,
                .keeloq.cnt = 0x03,
                .keeloq.manuf = "EcoStar"};
            break;
        case SetTypeFAACRCXT_433_92:
            gen_info = (GenInfo){
                .type = GenKeeloq,
                .mod = "AM650",
                .freq = 433920000,
                .keeloq.serial = (key & 0x0000FFFF) | 0x00100000,
                .keeloq.btn = 0x02,
                .keeloq.cnt = 0x03,
                .keeloq.manuf = "FAAC_RC,XT"};
            break;
        case SetTypeFAACRCXT_868:
            gen_info = (GenInfo){
                .type = GenKeeloq,
                .mod = "AM650",
                .freq = 868350000,
                .keeloq.serial = (key & 0x0000FFFF) | 0x00100000,
                .keeloq.btn = 0x02,
                .keeloq.cnt = 0x03,
                .keeloq.manuf = "FAAC_RC,XT"};
            break;
        case SetTypeNormstahl_433_92:
            gen_info = (GenInfo){
                .type = GenKeeloq,
                .mod = "AM650",
                .freq = 433920000,
                .keeloq.serial = key & 0x0000FFFF,
                .keeloq.btn = 0x04,
                .keeloq.cnt = 0x03,
                .keeloq.manuf = "Normstahl"};
            break;
        case SetTypeHCS101_433_92:
            gen_info = (GenInfo){
                .type = GenKeeloq,
                .mod = "AM650",
                .freq = 433920000,
                .keeloq.serial = key & 0x000FFFFF,
                .keeloq.btn = 0x02,
                .keeloq.cnt = 0x03,
                .keeloq.manuf = "HCS101"};
            break;
        case SetTypeSecPlus_v1_315_00:
            gen_info = (GenInfo){.type = GenSecPlus1, .mod = "AM650", .freq = 315000000};
            break;
        case SetTypeSecPlus_v1_390_00:
            gen_info = (GenInfo){.type = GenSecPlus1, .mod = "AM650", .freq = 390000000};
            break;
        case SetTypeSecPlus_v1_433_00:
            gen_info = (GenInfo){.type = GenSecPlus1, .mod = "AM650", .freq = 433920000};
            break;
        case SetTypeSecPlus_v2_310_00:
            gen_info = (GenInfo){
                .type = GenSecPlus2,
                .mod = "AM650",
                .freq = 310000000,
                .sec_plus_2.serial = (key & 0x7FFFF3FC), // 850LM pairing
                .sec_plus_2.btn = 0x68,
                .sec_plus_2.cnt = 0xE500000};
            break;
        case SetTypeSecPlus_v2_315_00:
            gen_info = (GenInfo){
                .type = GenSecPlus2,
                .mod = "AM650",
                .freq = 315000000,
                .sec_plus_2.serial = (key & 0x7FFFF3FC), // 850LM pairing
                .sec_plus_2.btn = 0x68,
                .sec_plus_2.cnt = 0xE500000};
            break;
        case SetTypeSecPlus_v2_390_00:
            gen_info = (GenInfo){
                .type = GenSecPlus2,
                .mod = "AM650",
                .freq = 390000000,
                .sec_plus_2.serial = (key & 0x7FFFF3FC), // 850LM pairing
                .sec_plus_2.btn = 0x68,
                .sec_plus_2.cnt = 0xE500000};
            break;
        case SetTypeSecPlus_v2_433_00:
            gen_info = (GenInfo){
                .type = GenSecPlus2,
                .mod = "AM650",
                .freq = 433920000,
                .sec_plus_2.serial = (key & 0x7FFFF3FC), // 850LM pairing
                .sec_plus_2.btn = 0x68,
                .sec_plus_2.cnt = 0xE500000};
            break;
        default:
            furi_crash("Not implemented");
            break;
        }

        switch(gen_info.type) {
        case GenData:
            if(gen_info.data.te) {
                generated_protocol = subghz_txrx_gen_data_protocol_and_te(
                    subghz->txrx,
                    gen_info.mod,
                    gen_info.freq,
                    gen_info.data.name,
                    gen_info.data.key,
                    gen_info.data.bits,
                    gen_info.data.te);
            } else {
                generated_protocol = subghz_txrx_gen_data_protocol(
                    subghz->txrx,
                    gen_info.mod,
                    gen_info.freq,
                    gen_info.data.name,
                    gen_info.data.key,
                    gen_info.data.bits);
            }
            break;
        case GenFaacSLH:
            generated_protocol = subghz_txrx_gen_faac_slh_protocol(
                subghz->txrx,
                gen_info.mod,
                gen_info.freq,
                gen_info.faac_slh.serial,
                gen_info.faac_slh.btn,
                gen_info.faac_slh.cnt,
                gen_info.faac_slh.seed,
                gen_info.faac_slh.manuf);
            break;
        case GenKeeloq:
            generated_protocol = subghz_txrx_gen_keeloq_protocol(
                subghz->txrx,
                gen_info.mod,
                gen_info.freq,
                gen_info.keeloq.serial,
                gen_info.keeloq.btn,
                gen_info.keeloq.cnt,
                gen_info.keeloq.manuf);
            break;
        case GenCameAtomo:
            generated_protocol = subghz_txrx_gen_came_atomo_protocol(
                subghz->txrx,
                gen_info.mod,
                gen_info.freq,
                gen_info.came_atomo.serial,
                gen_info.came_atomo.cnt);
            break;
        case GenKeeloqBFT:
            generated_protocol = subghz_txrx_gen_keeloq_bft_protocol(
                subghz->txrx,
                gen_info.mod,
                gen_info.freq,
                gen_info.keeloq_bft.serial,
                gen_info.keeloq_bft.btn,
                gen_info.keeloq_bft.cnt,
                gen_info.keeloq_bft.seed,
                gen_info.keeloq_bft.manuf);
            break;
        case GenAlutechAt4n:
            generated_protocol = subghz_txrx_gen_alutech_at_4n_protocol(
                subghz->txrx,
                gen_info.mod,
                gen_info.freq,
                gen_info.alutech_at_4n.serial,
                gen_info.alutech_at_4n.btn,
                gen_info.alutech_at_4n.cnt);
            break;
        case GenSomfyTelis:
            generated_protocol = subghz_txrx_gen_somfy_telis_protocol(
                subghz->txrx,
                gen_info.mod,
                gen_info.freq,
                gen_info.somfy_telis.serial,
                gen_info.somfy_telis.btn,
                gen_info.somfy_telis.cnt);
            break;
        case GenNiceFlorS:
            generated_protocol = subghz_txrx_gen_nice_flor_s_protocol(
                subghz->txrx,
                gen_info.mod,
                gen_info.freq,
                gen_info.nice_flor_s.serial,
                gen_info.nice_flor_s.btn,
                gen_info.nice_flor_s.cnt,
                gen_info.nice_flor_s.nice_one);
            break;
        case GenSecPlus1:
            generated_protocol =
                subghz_txrx_gen_secplus_v1_protocol(subghz->txrx, gen_info.mod, gen_info.freq);
            break;
        case GenSecPlus2:
            generated_protocol = subghz_txrx_gen_secplus_v2_protocol(
                subghz->txrx,
                gen_info.mod,
                gen_info.freq,
                gen_info.sec_plus_2.serial,
                gen_info.sec_plus_2.btn,
                gen_info.sec_plus_2.cnt);
            break;
        default:
            furi_crash("Not implemented");
            break;
        }

        if(generated_protocol) {
            subghz_file_name_clear(subghz);
            scene_manager_next_scene(subghz->scene_manager, SubGhzSceneSaveName);
        } else {
            furi_string_set(
                subghz->error_str, "Function requires\nan SD card with\nfresh databases.");
            scene_manager_next_scene(subghz->scene_manager, SubGhzSceneShowError);
        }
    }

    return generated_protocol;
}

void subghz_scene_set_type_on_exit(void* context) {
    SubGhz* subghz = context;
    submenu_reset(subghz->submenu);
}<|MERGE_RESOLUTION|>--- conflicted
+++ resolved
@@ -28,10 +28,7 @@
     [SetTypeAllmatic433] = "KL: Allmatic 433MHz",
     [SetTypeAllmatic868] = "KL: Allmatic 868MHz",
     [SetTypeCenturion433] = "KL: Centurion 433MHz",
-<<<<<<< HEAD
-=======
     [SetTypeMonarch433] = "KL: Monarch 433MHz",
->>>>>>> 3374ed1d
     [SetTypeSommer_FM_434] = "KL: Sommer 434MHz",
     [SetTypeSommer_FM_868] = "KL: Sommer 868MHz",
     [SetTypeSommer_FM238_434] = "KL: Sommer fm2 434Mhz",
@@ -421,8 +418,6 @@
                 .keeloq.cnt = 0x03,
                 .keeloq.manuf = "Centurion"};
             break;
-<<<<<<< HEAD
-=======
         case SetTypeMonarch433:
             gen_info = (GenInfo){
                 .type = GenKeeloq,
@@ -433,7 +428,6 @@
                 .keeloq.cnt = 0x03,
                 .keeloq.manuf = "Monarch"};
             break;
->>>>>>> 3374ed1d
         case SetTypeElmesElectronic:
             gen_info = (GenInfo){
                 .type = GenKeeloq,
