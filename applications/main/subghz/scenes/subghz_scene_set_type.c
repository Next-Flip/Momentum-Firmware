#include "../subghz_i.h"
#include <lib/subghz/protocols/keeloq.h>
<<<<<<< HEAD
=======
#include <lib/subghz/protocols/nice_flor_s.h>
>>>>>>> 8deecc92
#include <lib/subghz/protocols/faac_slh.h>
#include <lib/subghz/protocols/secplus_v1.h>
#include <lib/subghz/protocols/secplus_v2.h>
#include <lib/subghz/blocks/math.h>
#include <flipper_format/flipper_format_i.h>
#include <lib/toolbox/stream/stream.h>
#include <lib/subghz/protocols/protocol_items.h>

#define TAG "SubGhzSetType"

bool subghz_scene_set_type_submenu_gen_data_protocol(
    void* context,
    const char* protocol_name,
    uint64_t key,
    uint32_t bit,
    uint32_t frequency,
    const char* preset_name) {
    furi_assert(context);
    SubGhz* subghz = context;

    bool res = false;

    subghz_preset_init(subghz, preset_name, frequency, NULL, 0);
    subghz->txrx->decoder_result =
        subghz_receiver_search_decoder_base_by_name(subghz->txrx->receiver, protocol_name);

    if(subghz->txrx->decoder_result == NULL) {
        furi_string_set(subghz->error_str, "Protocol not\nfound!");
        scene_manager_next_scene(subghz->scene_manager, SubGhzSceneShowErrorSub);
        return false;
    }

    do {
        Stream* fff_data_stream = flipper_format_get_raw_stream(subghz->txrx->fff_data);
        stream_clean(fff_data_stream);
        if(!subghz_protocol_decoder_base_serialize(
               subghz->txrx->decoder_result, subghz->txrx->fff_data, subghz->txrx->preset)) {
            FURI_LOG_E(TAG, "Unable to serialize");
            break;
        }
        if(!flipper_format_update_uint32(subghz->txrx->fff_data, "Bit", &bit, 1)) {
            FURI_LOG_E(TAG, "Unable to update Bit");
            break;
        }

        uint8_t key_data[sizeof(uint64_t)] = {0};
        for(size_t i = 0; i < sizeof(uint64_t); i++) {
            key_data[sizeof(uint64_t) - i - 1] = (key >> i * 8) & 0xFF;
        }
        if(!flipper_format_update_hex(subghz->txrx->fff_data, "Key", key_data, sizeof(uint64_t))) {
            FURI_LOG_E(TAG, "Unable to update Key");
            break;
        }
        res = true;
    } while(false);
    return res;
}

void subghz_scene_set_type_submenu_callback(void* context, uint32_t index) {
    SubGhz* subghz = context;
    view_dispatcher_send_custom_event(subghz->view_dispatcher, index);
}

void subghz_scene_set_type_on_enter(void* context) {
    SubGhz* subghz = context;

    submenu_add_item(
        subghz->submenu,
        "Faac SLH 868MHz",
        SubmenuIndexFaacSLH_868,
        subghz_scene_set_type_submenu_callback,
        subghz);
    submenu_add_item(
        subghz->submenu,
        "Faac SLH 433MHz",
        SubmenuIndexFaacSLH_433,
        subghz_scene_set_type_submenu_callback,
        subghz);
    submenu_add_item(
        subghz->submenu,
        "BFT Mitto 433MHz",
        SubmenuIndexBFT,
        subghz_scene_set_type_submenu_callback,
        subghz);
    submenu_add_item(
        subghz->submenu,
        "Princeton 433MHz",
        SubmenuIndexPricenton,
        subghz_scene_set_type_submenu_callback,
        subghz);
    submenu_add_item(
        subghz->submenu,
        "Nice Flo 12bit 433MHz",
        SubmenuIndexNiceFlo12bit,
        subghz_scene_set_type_submenu_callback,
        subghz);
    submenu_add_item(
        subghz->submenu,
        "Nice Flo 24bit 433MHz",
        SubmenuIndexNiceFlo24bit,
        subghz_scene_set_type_submenu_callback,
        subghz);
    submenu_add_item(
        subghz->submenu,
<<<<<<< HEAD
=======
        "Nice Smilo 433MHz",
        SubmenuIndexNiceSmilo_433_92,
        subghz_scene_set_type_submenu_callback,
        subghz);
    submenu_add_item(
        subghz->submenu,
        "Nice FloR-S 433MHz",
        SubmenuIndexNiceFlorS_433_92,
        subghz_scene_set_type_submenu_callback,
        subghz);
    submenu_add_item(
        subghz->submenu,
>>>>>>> 8deecc92
        "CAME 12bit 433MHz",
        SubmenuIndexCAME12bit,
        subghz_scene_set_type_submenu_callback,
        subghz);
    submenu_add_item(
        subghz->submenu,
        "CAME 24bit 433MHz",
        SubmenuIndexCAME24bit,
        subghz_scene_set_type_submenu_callback,
        subghz);
    submenu_add_item(
        subghz->submenu,
        "BETT 433MHz",
        SubmenuIndexBETT_433,
        subghz_scene_set_type_submenu_callback,
        subghz);
    submenu_add_item(
        subghz->submenu,
        "Linear 300MHz",
        SubmenuIndexLinear_300_00,
        subghz_scene_set_type_submenu_callback,
        subghz);
    submenu_add_item(
        subghz->submenu,
        "CAME TWEE 433MHz",
        SubmenuIndexCAMETwee,
        subghz_scene_set_type_submenu_callback,
        subghz);
    // submenu_add_item(
    //     subghz->submenu, "Nero Sketch", SubmenuIndexNeroSketch, subghz_scene_set_type_submenu_callback, subghz);
    // submenu_add_item(
    //     subghz->submenu, "Nero Radio", SubmenuIndexNeroRadio, subghz_scene_set_type_submenu_callback, subghz);
    submenu_add_item(
        subghz->submenu,
        "Gate TX 433MHz",
        SubmenuIndexGateTX,
        subghz_scene_set_type_submenu_callback,
        subghz);
    submenu_add_item(
        subghz->submenu,
        "DoorHan 315MHz",
        SubmenuIndexDoorHan_315_00,
        subghz_scene_set_type_submenu_callback,
        subghz);
    submenu_add_item(
        subghz->submenu,
        "DoorHan 433MHz",
        SubmenuIndexDoorHan_433_92,
        subghz_scene_set_type_submenu_callback,
        subghz);
    submenu_add_item(
        subghz->submenu,
        "Security+1.0 315MHz",
        SubmenuIndexLiftMaster_315_00,
        subghz_scene_set_type_submenu_callback,
        subghz);
    submenu_add_item(
        subghz->submenu,
        "Security+1.0 390MHz",
        SubmenuIndexLiftMaster_390_00,
        subghz_scene_set_type_submenu_callback,
        subghz);
    submenu_add_item(
        subghz->submenu,
        "Security+1.0 433MHz",
        SubmenuIndexLiftMaster_433_00,
        subghz_scene_set_type_submenu_callback,
        subghz);
    submenu_add_item(
        subghz->submenu,
        "Security+2.0 310MHz",
        SubmenuIndexSecPlus_v2_310_00,
        subghz_scene_set_type_submenu_callback,
        subghz);
    submenu_add_item(
        subghz->submenu,
        "Security+2.0 315MHz",
        SubmenuIndexSecPlus_v2_315_00,
        subghz_scene_set_type_submenu_callback,
        subghz);
    submenu_add_item(
        subghz->submenu,
        "Security+2.0 390MHz",
        SubmenuIndexSecPlus_v2_390_00,
        subghz_scene_set_type_submenu_callback,
        subghz);
    submenu_add_item(
        subghz->submenu,
        "Security+2.0 433MHz",
        SubmenuIndexSecPlus_v2_433_00,
        subghz_scene_set_type_submenu_callback,
        subghz);

    submenu_set_selected_item(
        subghz->submenu, scene_manager_get_scene_state(subghz->scene_manager, SubGhzSceneSetType));

    view_dispatcher_switch_to_view(subghz->view_dispatcher, SubGhzViewIdMenu);
}

bool subghz_scene_set_type_on_event(void* context, SceneManagerEvent event) {
    SubGhz* subghz = context;
    bool generated_protocol = false;

    if(event.type == SceneManagerEventTypeCustom) {
        //ToDo Fix
        uint32_t key = subghz_random_serial();
        switch(event.event) {
        case SubmenuIndexFaacSLH_868:
            scene_manager_next_scene(subghz->scene_manager, SubGhzSceneSetFixFaac);
            break;
        case SubmenuIndexFaacSLH_433:
            scene_manager_next_scene(subghz->scene_manager, SubGhzSceneSetFixFaac);
            break;
        case SubmenuIndexBFT:
            scene_manager_next_scene(subghz->scene_manager, SubGhzSceneSetFixBft);
            break;
        case SubmenuIndexPricenton:
            key = (key & 0x00FFFFF0) | 0x4; //btn 0x1, 0x2, 0x4, 0x8
            if(subghz_scene_set_type_submenu_gen_data_protocol(
                   subghz, SUBGHZ_PROTOCOL_PRINCETON_NAME, key, 24, 433920000, "AM650")) {
                uint32_t te = 400;
                flipper_format_update_uint32(subghz->txrx->fff_data, "TE", (uint32_t*)&te, 1);
                generated_protocol = true;
            }
            break;
        case SubmenuIndexNiceFlo12bit:
            key = (key & 0x0000FFF0) | 0x1; //btn 0x1, 0x2, 0x4
            if(subghz_scene_set_type_submenu_gen_data_protocol(
                   subghz, SUBGHZ_PROTOCOL_NICE_FLO_NAME, key, 12, 433920000, "AM650")) {
                generated_protocol = true;
            }
            break;
        case SubmenuIndexNiceFlo24bit:
            key = (key & 0x00FFFFF0) | 0x4; //btn 0x1, 0x2, 0x4, 0x8
            if(subghz_scene_set_type_submenu_gen_data_protocol(
                   subghz, SUBGHZ_PROTOCOL_NICE_FLO_NAME, key, 24, 433920000, "AM650")) {
                generated_protocol = true;
            }
            break;
        case SubmenuIndexCAME12bit:
            key = (key & 0x0000FFF0) | 0x1; //btn 0x1, 0x2, 0x4
            if(subghz_scene_set_type_submenu_gen_data_protocol(
                   subghz, SUBGHZ_PROTOCOL_CAME_NAME, key, 12, 433920000, "AM650")) {
                generated_protocol = true;
            }
            break;
        case SubmenuIndexCAME24bit:
            key = (key & 0x00FFFFF0) | 0x4; //btn 0x1, 0x2, 0x4, 0x8
            if(subghz_scene_set_type_submenu_gen_data_protocol(
                   subghz, SUBGHZ_PROTOCOL_CAME_NAME, key, 24, 433920000, "AM650")) {
                generated_protocol = true;
            }
            break;
        case SubmenuIndexLinear_300_00:
            key = (key & 0x3FF);
            if(subghz_scene_set_type_submenu_gen_data_protocol(
                   subghz, SUBGHZ_PROTOCOL_LINEAR_NAME, key, 10, 300000000, "AM650")) {
                generated_protocol = true;
            }
            break;
        case SubmenuIndexBETT_433:
            key = (key & 0x0000FFF0);
            if(subghz_scene_set_type_submenu_gen_data_protocol(
                   subghz, SUBGHZ_PROTOCOL_BETT_NAME, key, 18, 433920000, "AM650")) {
                generated_protocol = true;
            }
            break;
        case SubmenuIndexCAMETwee:
            key = (key & 0x0FFFFFF0);
            key = 0x003FFF7200000000 | (key ^ 0xE0E0E0EE);
            if(subghz_scene_set_type_submenu_gen_data_protocol(
                   subghz, SUBGHZ_PROTOCOL_CAME_TWEE_NAME, key, 54, 433920000, "AM650")) {
                generated_protocol = true;
            }
            break;
        // case SubmenuIndexNeroSketch:
        //     /* code */
        //     break;
        // case SubmenuIndexNeroRadio:
        //     /* code */
        //     break;
        case SubmenuIndexGateTX:
            key = (key & 0x00F0FF00) | 0xF << 16 | 0x40; //btn 0xF, 0xC, 0xA, 0x6 (?)
            uint64_t rev_key = subghz_protocol_blocks_reverse_key(key, 24);
            if(subghz_scene_set_type_submenu_gen_data_protocol(
                   subghz, SUBGHZ_PROTOCOL_GATE_TX_NAME, rev_key, 24, 433920000, "AM650")) {
                generated_protocol = true;
            }
            break;
        case SubmenuIndexDoorHan_433_92:
            subghz->txrx->transmitter = subghz_transmitter_alloc_init(
                subghz->txrx->environment, SUBGHZ_PROTOCOL_KEELOQ_NAME);
            subghz_preset_init(
                subghz, "AM650", subghz_setting_get_default_frequency(subghz->setting), NULL, 0);
            if(subghz->txrx->transmitter) {
                subghz_protocol_keeloq_create_data(
                    subghz_transmitter_get_protocol_instance(subghz->txrx->transmitter),
                    subghz->txrx->fff_data,
                    key & 0x0FFFFFFF,
                    0x2,
                    0x0003,
                    "DoorHan",
                    subghz->txrx->preset);
                generated_protocol = true;
            } else {
                generated_protocol = false;
            }
            subghz_transmitter_free(subghz->txrx->transmitter);
            if(!generated_protocol) {
                furi_string_set(
                    subghz->error_str, "Function requires\nan SD card with\nfresh databases.");
                scene_manager_next_scene(subghz->scene_manager, SubGhzSceneShowError);
            }
            break;
        case SubmenuIndexDoorHan_315_00:
            subghz->txrx->transmitter = subghz_transmitter_alloc_init(
                subghz->txrx->environment, SUBGHZ_PROTOCOL_KEELOQ_NAME);
            subghz_preset_init(subghz, "AM650", 315000000, NULL, 0);
            if(subghz->txrx->transmitter) {
                subghz_protocol_keeloq_create_data(
                    subghz_transmitter_get_protocol_instance(subghz->txrx->transmitter),
                    subghz->txrx->fff_data,
                    key & 0x0FFFFFFF,
                    0x2,
                    0x0003,
                    "DoorHan",
                    subghz->txrx->preset);
                generated_protocol = true;
            } else {
                generated_protocol = false;
            }
            subghz_transmitter_free(subghz->txrx->transmitter);
            if(!generated_protocol) {
                furi_string_set(
                    subghz->error_str, "Function requires\nan SD card with\nfresh databases.");
                scene_manager_next_scene(subghz->scene_manager, SubGhzSceneShowError);
            }
            break;
        case SubmenuIndexNiceFlorS_433_92:
            subghz->txrx->transmitter = subghz_transmitter_alloc_init(
                subghz->txrx->environment, SUBGHZ_PROTOCOL_NICE_FLOR_S_NAME);
            subghz_preset_init(
                subghz, "AM650", subghz_setting_get_default_frequency(subghz->setting), NULL, 0);
            if(subghz->txrx->transmitter) {
                subghz_protocol_nice_flor_s_create_data(
                    subghz_transmitter_get_protocol_instance(subghz->txrx->transmitter),
                    subghz->txrx->fff_data,
                    key & 0x0FFFFFFF,
                    0x1,
                    0x0003,
                    subghz->txrx->preset);
                generated_protocol = true;
            } else {
                generated_protocol = false;
            }
            subghz_transmitter_free(subghz->txrx->transmitter);
            if(!generated_protocol) {
                furi_string_set(
                    subghz->error_str, "Function requires\nan SD card with\nfresh databases.");
                scene_manager_next_scene(subghz->scene_manager, SubGhzSceneShowError);
            }
            break;
        case SubmenuIndexNiceSmilo_433_92:
            subghz->txrx->transmitter = subghz_transmitter_alloc_init(
                subghz->txrx->environment, SUBGHZ_PROTOCOL_KEELOQ_NAME);
            subghz_preset_init(
                subghz, "AM650", subghz_setting_get_default_frequency(subghz->setting), NULL, 0);
            if(subghz->txrx->transmitter) {
                subghz_protocol_keeloq_create_data(
                    subghz_transmitter_get_protocol_instance(subghz->txrx->transmitter),
                    subghz->txrx->fff_data,
                    key & 0x00FFFFFF,
                    0x2,
                    0x0003,
                    "NICE_Smilo",
                    subghz->txrx->preset);
                generated_protocol = true;
            } else {
                generated_protocol = false;
            }
            subghz_transmitter_free(subghz->txrx->transmitter);
            if(!generated_protocol) {
                furi_string_set(
                    subghz->error_str, "Function requires\nan SD card with\nfresh databases.");
                scene_manager_next_scene(subghz->scene_manager, SubGhzSceneShowError);
            }
            break;
        case SubmenuIndexLiftMaster_315_00:
            while(!subghz_protocol_secplus_v1_check_fixed(key)) {
                key = subghz_random_serial();
            }
            if(subghz_scene_set_type_submenu_gen_data_protocol(
                   subghz,
                   SUBGHZ_PROTOCOL_SECPLUS_V1_NAME,
                   (uint64_t)key << 32 | 0xE6000000,
                   42,
                   315000000,
                   "AM650")) {
                generated_protocol = true;
            }
            break;
        case SubmenuIndexLiftMaster_390_00:
            while(!subghz_protocol_secplus_v1_check_fixed(key)) {
                key = subghz_random_serial();
            }
            if(subghz_scene_set_type_submenu_gen_data_protocol(
                   subghz,
                   SUBGHZ_PROTOCOL_SECPLUS_V1_NAME,
                   (uint64_t)key << 32 | 0xE6000000,
                   42,
                   390000000,
                   "AM650")) {
                generated_protocol = true;
            }
            break;
        case SubmenuIndexLiftMaster_433_00:
            while(!subghz_protocol_secplus_v1_check_fixed(key)) {
                key = subghz_random_serial();
            }
            if(subghz_scene_set_type_submenu_gen_data_protocol(
                   subghz,
                   SUBGHZ_PROTOCOL_SECPLUS_V1_NAME,
                   (uint64_t)key << 32 | 0xE6000000,
                   42,
                   433920000,
                   "AM650")) {
                generated_protocol = true;
            }
            break;
        case SubmenuIndexSecPlus_v2_310_00:
            subghz->txrx->transmitter = subghz_transmitter_alloc_init(
                subghz->txrx->environment, SUBGHZ_PROTOCOL_SECPLUS_V2_NAME);
            subghz_preset_init(subghz, "AM650", 310000000, NULL, 0);
            if(subghz->txrx->transmitter) {
                subghz_protocol_secplus_v2_create_data(
                    subghz_transmitter_get_protocol_instance(subghz->txrx->transmitter),
                    subghz->txrx->fff_data,
                    key,
                    0x68,
                    0xE500000,
                    subghz->txrx->preset);
                generated_protocol = true;
            } else {
                generated_protocol = false;
            }
            subghz_transmitter_free(subghz->txrx->transmitter);
            break;
        case SubmenuIndexSecPlus_v2_315_00:
            subghz->txrx->transmitter = subghz_transmitter_alloc_init(
                subghz->txrx->environment, SUBGHZ_PROTOCOL_SECPLUS_V2_NAME);
            subghz_preset_init(subghz, "AM650", 315000000, NULL, 0);
            if(subghz->txrx->transmitter) {
                subghz_protocol_secplus_v2_create_data(
                    subghz_transmitter_get_protocol_instance(subghz->txrx->transmitter),
                    subghz->txrx->fff_data,
                    key,
                    0x68,
                    0xE500000,
                    subghz->txrx->preset);
                generated_protocol = true;
            } else {
                generated_protocol = false;
            }
            subghz_transmitter_free(subghz->txrx->transmitter);
            break;
        case SubmenuIndexSecPlus_v2_390_00:
            subghz->txrx->transmitter = subghz_transmitter_alloc_init(
                subghz->txrx->environment, SUBGHZ_PROTOCOL_SECPLUS_V2_NAME);
            subghz_preset_init(subghz, "AM650", 390000000, NULL, 0);
            if(subghz->txrx->transmitter) {
                subghz_protocol_secplus_v2_create_data(
                    subghz_transmitter_get_protocol_instance(subghz->txrx->transmitter),
                    subghz->txrx->fff_data,
                    key,
                    0x68,
                    0xE500000,
                    subghz->txrx->preset);
                generated_protocol = true;
            } else {
                generated_protocol = false;
            }
            subghz_transmitter_free(subghz->txrx->transmitter);
            break;
        case SubmenuIndexSecPlus_v2_433_00:
            subghz->txrx->transmitter = subghz_transmitter_alloc_init(
                subghz->txrx->environment, SUBGHZ_PROTOCOL_SECPLUS_V2_NAME);
            subghz_preset_init(subghz, "AM650", 433920000, NULL, 0);
            if(subghz->txrx->transmitter) {
                subghz_protocol_secplus_v2_create_data(
                    subghz_transmitter_get_protocol_instance(subghz->txrx->transmitter),
                    subghz->txrx->fff_data,
                    key,
                    0x68,
                    0xE500000,
                    subghz->txrx->preset);
                generated_protocol = true;
            } else {
                generated_protocol = false;
            }
            subghz_transmitter_free(subghz->txrx->transmitter);
            break;
        default:
            return false;
            break;
        }

        scene_manager_set_scene_state(subghz->scene_manager, SubGhzSceneSetType, event.event);

        if(generated_protocol) {
            subghz_file_name_clear(subghz);
            scene_manager_next_scene(subghz->scene_manager, SubGhzSceneSaveName);
            return true;
        }
    }

    return false;
}

void subghz_scene_set_type_on_exit(void* context) {
    SubGhz* subghz = context;
    submenu_reset(subghz->submenu);
}<|MERGE_RESOLUTION|>--- conflicted
+++ resolved
@@ -1,9 +1,6 @@
 #include "../subghz_i.h"
 #include <lib/subghz/protocols/keeloq.h>
-<<<<<<< HEAD
-=======
 #include <lib/subghz/protocols/nice_flor_s.h>
->>>>>>> 8deecc92
 #include <lib/subghz/protocols/faac_slh.h>
 #include <lib/subghz/protocols/secplus_v1.h>
 #include <lib/subghz/protocols/secplus_v2.h>
@@ -108,8 +105,6 @@
         subghz);
     submenu_add_item(
         subghz->submenu,
-<<<<<<< HEAD
-=======
         "Nice Smilo 433MHz",
         SubmenuIndexNiceSmilo_433_92,
         subghz_scene_set_type_submenu_callback,
@@ -122,7 +117,6 @@
         subghz);
     submenu_add_item(
         subghz->submenu,
->>>>>>> 8deecc92
         "CAME 12bit 433MHz",
         SubmenuIndexCAME12bit,
         subghz_scene_set_type_submenu_callback,
