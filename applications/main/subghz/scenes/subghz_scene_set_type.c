#include "../subghz_i.h"
#include "../helpers/subghz_txrx_create_protocol_key.h"
#include <lib/subghz/blocks/math.h>
#include <lib/subghz/protocols/protocol_items.h>

#define TAG "SubGhzSetType"

void subghz_scene_set_type_submenu_callback(void* context, uint32_t index) {
    SubGhz* subghz = context;
    view_dispatcher_send_custom_event(subghz->view_dispatcher, index);
}

void subghz_scene_set_type_on_enter(void* context) {
    SubGhz* subghz = context;

    submenu_add_item(
        subghz->submenu,
        "FAAC SLH [Man.] 868MHz",
        SubmenuIndexFaacSLH_Manual_868,
        subghz_scene_set_type_submenu_callback,
        subghz);
    submenu_add_item(
        subghz->submenu,
        "FAAC SLH [Man.] 433MHz",
        SubmenuIndexFaacSLH_Manual_433,
        subghz_scene_set_type_submenu_callback,
        subghz);
    submenu_add_item(
        subghz->submenu,
        "BFT [Manual] 433MHz",
        SubmenuIndexBFTClone,
        subghz_scene_set_type_submenu_callback,
        subghz);
    submenu_add_item(
        subghz->submenu,
        "FAAC SLH 868MHz",
        SubmenuIndexFaacSLH_868,
        subghz_scene_set_type_submenu_callback,
        subghz);
    submenu_add_item(
        subghz->submenu,
        "FAAC SLH 433MHz",
        SubmenuIndexFaacSLH_433,
        subghz_scene_set_type_submenu_callback,
        subghz);
    submenu_add_item(
        subghz->submenu,
        "BFT Mitto 433MHz",
        SubmenuIndexBFTMitto,
        subghz_scene_set_type_submenu_callback,
        subghz);
    submenu_add_item(
        subghz->submenu,
        "Somfy Telis 433MHz",
        SubmenuIndexSomfyTelis,
        subghz_scene_set_type_submenu_callback,
        subghz);
    submenu_add_item(
        subghz->submenu,
        "AN-Motors AT4 433MHz",
        SubmenuIndexANMotorsAT4,
        subghz_scene_set_type_submenu_callback,
        subghz);
    submenu_add_item(
        subghz->submenu,
        "Alutech AT4N 433MHz",
        SubmenuIndexAlutechAT4N,
        subghz_scene_set_type_submenu_callback,
        subghz);
    submenu_add_item(
        subghz->submenu,
        "KL: HCS101 433MHz",
        SubmenuIndexHCS101_433_92,
        subghz_scene_set_type_submenu_callback,
        subghz);
    submenu_add_item(
        subghz->submenu,
        "KL: DoorHan 315MHz",
        SubmenuIndexDoorHan_315_00,
        subghz_scene_set_type_submenu_callback,
        subghz);
    submenu_add_item(
        subghz->submenu,
        "KL: DoorHan 433MHz",
        SubmenuIndexDoorHan_433_92,
        subghz_scene_set_type_submenu_callback,
        subghz);
    submenu_add_item(
        subghz->submenu,
        "KL: Beninca 433MHz",
        SubmenuIndexBeninca433,
        subghz_scene_set_type_submenu_callback,
        subghz);
    submenu_add_item(
        subghz->submenu,
        "KL: Beninca 868MHz",
        SubmenuIndexBeninca868,
        subghz_scene_set_type_submenu_callback,
        subghz);
    submenu_add_item(
        subghz->submenu,
        "KL: Allmatic 433MHz",
        SubmenuIndexAllmatic433,
        subghz_scene_set_type_submenu_callback,
        subghz);
    submenu_add_item(
        subghz->submenu,
        "KL: Allmatic 868MHz",
        SubmenuIndexAllmatic868,
        subghz_scene_set_type_submenu_callback,
        subghz);
    submenu_add_item(
        subghz->submenu,
        "KL: Centurion 433MHz",
        SubmenuIndexCenturion433,
        subghz_scene_set_type_submenu_callback,
        subghz);
    submenu_add_item(
        subghz->submenu,
        "KL: Sommer 434MHz",
        SubmenuIndexSommer_FM_434,
        subghz_scene_set_type_submenu_callback,
        subghz);
    submenu_add_item(
        subghz->submenu,
        "KL: Sommer 868MHz",
        SubmenuIndexSommer_FM_868,
        subghz_scene_set_type_submenu_callback,
        subghz);
    submenu_add_item(
        subghz->submenu,
        "KL: Stilmatic 433MHz",
        SubmenuIndexStilmatic,
        subghz_scene_set_type_submenu_callback,
        subghz);
    submenu_add_item(
        subghz->submenu,
        "KL: IronLogic 433MHz",
        SubmenuIndexIronLogic,
        subghz_scene_set_type_submenu_callback,
        subghz);
    submenu_add_item(
        subghz->submenu,
        "KL: DEA Mio 433MHz",
        SubmenuIndexDeaMio433,
        subghz_scene_set_type_submenu_callback,
        subghz);
    submenu_add_item(
        subghz->submenu,
        "KL: DTM Neo 433MHz",
        SubmenuIndexDTMNeo433,
        subghz_scene_set_type_submenu_callback,
        subghz);
    submenu_add_item(
        subghz->submenu,
        "KL: Gibidi 433MHz",
        SubmenuIndexGibidi433,
        subghz_scene_set_type_submenu_callback,
        subghz);
    submenu_add_item(
        subghz->submenu,
        "KL: GSN 433MHz",
        SubmenuIndexGSN,
        subghz_scene_set_type_submenu_callback,
        subghz);
    submenu_add_item(
        subghz->submenu,
        "KL: Aprimatic 433MHz",
        SubmenuIndexAprimatic,
        subghz_scene_set_type_submenu_callback,
        subghz);
    submenu_add_item(
        subghz->submenu,
        "KL: Elmes (PL) 433MHz",
        SubmenuIndexElmesElectronic,
        subghz_scene_set_type_submenu_callback,
        subghz);
    submenu_add_item(
        subghz->submenu,
        "KL: Normstahl 433MHz",
        SubmenuIndexNormstahl_433_92,
        subghz_scene_set_type_submenu_callback,
        subghz);
    submenu_add_item(
        subghz->submenu,
        "KL: JCM Tech 433MHz",
        SubmenuIndexJCM_433_92,
        subghz_scene_set_type_submenu_callback,
        subghz);
    submenu_add_item(
        subghz->submenu,
        "KL: FAAC RC,XT 433MHz",
        SubmenuIndexFAACRCXT_433_92,
        subghz_scene_set_type_submenu_callback,
        subghz);
    submenu_add_item(
        subghz->submenu,
        "KL: FAAC RC,XT 868MHz",
        SubmenuIndexFAACRCXT_868,
        subghz_scene_set_type_submenu_callback,
        subghz);
    submenu_add_item(
        subghz->submenu,
        "KL: Genius Bravo 433MHz",
        SubmenuIndexGeniusBravo433,
        subghz_scene_set_type_submenu_callback,
        subghz);
    submenu_add_item(
        subghz->submenu,
        "KL: Nice Mhouse 433MHz",
        SubmenuIndexNiceMHouse_433_92,
        subghz_scene_set_type_submenu_callback,
        subghz);
    submenu_add_item(
        subghz->submenu,
        "KL: Nice Smilo 433MHz",
        SubmenuIndexNiceSmilo_433_92,
        subghz_scene_set_type_submenu_callback,
        subghz);
    submenu_add_item(
        subghz->submenu,
        "Nice FloR-S 433MHz",
        SubmenuIndexNiceFlorS_433_92,
        subghz_scene_set_type_submenu_callback,
        subghz);
    submenu_add_item(
        subghz->submenu,
        "Nice One 433MHz",
        SubmenuIndexNiceOne_433_92,
        subghz_scene_set_type_submenu_callback,
        subghz);
    submenu_add_item(
        subghz->submenu,
        "Nice Flo 12bit 433MHz",
        SubmenuIndexNiceFlo12bit,
        subghz_scene_set_type_submenu_callback,
        subghz);
    submenu_add_item(
        subghz->submenu,
        "Nice Flo 24bit 433MHz",
        SubmenuIndexNiceFlo24bit,
        subghz_scene_set_type_submenu_callback,
        subghz);
    submenu_add_item(
        subghz->submenu,
        "CAME 12bit 433MHz",
        SubmenuIndexCAME12bit,
        subghz_scene_set_type_submenu_callback,
        subghz);
    submenu_add_item(
        subghz->submenu,
        "CAME 24bit 433MHz",
        SubmenuIndexCAME24bit,
        subghz_scene_set_type_submenu_callback,
        subghz);
    submenu_add_item(
        subghz->submenu,
        "CAME 12bit 868MHz",
        SubmenuIndexCAME12bit868,
        subghz_scene_set_type_submenu_callback,
        subghz);
    submenu_add_item(
        subghz->submenu,
        "CAME 24bit 868MHz",
        SubmenuIndexCAME24bit868,
        subghz_scene_set_type_submenu_callback,
        subghz);
    submenu_add_item(
        subghz->submenu,
        "CAME TWEE 433MHz",
        SubmenuIndexCAMETwee,
        subghz_scene_set_type_submenu_callback,
        subghz);
    submenu_add_item(
        subghz->submenu,
        "CAME Atomo 433MHz",
        SubmenuIndexCameAtomo433,
        subghz_scene_set_type_submenu_callback,
        subghz);
    submenu_add_item(
        subghz->submenu,
        "CAME Atomo 868MHz",
        SubmenuIndexCameAtomo868,
        subghz_scene_set_type_submenu_callback,
        subghz);
    submenu_add_item(
        subghz->submenu,
        "KL: CAME Space 433MHz",
        SubmenuIndexCAMESpace,
        subghz_scene_set_type_submenu_callback,
        subghz);
    submenu_add_item(
        subghz->submenu,
        "Princeton 315MHz",
        SubmenuIndexPricenton315,
        subghz_scene_set_type_submenu_callback,
        subghz);
    submenu_add_item(
        subghz->submenu,
        "Princeton 433MHz",
        SubmenuIndexPricenton433,
        subghz_scene_set_type_submenu_callback,
        subghz);
    submenu_add_item(
        subghz->submenu,
        "BETT 433MHz",
        SubmenuIndexBETT_433,
        subghz_scene_set_type_submenu_callback,
        subghz);
    submenu_add_item(
        subghz->submenu,
        "Linear 300MHz",
        SubmenuIndexLinear_300_00,
        subghz_scene_set_type_submenu_callback,
        subghz);
    // submenu_add_item(
    //     subghz->submenu, "Nero Sketch", SubmenuIndexNeroSketch, subghz_scene_set_type_submenu_callback, subghz);
    // submenu_add_item(
    //     subghz->submenu, "Nero Radio", SubmenuIndexNeroRadio, subghz_scene_set_type_submenu_callback, subghz);
    submenu_add_item(
        subghz->submenu,
        "Gate TX 433MHz",
        SubmenuIndexGateTX,
        subghz_scene_set_type_submenu_callback,
        subghz);
    submenu_add_item(
        subghz->submenu,
        "Security+1.0 315MHz",
        SubmenuIndexSecPlus_v1_315_00,
        subghz_scene_set_type_submenu_callback,
        subghz);
    submenu_add_item(
        subghz->submenu,
        "Security+1.0 390MHz",
        SubmenuIndexSecPlus_v1_390_00,
        subghz_scene_set_type_submenu_callback,
        subghz);
    submenu_add_item(
        subghz->submenu,
        "Security+1.0 433MHz",
        SubmenuIndexSecPlus_v1_433_00,
        subghz_scene_set_type_submenu_callback,
        subghz);
    submenu_add_item(
        subghz->submenu,
        "Security+2.0 310MHz",
        SubmenuIndexSecPlus_v2_310_00,
        subghz_scene_set_type_submenu_callback,
        subghz);
    submenu_add_item(
        subghz->submenu,
        "Security+2.0 315MHz",
        SubmenuIndexSecPlus_v2_315_00,
        subghz_scene_set_type_submenu_callback,
        subghz);
    submenu_add_item(
        subghz->submenu,
        "Security+2.0 390MHz",
        SubmenuIndexSecPlus_v2_390_00,
        subghz_scene_set_type_submenu_callback,
        subghz);
    submenu_add_item(
        subghz->submenu,
        "Security+2.0 433MHz",
        SubmenuIndexSecPlus_v2_433_00,
        subghz_scene_set_type_submenu_callback,
        subghz);

    submenu_set_selected_item(
        subghz->submenu, scene_manager_get_scene_state(subghz->scene_manager, SubGhzSceneSetType));

    view_dispatcher_switch_to_view(subghz->view_dispatcher, SubGhzViewIdMenu);
}

bool subghz_scene_set_type_on_event(void* context, SceneManagerEvent event) {
    SubGhz* subghz = context;
    bool generated_protocol = false;

    if(event.type == SceneManagerEventTypeCustom) {
        uint32_t key = (uint32_t)rand();
        switch(event.event) {
        case SubmenuIndexFaacSLH_Manual_868:
            scene_manager_next_scene(subghz->scene_manager, SubGhzSceneSetFix);
            break;
        case SubmenuIndexFaacSLH_Manual_433:
            scene_manager_next_scene(subghz->scene_manager, SubGhzSceneSetFix);
            break;
        case SubmenuIndexBFTClone:
            scene_manager_next_scene(subghz->scene_manager, SubGhzSceneSetFix);
            break;
        case SubmenuIndexPricenton433:
            key = (key & 0x00FFFFF0) | 0x4; //btn 0x1, 0x2, 0x4, 0x8
            generated_protocol = subghz_txrx_gen_data_protocol_and_te(
                subghz->txrx, "AM650", 433920000, SUBGHZ_PROTOCOL_PRINCETON_NAME, key, 24, 400);
            break;
        case SubmenuIndexPricenton315:
            key = (key & 0x00FFFFF0) | 0x4; //btn 0x1, 0x2, 0x4, 0x8
            generated_protocol = subghz_txrx_gen_data_protocol_and_te(
                subghz->txrx, "AM650", 315000000, SUBGHZ_PROTOCOL_PRINCETON_NAME, key, 24, 400);
            break;
        case SubmenuIndexNiceFlo12bit:
            key = (key & 0x00000FF0) | 0x1; //btn 0x1, 0x2, 0x4
            generated_protocol = subghz_txrx_gen_data_protocol(
                subghz->txrx, "AM650", 433920000, SUBGHZ_PROTOCOL_NICE_FLO_NAME, key, 12);
            break;
        case SubmenuIndexNiceFlo24bit:
            key = (key & 0x00FFFFF0) | 0x4; //btn 0x1, 0x2, 0x4, 0x8
            generated_protocol = subghz_txrx_gen_data_protocol(
                subghz->txrx, "AM650", 433920000, SUBGHZ_PROTOCOL_NICE_FLO_NAME, key, 24);
            break;
        case SubmenuIndexCAME12bit:
            key = (key & 0x00000FF0) | 0x1; //btn 0x1, 0x2, 0x4
            generated_protocol = subghz_txrx_gen_data_protocol(
                subghz->txrx, "AM650", 433920000, SUBGHZ_PROTOCOL_CAME_NAME, key, 12);
            break;
        case SubmenuIndexCAME24bit:
            key = (key & 0x00FFFFF0) | 0x4; //btn 0x1, 0x2, 0x4, 0x8
            generated_protocol = subghz_txrx_gen_data_protocol(
                subghz->txrx, "AM650", 433920000, SUBGHZ_PROTOCOL_CAME_NAME, key, 24);
            break;
        case SubmenuIndexCAME12bit868:
            key = (key & 0x00000FF0) | 0x1; //btn 0x1, 0x2, 0x4
            generated_protocol = subghz_txrx_gen_data_protocol(
                subghz->txrx, "AM650", 868350000, SUBGHZ_PROTOCOL_CAME_NAME, key, 12);
            break;
        case SubmenuIndexCAME24bit868:
            key = (key & 0x00FFFFF0) | 0x4; //btn 0x1, 0x2, 0x4, 0x8
            generated_protocol = subghz_txrx_gen_data_protocol(
                subghz->txrx, "AM650", 868350000, SUBGHZ_PROTOCOL_CAME_NAME, key, 24);
            break;
        case SubmenuIndexLinear_300_00:
            key = (key & 0x3FF);
            generated_protocol = subghz_txrx_gen_data_protocol(
                subghz->txrx, "AM650", 300000000, SUBGHZ_PROTOCOL_LINEAR_NAME, key, 10);
            break;
        case SubmenuIndexBETT_433:
            key = (key & 0x0000FFF0);
            generated_protocol = subghz_txrx_gen_data_protocol(
                subghz->txrx, "AM650", 433920000, SUBGHZ_PROTOCOL_BETT_NAME, key, 18);
            break;
        case SubmenuIndexCAMETwee:
            key = (key & 0x0FFFFFF0);
            key = 0x003FFF7200000000 | (key ^ 0xE0E0E0EE);
            generated_protocol = subghz_txrx_gen_data_protocol(
                subghz->txrx, "AM650", 433920000, SUBGHZ_PROTOCOL_CAME_TWEE_NAME, key, 54);
            break;
        case SubmenuIndexGateTX:
            key = (key & 0x00F0FF00) | 0xF << 16 | 0x40; //btn 0xF, 0xC, 0xA, 0x6 (?)
            uint64_t rev_key = subghz_protocol_blocks_reverse_key(key, 24);
            generated_protocol = subghz_txrx_gen_data_protocol(
                subghz->txrx, "AM650", 433920000, SUBGHZ_PROTOCOL_GATE_TX_NAME, rev_key, 24);
            break;
        case SubmenuIndexFaacSLH_433:
            generated_protocol = subghz_txrx_gen_faac_slh_protocol(
                subghz->txrx,
                "AM650",
                433920000,
                ((key & 0x00FFFFF0) | 0xA0000006) >> 4,
                0x6,
                0x00002,
                key,
                "FAAC_SLH");
            if(!generated_protocol) {
                furi_string_set(
                    subghz->error_str, "Function requires\nan SD card with\nfresh databases.");
                scene_manager_next_scene(subghz->scene_manager, SubGhzSceneShowError);
            }
            break;
        case SubmenuIndexFaacSLH_868:
            generated_protocol = subghz_txrx_gen_faac_slh_protocol(
                subghz->txrx,
                "AM650",
                868350000,
                ((key & 0x00FFFFF0) | 0xA0000006) >> 4,
                0x6,
                0x00002,
                key,
                "FAAC_SLH");
            if(!generated_protocol) {
                furi_string_set(
                    subghz->error_str, "Function requires\nan SD card with\nfresh databases.");
                scene_manager_next_scene(subghz->scene_manager, SubGhzSceneShowError);
            }
            break;
        case SubmenuIndexBeninca433:
            generated_protocol = subghz_txrx_gen_keeloq_protocol(
                subghz->txrx,
                "AM650",
                433920000,
                (key & 0x000FFF00) | 0x00800080,
                0x1,
                0x0005,
                "Beninca");
            if(!generated_protocol) {
                furi_string_set(
                    subghz->error_str, "Function requires\nan SD card with\nfresh databases.");
                scene_manager_next_scene(subghz->scene_manager, SubGhzSceneShowError);
            }
            break;
        case SubmenuIndexBeninca868:
            generated_protocol = subghz_txrx_gen_keeloq_protocol(
                subghz->txrx,
                "AM650",
                868350000,
                (key & 0x000FFF00) | 0x00800080,
                0x1,
                0x0005,
                "Beninca");
            if(!generated_protocol) {
                furi_string_set(
                    subghz->error_str, "Function requires\nan SD card with\nfresh databases.");
                scene_manager_next_scene(subghz->scene_manager, SubGhzSceneShowError);
            }
            break;
        case SubmenuIndexAllmatic433:
            generated_protocol = subghz_txrx_gen_keeloq_protocol(
                subghz->txrx,
                "AM650",
                433920000,
                (key & 0x00FFFF00) | 0x01000011,
                0xC,
                0x0005,
                "Beninca");
            if(!generated_protocol) {
                furi_string_set(
                    subghz->error_str, "Function requires\nan SD card with\nfresh databases.");
                scene_manager_next_scene(subghz->scene_manager, SubGhzSceneShowError);
            }
            break;
        case SubmenuIndexAllmatic868:
            generated_protocol = subghz_txrx_gen_keeloq_protocol(
                subghz->txrx,
                "AM650",
                868350000,
                (key & 0x00FFFF00) | 0x01000011,
                0xC,
                0x0005,
                "Beninca");
            if(!generated_protocol) {
                furi_string_set(
                    subghz->error_str, "Function requires\nan SD card with\nfresh databases.");
                scene_manager_next_scene(subghz->scene_manager, SubGhzSceneShowError);
            }
            break;
        case SubmenuIndexCenturion433:
            generated_protocol = subghz_txrx_gen_keeloq_protocol(
                subghz->txrx, "AM650", 433920000, (key & 0x0000FFFF), 0x2, 0x0003, "Centurion");
            if(!generated_protocol) {
                furi_string_set(
                    subghz->error_str, "Function requires\nan SD card with\nfresh databases.");
                scene_manager_next_scene(subghz->scene_manager, SubGhzSceneShowError);
            }
            break;
        case SubmenuIndexElmesElectronic:
            generated_protocol = subghz_txrx_gen_keeloq_protocol(
                subghz->txrx,
                "AM650",
                433920000,
                (key & 0x00FFFFFF) | 0x02000000,
                0x2,
                0x0003,
                "Elmes_Poland");
            if(!generated_protocol) {
                furi_string_set(
                    subghz->error_str, "Function requires\nan SD card with\nfresh databases.");
                scene_manager_next_scene(subghz->scene_manager, SubGhzSceneShowError);
            }
            break;
        case SubmenuIndexANMotorsAT4:
            generated_protocol = subghz_txrx_gen_keeloq_protocol(
                subghz->txrx,
                "AM650",
                433920000,
                (key & 0x000FFFFF) | 0x04700000,
                0x2,
                0x0021,
                "AN-Motors");
            if(!generated_protocol) {
                furi_string_set(
                    subghz->error_str, "Function requires\nan SD card with\nfresh databases.");
                scene_manager_next_scene(subghz->scene_manager, SubGhzSceneShowError);
            }
            break;
        case SubmenuIndexAprimatic:
            generated_protocol = subghz_txrx_gen_keeloq_protocol(
                subghz->txrx,
                "AM650",
                433920000,
                (key & 0x000FFFFF) | 0x00600000,
                0x4,
                0x0003,
                "Aprimatic");
            if(!generated_protocol) {
                furi_string_set(
                    subghz->error_str, "Function requires\nan SD card with\nfresh databases.");
                scene_manager_next_scene(subghz->scene_manager, SubGhzSceneShowError);
            }
            break;
        case SubmenuIndexGibidi433:
            generated_protocol = subghz_txrx_gen_keeloq_protocol(
                subghz->txrx, "AM650", 433920000, key & 0x00FFFFFF, 0x2, 0x0003, "Gibidi");
            if(!generated_protocol) {
                furi_string_set(
                    subghz->error_str, "Function requires\nan SD card with\nfresh databases.");
                scene_manager_next_scene(subghz->scene_manager, SubGhzSceneShowError);
            }
            break;
        case SubmenuIndexGSN:
            generated_protocol = subghz_txrx_gen_keeloq_protocol(
                subghz->txrx, "AM650", 433920000, key & 0x0FFFFFFF, 0x2, 0x0003, "GSN");
            if(!generated_protocol) {
                furi_string_set(
                    subghz->error_str, "Function requires\nan SD card with\nfresh databases.");
                scene_manager_next_scene(subghz->scene_manager, SubGhzSceneShowError);
            }
            break;
        case SubmenuIndexIronLogic:
            generated_protocol = subghz_txrx_gen_keeloq_protocol(
                subghz->txrx, "AM650", 433920000, key & 0x00FFFFF0, 0x4, 0x0005, "IronLogic");
            if(!generated_protocol) {
                furi_string_set(
                    subghz->error_str, "Function requires\nan SD card with\nfresh databases.");
                scene_manager_next_scene(subghz->scene_manager, SubGhzSceneShowError);
            }
            break;
        case SubmenuIndexStilmatic:
            generated_protocol = subghz_txrx_gen_keeloq_protocol(
                subghz->txrx, "AM650", 433920000, key & 0x0FFFFFFF, 0x1, 0x0003, "Stilmatic");
            if(!generated_protocol) {
                furi_string_set(
                    subghz->error_str, "Function requires\nan SD card with\nfresh databases.");
                scene_manager_next_scene(subghz->scene_manager, SubGhzSceneShowError);
            }
            break;
        case SubmenuIndexSommer_FM_434:
            generated_protocol = subghz_txrx_gen_keeloq_protocol(
                subghz->txrx, "FM476", 434420000, key & 0x0FFFFFFF, 0x4, 0x0003, "Sommer(fsk476)");
            if(!generated_protocol) {
                furi_string_set(
                    subghz->error_str, "Function requires\nan SD card with\nfresh databases.");
                scene_manager_next_scene(subghz->scene_manager, SubGhzSceneShowError);
            }
            break;
        case SubmenuIndexSommer_FM_868:
            generated_protocol = subghz_txrx_gen_keeloq_protocol(
                subghz->txrx, "FM476", 868800000, key & 0x0FFFFFFF, 0x4, 0x0003, "Sommer(fsk476)");
            if(!generated_protocol) {
                furi_string_set(
                    subghz->error_str, "Function requires\nan SD card with\nfresh databases.");
                scene_manager_next_scene(subghz->scene_manager, SubGhzSceneShowError);
            }
            break;
        case SubmenuIndexDTMNeo433:
            generated_protocol = subghz_txrx_gen_keeloq_protocol(
                subghz->txrx, "AM650", 433920000, key & 0x000FFFFF, 0x2, 0x0005, "DTM_Neo");
            if(!generated_protocol) {
                furi_string_set(
                    subghz->error_str, "Function requires\nan SD card with\nfresh databases.");
                scene_manager_next_scene(subghz->scene_manager, SubGhzSceneShowError);
            }
            break;
        case SubmenuIndexCAMESpace:
            generated_protocol = subghz_txrx_gen_keeloq_protocol(
                subghz->txrx, "AM650", 433920000, key & 0x00FFFFFF, 0x2, 0x0003, "Came_Space");
            if(!generated_protocol) {
                furi_string_set(
                    subghz->error_str, "Function requires\nan SD card with\nfresh databases.");
                scene_manager_next_scene(subghz->scene_manager, SubGhzSceneShowError);
            }
            break;
        case SubmenuIndexCameAtomo433:
            generated_protocol = subghz_txrx_gen_came_atomo_protocol(
                subghz->txrx, "AM650", 433920000, (key & 0x0FFFFFFF) | 0x10000000, 0x0003);
            break;
        case SubmenuIndexCameAtomo868:
            generated_protocol = subghz_txrx_gen_came_atomo_protocol(
                subghz->txrx, "AM650", 868350000, (key & 0x0FFFFFFF) | 0x10000000, 0x0003);
            break;
        case SubmenuIndexBFTMitto:
            generated_protocol = subghz_txrx_gen_keeloq_bft_protocol(
                subghz->txrx,
                "AM650",
                433920000,
                key & 0x000FFFFF,
                0x2,
                0x0002,
                key & 0x000FFFFF,
                "BFT");
            if(!generated_protocol) {
                furi_string_set(
                    subghz->error_str, "Function requires\nan SD card with\nfresh databases.");
                scene_manager_next_scene(subghz->scene_manager, SubGhzSceneShowError);
            }
            break;
        case SubmenuIndexAlutechAT4N:
            generated_protocol = subghz_txrx_gen_alutech_at_4n_protocol(
                subghz->txrx, "AM650", 433920000, (key & 0x000FFFFF) | 0x00100000, 0x44, 0x0003);
            if(!generated_protocol) {
                furi_string_set(
                    subghz->error_str, "Function requires\nan SD card with\nfresh databases.");
                scene_manager_next_scene(subghz->scene_manager, SubGhzSceneShowError);
            }
            break;
        case SubmenuIndexSomfyTelis:
            generated_protocol = subghz_txrx_gen_somfy_telis_protocol(
                subghz->txrx, "AM650", 433420000, key & 0x00FFFFFF, 0x2, 0x0003);
            break;
        case SubmenuIndexDoorHan_433_92:
            generated_protocol = subghz_txrx_gen_keeloq_protocol(
                subghz->txrx, "AM650", 433920000, key & 0x0FFFFFFF, 0x2, 0x0003, "DoorHan");
            if(!generated_protocol) {
                furi_string_set(
                    subghz->error_str, "Function requires\nan SD card with\nfresh databases.");
                scene_manager_next_scene(subghz->scene_manager, SubGhzSceneShowError);
            }
            break;
        case SubmenuIndexDoorHan_315_00:
            generated_protocol = subghz_txrx_gen_keeloq_protocol(
                subghz->txrx, "AM650", 315000000, key & 0x0FFFFFFF, 0x2, 0x0003, "DoorHan");
            if(!generated_protocol) {
                furi_string_set(
                    subghz->error_str, "Function requires\nan SD card with\nfresh databases.");
                scene_manager_next_scene(subghz->scene_manager, SubGhzSceneShowError);
            }
            break;
        case SubmenuIndexNiceFlorS_433_92:
            generated_protocol = subghz_txrx_gen_nice_flor_s_protocol(
                subghz->txrx, "AM650", 433920000, key & 0x0FFFFFFF, 0x1, 0x0003, false);
            if(!generated_protocol) {
                furi_string_set(
                    subghz->error_str, "Function requires\nan SD card with\nfresh databases.");
                scene_manager_next_scene(subghz->scene_manager, SubGhzSceneShowError);
            }
            break;
        case SubmenuIndexNiceOne_433_92:
            generated_protocol = subghz_txrx_gen_nice_flor_s_protocol(
                subghz->txrx, "AM650", 433920000, key & 0x0FFFFFFF, 0x1, 0x0003, true);
            if(!generated_protocol) {
                furi_string_set(
                    subghz->error_str, "Function requires\nan SD card with\nfresh databases.");
                scene_manager_next_scene(subghz->scene_manager, SubGhzSceneShowError);
            }
            break;
        case SubmenuIndexNiceSmilo_433_92:
            generated_protocol = subghz_txrx_gen_keeloq_protocol(
                subghz->txrx, "AM650", 433920000, key & 0x00FFFFFF, 0x2, 0x0003, "NICE_Smilo");
            if(!generated_protocol) {
                furi_string_set(
                    subghz->error_str, "Function requires\nan SD card with\nfresh databases.");
                scene_manager_next_scene(subghz->scene_manager, SubGhzSceneShowError);
            }
            break;
        case SubmenuIndexNiceMHouse_433_92:
            generated_protocol = subghz_txrx_gen_keeloq_protocol(
                subghz->txrx, "AM650", 433920000, key & 0x00FFFFFF, 0x2, 0x0003, "NICE_MHOUSE");
            if(!generated_protocol) {
                furi_string_set(
                    subghz->error_str, "Function requires\nan SD card with\nfresh databases.");
                scene_manager_next_scene(subghz->scene_manager, SubGhzSceneShowError);
            }
            break;
        case SubmenuIndexDeaMio433:
            generated_protocol = subghz_txrx_gen_keeloq_protocol(
<<<<<<< HEAD
                subghz->txrx, "AM650", 433920000, key & 0x00FFFFFF, 0x2, 0x0003, "Dea_Mio");
=======
                subghz->txrx,
                "AM650",
                433920000,
                (key & 0x0FFFF000) | 0x00000869,
                0x2,
                0x0003,
                "Dea_Mio");
>>>>>>> d23bc9f5
            if(!generated_protocol) {
                furi_string_set(
                    subghz->error_str, "Function requires\nan SD card with\nfresh databases.");
                scene_manager_next_scene(subghz->scene_manager, SubGhzSceneShowError);
            }
            break;
        case SubmenuIndexGeniusBravo433:
            generated_protocol = subghz_txrx_gen_keeloq_protocol(
                subghz->txrx, "AM650", 433920000, key & 0x00FFFFFF, 0x6, 0x0003, "Genius_Bravo");
            if(!generated_protocol) {
                furi_string_set(
                    subghz->error_str, "Function requires\nan SD card with\nfresh databases.");
                scene_manager_next_scene(subghz->scene_manager, SubGhzSceneShowError);
            }
            break;
        case SubmenuIndexJCM_433_92:
            generated_protocol = subghz_txrx_gen_keeloq_protocol(
                subghz->txrx, "AM650", 433920000, key & 0x00FFFFFF, 0x2, 0x0003, "JCM_Tech");
            if(!generated_protocol) {
                furi_string_set(
                    subghz->error_str, "Function requires\nan SD card with\nfresh databases.");
                scene_manager_next_scene(subghz->scene_manager, SubGhzSceneShowError);
            }
            break;
        case SubmenuIndexFAACRCXT_433_92:
            generated_protocol = subghz_txrx_gen_keeloq_protocol(
                subghz->txrx,
                "AM650",
                433920000,
                (key & 0x0000FFFF) | 0x00100000,
                0x2,
                0x0003,
                "FAAC_RC,XT");
            if(!generated_protocol) {
                furi_string_set(
                    subghz->error_str, "Function requires\nan SD card with\nfresh databases.");
                scene_manager_next_scene(subghz->scene_manager, SubGhzSceneShowError);
            }
            break;
        case SubmenuIndexFAACRCXT_868:
            generated_protocol = subghz_txrx_gen_keeloq_protocol(
                subghz->txrx,
                "AM650",
                868350000,
                (key & 0x0000FFFF) | 0x00100000,
                0x2,
                0x0003,
                "FAAC_RC,XT");
            if(!generated_protocol) {
                furi_string_set(
                    subghz->error_str, "Function requires\nan SD card with\nfresh databases.");
                scene_manager_next_scene(subghz->scene_manager, SubGhzSceneShowError);
            }
            break;
        case SubmenuIndexNormstahl_433_92:
            generated_protocol = subghz_txrx_gen_keeloq_protocol(
                subghz->txrx, "AM650", 433920000, key & 0x00FFFFFF, 0x2, 0x0003, "Normstahl");
            if(!generated_protocol) {
                furi_string_set(
                    subghz->error_str, "Function requires\nan SD card with\nfresh databases.");
                scene_manager_next_scene(subghz->scene_manager, SubGhzSceneShowError);
            }
            break;
        case SubmenuIndexHCS101_433_92:
            generated_protocol = subghz_txrx_gen_keeloq_protocol(
                subghz->txrx, "AM650", 433920000, key & 0x000FFFFF, 0x2, 0x0003, "HCS101");
            if(!generated_protocol) {
                furi_string_set(
                    subghz->error_str, "Function requires\nan SD card with\nfresh databases.");
                scene_manager_next_scene(subghz->scene_manager, SubGhzSceneShowError);
            }
            break;
        case SubmenuIndexSecPlus_v1_315_00:
            generated_protocol =
                subghz_txrx_gen_secplus_v1_protocol(subghz->txrx, "AM650", 315000000);
            break;
        case SubmenuIndexSecPlus_v1_390_00:
            generated_protocol =
                subghz_txrx_gen_secplus_v1_protocol(subghz->txrx, "AM650", 390000000);
            break;
        case SubmenuIndexSecPlus_v1_433_00:
            generated_protocol =
                subghz_txrx_gen_secplus_v1_protocol(subghz->txrx, "AM650", 433920000);
            break;
        case SubmenuIndexSecPlus_v2_310_00:
            key = (key & 0x7FFFF3FC); // 850LM pairing
            generated_protocol = subghz_txrx_gen_secplus_v2_protocol(
                subghz->txrx, "AM650", 310000000, key, 0x68, 0xE500000);
            break;
        case SubmenuIndexSecPlus_v2_315_00:
            key = (key & 0x7FFFF3FC); // 850LM pairing
            generated_protocol = subghz_txrx_gen_secplus_v2_protocol(
                subghz->txrx, "AM650", 315000000, key, 0x68, 0xE500000);
            break;
        case SubmenuIndexSecPlus_v2_390_00:
            key = (key & 0x7FFFF3FC); // 850LM pairing
            generated_protocol = subghz_txrx_gen_secplus_v2_protocol(
                subghz->txrx, "AM650", 390000000, key, 0x68, 0xE500000);
            break;
        case SubmenuIndexSecPlus_v2_433_00:
            key = (key & 0x7FFFF3FC); // 850LM pairing
            generated_protocol = subghz_txrx_gen_secplus_v2_protocol(
                subghz->txrx, "AM650", 433920000, key, 0x68, 0xE500000);
            break;
        default:
            return false;
            break;
        }

        scene_manager_set_scene_state(subghz->scene_manager, SubGhzSceneSetType, event.event);

        if(generated_protocol) {
            subghz_file_name_clear(subghz);
            scene_manager_next_scene(subghz->scene_manager, SubGhzSceneSaveName);
            return true;
        }
    }

    return false;
}

void subghz_scene_set_type_on_exit(void* context) {
    SubGhz* subghz = context;
    submenu_reset(subghz->submenu);
}<|MERGE_RESOLUTION|>--- conflicted
+++ resolved
@@ -761,9 +761,6 @@
             break;
         case SubmenuIndexDeaMio433:
             generated_protocol = subghz_txrx_gen_keeloq_protocol(
-<<<<<<< HEAD
-                subghz->txrx, "AM650", 433920000, key & 0x00FFFFFF, 0x2, 0x0003, "Dea_Mio");
-=======
                 subghz->txrx,
                 "AM650",
                 433920000,
@@ -771,7 +768,6 @@
                 0x2,
                 0x0003,
                 "Dea_Mio");
->>>>>>> d23bc9f5
             if(!generated_protocol) {
                 furi_string_set(
                     subghz->error_str, "Function requires\nan SD card with\nfresh databases.");
