#include "../subghz_i.h"
#include "../helpers/subghz_custom_event.h"

#include <lib/subghz/blocks/custom_btn.h>

void subghz_scene_receiver_info_callback(GuiButtonType result, InputType type, void* context) {
    furi_assert(context);
    SubGhz* subghz = context;

    if((result == GuiButtonTypeCenter) && (type == InputTypePress)) {
        view_dispatcher_send_custom_event(
            subghz->view_dispatcher, SubGhzCustomEventSceneReceiverInfoTxStart);
    } else if((result == GuiButtonTypeCenter) && (type == InputTypeRelease)) {
        view_dispatcher_send_custom_event(
            subghz->view_dispatcher, SubGhzCustomEventSceneReceiverInfoTxStop);
    } else if((result == GuiButtonTypeRight) && (type == InputTypeShort)) {
        view_dispatcher_send_custom_event(
            subghz->view_dispatcher, SubGhzCustomEventSceneReceiverInfoSave);
    }
}

static bool subghz_scene_receiver_info_update_parser(void* context) {
    SubGhz* subghz = context;

    if(subghz_txrx_load_decoder_by_name_protocol(
           subghz->txrx,
           subghz_history_get_protocol_name(subghz->history, subghz->idx_menu_chosen))) {
<<<<<<< HEAD
        //todo we are trying to deserialize without checking for errors, since it is assumed that we just received this signal
=======
        // we are trying to deserialize without checking for errors, since it is assumed that we just received this chignal
>>>>>>> 27b2808a
        subghz_protocol_decoder_base_deserialize(
            subghz_txrx_get_decoder(subghz->txrx),
            subghz_history_get_raw_data(subghz->history, subghz->idx_menu_chosen));

        SubGhzRadioPreset* preset =
            subghz_history_get_radio_preset(subghz->history, subghz->idx_menu_chosen);
        subghz_txrx_set_preset(
            subghz->txrx,
            furi_string_get_cstr(preset->name),
            preset->frequency,
            preset->data,
            preset->data_size);

        return true;
    }
    return false;
}

void subghz_scene_receiver_info_draw_widget(SubGhz* subghz) {
    if(subghz_scene_receiver_info_update_parser(subghz)) {
        FuriString* frequency_str = furi_string_alloc();
        FuriString* modulation_str = furi_string_alloc();
        FuriString* text = furi_string_alloc();

        subghz_txrx_get_frequency_and_modulation(
            subghz->txrx, frequency_str, modulation_str, false);
        widget_add_string_element(
            subghz->widget,
            78,
            0,
            AlignLeft,
            AlignTop,
            FontSecondary,
            furi_string_get_cstr(frequency_str));

        widget_add_string_element(
            subghz->widget,
            113,
            0,
            AlignLeft,
            AlignTop,
            FontSecondary,
            furi_string_get_cstr(modulation_str));
        subghz_protocol_decoder_base_get_string(subghz_txrx_get_decoder(subghz->txrx), text);
        widget_add_string_multiline_element(
            subghz->widget, 0, 0, AlignLeft, AlignTop, FontSecondary, furi_string_get_cstr(text));

        furi_string_free(frequency_str);
        furi_string_free(modulation_str);
        furi_string_free(text);

        if(subghz_txrx_protocol_is_serializable(subghz->txrx)) {
            widget_add_button_element(
                subghz->widget,
                GuiButtonTypeRight,
                "Save",
                subghz_scene_receiver_info_callback,
                subghz);
        }
        // Removed static check
        if(subghz_txrx_protocol_is_transmittable(subghz->txrx, false)) {
            widget_add_button_element(
                subghz->widget,
                GuiButtonTypeCenter,
                "Send",
                subghz_scene_receiver_info_callback,
                subghz);
        }
    } else {
        widget_add_icon_element(subghz->widget, 37, 15, &I_DolphinCommon_56x48);
        widget_add_string_element(
            subghz->widget, 13, 8, AlignLeft, AlignBottom, FontSecondary, "Error history parse.");
    }

    view_dispatcher_switch_to_view(subghz->view_dispatcher, SubGhzViewIdWidget);
}

void subghz_scene_receiver_info_on_enter(void* context) {
    SubGhz* subghz = context;

    subghz_custom_btns_reset();

    subghz_scene_receiver_info_draw_widget(subghz);

    if(!subghz_history_get_text_space_left(subghz->history, NULL)) {
        subghz->state_notifications = SubGhzNotificationStateRx;
    }
}

bool subghz_scene_receiver_info_on_event(void* context, SceneManagerEvent event) {
    SubGhz* subghz = context;
    if(event.type == SceneManagerEventTypeCustom) {
        if(event.event == SubGhzCustomEventSceneReceiverInfoTxStart) {
            if(!subghz_scene_receiver_info_update_parser(subghz)) {
                return false;
            }
            //CC1101 Stop RX -> Start TX
            subghz_txrx_hopper_pause(subghz->txrx);
            if(!subghz_tx_start(
                   subghz,
                   subghz_history_get_raw_data(subghz->history, subghz->idx_menu_chosen))) {
                subghz_txrx_rx_start(subghz->txrx);
                subghz_txrx_hopper_unpause(subghz->txrx);
                subghz->state_notifications = SubGhzNotificationStateRx;
            } else {
                subghz->state_notifications = SubGhzNotificationStateTx;
            }
            return true;
        } else if(event.event == SubGhzCustomEventSceneReceiverInfoTxStop) {
            //CC1101 Stop Tx -> Start RX
            subghz->state_notifications = SubGhzNotificationStateIDLE;

            widget_reset(subghz->widget);
            subghz_scene_receiver_info_draw_widget(subghz);

            subghz_txrx_stop(subghz->txrx);
            if(!scene_manager_has_previous_scene(subghz->scene_manager, SubGhzSceneDecodeRAW)) {
                subghz_txrx_rx_start(subghz->txrx);

                subghz_txrx_hopper_unpause(subghz->txrx);
                if(!subghz_history_get_text_space_left(subghz->history, NULL)) {
                    subghz->state_notifications = SubGhzNotificationStateRx;
                }
            }
            return true;
        } else if(event.event == SubGhzCustomEventSceneReceiverInfoSave) {
            //CC1101 Stop RX -> Save
            subghz->state_notifications = SubGhzNotificationStateIDLE;
            subghz_txrx_hopper_set_state(subghz->txrx, SubGhzHopperStateOFF);

            subghz_txrx_stop(subghz->txrx);
            if(!subghz_scene_receiver_info_update_parser(subghz)) {
                return false;
            }

            if(subghz_txrx_protocol_is_serializable(subghz->txrx)) {
                subghz_file_name_clear(subghz);

                scene_manager_next_scene(subghz->scene_manager, SubGhzSceneSaveName);
            }
            return true;
        }
    } else if(event.type == SceneManagerEventTypeTick) {
        if(subghz_txrx_hopper_get_state(subghz->txrx) != SubGhzHopperStateOFF) {
            subghz_txrx_hopper_update(subghz->txrx);
        }
        switch(subghz->state_notifications) {
        case SubGhzNotificationStateTx:
            notification_message(subghz->notifications, &sequence_blink_magenta_10);
            break;
        case SubGhzNotificationStateRx:
            notification_message(subghz->notifications, &sequence_blink_cyan_10);
            break;
        case SubGhzNotificationStateRxDone:
            notification_message(subghz->notifications, &sequence_blink_green_100);
            subghz->state_notifications = SubGhzNotificationStateRx;
            break;
        default:
            break;
        }
    }
    return false;
}

void subghz_scene_receiver_info_on_exit(void* context) {
    SubGhz* subghz = context;

    widget_reset(subghz->widget);
    subghz_txrx_reset_dynamic_and_custom_btns(subghz->txrx);
}<|MERGE_RESOLUTION|>--- conflicted
+++ resolved
@@ -25,11 +25,7 @@
     if(subghz_txrx_load_decoder_by_name_protocol(
            subghz->txrx,
            subghz_history_get_protocol_name(subghz->history, subghz->idx_menu_chosen))) {
-<<<<<<< HEAD
-        //todo we are trying to deserialize without checking for errors, since it is assumed that we just received this signal
-=======
         // we are trying to deserialize without checking for errors, since it is assumed that we just received this chignal
->>>>>>> 27b2808a
         subghz_protocol_decoder_base_deserialize(
             subghz_txrx_get_decoder(subghz->txrx),
             subghz_history_get_raw_data(subghz->history, subghz->idx_menu_chosen));
