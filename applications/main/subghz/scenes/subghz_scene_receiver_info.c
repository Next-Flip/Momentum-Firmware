--- conflicted
+++ resolved
@@ -114,10 +114,6 @@
 void subghz_scene_receiver_info_on_enter(void* context) {
     SubGhz* subghz = context;
 
-<<<<<<< HEAD
-    DOLPHIN_DEED(DolphinDeedSubGhzReceiverInfo);
-=======
->>>>>>> 4c0c70ff
     subghz_scene_receiver_info_draw_widget(subghz);
 }
 
