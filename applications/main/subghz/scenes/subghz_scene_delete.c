--- conflicted
+++ resolved
@@ -6,34 +6,22 @@
     SubGhz* subghz = context;
     if((result == GuiButtonTypeRight) && (type == InputTypeShort)) {
         view_dispatcher_send_custom_event(subghz->view_dispatcher, SubGhzCustomEventSceneDelete);
+    } else if((result == GuiButtonTypeLeft) && (type == InputTypeShort)) {
+        view_dispatcher_send_custom_event(
+            subghz->view_dispatcher, SubGhzCustomEventSceneDeleteBack);
     }
 }
 
 void subghz_scene_delete_on_enter(void* context) {
     SubGhz* subghz = context;
-    FuriString* frequency_str = furi_string_alloc();
-    FuriString* modulation_str = furi_string_alloc();
-    FuriString* text = furi_string_alloc();
 
-    subghz_txrx_get_frequency_and_modulation(subghz->txrx, frequency_str, modulation_str, false);
-    widget_add_string_element(
-        subghz->widget,
-        78,
-        0,
-        AlignLeft,
-        AlignTop,
-        FontSecondary,
-        furi_string_get_cstr(frequency_str));
+    FuriString* frequency_str;
+    FuriString* modulation_str;
+    FuriString* text_out;
+    FuriString* text;
+    text_out = furi_string_alloc();
+    text = furi_string_alloc();
 
-<<<<<<< HEAD
-    widget_add_string_element(
-        subghz->widget,
-        113,
-        0,
-        AlignLeft,
-        AlignTop,
-        FontSecondary,
-=======
     path_extract_filename(subghz->file_path, text, true);
     furi_string_cat_printf(text_out, "\e#Delete %s?\e#\n", furi_string_get_cstr(text));
 
@@ -56,18 +44,19 @@
         text_out,
         "%s %s",
         furi_string_get_cstr(frequency_str),
->>>>>>> 5c3e64bd
         furi_string_get_cstr(modulation_str));
-    subghz_protocol_decoder_base_get_string(subghz_txrx_get_decoder(subghz->txrx), text);
-    widget_add_string_multiline_element(
-        subghz->widget, 0, 0, AlignLeft, AlignTop, FontSecondary, furi_string_get_cstr(text));
+
+    widget_add_text_box_element(
+        subghz->widget, 0, 0, 128, 54, AlignCenter, AlignTop, furi_string_get_cstr(text_out), false);
 
     furi_string_free(frequency_str);
     furi_string_free(modulation_str);
-    furi_string_free(text);
+    furi_string_free(text_out);
 
     widget_add_button_element(
         subghz->widget, GuiButtonTypeRight, "Delete", subghz_scene_delete_callback, subghz);
+    widget_add_button_element(
+        subghz->widget, GuiButtonTypeLeft, "Cancel", subghz_scene_delete_callback, subghz);
 
     view_dispatcher_switch_to_view(subghz->view_dispatcher, SubGhzViewIdWidget);
 }
@@ -84,6 +73,8 @@
                     subghz->scene_manager, SubGhzSceneStart);
             }
             return true;
+        } else if(event.event == SubGhzCustomEventSceneDeleteBack) {
+            return scene_manager_previous_scene(subghz->scene_manager);
         }
     }
     return false;
