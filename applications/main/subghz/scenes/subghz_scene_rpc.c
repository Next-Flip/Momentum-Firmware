--- conflicted
+++ resolved
@@ -95,20 +95,6 @@
                     scene_manager_set_scene_state(
                         subghz->scene_manager, SubGhzSceneRpc, SubGhzRpcStateLoaded);
                     result = true;
-<<<<<<< HEAD
-                    FuriString* file_name = furi_string_alloc();
-                    path_extract_filename(subghz->file_path, file_name, true);
-
-                    snprintf(
-                        subghz->file_name_tmp,
-                        SUBGHZ_MAX_LEN_NAME,
-                        "loaded\n%s",
-                        furi_string_get_cstr(file_name));
-                    popup_set_text(popup, subghz->file_name_tmp, 89, 44, AlignCenter, AlignTop);
-
-                    furi_string_free(file_name);
-=======
->>>>>>> c6326915
                 } else {
                     rpc_system_app_set_error_code(subghz->rpc_ctx, RpcAppSystemErrorCodeParseFile);
                     rpc_system_app_set_error_text(subghz->rpc_ctx, "Cannot parse file");
