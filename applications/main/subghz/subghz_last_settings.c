#include "subghz_last_settings.h"
#include "subghz_i.h"

#define TAG "SubGhzLastSettings"

#define SUBGHZ_LAST_SETTING_FILE_TYPE "Flipper SubGhz Last Setting File"
#define SUBGHZ_LAST_SETTING_FILE_VERSION 1
#define SUBGHZ_LAST_SETTINGS_PATH EXT_PATH("subghz/assets/last_subghz.settings")

#define SUBGHZ_LAST_SETTING_FIELD_FREQUENCY "Frequency"
#define SUBGHZ_LAST_SETTING_FIELD_PRESET "Preset" // AKA Modulation
#define SUBGHZ_LAST_SETTING_FIELD_FREQUENCY_ANALYZER_FEEDBACK_LEVEL "FeedbackLevel"
#define SUBGHZ_LAST_SETTING_FIELD_FREQUENCY_ANALYZER_TRIGGER "FATrigger"
#define SUBGHZ_LAST_SETTING_FIELD_EXTERNAL_MODULE_ENABLED "External"
#define SUBGHZ_LAST_SETTING_FIELD_EXTERNAL_MODULE_POWER "ExtPower"
#define SUBGHZ_LAST_SETTING_FIELD_TIMESTAMP_FILE_NAMES "TimestampNames"
#define SUBGHZ_LAST_SETTING_FIELD_EXTERNAL_MODULE_POWER_AMP "ExtPowerAmp"
#define SUBGHZ_LAST_SETTING_FIELD_GPS "Gps"
#define SUBGHZ_LAST_SETTING_FIELD_HOPPING_ENABLE "Hopping"
#define SUBGHZ_LAST_SETTING_FIELD_REMOVE_DUPLICATES "RemoveDuplicates"
#define SUBGHZ_LAST_SETTING_FIELD_IGNORE_FILTER "IgnoreFilter"
#define SUBGHZ_LAST_SETTING_FIELD_FILTER "Filter"
#define SUBGHZ_LAST_SETTING_FIELD_RSSI_THRESHOLD "RSSI"
<<<<<<< HEAD
#define SUBGHZ_LAST_SETTING_FIELD_REPEATER "Repeater"
#define SUBGHZ_LAST_SETTING_FIELD_ENABLE_SOUND "Sound"
=======
#define SUBGHZ_LAST_SETTING_FIELD_DELETE_OLD "DelOldSignals"
>>>>>>> e5ceef34

SubGhzLastSettings* subghz_last_settings_alloc(void) {
    SubGhzLastSettings* instance = malloc(sizeof(SubGhzLastSettings));
    return instance;
}

void subghz_last_settings_free(SubGhzLastSettings* instance) {
    furi_assert(instance);
    free(instance);
}

void subghz_last_settings_load(SubGhzLastSettings* instance, size_t preset_count) {
    furi_assert(instance);

    Storage* storage = furi_record_open(RECORD_STORAGE);
    FlipperFormat* fff_data_file = flipper_format_file_alloc(storage);

    uint32_t temp_frequency = 0;
    uint32_t temp_frequency_analyzer_feedback_level = 0;
    float temp_frequency_analyzer_trigger = 0;
    bool temp_external_module_enabled = false;
    bool temp_external_module_power_5v_disable = false;
    bool temp_external_module_power_amp = false;
    bool temp_timestamp_file_names = false;
    bool temp_enable_hopping = false;
<<<<<<< HEAD
    bool temp_enable_sound = false;
    uint32_t temp_repeater_state;
    bool temp_remove_duplicates = false;
=======
    bool temp_delete_old_sig = false;
>>>>>>> e5ceef34
    uint32_t temp_ignore_filter = 0;
    uint32_t temp_filter = 0;
    float temp_rssi = 0;
    uint32_t temp_preset = 0;

    bool preset_was_read = false;
    bool rssi_was_read = false;
    bool filter_was_read = false;
    bool ignore_filter_was_read = false;
    bool remove_duplicates_was_read = false;
    bool frequency_analyzer_feedback_level_was_read = false;
    bool frequency_analyzer_trigger_was_read = false;
    bool repeater_was_read = false;
    bool enable_sound_was_read = false;

    uint32_t temp_gps_baudrate = 0;

    if(FSE_OK == storage_sd_status(storage) && SUBGHZ_LAST_SETTINGS_PATH &&
       flipper_format_file_open_existing(fff_data_file, SUBGHZ_LAST_SETTINGS_PATH)) {
        preset_was_read = flipper_format_read_uint32(
            fff_data_file, SUBGHZ_LAST_SETTING_FIELD_PRESET, (uint32_t*)&temp_preset, 1);
        flipper_format_read_uint32(
            fff_data_file, SUBGHZ_LAST_SETTING_FIELD_FREQUENCY, (uint32_t*)&temp_frequency, 1);
        frequency_analyzer_feedback_level_was_read = flipper_format_read_uint32(
            fff_data_file,
            SUBGHZ_LAST_SETTING_FIELD_FREQUENCY_ANALYZER_FEEDBACK_LEVEL,
            (uint32_t*)&temp_frequency_analyzer_feedback_level,
            1);
        frequency_analyzer_trigger_was_read = flipper_format_read_float(
            fff_data_file,
            SUBGHZ_LAST_SETTING_FIELD_FREQUENCY_ANALYZER_TRIGGER,
            (float*)&temp_frequency_analyzer_trigger,
            1);
        flipper_format_read_bool(
            fff_data_file,
            SUBGHZ_LAST_SETTING_FIELD_EXTERNAL_MODULE_ENABLED,
            (bool*)&temp_external_module_enabled,
            1);
        flipper_format_read_bool(
            fff_data_file,
            SUBGHZ_LAST_SETTING_FIELD_EXTERNAL_MODULE_POWER,
            (bool*)&temp_external_module_power_5v_disable,
            1);
        flipper_format_read_bool(
            fff_data_file,
            SUBGHZ_LAST_SETTING_FIELD_TIMESTAMP_FILE_NAMES,
            (bool*)&temp_timestamp_file_names,
            1);
        flipper_format_read_bool(
            fff_data_file,
            SUBGHZ_LAST_SETTING_FIELD_EXTERNAL_MODULE_POWER_AMP,
            (bool*)&temp_external_module_power_amp,
            1);
        flipper_format_read_uint32(
            fff_data_file, SUBGHZ_LAST_SETTING_FIELD_GPS, (uint32_t*)&temp_gps_baudrate, 1);
        flipper_format_read_bool(
            fff_data_file,
            SUBGHZ_LAST_SETTING_FIELD_HOPPING_ENABLE,
            (bool*)&temp_enable_hopping,
            1);
        rssi_was_read = flipper_format_read_float(
            fff_data_file, SUBGHZ_LAST_SETTING_FIELD_RSSI_THRESHOLD, (float*)&temp_rssi, 1);
        remove_duplicates_was_read = flipper_format_read_bool(
            fff_data_file,
            SUBGHZ_LAST_SETTING_FIELD_REMOVE_DUPLICATES,
            (bool*)&temp_remove_duplicates,
            1);
        ignore_filter_was_read = flipper_format_read_uint32(
            fff_data_file,
            SUBGHZ_LAST_SETTING_FIELD_IGNORE_FILTER,
            (uint32_t*)&temp_ignore_filter,
            1);
        filter_was_read = flipper_format_read_uint32(
            fff_data_file, SUBGHZ_LAST_SETTING_FIELD_FILTER, (uint32_t*)&temp_filter, 1);
<<<<<<< HEAD
        repeater_was_read = flipper_format_read_uint32(
            fff_data_file, SUBGHZ_LAST_SETTING_FIELD_REPEATER, (uint32_t*)&temp_repeater_state, 1);
        enable_sound_was_read = flipper_format_read_bool(
            fff_data_file, SUBGHZ_LAST_SETTING_FIELD_ENABLE_SOUND, (bool*)&temp_enable_sound, 1);

=======
        flipper_format_read_bool(
            fff_data_file, SUBGHZ_LAST_SETTING_FIELD_DELETE_OLD, (bool*)&temp_delete_old_sig, 1);
>>>>>>> e5ceef34
    } else {
        FURI_LOG_E(TAG, "Error open file %s", SUBGHZ_LAST_SETTINGS_PATH);
    }

    if(temp_frequency == 0 || !furi_hal_subghz_is_tx_allowed(temp_frequency)) {
        FURI_LOG_W(TAG, "Last used frequency not found or can't be used!");

        instance->frequency = SUBGHZ_LAST_SETTING_DEFAULT_FREQUENCY;
        instance->preset_index = SUBGHZ_LAST_SETTING_DEFAULT_PRESET;
        instance->frequency_analyzer_feedback_level =
            SUBGHZ_LAST_SETTING_FREQUENCY_ANALYZER_FEEDBACK_LEVEL;
        instance->frequency_analyzer_trigger = SUBGHZ_LAST_SETTING_FREQUENCY_ANALYZER_TRIGGER;
        instance->external_module_enabled = false;
        instance->timestamp_file_names = false;
        instance->external_module_power_amp = false;
        instance->gps_baudrate = 0;
        instance->enable_hopping = false;
        instance->remove_duplicates = false;
        instance->repeater_state = 0;
        instance->enable_sound = 0;
        instance->ignore_filter = 0x00;
        // See bin_raw_value in applications/main/subghz/scenes/subghz_scene_receiver_config.c
        instance->filter = SubGhzProtocolFlag_Decodable;
        instance->rssi = SUBGHZ_RAW_THRESHOLD_MIN;
    } else {
        instance->frequency = temp_frequency;
        instance->frequency_analyzer_feedback_level =
            frequency_analyzer_feedback_level_was_read ?
                temp_frequency_analyzer_feedback_level :
                SUBGHZ_LAST_SETTING_FREQUENCY_ANALYZER_FEEDBACK_LEVEL;

        instance->frequency_analyzer_trigger = frequency_analyzer_trigger_was_read ?
                                                   temp_frequency_analyzer_trigger :
                                                   SUBGHZ_LAST_SETTING_FREQUENCY_ANALYZER_TRIGGER;

        if(!preset_was_read) {
            FURI_LOG_W(TAG, "Preset was not read. Set default");
            instance->preset_index = SUBGHZ_LAST_SETTING_DEFAULT_PRESET;
        } else if(temp_preset > (uint32_t)preset_count - 1) {
            FURI_LOG_W(
                TAG,
                "Last used preset out of range. Preset to set: %ld, Max index: %ld. Set default",
                temp_preset,
                (uint32_t)preset_count - 1);
            instance->preset_index = SUBGHZ_LAST_SETTING_DEFAULT_PRESET;
        } else {
            instance->preset_index = temp_preset;
        }
        instance->external_module_enabled = temp_external_module_enabled;

        instance->external_module_power_5v_disable = temp_external_module_power_5v_disable;

        instance->timestamp_file_names = temp_timestamp_file_names;

        instance->delete_old_signals = temp_delete_old_sig;

        // External power amp CC1101
        instance->external_module_power_amp = temp_external_module_power_amp;

        instance->rssi = rssi_was_read ? temp_rssi : SUBGHZ_RAW_THRESHOLD_MIN;
        instance->enable_hopping = temp_enable_hopping;
        instance->repeater_state = repeater_was_read ? temp_repeater_state : 0;
        instance->enable_sound = enable_sound_was_read ? temp_enable_sound : false;
        instance->remove_duplicates = remove_duplicates_was_read ? temp_remove_duplicates : false;
        instance->ignore_filter = ignore_filter_was_read ? temp_ignore_filter : 0x00;
#if SUBGHZ_LAST_SETTING_SAVE_BIN_RAW
        instance->filter = filter_was_read ? temp_filter : SubGhzProtocolFlag_Decodable;
#else
        if(filter_was_read) {
            instance->filter = temp_filter != SubGhzProtocolFlag_Decodable ?
                                   SubGhzProtocolFlag_Decodable :
                                   temp_filter;
        } else {
            instance->filter = SubGhzProtocolFlag_Decodable;
        }
#endif
        // Set globally in furi hal
        furi_hal_subghz_set_ext_power_amp(instance->external_module_power_amp);

        instance->gps_baudrate = temp_gps_baudrate;
    }

    flipper_format_file_close(fff_data_file);
    flipper_format_free(fff_data_file);
    furi_record_close(RECORD_STORAGE);
}

bool subghz_last_settings_save(SubGhzLastSettings* instance) {
    furi_assert(instance);

#if SUBGHZ_LAST_SETTING_SAVE_BIN_RAW != true
    instance->filter = SubGhzProtocolFlag_Decodable;
#endif
    bool saved = false;
    Storage* storage = furi_record_open(RECORD_STORAGE);
    FlipperFormat* file = flipper_format_file_alloc(storage);

    do {
        if(FSE_OK != storage_sd_status(storage)) {
            break;
        }

        // Open file
        if(!flipper_format_file_open_always(file, SUBGHZ_LAST_SETTINGS_PATH)) break;

        // Write header
        if(!flipper_format_write_header_cstr(
               file, SUBGHZ_LAST_SETTING_FILE_TYPE, SUBGHZ_LAST_SETTING_FILE_VERSION))
            break;
        if(!flipper_format_insert_or_update_uint32(
               file, SUBGHZ_LAST_SETTING_FIELD_PRESET, &instance->preset_index, 1)) {
            break;
        }
        if(!flipper_format_insert_or_update_uint32(
               file, SUBGHZ_LAST_SETTING_FIELD_FREQUENCY, &instance->frequency, 1)) {
            break;
        }
        if(!flipper_format_insert_or_update_uint32(
               file,
               SUBGHZ_LAST_SETTING_FIELD_FREQUENCY_ANALYZER_FEEDBACK_LEVEL,
               &instance->frequency_analyzer_feedback_level,
               1)) {
            break;
        }
        if(!flipper_format_insert_or_update_float(
               file,
               SUBGHZ_LAST_SETTING_FIELD_FREQUENCY_ANALYZER_TRIGGER,
               &instance->frequency_analyzer_trigger,
               1)) {
            break;
        }
        if(!flipper_format_insert_or_update_bool(
               file,
               SUBGHZ_LAST_SETTING_FIELD_EXTERNAL_MODULE_ENABLED,
               &instance->external_module_enabled,
               1)) {
            break;
        }
        if(!flipper_format_insert_or_update_bool(
               file,
               SUBGHZ_LAST_SETTING_FIELD_EXTERNAL_MODULE_POWER,
               &instance->external_module_power_5v_disable,
               1)) {
            break;
        }
        if(!flipper_format_insert_or_update_bool(
               file,
               SUBGHZ_LAST_SETTING_FIELD_TIMESTAMP_FILE_NAMES,
               &instance->timestamp_file_names,
               1)) {
            break;
        }
        if(!flipper_format_insert_or_update_bool(
               file,
               SUBGHZ_LAST_SETTING_FIELD_EXTERNAL_MODULE_POWER_AMP,
               &instance->external_module_power_amp,
               1)) {
            break;
        }
        if(!flipper_format_insert_or_update_uint32(
               file, SUBGHZ_LAST_SETTING_FIELD_GPS, &instance->gps_baudrate, 1)) {
            break;
        }
        if(!flipper_format_insert_or_update_bool(
               file, SUBGHZ_LAST_SETTING_FIELD_HOPPING_ENABLE, &instance->enable_hopping, 1)) {
            break;
        }
        if(!flipper_format_insert_or_update_float(
               file, SUBGHZ_LAST_SETTING_FIELD_RSSI_THRESHOLD, &instance->rssi, 1)) {
            break;
        }
        if(!flipper_format_insert_or_update_bool(
               file,
               SUBGHZ_LAST_SETTING_FIELD_REMOVE_DUPLICATES,
               &instance->remove_duplicates,
               1)) {
            break;
        }
        if(!flipper_format_insert_or_update_uint32(
               file, SUBGHZ_LAST_SETTING_FIELD_IGNORE_FILTER, &instance->ignore_filter, 1)) {
            break;
        }
        if(!flipper_format_insert_or_update_uint32(
               file, SUBGHZ_LAST_SETTING_FIELD_FILTER, &instance->filter, 1)) {
            break;
        }
<<<<<<< HEAD
        if(!flipper_format_insert_or_update_uint32(
               file, SUBGHZ_LAST_SETTING_FIELD_REPEATER, &instance->repeater_state, 1)) {
            break;
        }
        if(!flipper_format_insert_or_update_bool(
               file, SUBGHZ_LAST_SETTING_FIELD_ENABLE_SOUND, &instance->enable_sound, 1)) {
=======
        if(!flipper_format_insert_or_update_bool(
               file, SUBGHZ_LAST_SETTING_FIELD_DELETE_OLD, &instance->delete_old_signals, 1)) {
>>>>>>> e5ceef34
            break;
        }
        saved = true;
    } while(0);

    if(!saved) {
        FURI_LOG_E(TAG, "Error save file %s", SUBGHZ_LAST_SETTINGS_PATH);
    }

    flipper_format_file_close(file);
    flipper_format_free(file);
    furi_record_close(RECORD_STORAGE);

    return saved;
}

const char* LOG_ON = "ON";
const char* LOG_OFF = "OFF";

static inline const char*
    subghz_last_settings_log_filter_get_index(uint32_t filter, uint32_t flag) {
    return READ_BIT(filter, flag) > 0 ? LOG_ON : LOG_OFF;
}

static inline const char* bool_to_char(bool value) {
    return value ? LOG_ON : LOG_OFF;
}

void subghz_last_settings_log(SubGhzLastSettings* instance) {
    furi_assert(instance);

    FURI_LOG_I(
        TAG,
        "Frequency: %03ld.%02ld, FeedbackLevel: %ld, FATrigger: %.2f, External: %s, ExtPower: %s, TimestampNames: %s, ExtPowerAmp: %s,\n"
        "GPSBaudrate: %ld, Hopping: %s,\nPreset: %ld, RSSI: %.2f, "
        "BinRAW: %s, Repeater: %lu, Duplicates: %s, Starline: %s, Cars: %s, Magellan: %s, NiceFloR-S: %s, Weather: %s, TPMS: %s, Sound: %s",
        instance->frequency / 1000000 % 1000,
        instance->frequency / 10000 % 100,
        instance->frequency_analyzer_feedback_level,
        (double)instance->frequency_analyzer_trigger,
        bool_to_char(instance->external_module_enabled),
        bool_to_char(instance->external_module_power_5v_disable),
        bool_to_char(instance->timestamp_file_names),
        bool_to_char(instance->external_module_power_amp),
        instance->gps_baudrate,
        bool_to_char(instance->enable_hopping),
        instance->preset_index,
        (double)instance->rssi,
        subghz_last_settings_log_filter_get_index(instance->filter, SubGhzProtocolFlag_BinRAW),
        instance->repeater_state,
        bool_to_char(instance->remove_duplicates),
        subghz_last_settings_log_filter_get_index(
            instance->ignore_filter, SubGhzProtocolFilter_StarLine),
        subghz_last_settings_log_filter_get_index(
            instance->ignore_filter, SubGhzProtocolFilter_AutoAlarms),
        subghz_last_settings_log_filter_get_index(
            instance->ignore_filter, SubGhzProtocolFilter_Magellan),
        subghz_last_settings_log_filter_get_index(
            instance->ignore_filter, SubGhzProtocolFilter_NiceFlorS),
        subghz_last_settings_log_filter_get_index(
            instance->ignore_filter, SubGhzProtocolFilter_Weather),
        subghz_last_settings_log_filter_get_index(
            instance->ignore_filter, SubGhzProtocolFilter_TPMS),
        bool_to_char(instance->enable_sound));
}<|MERGE_RESOLUTION|>--- conflicted
+++ resolved
@@ -21,12 +21,9 @@
 #define SUBGHZ_LAST_SETTING_FIELD_IGNORE_FILTER "IgnoreFilter"
 #define SUBGHZ_LAST_SETTING_FIELD_FILTER "Filter"
 #define SUBGHZ_LAST_SETTING_FIELD_RSSI_THRESHOLD "RSSI"
-<<<<<<< HEAD
 #define SUBGHZ_LAST_SETTING_FIELD_REPEATER "Repeater"
 #define SUBGHZ_LAST_SETTING_FIELD_ENABLE_SOUND "Sound"
-=======
 #define SUBGHZ_LAST_SETTING_FIELD_DELETE_OLD "DelOldSignals"
->>>>>>> e5ceef34
 
 SubGhzLastSettings* subghz_last_settings_alloc(void) {
     SubGhzLastSettings* instance = malloc(sizeof(SubGhzLastSettings));
@@ -52,13 +49,10 @@
     bool temp_external_module_power_amp = false;
     bool temp_timestamp_file_names = false;
     bool temp_enable_hopping = false;
-<<<<<<< HEAD
     bool temp_enable_sound = false;
     uint32_t temp_repeater_state;
     bool temp_remove_duplicates = false;
-=======
     bool temp_delete_old_sig = false;
->>>>>>> e5ceef34
     uint32_t temp_ignore_filter = 0;
     uint32_t temp_filter = 0;
     float temp_rssi = 0;
@@ -133,16 +127,13 @@
             1);
         filter_was_read = flipper_format_read_uint32(
             fff_data_file, SUBGHZ_LAST_SETTING_FIELD_FILTER, (uint32_t*)&temp_filter, 1);
-<<<<<<< HEAD
         repeater_was_read = flipper_format_read_uint32(
             fff_data_file, SUBGHZ_LAST_SETTING_FIELD_REPEATER, (uint32_t*)&temp_repeater_state, 1);
         enable_sound_was_read = flipper_format_read_bool(
             fff_data_file, SUBGHZ_LAST_SETTING_FIELD_ENABLE_SOUND, (bool*)&temp_enable_sound, 1);
-
-=======
         flipper_format_read_bool(
             fff_data_file, SUBGHZ_LAST_SETTING_FIELD_DELETE_OLD, (bool*)&temp_delete_old_sig, 1);
->>>>>>> e5ceef34
+
     } else {
         FURI_LOG_E(TAG, "Error open file %s", SUBGHZ_LAST_SETTINGS_PATH);
     }
@@ -329,17 +320,16 @@
                file, SUBGHZ_LAST_SETTING_FIELD_FILTER, &instance->filter, 1)) {
             break;
         }
-<<<<<<< HEAD
         if(!flipper_format_insert_or_update_uint32(
                file, SUBGHZ_LAST_SETTING_FIELD_REPEATER, &instance->repeater_state, 1)) {
             break;
         }
         if(!flipper_format_insert_or_update_bool(
                file, SUBGHZ_LAST_SETTING_FIELD_ENABLE_SOUND, &instance->enable_sound, 1)) {
-=======
+            break;
+        }
         if(!flipper_format_insert_or_update_bool(
                file, SUBGHZ_LAST_SETTING_FIELD_DELETE_OLD, &instance->delete_old_signals, 1)) {
->>>>>>> e5ceef34
             break;
         }
         saved = true;
