--- conflicted
+++ resolved
@@ -313,13 +313,8 @@
     FURI_LOG_I(
         TAG,
         "Frequency: %03ld.%02ld, FeedbackLevel: %ld, FATrigger: %.2f, External: %s, ExtPower: %s, TimestampNames: %s, ExtPowerAmp: %s,\n"
-<<<<<<< HEAD
         "GPSBaudrate: %ld, Hopping: %s,\nPreset: %ld, RSSI: %.2f, "
-        "Starline: %s, Cars: %s, Magellan: %s, BinRAW: %s",
-=======
-        "Hopping: %s,\nPreset: %ld, RSSI: %.2f, "
         "Starline: %s, Cars: %s, Magellan: %s, NiceFloR-S: %s, BinRAW: %s",
->>>>>>> e5b079f4
         instance->frequency / 1000000 % 1000,
         instance->frequency / 10000 % 100,
         instance->frequency_analyzer_feedback_level,
@@ -340,5 +335,8 @@
             instance->ignore_filter, SubGhzProtocolFlag_Magellan),
         subghz_last_settings_log_filter_get_index(
             instance->ignore_filter, SubGhzProtocolFlag_NiceFlorS),
+        subghz_last_settings_log_filter_get_index(
+            instance->ignore_filter, SubGhzProtocolFlag_Weather),
+        subghz_last_settings_log_filter_get_index(instance->ignore_filter, SubGhzProtocolFlag_TPMS),
         subghz_last_settings_log_filter_get_index(instance->filter, SubGhzProtocolFlag_BinRAW));
 }