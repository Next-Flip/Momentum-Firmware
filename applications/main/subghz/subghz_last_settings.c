--- conflicted
+++ resolved
@@ -121,7 +121,6 @@
                 flipper_format_rewind(fff_data_file);
             }
 
-<<<<<<< HEAD
             if(!flipper_format_read_uint32(
                    fff_data_file,
                    SUBGHZ_LAST_SETTING_FIELD_GPS_BAUDRATE,
@@ -154,8 +153,6 @@
                    fff_data_file, SUBGHZ_LAST_SETTING_FIELD_AUTOSAVE, &instance->autosave, 1)) {
                 flipper_format_rewind(fff_data_file);
             }
-=======
->>>>>>> 22cf19dc
         } while(0);
     } else {
         FURI_LOG_E(TAG, "Error open file %s", SUBGHZ_LAST_SETTINGS_PATH);
@@ -245,7 +242,6 @@
             break;
         }
 
-<<<<<<< HEAD
         if(!flipper_format_write_uint32(
                file, SUBGHZ_LAST_SETTING_FIELD_GPS_BAUDRATE, &instance->gps_baudrate, 1)) {
             break;
@@ -269,8 +265,6 @@
                file, SUBGHZ_LAST_SETTING_FIELD_AUTOSAVE, &instance->autosave, 1)) {
             break;
         }
-=======
->>>>>>> 22cf19dc
         saved = true;
     } while(0);
 
