--- conflicted
+++ resolved
@@ -274,14 +274,6 @@
             break;
         }
 
-<<<<<<< HEAD
-        if(!furi_hal_subghz_is_tx_allowed(temp_data32)) {
-            FURI_LOG_E(TAG, "This frequency can only be used for RX");
-            load_key_state = SubGhzLoadKeyStateOnlyRx;
-            break;
-        }
-=======
->>>>>>> 60bce7b8
         subghz->txrx->preset->frequency = temp_data32;
 
         if(!flipper_format_read_string(fff_data_file, "Preset", temp_str)) {
