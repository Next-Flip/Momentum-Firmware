--- conflicted
+++ resolved
@@ -44,7 +44,6 @@
         infrared_scene_start_submenu_callback,
         infrared);
 
-<<<<<<< HEAD
     submenu_add_lockable_item(
         submenu,
         "Learn New Remote RAW",
@@ -61,30 +60,6 @@
         infrared,
         !infrared->app_state.is_debug_enabled,
         "Enable\nDebug!");
-    submenu_add_lockable_item(
-        submenu,
-        "Debug Settings",
-        SubmenuIndexDebugSettings,
-        infrared_scene_start_submenu_callback,
-        infrared,
-        !infrared->app_state.is_debug_enabled,
-        "Enable\nDebug!");
-=======
-    if(infrared->app_state.is_debug_enabled) {
-        submenu_add_item(
-            submenu,
-            "Learn New Remote RAW",
-            SubmenuIndexLearnNewRemoteRaw,
-            infrared_scene_start_submenu_callback,
-            infrared);
-        submenu_add_item(
-            submenu,
-            "Debug RX",
-            SubmenuIndexDebug,
-            infrared_scene_start_submenu_callback,
-            infrared);
-    }
->>>>>>> 3881de74
 
     const uint32_t submenu_index =
         scene_manager_get_scene_state(scene_manager, InfraredSceneStart);
