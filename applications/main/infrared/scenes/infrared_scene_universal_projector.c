--- conflicted
+++ resolved
@@ -9,13 +9,8 @@
     ButtonPanel* button_panel = infrared->button_panel;
     InfraredBruteForce* brute_force = infrared->brute_force;
 
-<<<<<<< HEAD
     infrared_brute_force_set_db_filename(brute_force, EXT_PATH("infrared/assets/projectors.ir"));
     //TODO Improve Projectors universal remote
-=======
-    infrared_brute_force_set_db_filename(brute_force, EXT_PATH("infrared/assets/projector.ir"));
-
->>>>>>> 940ec36a
     button_panel_reserve(button_panel, 2, 3);
     uint32_t i = 0;
     button_panel_add_item(
@@ -49,17 +44,10 @@
         i,
         0,
         1,
-<<<<<<< HEAD
-        3,
-        64,
-        &I_Vol_up_25x27,
-        &I_Vol_up_hvr_25x27,
-=======
         20,
         59,
         &I_volup_24x21,
         &I_volup_hover_24x21,
->>>>>>> 940ec36a
         infrared_scene_universal_common_item_callback,
         context);
     infrared_brute_force_add_record(brute_force, i++, "Vol_up");
@@ -67,21 +55,12 @@
     button_panel_add_item(
         button_panel,
         i,
-<<<<<<< HEAD
-        1,
-        1,
-        36,
-        64,
-        &I_Vol_down_25x27,
-        &I_Vol_down_hvr_25x27,
-=======
         0,
         2,
         20,
         93,
         &I_voldown_24x21,
         &I_voldown_hover_24x21,
->>>>>>> 940ec36a
         infrared_scene_universal_common_item_callback,
         context);
     infrared_brute_force_add_record(brute_force, i++, "Vol_dn");
@@ -110,13 +89,8 @@
         context);
     infrared_brute_force_add_record(brute_force, i++, "Pause");
 
-<<<<<<< HEAD
-    button_panel_add_label(button_panel, 10, 11, FontPrimary, "Projector");
-    button_panel_add_label(button_panel, 17, 60, FontSecondary, "Volume");
-=======
     button_panel_add_label(button_panel, 3, 11, FontPrimary, "Proj. remote");
     button_panel_add_icon(button_panel, 17, 72, &I_vol_ac_text_30x30);
->>>>>>> 940ec36a
 
     view_set_orientation(view_stack_get_view(infrared->view_stack), ViewOrientationVertical);
     view_dispatcher_switch_to_view(infrared->view_dispatcher, InfraredViewStack);
