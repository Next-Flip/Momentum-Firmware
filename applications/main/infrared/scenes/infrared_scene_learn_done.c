#include "../infrared_app_i.h"

void infrared_scene_learn_done_on_enter(void* context) {
    InfraredApp* infrared = context;
    Popup* popup = infrared->popup;

<<<<<<< HEAD
    popup_set_icon(popup, 32, 5, &I_DolphinNice_96x59);
=======
>>>>>>> 7eeb60e1
    if(infrared->app_state.is_learning_new_remote) {
        popup_set_icon(popup, 48, 6, &I_DolphinDone_80x58);
        popup_set_header(popup, "New remote\ncreated!", 0, 0, AlignLeft, AlignTop);
    } else {
        popup_set_icon(popup, 36, 5, &I_DolphinSaved_92x58);
        popup_set_header(popup, "Saved", 15, 19, AlignLeft, AlignBottom);
    }

    popup_set_callback(popup, infrared_popup_closed_callback);
    popup_set_context(popup, context);
    popup_set_timeout(popup, 1500);
    popup_enable_timeout(popup);

    view_dispatcher_switch_to_view(infrared->view_dispatcher, InfraredViewPopup);
}

bool infrared_scene_learn_done_on_event(void* context, SceneManagerEvent event) {
    InfraredApp* infrared = context;
    bool consumed = false;

    if(event.type == SceneManagerEventTypeCustom) {
        if(event.event == InfraredCustomEventTypePopupClosed) {
            if(!scene_manager_search_and_switch_to_previous_scene(
                   infrared->scene_manager, InfraredSceneRemote)) {
                scene_manager_next_scene(infrared->scene_manager, InfraredSceneRemote);
            }
            consumed = true;
        }
    }

    return consumed;
}

void infrared_scene_learn_done_on_exit(void* context) {
    InfraredApp* infrared = context;
    infrared->app_state.is_learning_new_remote = false;
    popup_set_header(infrared->popup, NULL, 0, 0, AlignLeft, AlignTop);
}<|MERGE_RESOLUTION|>--- conflicted
+++ resolved
@@ -4,10 +4,6 @@
     InfraredApp* infrared = context;
     Popup* popup = infrared->popup;
 
-<<<<<<< HEAD
-    popup_set_icon(popup, 32, 5, &I_DolphinNice_96x59);
-=======
->>>>>>> 7eeb60e1
     if(infrared->app_state.is_learning_new_remote) {
         popup_set_icon(popup, 48, 6, &I_DolphinDone_80x58);
         popup_set_header(popup, "New remote\ncreated!", 0, 0, AlignLeft, AlignTop);
