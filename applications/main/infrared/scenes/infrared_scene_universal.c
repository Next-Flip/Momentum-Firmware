#include "../infrared_app_i.h"

typedef enum {
    SubmenuIndexUniversalTV,
    SubmenuIndexUniversalProjector,
    SubmenuIndexUniversalAudio,
    SubmenuIndexUniversalAirConditioner,
    SubmenuIndexUniversalLEDs,
    SubmenuIndexUniversalFan,
    SubmenuIndexUniversalMonitor,
    SubmenuIndexUniversalDigitalSign,
<<<<<<< HEAD
    SubmenuIndexUniversalLED,
    SubmenuIndexUniversalBluray,

=======
>>>>>>> bffb7e85
} SubmenuIndex;

static void infrared_scene_universal_submenu_callback(void* context, uint32_t index) {
    InfraredApp* infrared = context;
    view_dispatcher_send_custom_event(infrared->view_dispatcher, index);
}

void infrared_scene_universal_on_enter(void* context) {
    InfraredApp* infrared = context;
    Submenu* submenu = infrared->submenu;

    submenu_add_item(
        submenu,
        "TVs",
        SubmenuIndexUniversalTV,
        infrared_scene_universal_submenu_callback,
        context);

    submenu_add_item(
        submenu,
        "Projectors",
        SubmenuIndexUniversalProjector,
        infrared_scene_universal_submenu_callback,
        context);

    submenu_add_item(
        submenu,
        "Audio",
        SubmenuIndexUniversalAudio,
        infrared_scene_universal_submenu_callback,
        context);

    submenu_add_item(
        submenu,
        "ACs",
        SubmenuIndexUniversalAirConditioner,
        infrared_scene_universal_submenu_callback,
        context);

    submenu_add_item(
        submenu,
        "LEDs",
        SubmenuIndexUniversalLEDs,
        infrared_scene_universal_submenu_callback,
        context);

    submenu_add_item(
        submenu,
        "Fans",
        SubmenuIndexUniversalFan,
        infrared_scene_universal_submenu_callback,
        context);

    submenu_add_item(
        submenu,
        "Monitors",
        SubmenuIndexUniversalMonitor,
        infrared_scene_universal_submenu_callback,
        context);

    submenu_add_item(
        submenu,
        "Digital Signs",
        SubmenuIndexUniversalDigitalSign,
        infrared_scene_universal_submenu_callback,
        context);

<<<<<<< HEAD
    submenu_add_item(
        submenu,
        "LEDs",
        SubmenuIndexUniversalLED,
        infrared_scene_universal_submenu_callback,
        context);

    submenu_add_item(
        submenu,
        "Blu-ray/DVDs",
        SubmenuIndexUniversalBluray,
        infrared_scene_universal_submenu_callback,
        context);

=======
>>>>>>> bffb7e85
    submenu_set_selected_item(
        submenu, scene_manager_get_scene_state(infrared->scene_manager, InfraredSceneUniversal));

    view_dispatcher_switch_to_view(infrared->view_dispatcher, InfraredViewSubmenu);
}

bool infrared_scene_universal_on_event(void* context, SceneManagerEvent event) {
    InfraredApp* infrared = context;
    SceneManager* scene_manager = infrared->scene_manager;
    bool consumed = false;

    if(event.type == SceneManagerEventTypeCustom) {
        if(event.event == SubmenuIndexUniversalTV) {
            scene_manager_next_scene(scene_manager, InfraredSceneUniversalTV);
            consumed = true;
        } else if(event.event == SubmenuIndexUniversalProjector) {
            scene_manager_next_scene(scene_manager, InfraredSceneUniversalProjector);
            consumed = true;
        } else if(event.event == SubmenuIndexUniversalAudio) {
            scene_manager_next_scene(scene_manager, InfraredSceneUniversalAudio);
            consumed = true;
        } else if(event.event == SubmenuIndexUniversalAirConditioner) {
            scene_manager_next_scene(scene_manager, InfraredSceneUniversalAC);
            consumed = true;
        } else if(event.event == SubmenuIndexUniversalLEDs) {
            scene_manager_next_scene(scene_manager, InfraredSceneUniversalLEDs);
            consumed = true;
        } else if(event.event == SubmenuIndexUniversalFan) {
            scene_manager_next_scene(scene_manager, InfraredSceneUniversalFan);
            consumed = true;
        } else if(event.event == SubmenuIndexUniversalMonitor) {
            scene_manager_next_scene(scene_manager, InfraredSceneUniversalMonitor);
            consumed = true;
        } else if(event.event == SubmenuIndexUniversalDigitalSign) {
            scene_manager_next_scene(scene_manager, InfraredSceneUniversalDigitalSign);
            consumed = true;
<<<<<<< HEAD
        } else if(event.event == SubmenuIndexUniversalLED) {
            scene_manager_next_scene(scene_manager, InfraredSceneUniversalLED);
            consumed = true;
        } else if(event.event == SubmenuIndexUniversalBluray) {
            scene_manager_next_scene(scene_manager, InfraredSceneUniversalBluray);
            consumed = true;
=======
>>>>>>> bffb7e85
        }
        scene_manager_set_scene_state(scene_manager, InfraredSceneUniversal, event.event);
    }

    return consumed;
}

void infrared_scene_universal_on_exit(void* context) {
    InfraredApp* infrared = context;
    submenu_reset(infrared->submenu);
}<|MERGE_RESOLUTION|>--- conflicted
+++ resolved
@@ -7,14 +7,9 @@
     SubmenuIndexUniversalAirConditioner,
     SubmenuIndexUniversalLEDs,
     SubmenuIndexUniversalFan,
+    SubmenuIndexUniversalBluray,
     SubmenuIndexUniversalMonitor,
     SubmenuIndexUniversalDigitalSign,
-<<<<<<< HEAD
-    SubmenuIndexUniversalLED,
-    SubmenuIndexUniversalBluray,
-
-=======
->>>>>>> bffb7e85
 } SubmenuIndex;
 
 static void infrared_scene_universal_submenu_callback(void* context, uint32_t index) {
@@ -70,6 +65,13 @@
 
     submenu_add_item(
         submenu,
+        "Blu-ray/DVDs",
+        SubmenuIndexUniversalBluray,
+        infrared_scene_universal_submenu_callback,
+        context);
+
+    submenu_add_item(
+        submenu,
         "Monitors",
         SubmenuIndexUniversalMonitor,
         infrared_scene_universal_submenu_callback,
@@ -82,23 +84,6 @@
         infrared_scene_universal_submenu_callback,
         context);
 
-<<<<<<< HEAD
-    submenu_add_item(
-        submenu,
-        "LEDs",
-        SubmenuIndexUniversalLED,
-        infrared_scene_universal_submenu_callback,
-        context);
-
-    submenu_add_item(
-        submenu,
-        "Blu-ray/DVDs",
-        SubmenuIndexUniversalBluray,
-        infrared_scene_universal_submenu_callback,
-        context);
-
-=======
->>>>>>> bffb7e85
     submenu_set_selected_item(
         submenu, scene_manager_get_scene_state(infrared->scene_manager, InfraredSceneUniversal));
 
@@ -129,21 +114,15 @@
         } else if(event.event == SubmenuIndexUniversalFan) {
             scene_manager_next_scene(scene_manager, InfraredSceneUniversalFan);
             consumed = true;
+        } else if(event.event == SubmenuIndexUniversalBluray) {
+            scene_manager_next_scene(scene_manager, InfraredSceneUniversalBluray);
+            consumed = true;
         } else if(event.event == SubmenuIndexUniversalMonitor) {
             scene_manager_next_scene(scene_manager, InfraredSceneUniversalMonitor);
             consumed = true;
         } else if(event.event == SubmenuIndexUniversalDigitalSign) {
             scene_manager_next_scene(scene_manager, InfraredSceneUniversalDigitalSign);
             consumed = true;
-<<<<<<< HEAD
-        } else if(event.event == SubmenuIndexUniversalLED) {
-            scene_manager_next_scene(scene_manager, InfraredSceneUniversalLED);
-            consumed = true;
-        } else if(event.event == SubmenuIndexUniversalBluray) {
-            scene_manager_next_scene(scene_manager, InfraredSceneUniversalBluray);
-            consumed = true;
-=======
->>>>>>> bffb7e85
         }
         scene_manager_set_scene_state(scene_manager, InfraredSceneUniversal, event.event);
     }
