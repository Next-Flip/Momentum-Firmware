--- conflicted
+++ resolved
@@ -10,11 +10,8 @@
     SubmenuIndexUniversalBluray,
     SubmenuIndexUniversalMonitor,
     SubmenuIndexUniversalDigitalSign,
-<<<<<<< HEAD
     SubmenuIndexUniversalLED,
     SubmenuIndexUniversalMoreDevices,
-=======
->>>>>>> a23c51ae
 } SubmenuIndex;
 
 static void infrared_scene_universal_submenu_callback(void* context, uint32_t index) {
@@ -91,6 +88,13 @@
 
     submenu_add_item(
         submenu,
+        "LEDs",
+        SubmenuIndexUniversalLED,
+        infrared_scene_universal_submenu_callback,
+        context);
+
+        submenu_add_item(
+        submenu,
         "More Devices",
         SubmenuIndexUniversalMoreDevices,
         infrared_scene_universal_submenu_callback,
@@ -135,16 +139,13 @@
         } else if(event.event == SubmenuIndexUniversalDigitalSign) {
             scene_manager_next_scene(scene_manager, InfraredSceneUniversalDigitalSign);
             consumed = true;
-<<<<<<< HEAD
         } else if(event.event == SubmenuIndexUniversalLED) {
-            scene_manager_next_scene(scene_manager, InfraredSceneUniversalLED);
+            scene_manager_next_scene(scene_manager, InfraredSceneUniversalLEDs);
             consumed = true;
         } else if(event.event == SubmenuIndexUniversalMoreDevices) {
             furi_string_set(infrared->file_path, INFRARED_APP_FOLDER);
             scene_manager_next_scene(scene_manager, InfraredSceneUniversalMoreDevices);
             consumed = true;
-=======
->>>>>>> a23c51ae
         }
         scene_manager_set_scene_state(scene_manager, InfraredSceneUniversal, event.event);
     }
