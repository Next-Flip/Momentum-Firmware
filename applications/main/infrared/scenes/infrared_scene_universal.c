#include "../infrared_i.h"

typedef enum {
    SubmenuIndexUniversalTV,
    SubmenuIndexUniversalAudio,
    SubmenuIndexUniversalProjector,
    SubmenuIndexUniversalFan,
    SubmenuIndexUniversalAirConditioner,
} SubmenuIndex;

static void infrared_scene_universal_submenu_callback(void* context, uint32_t index) {
    Infrared* infrared = context;
    view_dispatcher_send_custom_event(infrared->view_dispatcher, index);
}

void infrared_scene_universal_on_enter(void* context) {
    Infrared* infrared = context;
    Submenu* submenu = infrared->submenu;

    submenu_add_item(
        submenu,
        "TVs",
        SubmenuIndexUniversalTV,
        infrared_scene_universal_submenu_callback,
        context);
<<<<<<< HEAD
    submenu_set_selected_item(submenu, 0);
=======
>>>>>>> cefff356

    submenu_add_item(
        submenu,
        "Audio",
        SubmenuIndexUniversalAudio,
        infrared_scene_universal_submenu_callback,
        context);

<<<<<<< HEAD
    submenu_add_item(
        submenu,
        "Projectors",
        SubmenuIndexUniversalProjector,
        infrared_scene_universal_submenu_callback,
        context);

    submenu_add_item(
        submenu,
        "Fans",
        SubmenuIndexUniversalFan,
        infrared_scene_universal_submenu_callback,
        context);

    submenu_add_item(
        submenu,
        "ACs",
        SubmenuIndexUniversalAirConditioner,
        infrared_scene_universal_submenu_callback,
        context);
=======
    submenu_add_item(
        submenu,
        "Projectors",
        SubmenuIndexUniversalProjector,
        infrared_scene_universal_submenu_callback,
        context);

    submenu_add_item(
        submenu,
        "Fans",
        SubmenuIndexUniversalFan,
        infrared_scene_universal_submenu_callback,
        context);

    submenu_add_item(
        submenu,
        "ACs",
        SubmenuIndexUniversalAirConditioner,
        infrared_scene_universal_submenu_callback,
        context);

    submenu_set_selected_item(submenu, 0);
>>>>>>> cefff356

    view_dispatcher_switch_to_view(infrared->view_dispatcher, InfraredViewSubmenu);
}

bool infrared_scene_universal_on_event(void* context, SceneManagerEvent event) {
    Infrared* infrared = context;
    SceneManager* scene_manager = infrared->scene_manager;
    bool consumed = false;

    if(event.type == SceneManagerEventTypeCustom) {
        if(event.event == SubmenuIndexUniversalTV) {
            scene_manager_next_scene(scene_manager, InfraredSceneUniversalTV);
            consumed = true;
        } else if(event.event == SubmenuIndexUniversalAudio) {
            scene_manager_next_scene(scene_manager, InfraredSceneUniversalAudio);
            consumed = true;
        } else if(event.event == SubmenuIndexUniversalProjector) {
            scene_manager_next_scene(scene_manager, InfraredSceneUniversalProjector);
            consumed = true;
        } else if(event.event == SubmenuIndexUniversalFan) {
            scene_manager_next_scene(scene_manager, InfraredSceneUniversalFan);
            consumed = true;
        } else if(event.event == SubmenuIndexUniversalAirConditioner) {
            scene_manager_next_scene(scene_manager, InfraredSceneUniversalAC);
            consumed = true;
        }
    }

    return consumed;
}

void infrared_scene_universal_on_exit(void* context) {
    Infrared* infrared = context;
    submenu_reset(infrared->submenu);
}<|MERGE_RESOLUTION|>--- conflicted
+++ resolved
@@ -23,10 +23,6 @@
         SubmenuIndexUniversalTV,
         infrared_scene_universal_submenu_callback,
         context);
-<<<<<<< HEAD
-    submenu_set_selected_item(submenu, 0);
-=======
->>>>>>> cefff356
 
     submenu_add_item(
         submenu,
@@ -35,28 +31,6 @@
         infrared_scene_universal_submenu_callback,
         context);
 
-<<<<<<< HEAD
-    submenu_add_item(
-        submenu,
-        "Projectors",
-        SubmenuIndexUniversalProjector,
-        infrared_scene_universal_submenu_callback,
-        context);
-
-    submenu_add_item(
-        submenu,
-        "Fans",
-        SubmenuIndexUniversalFan,
-        infrared_scene_universal_submenu_callback,
-        context);
-
-    submenu_add_item(
-        submenu,
-        "ACs",
-        SubmenuIndexUniversalAirConditioner,
-        infrared_scene_universal_submenu_callback,
-        context);
-=======
     submenu_add_item(
         submenu,
         "Projectors",
@@ -79,7 +53,6 @@
         context);
 
     submenu_set_selected_item(submenu, 0);
->>>>>>> cefff356
 
     view_dispatcher_switch_to_view(infrared->view_dispatcher, InfraredViewSubmenu);
 }
