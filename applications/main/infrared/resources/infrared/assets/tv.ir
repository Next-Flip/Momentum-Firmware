--- conflicted
+++ resolved
@@ -3693,1221 +3693,8 @@
 name: Ch_prev
 type: parsed
 protocol: NECext
-<<<<<<< HEAD
 address: EA C7 00 00
 command: 33 CC 00 00
-=======
-address: 00 7F 00 00
-command: 18 E7 00 00
-# # Model: FireTV Omni_Series_4K
-#
-name: Power
-type: parsed
-protocol: NECext
-address: 02 7D 00 00
-command: 46 B9 00 00
-#
-name: Vol_up
-type: parsed
-protocol: NECext
-address: 02 7D 00 00
-command: 0C F3 00 00
-#
-name: Vol_dn
-type: parsed
-protocol: NECext
-address: 02 7D 00 00
-command: 19 E6 00 00
-#
-name: Mute
-type: parsed
-protocol: NECext
-address: 02 7D 00 00
-command: 4C B3 00 00
-#
-name: Ch_next
-type: parsed
-protocol: NECext
-address: 02 7D 00 00
-command: 0F F0 00 00
-#
-name: Ch_prev
-type: parsed
-protocol: NECext
-address: 02 7D 00 00
-command: 5A A5 00 00
-#
-# Model: Android TV_MXQ
-#
-name: Power
-type: parsed
-protocol: NEC
-address: 01 00 00 00
-command: 40 00 00 00
-#
-name: Vol_dn
-type: parsed
-protocol: NEC
-address: 01 00 00 00
-command: 10 00 00 00
-#
-name: Vol_up
-type: parsed
-protocol: NEC
-address: 01 00 00 00
-command: 18 00 00 00
-#
-name: Mute
-type: parsed
-protocol: NEC
-address: 01 00 00 00
-command: 41 00 00 00
-#
-# Model: APEX LE4643T
-#
-name: Power
-type: parsed
-protocol: NECext
-address: 00 7F 00 00
-command: 0A F5 00 00
-#
-# Model: BAIRD T15011DLEDDS_RC-6
-#
-name: Power
-type: parsed
-protocol: NEC
-address: 01 00 00 00
-command: 10 00 00 00
-#
-name: Ch_next
-type: parsed
-protocol: NEC
-address: 01 00 00 00
-command: 0C 00 00 00
-#
-name: Ch_prev
-type: parsed
-protocol: NEC
-address: 01 00 00 00
-command: 0D 00 00 00
-#
-# Model: BBK TV_LEM-1071
-#
-name: Power
-type: parsed
-protocol: NECext
-address: 00 DF 00 00
-command: 1C E3 00 00
-#
-name: Vol_up
-type: parsed
-protocol: NECext
-address: 00 DF 00 00
-command: 4B B4 00 00
-#
-name: Vol_dn
-type: parsed
-protocol: NECext
-address: 00 DF 00 00
-command: 4F B0 00 00
-#
-name: Mute
-type: parsed
-protocol: NECext
-address: 00 DF 00 00
-command: 08 F7 00 00
-#
-name: Ch_next
-type: parsed
-protocol: NECext
-address: 00 DF 00 00
-command: 09 F6 00 00
-#
-name: Ch_prev
-type: parsed
-protocol: NECext
-address: 00 DF 00 00
-command: 05 FA 00 00
-#
-# Model: BGH BLE2814D
-#
-name: Power
-type: parsed
-protocol: NECext
-address: 00 BF 00 00
-command: 03 FC 00 00
-#
-name: Mute
-type: parsed
-protocol: NECext
-address: 00 BF 00 00
-command: 15 EA 00 00
-#
-name: Vol_up
-type: parsed
-protocol: NECext
-address: 00 BF 00 00
-command: 16 E9 00 00
-#
-name: Vol_dn
-type: parsed
-protocol: NECext
-address: 00 BF 00 00
-command: 1A E5 00 00
-#
-# Model: Blaupunkt
-#
-name: Mute
-type: parsed
-protocol: NECext
-address: 00 7F 00 00
-command: 50 AF 00 00
-#
-name: Vol_up
-type: parsed
-protocol: NECext
-address: 00 7F 00 00
-command: 1E E1 00 00
-#
-name: Vol_dn
-type: parsed
-protocol: NECext
-address: 00 7F 00 00
-command: 5F A0 00 00
-#
-name: Ch_next
-type: parsed
-protocol: NECext
-address: 00 7F 00 00
-command: 1F E0 00 00
-#
-name: Ch_prev
-type: parsed
-protocol: NECext
-address: 00 7F 00 00
-command: 5C A3 00 00
-#
-# Model: Blitzwolf BWPCM2
-#
-name: Power
-type: parsed
-protocol: NECext
-address: A0 B7 00 00
-command: E9 16 00 00
-#
-name: Mute
-type: parsed
-protocol: NECext
-address: A0 B7 00 00
-command: AF 50 00 00
-#
-# Model: Bolva TV
-#
-name: Ch_prev
-type: parsed
-protocol: NECext
-address: 02 7D 00 00
-command: 41 BE 00 00
-#
-# Model: Bose TV
-#
-name: Power
-type: parsed
-protocol: NECext
-address: BA A0 00 00
-command: 4C B3 00 00
-#
-name: Mute
-type: parsed
-protocol: NECext
-address: BA A0 00 00
-command: 01 FE 00 00
-#
-# Model: BUSH TV_VL32HDLED
-#
-name: Power
-type: parsed
-protocol: NEC
-address: 08 00 00 00
-command: D7 00 00 00
-#
-name: Vol_up
-type: parsed
-protocol: NEC
-address: 08 00 00 00
-command: 80 00 00 00
-#
-name: Vol_dn
-type: parsed
-protocol: NEC
-address: 08 00 00 00
-command: 8E 00 00 00
-#
-name: Ch_next
-type: parsed
-protocol: NEC
-address: 08 00 00 00
-command: 83 00 00 00
-#
-name: Ch_prev
-type: parsed
-protocol: NEC
-address: 08 00 00 00
-command: 86 00 00 00
-#
-name: Mute
-type: parsed
-protocol: NEC
-address: 08 00 00 00
-command: DF 00 00 00
-#
-# Model: CCE RC512_Remote
-#
-name: Power
-type: parsed
-protocol: NEC
-address: 04 00 00 00
-command: 40 00 00 00
-#
-name: Mute
-type: parsed
-protocol: NEC
-address: 04 00 00 00
-command: 12 00 00 00
-#
-# Model: ContinentalEdison
-#
-name: Mute
-type: parsed
-protocol: NECext
-address: 00 7F 00 00
-command: 5C A3 00 00
-#
-name: Ch_next
-type: parsed
-protocol: NECext
-address: 00 7F 00 00
-command: 48 B7 00 00
-#
-name: Ch_prev
-type: parsed
-protocol: NECext
-address: 00 7F 00 00
-command: 44 BB 00 00
-#
-# Model: ContinentalEdison CELED32JBL7
-#
-name: Vol_dn
-type: parsed
-protocol: NEC
-address: 40 00 00 00
-command: 12 00 00 00
-#
-name: Mute
-type: parsed
-protocol: NEC
-address: 40 00 00 00
-command: 14 00 00 00
-#
-# Model: Crown 22111
-#
-name: Power
-type: parsed
-protocol: NEC
-address: 20 00 00 00
-command: 52 00 00 00
-#
-name: Mute
-type: parsed
-protocol: NEC
-address: 20 00 00 00
-command: 53 00 00 00
-#
-name: Vol_up
-type: parsed
-protocol: NEC
-address: 20 00 00 00
-command: 02 00 00 00
-#
-name: Vol_dn
-type: parsed
-protocol: NEC
-address: 20 00 00 00
-command: 09 00 00 00
-#
-name: Ch_next
-type: parsed
-protocol: NEC
-address: 20 00 00 00
-command: 03 00 00 00
-#
-name: Ch_prev
-type: parsed
-protocol: NEC
-address: 20 00 00 00
-command: 41 00 00 00
-#
-# Model: Daewood Parsed
-#
-name: Power
-type: parsed
-protocol: NEC
-address: 80 00 00 00
-command: 82 00 00 00
-#
-name: Vol_up
-type: parsed
-protocol: NEC
-address: 80 00 00 00
-command: 9F 00 00 00
-#
-name: Vol_dn
-type: parsed
-protocol: NEC
-address: 80 00 00 00
-command: 8B 00 00 00
-#
-name: Ch_next
-type: parsed
-protocol: NEC
-address: 80 00 00 00
-command: 9B 00 00 00
-#
-name: Ch_prev
-type: parsed
-protocol: NEC
-address: 80 00 00 00
-command: 8F 00 00 00
-#
-name: Mute
-type: parsed
-protocol: NEC
-address: 80 00 00 00
-command: D0 00 00 00
-#
-# Model: Dual DL-32HD-002
-#
-name: Vol_up
-type: parsed
-protocol: NECext
-address: 02 7D 00 00
-command: 0F F0 00 00
-#
-name: Vol_dn
-type: parsed
-protocol: NECext
-address: 02 7D 00 00
-command: 5A A5 00 00
-#
-name: Ch_next
-type: parsed
-protocol: NECext
-address: 02 7D 00 00
-command: 0C F3 00 00
-#
-name: Ch_prev
-type: parsed
-protocol: NECext
-address: 02 7D 00 00
-command: 19 E6 00 00
-#
-# Model: Dynex DX-RC01A-12
-#
-name: Power
-type: parsed
-protocol: NECext
-address: 86 05 00 00
-command: 0F F0 00 00
-#
-name: Vol_up
-type: parsed
-protocol: NECext
-address: 86 05 00 00
-command: 0C F3 00 00
-#
-name: Vol_dn
-type: parsed
-protocol: NECext
-address: 86 05 00 00
-command: 0D F2 00 00
-#
-name: Ch_next
-type: parsed
-protocol: NECext
-address: 86 05 00 00
-command: 0A F5 00 00
-#
-name: Ch_prev
-type: parsed
-protocol: NECext
-address: 86 05 00 00
-command: 0B F4 00 00
-#
-name: Mute
-type: parsed
-protocol: NECext
-address: 86 05 00 00
-command: 0E F1 00 00
-#
-# Model: DYON Movie_Smart_32_XT
-#
-name: Power
-type: parsed
-protocol: NECext
-address: 40 40 00 00
-command: 0A F5 00 00
-#
-name: Mute
-type: parsed
-protocol: NECext
-address: 40 40 00 00
-command: 0F F0 00 00
-#
-name: Vol_up
-type: parsed
-protocol: NECext
-address: 40 40 00 00
-command: 15 EA 00 00
-#
-name: Vol_dn
-type: parsed
-protocol: NECext
-address: 40 40 00 00
-command: 1C E3 00 00
-#
-name: Ch_next
-type: parsed
-protocol: NECext
-address: 40 40 00 00
-command: 1F E0 00 00
-#
-name: Ch_prev
-type: parsed
-protocol: NECext
-address: 40 40 00 00
-command: 1E E1 00 00
-#
-# Model: EdenWood TV
-#
-name: Ch_next
-type: parsed
-protocol: RC5
-address: 01 00 00 00
-command: 14 00 00 00
-#
-# Model: Elitelux L32HD1000
-#
-name: Power
-type: parsed
-protocol: NECext
-address: 00 7F 00 00
-command: 15 EA 00 00
-#
-name: Vol_up
-type: parsed
-protocol: NECext
-address: 00 7F 00 00
-command: 1B E4 00 00
-#
-name: Vol_dn
-type: parsed
-protocol: NECext
-address: 00 7F 00 00
-command: 1A E5 00 00
-#
-name: Ch_next
-type: parsed
-protocol: NECext
-address: 00 7F 00 00
-command: 19 E6 00 00
-#
-# Model: Enseo
-#
-name: Power
-type: parsed
-protocol: NEC
-address: 6E 00 00 00
-command: 02 00 00 00
-#
-name: Vol_up
-type: parsed
-protocol: NEC
-address: 6E 00 00 00
-command: 06 00 00 00
-#
-name: Vol_dn
-type: parsed
-protocol: NEC
-address: 6E 00 00 00
-command: 0C 00 00 00
-#
-name: Ch_next
-type: parsed
-protocol: NEC
-address: 6E 00 00 00
-command: 08 00 00 00
-#
-name: Ch_prev
-type: parsed
-protocol: NEC
-address: 6E 00 00 00
-command: 0E 00 00 00
-#
-name: Mute
-type: parsed
-protocol: NEC
-address: 6E 00 00 00
-command: 04 00 00 00
-#
-# Model: Fetch TV_Box_AUS
-#
-name: Power
-type: parsed
-protocol: NECext
-address: 64 46 00 00
-command: 5D A2 00 00
-#
-name: Vol_up
-type: parsed
-protocol: SIRC
-address: 01 00 00 00
-command: 12 00 00 00
-#
-name: Vol_dn
-type: parsed
-protocol: SIRC
-address: 01 00 00 00
-command: 13 00 00 00
-#
-name: Mute
-type: parsed
-protocol: NEC
-address: 40 00 00 00
-command: 10 00 00 00
-#
-name: Ch_next
-type: parsed
-protocol: NECext
-address: 64 46 00 00
-command: DE 21 00 00
-#
-name: Ch_prev
-type: parsed
-protocol: NECext
-address: 64 46 00 00
-command: DB 24 00 00
-#
-# Model: Furrion
-#
-name: Ch_next
-type: parsed
-protocol: NEC
-address: 20 00 00 00
-command: 02 00 00 00
-#
-name: Ch_prev
-type: parsed
-protocol: NEC
-address: 20 00 00 00
-command: 09 00 00 00
-#
-name: Vol_up
-type: parsed
-protocol: NEC
-address: 20 00 00 00
-command: 03 00 00 00
-#
-name: Vol_dn
-type: parsed
-protocol: NEC
-address: 20 00 00 00
-command: 41 00 00 00
-#
-# Model: AORUS Monitor
-#
-name: Power
-type: parsed
-protocol: NEC
-address: 00 00 00 00
-command: 1A 00 00 00
-#
-name: Vol_up
-type: parsed
-protocol: NEC
-address: 00 00 00 00
-command: 11 00 00 00
-#
-name: Vol_dn
-type: parsed
-protocol: NEC
-address: 00 00 00 00
-command: 33 00 00 00
-#
-# Model: Grandin
-#
-name: Power
-type: parsed
-protocol: NEC
-address: 80 00 00 00
-command: 12 00 00 00
-#
-name: Vol_up
-type: parsed
-protocol: NEC
-address: 80 00 00 00
-command: 1A 00 00 00
-#
-name: Vol_dn
-type: parsed
-protocol: NEC
-address: 80 00 00 00
-command: 1E 00 00 00
-#
-name: Mute
-type: parsed
-protocol: NEC
-address: 80 00 00 00
-command: 10 00 00 00
-#
-# Model: Grandin Unknown_Model
-#
-name: Vol_up
-type: parsed
-protocol: NEC
-address: 40 00 00 00
-command: 1A 00 00 00
-#
-name: Vol_dn
-type: parsed
-protocol: NEC
-address: 40 00 00 00
-command: 1E 00 00 00
-#
-name: Ch_next
-type: parsed
-protocol: NEC
-address: 40 00 00 00
-command: 1B 00 00 00
-#
-name: Ch_prev
-type: parsed
-protocol: NEC
-address: 40 00 00 00
-command: 1F 00 00 00
-#
-# Model: GRUNDIG
-#
-name: Ch_next
-type: parsed
-protocol: RC5
-address: 00 00 00 00
-command: 20 00 00 00
-#
-name: Ch_prev
-type: parsed
-protocol: RC5
-address: 00 00 00 00
-command: 21 00 00 00
-#
-name: Vol_up
-type: parsed
-protocol: RC5
-address: 00 00 00 00
-command: 10 00 00 00
-#
-name: Vol_dn
-type: parsed
-protocol: RC5
-address: 00 00 00 00
-command: 11 00 00 00
-#
-name: Mute
-type: parsed
-protocol: RC5
-address: 00 00 00 00
-command: 0D 00 00 00
-#
-# Model: Hitachi 43140
-#
-name: Vol_up
-type: parsed
-protocol: RC5
-address: 03 00 00 00
-command: 10 00 00 00
-#
-name: Vol_dn
-type: parsed
-protocol: RC5
-address: 03 00 00 00
-command: 11 00 00 00
-#
-name: Mute
-type: parsed
-protocol: RC5
-address: 03 00 00 00
-command: 0D 00 00 00
-#
-name: Ch_next
-type: parsed
-protocol: RC5
-address: 03 00 00 00
-command: 20 00 00 00
-#
-name: Ch_prev
-type: parsed
-protocol: RC5
-address: 03 00 00 00
-command: 21 00 00 00
-#
-# Model: Hitachi LE46H508
-#
-name: Mute
-type: parsed
-protocol: NEC
-address: 50 00 00 00
-command: 0B 00 00 00
-#
-name: Vol_up
-type: parsed
-protocol: NEC
-address: 50 00 00 00
-command: 12 00 00 00
-#
-name: Vol_dn
-type: parsed
-protocol: NEC
-address: 50 00 00 00
-command: 15 00 00 00
-#
-name: Ch_next
-type: parsed
-protocol: NEC
-address: 50 00 00 00
-command: 19 00 00 00
-#
-name: Ch_prev
-type: parsed
-protocol: NEC
-address: 50 00 00 00
-command: 18 00 00 00
-#
-# Model: KRAFT KTV
-#
-name: Power
-type: parsed
-protocol: NECext
-address: 01 3E 00 00
-command: 0A F5 00 00
-#
-name: Mute
-type: parsed
-protocol: NECext
-address: 01 3E 00 00
-command: 0B F4 00 00
-#
-name: Vol_up
-type: parsed
-protocol: NECext
-address: 01 3E 00 00
-command: 1E E1 00 00
-#
-name: Vol_dn
-type: parsed
-protocol: NECext
-address: 01 3E 00 00
-command: 5F A0 00 00
-#
-name: Ch_next
-type: parsed
-protocol: NECext
-address: 01 3E 00 00
-command: 1F E0 00 00
-#
-name: Ch_prev
-type: parsed
-protocol: NECext
-address: 01 3E 00 00
-command: 5C A3 00 00
-#
-# Model: LG 27GR95QE_TV
-#
-name: Power
-type: parsed
-protocol: NECext
-address: 04 F4 00 00
-command: 08 F7 00 00
-#
-name: Vol_up
-type: parsed
-protocol: NECext
-address: 04 F4 00 00
-command: 02 FD 00 00
-#
-name: Vol_dn
-type: parsed
-protocol: NECext
-address: 04 F4 00 00
-command: 03 FC 00 00
-#
-name: Mute
-type: parsed
-protocol: NECext
-address: 04 F4 00 00
-command: 09 F6 00 00
-#
-# Model: LG Hotel_TV_Home2
-#
-name: Power
-type: parsed
-protocol: NECext
-address: 69 69 00 00
-command: 01 FE 00 00
-#
-name: Vol_up
-type: parsed
-protocol: NECext
-address: 69 69 00 00
-command: 0A F5 00 00
-#
-name: Vol_dn
-type: parsed
-protocol: NECext
-address: 69 69 00 00
-command: 0B F4 00 00
-#
-name: Mute
-type: parsed
-protocol: NECext
-address: 69 69 00 00
-command: 0E F1 00 00
-#
-# Model: LG MR21GC_Magic_Remote
-#
-name: Ch_next
-type: parsed
-protocol: SIRC20
-address: 10 01 00 00
-command: 34 00 00 00
-#
-name: Ch_prev
-type: parsed
-protocol: SIRC20
-address: 10 01 00 00
-command: 33 00 00 00
-#
-# Model: lodgenet lrc3220
-#
-name: Power
-type: parsed
-protocol: NECext
-address: 85 7C 00 00
-command: 80 7F 00 00
-#
-name: Vol_up
-type: parsed
-protocol: NECext
-address: 85 7C 00 00
-command: 8F 70 00 00
-#
-name: Vol_dn
-type: parsed
-protocol: NECext
-address: 85 7C 00 00
-command: 93 6C 00 00
-#
-name: Ch_next
-type: parsed
-protocol: NECext
-address: 85 7C 00 00
-command: 8D 72 00 00
-#
-name: Ch_prev
-type: parsed
-protocol: NECext
-address: 85 7C 00 00
-command: 91 6E 00 00
-#
-name: Mute
-type: parsed
-protocol: NECext
-address: 85 7C 00 00
-command: 97 68 00 00
-#
-# Model: LOEWE TV
-#
-name: Ch_next
-type: parsed
-protocol: RC5
-address: 00 00 00 00
-command: 18 00 00 00
-#
-name: Ch_prev
-type: parsed
-protocol: RC5
-address: 00 00 00 00
-command: 17 00 00 00
-#
-# Model: Manta
-#
-name: Vol_up
-type: parsed
-protocol: NECext
-address: 00 BF 00 00
-command: 48 B7 00 00
-#
-name: Vol_dn
-type: parsed
-protocol: NECext
-address: 00 BF 00 00
-command: 49 B6 00 00
-#
-name: Mute
-type: parsed
-protocol: NECext
-address: 00 BF 00 00
-command: 01 FE 00 00
-#
-# Model: Manta TV
-#
-name: Power
-type: parsed
-protocol: NECext
-address: 00 BF 00 00
-command: 00 FF 00 00
-#
-# Model: Manta TV_2
-#
-name: Power
-type: parsed
-protocol: NEC
-address: A0 00 00 00
-command: 5F 00 00 00
-#
-name: Vol_up
-type: parsed
-protocol: NEC
-address: A0 00 00 00
-command: 40 00 00 00
-#
-name: Vol_dn
-type: parsed
-protocol: NEC
-address: A0 00 00 00
-command: 5D 00 00 00
-#
-name: Ch_next
-type: parsed
-protocol: NEC
-address: A0 00 00 00
-command: 03 00 00 00
-#
-name: Ch_prev
-type: parsed
-protocol: NEC
-address: A0 00 00 00
-command: 1F 00 00 00
-#
-name: Mute
-type: parsed
-protocol: NEC
-address: A0 00 00 00
-command: 1C 00 00 00
-#
-# Model: Matsui 1435b
-#
-name: Power
-type: parsed
-protocol: Samsung32
-address: 17 00 00 00
-command: 14 00 00 00
-#
-name: Ch_prev
-type: parsed
-protocol: Samsung32
-address: 17 00 00 00
-command: 11 00 00 00
-#
-name: Ch_next
-type: parsed
-protocol: Samsung32
-address: 17 00 00 00
-command: 10 00 00 00
-#
-name: Vol_dn
-type: parsed
-protocol: Samsung32
-address: 17 00 00 00
-command: 13 00 00 00
-#
-name: Vol_up
-type: parsed
-protocol: Samsung32
-address: 17 00 00 00
-command: 12 00 00 00
-#
-name: Mute
-type: parsed
-protocol: Samsung32
-address: 17 00 00 00
-command: 15 00 00 00
-#
-# Model: Medion MD21302
-#
-name: Power
-type: parsed
-protocol: NEC
-address: 19 00 00 00
-command: 18 00 00 00
-#
-name: Mute
-type: parsed
-protocol: NEC
-address: 19 00 00 00
-command: 56 00 00 00
-#
-name: Vol_up
-type: parsed
-protocol: NEC
-address: 19 00 00 00
-command: 4F 00 00 00
-#
-name: Vol_dn
-type: parsed
-protocol: NEC
-address: 19 00 00 00
-command: 0D 00 00 00
-#
-name: Ch_next
-type: parsed
-protocol: NEC
-address: 19 00 00 00
-command: 4C 00 00 00
-#
-name: Ch_prev
-type: parsed
-protocol: NEC
-address: 19 00 00 00
-command: 0F 00 00 00
-#
-# Model: Mivar LCD_TV
-#
-name: Power
-type: parsed
-protocol: NECext
-address: 00 FB 00 00
-command: 0A F5 00 00
-#
-name: Vol_up
-type: parsed
-protocol: NECext
-address: 00 FB 00 00
-command: 58 A7 00 00
-#
-name: Vol_dn
-type: parsed
-protocol: NECext
-address: 00 FB 00 00
-command: 4B B4 00 00
-#
-name: Ch_next
-type: parsed
-protocol: NECext
-address: 00 FB 00 00
-command: 1F E0 00 00
-#
-name: Ch_prev
-type: parsed
-protocol: NECext
-address: 00 FB 00 00
-command: 1E E1 00 00
-#
-name: Mute
-type: parsed
-protocol: NECext
-address: 00 FB 00 00
-command: 0F F0 00 00
-#
-# Model: NEC E425
-#
-name: Power
-type: parsed
-protocol: NEC
-address: 38 00 00 00
-command: 01 00 00 00
-#
-name: Vol_up
-type: parsed
-protocol: NEC
-address: 38 00 00 00
-command: 0C 00 00 00
-#
-name: Vol_dn
-type: parsed
-protocol: NEC
-address: 38 00 00 00
-command: 10 00 00 00
-#
-name: Ch_next
-type: parsed
-protocol: NEC
-address: 38 00 00 00
-command: 18 00 00 00
-#
-name: Ch_prev
-type: parsed
-protocol: NEC
-address: 38 00 00 00
-command: 1C 00 00 00
-#
-name: Mute
-type: parsed
-protocol: NEC
-address: 38 00 00 00
-command: 04 00 00 00
-#
-# Model: Neo TV
-#
-name: Mute
-type: parsed
-protocol: NECext
-address: 00 7F 00 00
-command: 16 E9 00 00
-#
-# Model: Panasonic 58JX800_Series
-#
-name: Vol_up
-type: parsed
-protocol: Kaseikyo
-address: 80 02 20 00
-command: 00 02 00 00
-#
-name: Vol_dn
-type: parsed
-protocol: Kaseikyo
-address: 80 02 20 00
-command: 10 02 00 00
-#
-# Model: Panasonic N2QAYA_152
-#
-name: Ch_next
-type: parsed
-protocol: Kaseikyo
-address: 80 02 20 00
-command: 40 03 00 00
-#
-name: Mute
-type: parsed
-protocol: Kaseikyo
-address: 80 02 20 00
-command: 20 03 00 00
-#
-# Model: Panasonic N2QAYB000705
-#
-name: Ch_prev
-type: parsed
-protocol: Kaseikyo
-address: 80 02 20 00
-command: 50 03 00 00
 #
 # Model: Panasonic N2QAYB000752_Full
 #
@@ -4923,296 +3710,6 @@
 address: B0 02 20 00
 command: 40 03 00 00
 #
-# Model: Panasonic TH-43HS550K
-#
-name: Power
-type: parsed
-protocol: Samsung32
-address: 3E 00 00 00
-command: 0C 00 00 00
-#
-name: Vol_up
-type: parsed
-protocol: Samsung32
-address: 3E 00 00 00
-command: 14 00 00 00
-#
-name: Vol_dn
-type: parsed
-protocol: Samsung32
-address: 3E 00 00 00
-command: 15 00 00 00
-#
-name: Ch_next
-type: parsed
-protocol: Samsung32
-address: 3E 00 00 00
-command: 12 00 00 00
-#
-name: Ch_prev
-type: parsed
-protocol: Samsung32
-address: 3E 00 00 00
-command: 13 00 00 00
-#
-name: Mute
-type: parsed
-protocol: Samsung32
-address: 3E 00 00 00
-command: 0D 00 00 00
-#
-# Model: Philips 22IT_TV_Monitor
-#
-name: Power
-type: parsed
-protocol: NECext
-address: 00 BD 00 00
-command: 01 FE 00 00
-#
-name: Vol_up
-type: parsed
-protocol: NECext
-address: 00 BD 00 00
-command: 0C F3 00 00
-#
-name: Vol_dn
-type: parsed
-protocol: NECext
-address: 00 BD 00 00
-command: 10 EF 00 00
-#
-name: Ch_next
-type: parsed
-protocol: NECext
-address: 00 BD 00 00
-command: 18 E7 00 00
-#
-name: Ch_prev
-type: parsed
-protocol: NECext
-address: 00 BD 00 00
-command: 1C E3 00 00
-#
-name: Mute
-type: parsed
-protocol: NECext
-address: 00 BD 00 00
-command: 04 FB 00 00
-#
-# Model: Philips 32PFL4208T
-#
-name: Ch_next
-type: parsed
-protocol: RC6
-address: 00 00 00 00
-command: 4C 00 00 00
-#
-name: Ch_prev
-type: parsed
-protocol: RC6
-address: 00 00 00 00
-command: 4D 00 00 00
-#
-# Model: Philips TV_14PV172_08
-#
-name: Ch_next
-type: parsed
-protocol: RC5X
-address: 00 00 00 00
-command: 10 00 00 00
-#
-name: Ch_prev
-type: parsed
-protocol: RC5X
-address: 00 00 00 00
-command: 11 00 00 00
-#
-name: Vol_up
-type: parsed
-protocol: RC5X
-address: 00 00 00 00
-command: 16 00 00 00
-#
-name: Vol_dn
-type: parsed
-protocol: RC5X
-address: 00 00 00 00
-command: 15 00 00 00
-#
-# Model: Pioneer Kuro_PDP_LX508A
-#
-name: Power
-type: parsed
-protocol: Pioneer
-address: AA 00 00 00
-command: 1C 00 00 00
-#
-name: Vol_up
-type: parsed
-protocol: Pioneer
-address: AA 00 00 00
-command: 0A 00 00 00
-#
-name: Vol_dn
-type: parsed
-protocol: Pioneer
-address: AA 00 00 00
-command: 0B 00 00 00
-#
-name: Mute
-type: parsed
-protocol: Pioneer
-address: AA 00 00 00
-command: 49 00 00 00
-#
-# Model: Samsung
-#
-name: Ch_next
-type: parsed
-protocol: Samsung32
-address: 07 00 00 00
-command: 10 00 00 00
-#
-# Model: Samsung AA59-00741A
-#
-name: Ch_prev
-type: parsed
-protocol: Samsung32
-address: 07 00 00 00
-command: 12 00 00 00
-#
-# Model: Samsung BN59-01180A
-#
-name: Power
-type: parsed
-protocol: Samsung32
-address: 07 00 00 00
-command: 98 00 00 00
-#
-# Model: Samsung Broadband_Hospitality
-#
-name: Ch_next
-type: parsed
-protocol: SIRC20
-address: 5A 0E 00 00
-command: 10 00 00 00
-#
-name: Ch_prev
-type: parsed
-protocol: SIRC20
-address: 5A 0E 00 00
-command: 11 00 00 00
-#
-# Model: Sanyo DP26640
-#
-name: Ch_next
-type: parsed
-protocol: NEC
-address: 38 00 00 00
-command: 0A 00 00 00
-#
-name: Ch_prev
-type: parsed
-protocol: NEC
-address: 38 00 00 00
-command: 0B 00 00 00
-#
-name: Vol_up
-type: parsed
-protocol: NEC
-address: 38 00 00 00
-command: 0E 00 00 00
-#
-name: Vol_dn
-type: parsed
-protocol: NEC
-address: 38 00 00 00
-command: 0F 00 00 00
-#
-name: Mute
-type: parsed
-protocol: NEC
-address: 38 00 00 00
-command: 18 00 00 00
-#
-# Model: Sceptre 8142026670003C
-#
-name: Ch_next
-type: parsed
-protocol: SIRC
-address: 01 00 00 00
-command: 10 00 00 00
-#
-name: Ch_prev
-type: parsed
-protocol: SIRC
-address: 01 00 00 00
-command: 11 00 00 00
-#
-name: Mute
-type: parsed
-protocol: SIRC
-address: 01 00 00 00
-command: 14 00 00 00
-#
-# Model: Sharp g0684cesa_NES_TV
-#
-name: Ch_next
-type: parsed
-protocol: NEC
-address: 28 00 00 00
-command: 0C 00 00 00
-#
-name: Ch_prev
-type: parsed
-protocol: NEC
-address: 28 00 00 00
-command: 0D 00 00 00
-#
-name: Vol_up
-type: parsed
-protocol: NEC
-address: 28 00 00 00
-command: 0E 00 00 00
-#
-name: Vol_dn
-type: parsed
-protocol: NEC
-address: 28 00 00 00
-command: 0F 00 00 00
-#
-name: Mute
-type: parsed
-protocol: NEC
-address: 28 00 00 00
-command: 10 00 00 00
-#
-# Model: Silver LE410004
-#
-name: Power
-type: parsed
-protocol: NECext
-address: 00 F7 00 00
-command: 0C F3 00 00
-#
-name: Vol_up
-type: parsed
-protocol: NECext
-address: 00 F7 00 00
-command: 10 EF 00 00
-#
-name: Ch_next
-type: parsed
-protocol: NECext
-address: 00 F7 00 00
-command: 0E F1 00 00
-#
-name: Mute
-type: parsed
-protocol: NECext
-address: 00 F7 00 00
-command: 11 EE 00 00
-#
 # Model: Soniq QSP500TV6
 #
 name: Power
@@ -5249,133 +3746,4 @@
 type: parsed
 protocol: NECext
 address: 72 DD 00 00
-command: 56 A9 00 00
-#
-# Model: Sony RM-V310
-#
-name: Vol_up
-type: parsed
-protocol: SIRC
-address: 10 00 00 00
-command: 12 00 00 00
-#
-name: Vol_dn
-type: parsed
-protocol: SIRC
-address: 10 00 00 00
-command: 13 00 00 00
-#
-name: Mute
-type: parsed
-protocol: SIRC
-address: 10 00 00 00
-command: 14 00 00 00
-#
-name: Ch_next
-type: parsed
-protocol: SIRC
-address: 0D 00 00 00
-command: 10 00 00 00
-#
-name: Ch_prev
-type: parsed
-protocol: SIRC
-address: 0D 00 00 00
-command: 11 00 00 00
-#
-# Model: Sony XBR
-#
-name: Power
-type: parsed
-protocol: SIRC
-address: 01 00 00 00
-command: 2E 00 00 00
-#
-# Model: Strong RCU-Z400N
-#
-name: Power
-type: parsed
-protocol: NEC
-address: A0 00 00 00
-command: 1C 00 00 00
-#
-name: Mute
-type: parsed
-protocol: NEC
-address: A0 00 00 00
-command: 5F 00 00 00
-#
-# Model: Sunbrite
-#
-name: Vol_up
-type: parsed
-protocol: NEC
-address: 02 00 00 00
-command: 1F 00 00 00
-#
-name: Vol_dn
-type: parsed
-protocol: NEC
-address: 02 00 00 00
-command: 1E 00 00 00
-#
-name: Mute
-type: parsed
-protocol: NEC
-address: 02 00 00 00
-command: 1C 00 00 00
-#
-# Model: SWEEX Generic_Monitor
-#
-name: Mute
-type: parsed
-protocol: NEC
-address: 01 00 00 00
-command: 11 00 00 00
-#
-# Model: TCL Roku_TV
-#
-name: Power
-type: parsed
-protocol: NECext
-address: EA C7 00 00
-command: 97 68 00 00
-#
-# Model: Vitec Exterity_IPTV
-#
-name: Power
-type: parsed
-protocol: NECext
-address: AD ED 00 00
-command: B5 4A 00 00
-#
-name: Vol_up
-type: parsed
-protocol: NECext
-address: AD ED 00 00
-command: BA 45 00 00
-#
-name: Vol_dn
-type: parsed
-protocol: NECext
-address: AD ED 00 00
-command: BB 44 00 00
-#
-name: Ch_next
-type: parsed
-protocol: NECext
-address: AD ED 00 00
-command: B0 4F 00 00
-#
-name: Ch_prev
-type: parsed
-protocol: NECext
-address: AD ED 00 00
-command: B1 4E 00 00
-#
-name: Mute
-type: parsed
-protocol: NECext
-address: AD ED 00 00
-command: C5 3A 00 00
->>>>>>> 5b36c546
+command: 56 A9 00 00