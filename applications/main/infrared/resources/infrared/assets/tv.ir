Filetype: IR library file
Version: 1
# Last Updated 27th Sept, 2024
# Last Checked 27th Sept, 2024
#
name: Power
type: parsed
protocol: SIRC
address: 01 00 00 00
command: 15 00 00 00
#
name: Vol_up
type: parsed
protocol: SIRC
address: 01 00 00 00
command: 12 00 00 00
#
name: Vol_dn
type: parsed
protocol: SIRC
address: 01 00 00 00
command: 13 00 00 00
#
name: Ch_next
type: parsed
protocol: SIRC
address: 01 00 00 00
command: 10 00 00 00
#
name: Ch_prev
type: parsed
protocol: SIRC
address: 01 00 00 00
command: 11 00 00 00
#
name: Mute
type: parsed
protocol: SIRC
address: 01 00 00 00
command: 14 00 00 00
#
name: Power
type: parsed
protocol: NEC
address: 40 00 00 00
command: 0B 00 00 00
#
name: Ch_next
type: parsed
protocol: NEC
address: 40 00 00 00
command: 11 00 00 00
#
name: Ch_prev
type: parsed
protocol: NEC
address: 40 00 00 00
command: 10 00 00 00
#
name: Vol_up
type: parsed
protocol: NEC
address: 40 00 00 00
command: 13 00 00 00
#
name: Mute
type: parsed
protocol: NEC
address: 40 00 00 00
command: 14 00 00 00
#
name: Power
type: parsed
protocol: Kaseikyo
address: 80 02 20 00
command: D0 03 00 00
#
name: Vol_up
type: parsed
protocol: Kaseikyo
address: 80 02 20 00
command: 00 02 00 00
#
name: Vol_dn
type: parsed
protocol: Kaseikyo
address: 80 02 20 00
command: 10 02 00 00
#
name: Mute
type: parsed
protocol: Kaseikyo
address: 80 02 20 00
command: 20 03 00 00
#
name: Ch_next
type: parsed
protocol: Kaseikyo
address: 80 02 20 00
command: 40 03 00 00
#
name: Ch_prev
type: parsed
protocol: Kaseikyo
address: 80 02 20 00
command: 50 03 00 00
#
name: Power
type: parsed
protocol: NEC
address: 04 00 00 00
command: 40 00 00 00
#
name: Mute
type: parsed
protocol: NEC
address: 04 00 00 00
command: 12 00 00 00
#
name: Power
type: parsed
protocol: NECext
address: 00 7F 00 00
command: 15 EA 00 00
#
name: Mute
type: parsed
protocol: NECext
address: 00 7F 00 00
command: 16 E9 00 00
#
name: Vol_up
type: parsed
protocol: NECext
address: 00 7F 00 00
command: 1B E4 00 00
#
name: Vol_dn
type: parsed
protocol: NECext
address: 00 7F 00 00
command: 1A E5 00 00
#
name: Ch_next
type: parsed
protocol: NECext
address: 00 7F 00 00
command: 19 E6 00 00
#
name: Ch_prev
type: parsed
protocol: NECext
address: 00 7F 00 00
command: 18 E7 00 00
#
name: Mute
type: parsed
protocol: NECext
address: 00 FB 00 00
command: 0F F0 00 00
#
name: Power
type: parsed
protocol: NECext
address: 00 FB 00 00
command: 0A F5 00 00
#
name: Vol_up
type: parsed
protocol: NECext
address: 00 FB 00 00
command: 58 A7 00 00
#
name: Vol_dn
type: parsed
protocol: NECext
address: 00 FB 00 00
command: 4B B4 00 00
#
name: Ch_next
type: parsed
protocol: NECext
address: 00 FB 00 00
command: 1F E0 00 00
#
name: Ch_prev
type: parsed
protocol: NECext
address: 00 FB 00 00
command: 1E E1 00 00
#
name: Power
type: parsed
protocol: NECext
address: 00 DF 00 00
command: 1C E3 00 00
#
name: Vol_up
type: parsed
protocol: NECext
address: 00 DF 00 00
command: 4B B4 00 00
#
name: Vol_dn
type: parsed
protocol: NECext
address: 00 DF 00 00
command: 4F B0 00 00
#
name: Mute
type: parsed
protocol: NECext
address: 00 DF 00 00
command: 08 F7 00 00
#
name: Ch_next
type: parsed
protocol: NECext
address: 00 DF 00 00
command: 09 F6 00 00
#
name: Ch_prev
type: parsed
protocol: NECext
address: 00 DF 00 00
command: 05 FA 00 00
#
name: Power
type: parsed
protocol: NEC
address: 01 00 00 00
command: 03 00 00 00
#
name: Ch_next
type: parsed
protocol: RC5
address: 00 00 00 00
command: 20 00 00 00
#
name: Ch_prev
type: parsed
protocol: RC5
address: 00 00 00 00
command: 21 00 00 00
#
name: Vol_dn
type: parsed
protocol: RC5
address: 00 00 00 00
command: 11 00 00 00
#
name: Vol_up
type: parsed
protocol: RC5
address: 00 00 00 00
command: 10 00 00 00
#
name: Power
type: parsed
protocol: NEC
address: 03 00 00 00
command: 1D 00 00 00
#
name: Mute
type: parsed
protocol: NECext
address: 00 7F 00 00
command: 4E B1 00 00
#
name: Vol_up
type: parsed
protocol: NEC
address: 03 00 00 00
command: 11 00 00 00
#
name: Vol_dn
type: parsed
protocol: NEC
address: 03 00 00 00
command: 15 00 00 00
#
name: Power
type: parsed
protocol: NEC
address: 19 00 00 00
command: 18 00 00 00
#
name: Mute
type: parsed
protocol: NEC
address: 19 00 00 00
command: 56 00 00 00
#
name: Vol_up
type: parsed
protocol: NEC
address: 19 00 00 00
command: 4F 00 00 00
#
name: Vol_dn
type: parsed
protocol: NEC
address: 19 00 00 00
command: 0D 00 00 00
#
name: Ch_next
type: parsed
protocol: NEC
address: 19 00 00 00
command: 4C 00 00 00
#
name: Ch_prev
type: parsed
protocol: NEC
address: 19 00 00 00
command: 0F 00 00 00
#
name: Power
type: parsed
protocol: NECext
address: BA A0 00 00
command: 4C B3 00 00
#
name: Mute
type: parsed
protocol: NECext
address: BA A0 00 00
command: 01 FE 00 00
#
name: Power
type: parsed
protocol: NECext
address: AD ED 00 00
command: B5 4A 00 00
#
# ON
name: Power
type: parsed
protocol: NEC
address: 01 00 00 00
command: 40 00 00 00
# ON
name: Power
type: parsed
protocol: NECext
address: A0 B7 00 00
command: E9 16 00 00
#
name: Power
type: parsed
protocol: SIRC
address: 10 00 00 00
command: 15 00 00 00
#
name: Power
type: parsed
protocol: NEC
address: 08 00 00 00
command: 05 00 00 00
#
name: Vol_up
type: parsed
protocol: NEC
address: 08 00 00 00
command: 00 00 00 00
#
name: Vol_dn
type: parsed
protocol: NEC
address: 08 00 00 00
command: 01 00 00 00
#
name: Ch_next
type: parsed
protocol: NEC
address: 08 00 00 00
command: 02 00 00 00
#
name: Ch_prev
type: parsed
protocol: NEC
address: 08 00 00 00
command: 03 00 00 00
#
name: Mute
type: parsed
protocol: NEC
address: 08 00 00 00
command: 0B 00 00 00
#
name: Power
type: parsed
protocol: NECext
address: 00 DF 00 00
command: 1C 00 00 00
#
name: Vol_up
type: parsed
protocol: NECext
address: 00 DF 00 00
command: 4B 00 00 00
#
name: Vol_dn
type: parsed
protocol: NECext
address: 00 DF 00 00
command: 4F 00 00 00
#
name: Ch_next
type: parsed
protocol: NECext
address: 00 DF 00 00
command: 09 00 00 00
#
name: Ch_prev
type: parsed
protocol: NECext
address: 00 DF 00 00
command: 05 00 00 00
#
name: Mute
type: parsed
protocol: NECext
address: 00 DF 00 00
command: 08 00 00 00
#
name: Power
type: parsed
protocol: Samsung32
address: 0E 00 00 00
command: 0C 00 00 00
#
name: Mute
type: parsed
protocol: Samsung32
address: 0E 00 00 00
command: 0D 00 00 00
#
name: Vol_up
type: parsed
protocol: Samsung32
address: 0E 00 00 00
command: 14 00 00 00
#
name: Vol_dn
type: parsed
protocol: Samsung32
address: 0E 00 00 00
command: 15 00 00 00
#
name: Vol_dn
type: parsed
protocol: NEC
address: 40 00 00 00
command: 12 00 00 00
#
name: Ch_next
type: parsed
protocol: Samsung32
address: 0E 00 00 00
command: 12 00 00 00
#
name: Ch_prev
type: parsed
protocol: Samsung32
address: 0E 00 00 00
command: 13 00 00 00
#
name: Power
type: parsed
protocol: RC6
address: 00 00 00 00
command: 0C 00 00 00
#
name: Power
type: parsed
protocol: Samsung32
address: 07 00 00 00
command: 02 00 00 00
#
name: Power
type: parsed
protocol: NEC
address: 50 00 00 00
command: 17 00 00 00
#
name: Power
type: parsed
protocol: NECext
address: 31 49 00 00
command: 63 00 00 00
#
name: Power
type: parsed
protocol: NEC
address: AA 00 00 00
command: 1C 00 00 00
#
name: Power
type: parsed
protocol: NEC
address: 38 00 00 00
command: 1C 00 00 00
#
name: Power
type: parsed
protocol: NECext
address: 83 7A 00 00
command: 08 00 00 00
#
name: Power
type: parsed
protocol: NEC
address: 53 00 00 00
command: 17 00 00 00
#
name: Power
type: parsed
protocol: NECext
address: 18 18 00 00
command: C0 00 00 00
#
name: Power
type: parsed
protocol: NEC
address: 38 00 00 00
command: 10 00 00 00
#
name: Power
type: parsed
protocol: NEC
address: AA 00 00 00
command: C5 00 00 00
#
name: Power
type: parsed
protocol: NEC
address: 04 00 00 00
command: 08 00 00 00
#
name: Power
type: parsed
protocol: NEC
address: 18 00 00 00
command: 08 00 00 00
#
name: Power
type: parsed
protocol: NEC
address: 71 00 00 00
command: 08 00 00 00
#
name: Power
type: parsed
protocol: NECext
address: 80 6F 00 00
command: 0A 00 00 00
#
name: Power
type: parsed
protocol: NEC
address: 48 00 00 00
command: 00 00 00 00
#
name: Power
type: parsed
protocol: NECext
address: 80 7B 00 00
command: 13 00 00 00
#
name: Power
type: parsed
protocol: NECext
address: 80 7E 00 00
command: 18 00 00 00
#
name: Power
type: parsed
protocol: NEC
address: 50 00 00 00
command: 08 00 00 00
#
name: Power
type: parsed
protocol: NECext
address: 80 75 00 00
command: 0A 00 00 00
#
name: Power
type: parsed
protocol: NECext
address: 80 57 00 00
command: 0A 00 00 00
#
name: Power
type: parsed
protocol: Samsung32
address: 0B 00 00 00
command: 0A 00 00 00
#
name: Power
type: parsed
protocol: NEC
address: AA 00 00 00
command: 1B 00 00 00
#
name: Power
type: parsed
protocol: NECext
address: 85 46 00 00
command: 12 00 00 00
#
name: Power
type: parsed
protocol: Samsung32
address: 05 00 00 00
command: 02 00 00 00
#
name: Power
type: parsed
protocol: Samsung32
address: 08 00 00 00
command: 0F 00 00 00
#
name: Power
type: parsed
protocol: NEC
address: 00 00 00 00
command: 01 00 00 00
#
name: Power
type: parsed
protocol: Samsung32
address: 07 00 00 00
command: E6 00 00 00
#
name: Vol_up
type: parsed
protocol: Samsung32
address: 07 00 00 00
command: 07 00 00 00
#
name: Vol_dn
type: parsed
protocol: Samsung32
address: 07 00 00 00
command: 0B 00 00 00
#
name: Ch_next
type: parsed
protocol: Samsung32
address: 07 00 00 00
command: 12 00 00 00
#
name: Ch_prev
type: parsed
protocol: Samsung32
address: 07 00 00 00
command: 10 00 00 00
#
name: Mute
type: parsed
protocol: Samsung32
address: 07 00 00 00
command: 0F 00 00 00
#
name: Power
type: parsed
protocol: NEC
address: 71 00 00 00
command: 4A 00 00 00
#
name: Power
type: parsed
protocol: NEC
address: 60 00 00 00
command: 03 00 00 00
#
name: Power
type: parsed
protocol: NEC
address: 60 00 00 00
command: 00 00 00 00
#
name: Power
type: parsed
protocol: NEC
address: 42 00 00 00
command: 01 00 00 00
#
name: Power
type: parsed
protocol: NECext
address: 50 AD 00 00
command: 00 00 00 00
#
name: Power
type: parsed
protocol: NECext
address: 50 AD 00 00
command: 02 00 00 00
#
name: Power
type: parsed
protocol: NEC
address: 50 00 00 00
command: 3F 00 00 00
#
name: Power
type: parsed
protocol: Samsung32
address: 06 00 00 00
command: 0F 00 00 00
#
name: Power
type: parsed
protocol: NEC
address: 08 00 00 00
command: 12 00 00 00
#
name: Power
type: parsed
protocol: Samsung32
address: 08 00 00 00
command: 0B 00 00 00
#
name: Power
type: parsed
protocol: NECext
address: 83 55 00 00
command: C2 00 00 00
#
name: Power
type: parsed
protocol: NEC
address: 00 00 00 00
command: 51 00 00 00
#
name: Power
type: parsed
protocol: NECext
address: 00 BD 00 00
command: 01 00 00 00
#
name: Power
type: parsed
protocol: Samsung32
address: 00 00 00 00
command: 0F 00 00 00
#
name: Power
type: parsed
protocol: Samsung32
address: 16 00 00 00
command: 0F 00 00 00
#
name: Power
type: parsed
protocol: NEC
address: 01 00 00 00
command: 01 00 00 00
#
name: Power
type: parsed
protocol: NECext
address: 80 68 00 00
command: 49 00 00 00
#
name: Power
type: parsed
protocol: NECext
address: 86 02 00 00
command: 49 00 00 00
#
name: Power
type: parsed
protocol: NECext
address: 00 7F 00 00
command: 0A F5 00 00
#
name: Power
type: parsed
protocol: NECext
address: 01 72 00 00
command: 1E E1 00 00
#
name: Ch_next
type: parsed
protocol: NECext
address: 01 72 00 00
command: 48 B7 00 00
#
name: Ch_prev
type: parsed
protocol: NECext
address: 01 72 00 00
command: 44 BB 00 00
#
name: Vol_up
type: parsed
protocol: NECext
address: 01 72 00 00
command: 0A F5 00 00
#
name: Vol_dn
type: parsed
protocol: NECext
address: 01 72 00 00
command: 06 F9 00 00
#
name: Mute
type: parsed
protocol: NECext
address: 01 72 00 00
command: 5C A3 00 00
#
name: Power
type: parsed
protocol: NECext
address: 86 05 00 00
command: 0F F0 00 00
#
name: Vol_up
type: parsed
protocol: NECext
address: 86 05 00 00
command: 0C F3 00 00
#
name: Vol_dn
type: parsed
protocol: NECext
address: 86 05 00 00
command: 0D F2 00 00
#
name: Ch_next
type: parsed
protocol: NECext
address: 86 05 00 00
command: 0A F5 00 00
#
name: Ch_prev
type: parsed
protocol: NECext
address: 86 05 00 00
command: 0B F4 00 00
#
name: Mute
type: parsed
protocol: NECext
address: 86 05 00 00
command: 0E F1 00 00
#
name: Power
type: parsed
protocol: NECext
address: 02 7D 00 00
command: 46 B9 00 00
#
name: Mute
type: parsed
protocol: NECext
address: 02 7D 00 00
command: 4C B3 00 00
#
name: Ch_next
type: parsed
protocol: NECext
address: 02 7D 00 00
command: 0F F0 00 00
#
name: Ch_prev
type: parsed
protocol: NECext
address: 02 7D 00 00
command: 5A A5 00 00
#
name: Vol_up
type: parsed
protocol: NECext
address: 02 7D 00 00
command: 0C F3 00 00
#
name: Vol_dn
type: parsed
protocol: NECext
address: 02 7D 00 00
command: 19 E6 00 00
#
name: Ch_prev
type: parsed
protocol: NECext
address: 02 7D 00 00
command: 41 BE 00 00
#
name: Vol_dn
type: parsed
protocol: NECext
address: 02 7D 00 00
command: 42 BD 00 00
#
name: Ch_prev
type: parsed
protocol: NECext
address: 02 7D 00 00
command: 57 A8 00 00
#
name: Vol_up
type: parsed
protocol: NECext
address: 02 7D 00 00
command: 15 EA 00 00
#
name: Power
type: parsed
protocol: NECext
address: 84 E0 00 00
command: 20 DF 00 00
#
name: Ch_next
type: parsed
protocol: NECext
address: 84 E0 00 00
command: 50 AF 00 00
#
name: Ch_prev
type: parsed
protocol: NECext
address: 84 E0 00 00
command: 51 AE 00 00
#
name: Vol_up
type: parsed
protocol: NECext
address: 84 E0 00 00
command: 60 9F 00 00
#
name: Vol_dn
type: parsed
protocol: NECext
address: 84 E0 00 00
command: 61 9E 00 00
#
name: Mute
type: parsed
protocol: NECext
address: 84 E0 00 00
command: 64 9B 00 00
#
name: Ch_prev
type: parsed
protocol: NECext
address: 84 E0 00 00
command: 57 A8 00 00
#
name: Power
type: parsed
protocol: NEC
address: 6E 00 00 00
command: 02 00 00 00
#
name: Vol_up
type: parsed
protocol: NEC
address: 6E 00 00 00
command: 06 00 00 00
#
name: Vol_dn
type: parsed
protocol: NEC
address: 6E 00 00 00
command: 0C 00 00 00
#
name: Ch_next
type: parsed
protocol: NEC
address: 6E 00 00 00
command: 08 00 00 00
#
name: Ch_prev
type: parsed
protocol: NEC
address: 6E 00 00 00
command: 0E 00 00 00
#
name: Mute
type: parsed
protocol: NEC
address: 6E 00 00 00
command: 04 00 00 00
#
name: Vol_up
type: parsed
protocol: NEC
address: 04 00 00 00
command: 02 00 00 00
#
name: Vol_dn
type: parsed
protocol: NEC
address: 04 00 00 00
command: 03 00 00 00
#
name: Mute
type: parsed
protocol: NEC
address: 04 00 00 00
command: 09 00 00 00
#
name: Ch_next
type: parsed
protocol: NEC
address: 04 00 00 00
command: 00 00 00 00
#
name: Ch_prev
type: parsed
protocol: NEC
address: 04 00 00 00
command: 01 00 00 00
#
name: Mute
type: parsed
protocol: NEC
address: 50 00 00 00
command: 0B 00 00 00
#
name: Vol_up
type: parsed
protocol: NEC
address: 50 00 00 00
command: 12 00 00 00
#
name: Vol_dn
type: parsed
protocol: NEC
address: 50 00 00 00
command: 15 00 00 00
#
name: Ch_next
type: parsed
protocol: NEC
address: 50 00 00 00
command: 19 00 00 00
#
name: Ch_prev
type: parsed
protocol: NEC
address: 50 00 00 00
command: 18 00 00 00
#
name: Power
type: parsed
protocol: NECext
address: 85 7C 00 00
command: 80 7F 00 00
#
name: Vol_up
type: parsed
protocol: NECext
address: 85 7C 00 00
command: 8F 70 00 00
#
name: Vol_dn
type: parsed
protocol: NECext
address: 85 7C 00 00
command: 93 6C 00 00
#
name: Ch_next
type: parsed
protocol: NECext
address: 85 7C 00 00
command: 8D 72 00 00
#
name: Ch_prev
type: parsed
protocol: NECext
address: 85 7C 00 00
command: 91 6E 00 00
#
name: Mute
type: parsed
protocol: NECext
address: 85 7C 00 00
command: 97 68 00 00
#
name: Ch_prev
type: parsed
protocol: NECext
address: 85 7C 00 00
command: 96 69 00 00
#
name: Power
type: parsed
protocol: NECext
address: EA C7 00 00
command: 17 E8 00 00
#
name: Vol_up
type: parsed
protocol: NECext
address: EA C7 00 00
command: 0F F0 00 00
#
name: Vol_dn
type: parsed
protocol: NECext
address: EA C7 00 00
command: 10 EF 00 00
#
name: Mute
type: parsed
protocol: NECext
address: EA C7 00 00
command: 20 DF 00 00
#
name: Vol_up
type: parsed
protocol: RC6
address: 00 00 00 00
command: 10 00 00 00
#
name: Vol_dn
type: parsed
protocol: RC6
address: 00 00 00 00
command: 11 00 00 00
#
name: Ch_next
type: parsed
protocol: RC6
address: 00 00 00 00
command: 4C 00 00 00
#
name: Ch_prev
type: parsed
protocol: RC6
address: 00 00 00 00
command: 4D 00 00 00
#
name: Mute
type: parsed
protocol: RC6
address: 00 00 00 00
command: 0D 00 00 00
#
# Samsung Standby
#
name: Power
type: parsed
protocol: Samsung32
address: 07 00 00 00
command: E0 00 00 00
#
# Samsung Power Off
#
name: Power
type: parsed
protocol: Samsung32
address: 07 00 00 00
command: 98 00 00 00
#
name: Power
type: parsed
protocol: SIRC
address: 01 00 00 00
command: 6D 00 00 00
#
name: Vol_dn
type: parsed
protocol: SIRC
address: 01 00 00 00
command: 73 00 00 00
#
name: Vol_up
type: parsed
protocol: SIRC
address: 01 00 00 00
command: 72 00 00 00
#
name: Ch_prev
type: parsed
protocol: SIRC15
address: 97 00 00 00
command: 3C 00 00 00
#
name: Vol_up
type: parsed
protocol: NEC
address: 02 00 00 00
command: 1F 00 00 00
#
name: Vol_dn
type: parsed
protocol: NEC
address: 02 00 00 00
command: 1E 00 00 00
#
name: Mute
type: parsed
protocol: NEC
address: 02 00 00 00
command: 1C 00 00 00
#
name: Vol_up
type: parsed
protocol: NEC
address: 40 00 00 00
command: 1A 00 00 00
#
name: Vol_dn
type: parsed
protocol: NEC
address: 40 00 00 00
command: 1E 00 00 00
#
name: Ch_next
type: parsed
protocol: NEC
address: 40 00 00 00
command: 1B 00 00 00
#
name: Ch_prev
type: parsed
protocol: NEC
address: 40 00 00 00
command: 1F 00 00 00
#
name: Ch_prev
type: parsed
protocol: NEC
address: 04 00 00 00
command: 1A 00 00 00
#
name: Power
type: parsed
protocol: NEC
address: 01 00 00 00
command: 10 00 00 00
#
name: Vol_up
type: parsed
protocol: NEC
address: 01 00 00 00
command: 0E 00 00 00
#
name: Vol_dn
type: parsed
protocol: NEC
address: 01 00 00 00
command: 0F 00 00 00
#
name: Ch_next
type: parsed
protocol: NEC
address: 01 00 00 00
command: 0C 00 00 00
#
name: Ch_prev
type: parsed
protocol: NEC
address: 01 00 00 00
command: 0D 00 00 00
#
name: Mute
type: parsed
protocol: NEC
address: 01 00 00 00
command: 17 00 00 00
#
name: Power
type: parsed
protocol: NEC
address: 08 00 00 00
command: D7 00 00 00
#
name: Vol_up
type: parsed
protocol: NEC
address: 08 00 00 00
command: 80 00 00 00
#
name: Vol_dn
type: parsed
protocol: NEC
address: 08 00 00 00
command: 8E 00 00 00
#
name: Ch_next
type: parsed
protocol: NEC
address: 08 00 00 00
command: 83 00 00 00
#
name: Ch_prev
type: parsed
protocol: NEC
address: 08 00 00 00
command: 86 00 00 00
#
name: Mute
type: parsed
protocol: NEC
address: 08 00 00 00
command: DF 00 00 00
#
name: Power
type: parsed
protocol: RC5
address: 01 00 00 00
command: 0C 00 00 00
#
name: Mute
type: parsed
protocol: RC5
address: 01 00 00 00
command: 0D 00 00 00
#
name: Vol_up
type: parsed
protocol: RC5
address: 01 00 00 00
command: 10 00 00 00
#
name: Vol_dn
type: parsed
protocol: RC5
address: 01 00 00 00
command: 11 00 00 00
#
name: Ch_next
type: parsed
protocol: RC5
address: 01 00 00 00
command: 20 00 00 00
#
name: Ch_prev
type: parsed
protocol: RC5
address: 01 00 00 00
command: 21 00 00 00
#
name: Mute
type: parsed
protocol: NECext
address: 00 7F 00 00
command: 50 AF 00 00
#
name: Vol_up
type: parsed
protocol: NECext
address: 00 7F 00 00
command: 1E E1 00 00
#
name: Vol_dn
type: parsed
protocol: NECext
address: 00 7F 00 00
command: 5F A0 00 00
#
name: Ch_next
type: parsed
protocol: NECext
address: 00 7F 00 00
command: 1F E0 00 00
#
name: Ch_prev
type: parsed
protocol: NECext
address: 00 7F 00 00
command: 5C A3 00 00
#
name: Power
type: parsed
protocol: NECext
address: 64 46 00 00
command: 5D A2 00 00
#
name: Ch_next
type: parsed
protocol: NECext
address: 64 46 00 00
command: DE 21 00 00
#
name: Ch_prev
type: parsed
protocol: NECext
address: 64 46 00 00
command: DB 24 00 00
#
name: Power
type: parsed
protocol: NEC
address: 20 00 00 00
command: 52 00 00 00
#
name: Mute
type: parsed
protocol: NEC
address: 20 00 00 00
command: 53 00 00 00
#
name: Ch_next
type: parsed
protocol: NEC
address: 20 00 00 00
command: 02 00 00 00
#
name: Ch_prev
type: parsed
protocol: NEC
address: 20 00 00 00
command: 09 00 00 00
#
name: Vol_up
type: parsed
protocol: NEC
address: 20 00 00 00
command: 03 00 00 00
#
name: Vol_dn
type: parsed
protocol: NEC
address: 20 00 00 00
command: 41 00 00 00
#
name: Power
type: parsed
protocol: NECext
address: 00 BF 00 00
command: 0D F2 00 00
#
name: Vol_up
type: parsed
protocol: NECext
address: 00 BF 00 00
command: 44 BB 00 00
#
name: Vol_dn
type: parsed
protocol: NECext
address: 00 BF 00 00
command: 43 BC 00 00
#
name: Mute
type: parsed
protocol: NECext
address: 00 BF 00 00
command: 0E F1 00 00
#
name: Ch_next
type: parsed
protocol: NECext
address: 00 BF 00 00
command: 4A B5 00 00
#
name: Ch_prev
type: parsed
protocol: NECext
address: 00 BF 00 00
command: 4B B4 00 00
#
name: Power
type: parsed
protocol: RC5
address: 03 00 00 00
command: 0C 00 00 00
#
name: Vol_up
type: parsed
protocol: RC5
address: 03 00 00 00
command: 10 00 00 00
#
name: Vol_dn
type: parsed
protocol: RC5
address: 03 00 00 00
command: 11 00 00 00
#
name: Ch_next
type: parsed
protocol: RC5
address: 03 00 00 00
command: 20 00 00 00
#
name: Ch_prev
type: parsed
protocol: RC5
address: 03 00 00 00
command: 21 00 00 00
#
name: Mute
type: parsed
protocol: RC5
address: 03 00 00 00
command: 0D 00 00 00
#
name: Power
type: parsed
protocol: NECext
address: 00 BF 00 00
command: 00 FF 00 00
#
name: Vol_up
type: parsed
protocol: NECext
address: 00 BF 00 00
command: 48 B7 00 00
#
name: Vol_dn
type: parsed
protocol: NECext
address: 00 BF 00 00
command: 49 B6 00 00
#
name: Mute
type: parsed
protocol: NECext
address: 00 BF 00 00
command: 01 FE 00 00
#
name: Power
type: parsed
protocol: Samsung32
address: 17 00 00 00
command: 14 00 00 00
#
name: Ch_prev
type: parsed
protocol: Samsung32
address: 17 00 00 00
command: 11 00 00 00
#
name: Ch_next
type: parsed
protocol: Samsung32
address: 17 00 00 00
command: 10 00 00 00
#
name: Vol_dn
type: parsed
protocol: Samsung32
address: 17 00 00 00
command: 13 00 00 00
#
name: Vol_up
type: parsed
protocol: Samsung32
address: 17 00 00 00
command: 12 00 00 00
#
name: Mute
type: parsed
protocol: Samsung32
address: 17 00 00 00
command: 15 00 00 00
#
name: Power
type: parsed
protocol: RC5
address: 00 00 00 00
command: 0C 00 00 00
#
name: Ch_next
type: parsed
protocol: RC5X
address: 00 00 00 00
command: 10 00 00 00
#
name: Ch_prev
type: parsed
protocol: RC5X
address: 00 00 00 00
command: 11 00 00 00
#
name: Vol_up
type: parsed
protocol: RC5X
address: 00 00 00 00
command: 16 00 00 00
#
name: Vol_dn
type: parsed
protocol: RC5X
address: 00 00 00 00
command: 15 00 00 00
#
name: Mute
type: parsed
protocol: RC5
address: 00 00 00 00
command: 0D 00 00 00
#
name: Ch_next
type: parsed
protocol: RC6
address: 00 00 00 00
command: 20 00 00 00
#
name: Ch_prev
type: parsed
protocol: RC6
address: 00 00 00 00
command: 21 00 00 00
#
name: Power
type: parsed
protocol: NEC
address: A0 00 00 00
command: 5F 00 00 00
#
name: Mute
type: parsed
protocol: NEC
address: A0 00 00 00
command: 1C 00 00 00
#
name: Vol_up
type: parsed
protocol: NEC
address: A0 00 00 00
command: 40 00 00 00
#
name: Vol_dn
type: parsed
protocol: NEC
address: A0 00 00 00
command: 5D 00 00 00
#
name: Ch_next
type: parsed
protocol: NEC
address: A0 00 00 00
command: 03 00 00 00
#
name: Ch_prev
type: parsed
protocol: NEC
address: A0 00 00 00
command: 1F 00 00 00
#
name: Power
type: parsed
protocol: NEC
address: 38 00 00 00
command: 12 00 00 00
#
name: Vol_up
type: parsed
protocol: NEC
address: 38 00 00 00
command: 0E 00 00 00
#
name: Vol_dn
type: parsed
protocol: NEC
address: 38 00 00 00
command: 0F 00 00 00
#
name: Mute
type: parsed
protocol: NEC
address: 38 00 00 00
command: 18 00 00 00
#
name: Ch_next
type: parsed
protocol: NEC
address: 38 00 00 00
command: 0A 00 00 00
#
name: Ch_prev
type: parsed
protocol: NEC
address: 38 00 00 00
command: 0B 00 00 00
#
name: Power
type: parsed
protocol: SIRC
address: 01 00 00 00
command: 2E 00 00 00
#
name: Power
type: parsed
protocol: SIRC
address: 01 00 00 00
command: 2F 00 00 00
#
name: Power
type: parsed
protocol: NECext
address: EA C7 00 00
command: 97 68 00 00
#
name: Power
type: parsed
protocol: NECext
address: 40 40 00 00
command: 0A F5 00 00
#
name: Vol_up
type: parsed
protocol: NECext
address: 40 40 00 00
command: 15 EA 00 00
#
name: Vol_dn
type: parsed
protocol: NECext
address: 40 40 00 00
command: 1C E3 00 00
#
name: Ch_next
type: parsed
protocol: NECext
address: 40 40 00 00
command: 1F E0 00 00
#
name: Ch_prev
type: parsed
protocol: NECext
address: 40 40 00 00
command: 1E E1 00 00
#
name: Mute
type: parsed
protocol: NECext
address: 40 40 00 00
command: 0F F0 00 00
#
name: Mute
type: parsed
protocol: NEC
address: 01 00 00 00
command: 41 00 00 00
#
name: Mute
type: parsed
protocol: NECext
address: A0 B7 00 00
command: AF 50 00 00
#
name: Vol_up
type: parsed
protocol: NECext
address: AD ED 00 00
command: BA 45 00 00
#
name: Vol_dn
type: parsed
protocol: NECext
address: AD ED 00 00
command: BB 44 00 00
#
name: Ch_next
type: parsed
protocol: NECext
address: AD ED 00 00
command: B0 4F 00 00
#
name: Ch_prev
type: parsed
protocol: NECext
address: AD ED 00 00
command: B1 4E 00 00
#
name: Mute
type: parsed
protocol: NECext
address: AD ED 00 00
command: C5 3A 00 00
#
name: Power
type: parsed
protocol: NEC
address: 00 00 00 00
command: 1A 00 00 00
#
name: Vol_up
type: parsed
protocol: NEC
address: 00 00 00 00
command: 11 00 00 00
#
name: Vol_dn
type: parsed
protocol: NEC
address: 00 00 00 00
command: 33 00 00 00
#
name: Power
type: parsed
protocol: NEC
address: 28 00 00 00
command: 0B 00 00 00
#
name: Ch_next
type: parsed
protocol: NEC
address: 28 00 00 00
command: 0C 00 00 00
#
name: Ch_prev
type: parsed
protocol: NEC
address: 28 00 00 00
command: 0D 00 00 00
#
name: Vol_up
type: parsed
protocol: NEC
address: 28 00 00 00
command: 0E 00 00 00
#
name: Vol_dn
type: parsed
protocol: NEC
address: 28 00 00 00
command: 0F 00 00 00
#
name: Mute
type: parsed
protocol: NEC
address: 28 00 00 00
command: 10 00 00 00
#
name: Ch_next
type: parsed
protocol: RC5
address: 01 00 00 00
command: 14 00 00 00
#
name: Ch_next
type: parsed
protocol: SIRC20
address: 5A 0E 00 00
command: 10 00 00 00
#
name: Ch_prev
type: parsed
protocol: SIRC20
address: 5A 0E 00 00
command: 11 00 00 00
#
name: Vol_up
type: parsed
protocol: RC5
address: 00 00 00 00
command: 15 00 00 00
#
name: Vol_dn
type: parsed
protocol: RC5
address: 00 00 00 00
command: 14 00 00 00
#
name: Ch_next
type: parsed
protocol: RC5
address: 00 00 00 00
command: 18 00 00 00
#
name: Ch_prev
type: parsed
protocol: RC5
address: 00 00 00 00
command: 17 00 00 00
#
name: Power
type: parsed
protocol: NEC
address: 80 00 00 00
command: 12 00 00 00
#
name: Vol_up
type: parsed
protocol: NEC
address: 80 00 00 00
command: 1A 00 00 00
#
name: Vol_dn
type: parsed
protocol: NEC
address: 80 00 00 00
command: 1E 00 00 00
#
name: Mute
type: parsed
protocol: NEC
address: 80 00 00 00
command: 10 00 00 00
#
name: Ch_next
type: parsed
protocol: SIRC20
address: 10 01 00 00
command: 34 00 00 00
#
name: Ch_prev
type: parsed
protocol: SIRC20
address: 10 01 00 00
command: 33 00 00 00
#
# Sharp TV
#
name: Power
type: parsed
protocol: NECext
address: 00 BD 00 00
command: 01 FE 00 00
#
name: Vol_up
type: parsed
protocol: NECext
address: 00 BD 00 00
command: 0C F3 00 00
#
name: Vol_dn
type: parsed
protocol: NECext
address: 00 BD 00 00
command: 10 EF 00 00
#
name: Ch_next
type: parsed
protocol: NECext
address: 00 BD 00 00
command: 18 E7 00 00
#
name: Ch_prev
type: parsed
protocol: NECext
address: 00 BD 00 00
command: 1C E3 00 00
#
name: Mute
type: parsed
protocol: NECext
address: 00 BD 00 00
command: 04 FB 00 00
#
name: Power
type: raw
frequency: 38000
duty_cycle: 0.330000
data: 278 1811 277 788 246 794 250 764 280 786 248 792 252 1813 275 1815 273 791 253 1812 276 789 255 785 249 791 253 1812 276 789 255 45322 280 1809 279 786 248 766 278 788 246 794 250 1815 273 792 252 788 246 1819 280 785 249 1817 271 1819 280 1810 278 787 247 1818 281 43217 274 1818 270 794 250 764 280 786 248 792 252 788 256 1809 279 1811 277 788 246 1819 280 785 249 766 278 762 272 1819 280 785 248
#
name: Mute
type: raw
frequency: 38000
duty_cycle: 0.330000
data: 278 1812 276 762 282 758 276 765 279 761 273 1818 281 1809 279 1811 277 762 282 1809 279 760 274 766 278 762 282 1809 279 760 274 44279 276 1813 275 763 281 759 275 766 278 762 272 768 276 764 280 760 274 1817 271 768 276 1815 273 1817 271 1819 280 759 275 1816 272 44276 279 1812 276 763 281 758 276 765 279 761 273 1818 281 1810 278 1811 277 762 272 1819 279 760 274 766 278 762 282 1809 279 760 274
#
name: Vol_up
type: raw
frequency: 38000
duty_cycle: 0.330000
data: 272 1817 271 794 250 790 254 786 248 792 252 762 272 794 250 1815 273 792 252 1813 275 790 254 785 249 766 278 1813 275 789 255 46372 273 1817 271 794 250 763 281 785 248 792 252 1813 275 1814 274 791 253 1812 276 789 255 1810 278 1812 276 1813 275 790 254 1811 277 42170 277 1814 274 791 253 787 247 793 251 763 281 759 275 791 253 1812 276 789 255 1810 278 787 247 793 251 789 255 1810 278 787 247
#
name: Vol_dn
type: raw
frequency: 38000
duty_cycle: 0.330000
data: 275 1814 274 791 253 787 247 793 251 789 255 1810 278 787 247 1818 281 785 249 1816 272 793 251 789 255 785 249 1816 272 766 278 45325 274 1815 273 792 252 762 272 794 250 790 254 786 247 1818 270 794 250 1815 273 792 252 1813 275 1815 273 1816 272 793 251 1814 274 43224 277 1814 274 764 280 786 248 792 252 788 246 1820 279 786 247 1817 271 768 276 1815 273 792 252 761 273 794 250 1815 273 791 253
#
name: Ch_next
type: raw
frequency: 38000
duty_cycle: 0.330000
data: 272 1817 271 794 250 790 254 786 248 792 252 1813 275 790 254 759 275 792 252 1813 275 789 255 785 248 792 252 1813 275 789 255 46372 273 1817 271 793 251 763 281 759 275 791 253 787 247 1818 281 1810 278 1812 276 789 255 1809 279 1811 277 1813 275 790 254 1811 277 42169 277 1815 273 792 252 787 247 794 250 789 255 1810 278 787 247 794 250 789 255 1810 278 761 273 793 251 789 255 1810 278 787 247
#
name: Ch_prev
type: raw
frequency: 38000
duty_cycle: 0.330000
data: 273 1816 272 767 277 789 255 785 249 791 253 787 246 1818 281 785 248 765 279 1812 276 789 255 759 275 791 253 1812 276 789 255 46372 281 1808 280 785 249 791 253 787 247 793 251 1814 274 791 253 1812 276 1814 274 791 253 1812 276 1814 274 1815 273 792 252 1813 275 42172 272 1819 280 785 249 765 279 761 273 768 276 764 280 1811 277 788 246 768 276 1815 273 792 252 788 246 794 250 1815 273 791 253
#
# Brandt TV
#
name: Power
type: raw
frequency: 38000
duty_cycle: 0.330000
data: 9346 4516 657 502 659 502 688 473 687 475 634 527 635 527 634 1662 633 528 662 1634 662 1658 635 1660 608 1687 609 1687 633 1662 634 527 634 1662 634 528 633 1663 632 529 632 530 631 1665 630 531 630 531 631 531 630 1666 630 531 630 1666 630 1666 630 532 630 1666 630 1666 630 1666 630
#
name: Vol_up
type: raw
frequency: 38000
duty_cycle: 0.330000
data: 9348 4542 631 529 632 503 659 502 688 474 634 527 634 527 634 1661 635 528 661 1636 660 1659 634 1637 632 1687 608 1687 609 1687 609 552 632 1664 633 528 633 1663 633 529 632 1664 631 1665 631 531 630 531 631 531 631 1665 631 531 631 1666 630 531 631 531 630 1666 630 1666 630 1666 631
#
name: Vol_dn
type: raw
frequency: 38000
duty_cycle: 0.330000
data: 9376 4512 660 475 684 475 635 527 634 528 633 527 634 527 634 1662 662 525 636 1658 637 1658 637 1658 636 1659 636 1660 635 1660 635 526 635 1661 634 527 634 1662 633 1663 632 1664 631 1665 630 531 631 531 630 531 630 1666 630 531 630 531 631 531 630 531 631 1666 630 1666 630 1667 630
#
name: Ch_next
type: raw
frequency: 38000
duty_cycle: 0.330000
data: 9315 4513 657 501 660 501 659 500 661 502 688 499 661 474 634 1660 634 527 634 1660 634 1686 608 1687 607 1686 608 1686 608 1686 608 552 608 1686 608 1687 607 1687 632 530 631 1664 630 1665 630 531 630 531 630 531 630 531 630 531 630 1665 630 531 630 531 630 1665 630 1665 630 1665 630
#
name: Ch_prev
type: raw
frequency: 38000
duty_cycle: 0.330000
data: 9345 4540 631 503 658 529 661 475 683 476 635 526 635 527 634 1661 634 527 662 1658 636 1659 634 1660 608 1686 609 1686 634 1661 634 527 634 1661 634 1662 633 1662 633 1663 632 1664 630 1665 630 531 630 531 630 531 630 531 631 531 630 531 630 531 630 532 629 1666 630 1666 629 1666 629
#
name: Mute
type: raw
frequency: 38000
duty_cycle: 0.330000
data: 9348 4516 657 501 660 502 659 502 659 502 688 474 634 527 634 1662 634 528 633 1687 634 1660 608 1664 631 1687 608 1687 609 1686 609 552 609 1687 608 553 632 529 633 529 632 530 631 1665 630 531 630 531 631 531 630 1666 630 1666 630 1666 630 1666 630 531 631 1666 630 1666 630 1666 630
#
name: Power
type: parsed
protocol: Samsung32
address: 3E 00 00 00
command: 0C 00 00 00
#
name: Vol_up
type: parsed
protocol: Samsung32
address: 3E 00 00 00
command: 14 00 00 00
#
name: Vol_dn
type: parsed
protocol: Samsung32
address: 3E 00 00 00
command: 15 00 00 00
#
name: Ch_next
type: parsed
protocol: Samsung32
address: 3E 00 00 00
command: 12 00 00 00
#
name: Ch_prev
type: parsed
protocol: Samsung32
address: 3E 00 00 00
command: 13 00 00 00
#
name: Mute
type: parsed
protocol: Samsung32
address: 3E 00 00 00
command: 0D 00 00 00
#
# TCL LED49D2930 / Thomson Remote RC3000E02
#
name: Power
type: parsed
protocol: RCA
address: 0F 00 00 00
command: 54 00 00 00
#
name: Mute
type: parsed
protocol: RCA
address: 0F 00 00 00
command: FC 00 00 00
#
name: Ch_next
type: parsed
protocol: RCA
address: 0F 00 00 00
command: B4 00 00 00
#
name: Ch_prev
type: parsed
protocol: RCA
address: 0F 00 00 00
command: 34 00 00 00
#
name: Vol_up
type: parsed
protocol: RCA
address: 0F 00 00 00
command: F4 00 00 00
#
name: Vol_dn
type: parsed
protocol: RCA
address: 0F 00 00 00
command: 74 00 00 00
#
name: Vol_up
type: parsed
protocol: NEC
address: 01 00 00 00
command: 18 00 00 00
#
name: Ch_prev
type: parsed
protocol: NEC
address: 08 00 00 00
command: DD 00 00 00
#
name: Power
type: parsed
protocol: NECext
address: 04 F4 00 00
command: 08 F7 00 00
#
name: Vol_up
type: parsed
protocol: NECext
address: 04 F4 00 00
command: 02 FD 00 00
#
name: Vol_dn
type: parsed
protocol: NECext
address: 04 F4 00 00
command: 03 FC 00 00
#
name: Mute
type: parsed
protocol: NECext
address: 04 F4 00 00
command: 09 F6 00 00
#
name: Ch_prev
type: parsed
protocol: Samsung32
address: 07 00 00 00
command: 13 00 00 00
#
name: Vol_up
type: parsed
protocol: SIRC
address: 10 00 00 00
command: 12 00 00 00
#
name: Vol_dn
type: parsed
protocol: SIRC
address: 10 00 00 00
command: 13 00 00 00
#
name: Mute
type: parsed
protocol: SIRC
address: 10 00 00 00
command: 14 00 00 00
#
name: Ch_next
type: parsed
protocol: SIRC
address: 0D 00 00 00
command: 10 00 00 00
#
name: Ch_prev
type: parsed
protocol: SIRC
address: 0D 00 00 00
command: 11 00 00 00
#
name: Mute
type: parsed
protocol: NEC
address: 01 00 00 00
command: 11 00 00 00
#
name: Ch_prev
type: parsed
protocol: RC5
address: 01 00 00 00
command: 22 00 00 00
#
name: Power
type: parsed
protocol: NEC
address: 40 00 00 00
command: 12 00 00 00
#
name: Vol_dn
type: parsed
protocol: NEC
address: 01 00 00 00
command: 10 00 00 00
#
name: Power
type: parsed
protocol: NECext
address: 00 7F 00 00
command: 1E E1 00 00
#
name: Mute
type: parsed
protocol: NECext
address: 00 7F 00 00
command: 5C A3 00 00
#
name: Vol_up
type: parsed
protocol: NEC
address: 20 00 00 00
command: 02 00 00 00
#
name: Vol_dn
type: parsed
protocol: NEC
address: 20 00 00 00
command: 09 00 00 00
#
name: Ch_next
type: parsed
protocol: NEC
address: 20 00 00 00
command: 03 00 00 00
#
name: Ch_prev
type: parsed
protocol: NEC
address: 20 00 00 00
command: 41 00 00 00
#
name: Vol_up
type: parsed
protocol: NECext
address: 02 7D 00 00
command: 0F F0 00 00
#
name: Vol_dn
type: parsed
protocol: NECext
address: 02 7D 00 00
command: 5A A5 00 00
#
name: Ch_next
type: parsed
protocol: NECext
address: 02 7D 00 00
command: 0C F3 00 00
#
name: Ch_prev
type: parsed
protocol: NECext
address: 02 7D 00 00
command: 19 E6 00 00
#
name: Mute
type: parsed
protocol: NEC
address: 40 00 00 00
command: 10 00 00 00
#
name: Ch_next
type: parsed
protocol: Samsung32
address: 07 00 00 00
command: 10 00 00 00
#
name: Ch_prev
type: parsed
protocol: Samsung32
address: 07 00 00 00
command: 12 00 00 00
#
name: Power
type: parsed
protocol: NEC
address: A0 00 00 00
command: 1C 00 00 00
#
name: Mute
type: parsed
protocol: NEC
address: A0 00 00 00
command: 5F 00 00 00
#
# Xiaomi TV
#
name: Power
type: raw
frequency: 38000
duty_cycle: 0.330000
data: 1126 497 708 498 706 1433 708 1433 707 497 707 1458 707 497 707 1434 681 523 681 1459 681 1460 680 9808 1100 525 677 527 677 1464 676 1465 675 529 675 1466 674 530 675 1466 675 530 674 1466 674 1466 675 9814 1095 529 675 529 675 1466 675 1466 674 530 674 1466 675 530 674 1466 674 530 674 1466 675 1466 674 9814 1095 530 674 530 674 1466 674 1466 675 530 674 1467 674 530 674 1467 674 530 674 1467 674 1467 674 9814 1095 530 674 530 674 1467 674 1467 673 530 674 1467 673 531 674 1467 673 530 675 1467 673 1467 674 9814 1095 530 674 530 674 1467 674 1467 673 531 673 1467 674 531 673 1467 673 531 673 1467 673 1467 674
#
name: Vol_up
type: raw
frequency: 38000
duty_cycle: 0.330000
data: 1126 496 707 1122 705 499 704 811 704 1124 704 502 701 502 702 1461 678 1150 677 527 677 527 676 12307 1096 529 675 1154 674 530 674 842 674 1155 673 530 674 530 674 1466 674 1154 674 531 673 530 674 12309 1094 530 674 1155 673 531 673 843 673 1155 673 531 673 530 674 1467 673 1155 673 530 674 531 673 12309 1094 530 674 1155 673 531 673 843 673 1155 673 531 673 531 673 1467 673 1155 673 531 673 531 673 12309 1094 531 673 1155 673 531 673 843 673 1155 673 531 673 531 673 1467 673 1155 673 531 673 531 673 12310 1093 531 673 1156 672 532 672 844 672 1156 672 532 672 532 672 1468 672 1157 671 532 672 532 672
#
name: Vol_dn
type: raw
frequency: 38000
duty_cycle: 0.330000
data: 1096 528 676 1152 676 529 675 842 673 1155 674 530 674 530 674 1466 674 1467 673 531 674 843 673 11688 1094 530 674 1156 673 532 673 844 672 1156 673 531 673 531 674 1467 673 1468 673 531 673 843 675 11686 1095 530 674 1155 671 534 673 843 673 1156 672 532 673 531 674 1468 672 1468 673 530 674 843 673 11689 1092 532 672 1157 673 531 673 844 673 1155 673 531 674 530 673 1468 673 1467 674 531 673 844 671 11690 1093 532 673 1155 673 533 672 844 672 1156 672 531 673 532 672 1468 673 1468 673 531 673 844 671 11688 1095 531 672 1182 647 532 672 845 672 1156 672 532 671 534 672 1469 670 1469 671 534 672 845 671
#
name: Ch_next
type: raw
frequency: 38000
duty_cycle: 0.330000
data: 1097 505 699 1154 673 531 673 842 675 1156 672 529 675 532 672 842 674 843 674 1156 672 1466 674 11688 1094 531 673 1157 671 531 673 844 671 1156 648 557 672 533 674 842 673 844 672 1156 673 1467 674 11687 1094 531 674 1157 670 534 671 843 674 1156 673 530 672 534 673 844 672 845 671 1158 671 1467 670 11690 1094 531 671 1158 671 531 673 844 674 1155 673 530 673 532 673 842 672 845 646 1184 699 1440 673 11687 1094 532 671 1157 672 531 673 844 672 1155 674 531 673 531 672 845 672 844 672 1157 670 1470 645 11715 1093 531 674 1155 673 531 673 870 647 1156 673 531 674 557 647 843 672 845 672 1156 673 1467 673
#
name: Ch_prev
type: raw
frequency: 38000
duty_cycle: 0.330000
data: 1119 528 675 1154 647 558 674 841 675 1153 675 531 673 532 673 843 673 1155 675 1153 674 531 673 12312 1120 505 672 1156 673 532 673 844 673 1155 673 532 671 534 672 842 675 1155 670 1158 673 530 674 12312 1093 532 671 1156 675 530 672 845 672 1156 673 533 671 533 670 846 672 1156 674 1154 674 529 675 12312 1093 557 646 1182 646 532 674 843 673 1181 646 534 672 532 674 842 673 1158 670 1156 674 530 673 12315 1091 530 674 1155 673 530 673 844 673 1157 644 559 673 532 672 844 670 1157 672 1158 672 532 672 12313 1093 533 671 1157 672 532 673 845 671 1157 670 558 647 532 646 871 672 1157 671 1181 646 534 671
#
# Daewoo TV
#
name: Power
type: parsed
protocol: NEC
address: 80 00 00 00
command: 82 00 00 00
#
name: Vol_up
type: parsed
protocol: NEC
address: 80 00 00 00
command: 9F 00 00 00
#
name: Vol_dn
type: parsed
protocol: NEC
address: 80 00 00 00
command: 8B 00 00 00
#
name: Ch_next
type: parsed
protocol: NEC
address: 80 00 00 00
command: 9B 00 00 00
#
name: Ch_prev
type: parsed
protocol: NEC
address: 80 00 00 00
command: 8F 00 00 00
#
name: Mute
type: parsed
protocol: NEC
address: 80 00 00 00
command: D0 00 00 00
#
name: Ch_next
type: parsed
protocol: NECext
address: 00 7F 00 00
command: 48 B7 00 00
#
name: Ch_prev
type: parsed
protocol: NECext
address: 00 7F 00 00
command: 44 BB 00 00
#
name: Vol_up
type: parsed
protocol: NECext
address: 00 7F 00 00
command: 0A F5 00 00
#
name: Vol_dn
type: parsed
protocol: NECext
address: 00 7F 00 00
command: 06 F9 00 00
#
name: Power
type: parsed
protocol: NECext
address: 69 69 00 00
command: 01 FE 00 00
#
name: Vol_up
type: parsed
protocol: NECext
address: 69 69 00 00
command: 0A F5 00 00
#
name: Vol_dn
type: parsed
protocol: NECext
address: 69 69 00 00
command: 0B F4 00 00
#
name: Mute
type: parsed
protocol: NECext
address: 69 69 00 00
command: 0E F1 00 00
#
name: Power
type: parsed
protocol: NECext
address: 01 3E 00 00
command: 0A F5 00 00
#
name: Mute
type: parsed
protocol: NECext
address: 01 3E 00 00
command: 0B F4 00 00
#
name: Vol_up
type: parsed
protocol: NECext
address: 01 3E 00 00
command: 1E E1 00 00
#
name: Vol_dn
type: parsed
protocol: NECext
address: 01 3E 00 00
command: 5F A0 00 00
#
name: Ch_next
type: parsed
protocol: NECext
address: 01 3E 00 00
command: 1F E0 00 00
#
name: Ch_prev
type: parsed
protocol: NECext
address: 01 3E 00 00
command: 5C A3 00 00
#
name: Power
type: parsed
protocol: NEC
address: 38 00 00 00
command: 01 00 00 00
#
name: Vol_up
type: parsed
protocol: NEC
address: 38 00 00 00
command: 0C 00 00 00
#
name: Vol_dn
type: parsed
protocol: NEC
address: 38 00 00 00
command: 10 00 00 00
#
name: Ch_next
type: parsed
protocol: NEC
address: 38 00 00 00
command: 18 00 00 00
#
name: Ch_prev
type: parsed
protocol: NEC
address: 38 00 00 00
command: 1C 00 00 00
#
name: Mute
type: parsed
protocol: NEC
address: 38 00 00 00
command: 04 00 00 00
#
name: Power
type: raw
frequency: 38000
duty_cycle: 0.330000
data: 634 2571 505 519 479 519 479 518 480 518 480 518 480 518 480 517 481 547 481 517 481 20040 590 2555 501 1007 999 997 510 548 480 486 512 486 512 486 542 485 513 516 482 116758 593 2552 504 1004 992 1004 514 514 514 483 515 513 485 483 545 482 516 482 516
#
name: Power
type: raw
frequency: 38000
duty_cycle: 0.330000
data: 525 1955 449 1999 476 4545 446 4544 478 2032 443 2006 469 2011 444 4577 445 4545 447 4574 448 2002 473 4547 444 34913 447 2032 443 2007 478 4542 449 4541 471 2039 446 2004 471 2008 447 4574 448 4543 448 4572 450 2030 445 4545 446
#
name: Power
type: raw
frequency: 38000
duty_cycle: 0.330000
data: 389 1737 280 796 253 744 295 754 274 775 274 776 273 1827 271 1828 270 805 254 1820 278 796 253 797 252 745 294 1806 302 773 245 48942 305 1821 277 798 251 746 303 747 271 778 271 1829 279 796 253 796 253 1821 277 798 251 1823 275 1824 274 1825 273 802 247 1827 271 42824 381 1745 272 804 245 752 297 753 275 773 276 774 275 1825 273 1826 272 803 246 1828 270 805 254 795 244 753 296 1804 294 781 247 48939 379 1746 271 804 245 779 270 753 275 774 275 1825 273 802 247 802 247 1827 271 804 245 1829 279 1820 278 1821 277 798 251 1823 275
#
name: Power
type: raw
frequency: 38000
duty_cycle: 0.330000
data: 562 1721 561 594 557 597 564 617 513 615 536 618 543 1715 566 1716 566 1692 559 594 567 588 563 618 543 611 540 615 536 618 543 1715 556 623 538 617 534 621 530 624 516 638 513 642 509 1722 560 620 541 1717 565 1692 559 1724 568 1715 556 1701 560 1723 559
#
name: Power
type: raw
frequency: 38000
duty_cycle: 0.330000
data: 8436 4189 538 1563 566 1559 539 510 559 543 516 507 542 560 509 540 509 567 512 1586 512 1562 567 1559 539 536 533 1566 542 507 562 513 536 540 509 22102 647 1478 559 1568 540 508 541 535 534 515 534 568 511 538 511 539 540 1585 513 1560 559 1567 541 534 535 1564 534 515 534 568 511 538 511 22125 644 1482 565 1561 537 511 538 564 515 508 541 535 534 541 508 516 563 1588 510 1563 556 1570 538 510 559 1567 541 534 515 535 534 541 508
#
name: Power
type: raw
frequency: 38000
duty_cycle: 0.330000
data: 448 2031 444 2005 480 4540 452 4539 473 2037 438 2011 474 2006 449 4571 451 4539 453 4568 444 2036 449 4541 451 34906 527 1953 451 1998 477 4543 449 4542 480 2030 445 2004 471 2009 446 4575 447 4543 449 4572 450 1999 476 4545 446
#
name: Power
type: parsed
protocol: NEC42
address: 7B 00 00 00
command: 00 00 00 00
#
name: Power
type: raw
frequency: 38000
duty_cycle: 0.330000
data: 8041 3979 513 536 482 515 513 1559 509 515 514 1560 508 515 514 509 509 514 484 4000 533 1566 512 537 481 1566 512 537 481 1566 512 537 481 516 513 537 481 24150 8044 3977 505 518 510 539 479 1567 511 512 506 1568 510 539 479 543 485 538 480 3977 536 1564 514 534 484 1563 515 508 510 1563 515 508 510 540 489 534 484
#
name: Power
type: raw
frequency: 38000
duty_cycle: 0.330000
data: 383 2027 295 2112 271 2138 266 890 271 887 294 926 235 2114 300 887 274 915 236 2145 269 887 274 884 297 923 238 920 241 917 264 895 266 26573 384 2026 296 2111 273 2136 268 889 272 886 295 924 237 2113 301 886 275 914 237 2144 270 886 275 914 267 921 240 919 242 916 265 924 237
#
name: Power
type: raw
frequency: 38000
duty_cycle: 0.330000
data: 177 8474 175 5510 174 8476 173 8477 177 8504 171 5515 175 8476 178 8472 177 8473 176 5541 174 8476 173 45583 171 8481 178 5507 177 8473 176 8474 175 8506 173 5512 172 8478 176 8475 174 8476 178 5538 177 8474 175
#
name: Power
type: raw
frequency: 38000
duty_cycle: 0.330000
data: 8044 3976 506 517 511 1563 505 517 511 538 480 517 511 538 460 563 455 568 460 3993 530 545 483 1564 514 1559 509 1564 514 509 509 540 488 535 483 513 505 24150 8043 3978 514 509 509 1564 514 509 509 540 478 519 509 540 458 565 464 559 459 3994 529 546 482 1565 513 1560 508 1565 513 510 508 541 487 536 482 541 477
#
name: Power
type: raw
frequency: 38000
duty_cycle: 0.330000
data: 558 2942 450 10021 482 2989 484 10015 447 3024 449 10021 472 3100 485 2986 477 2994 500 2999 475 2996 477 2994 479 2992 482 3018 476 2995 479 6464 484 36270 477 3023 450 10020 473 2999 485 10014 448 3022 452 10019 474 3098 478 2994 480 2991 503 2996 477 2994 480 2992 482 2990 484 3015 479 2992 481 6462 485
#
name: Power
type: raw
frequency: 38000
duty_cycle: 0.330000
data: 587 2407 476 1062 965 547 482 547 451 577 452 546 452 22108 590 2404 479 1060 967 1028 510 519 509 548 480 487 511 120791 645 2411 472 1066 961 1065 483 515 514 514 504 493 515
#
name: Power
type: raw
frequency: 38000
duty_cycle: 0.330000
data: 172 7439 171 7441 169 7443 177 7434 176 7462 178 4887 176 4916 177 4914 169 7469 171 4920 174 4918 175 55174 176 7436 174 7437 173 7439 171 7440 175 7463 172 4894 174 4917 171 4921 172 7465 175 4916 178 4914 169
#
name: Power
type: raw
frequency: 38000
duty_cycle: 0.330000
data: 589 2556 500 524 474 554 454 544 454 543 455 543 455 543 455 543 445 583 446 552 446 20046 584 2561 505 1033 485 514 963 518 480 1032 516 512 476 522 506 491 507 522 476 116758 586 2560 506 1033 484 513 964 548 450 1031 507 522 476 521 507 490 508 521 477
#
name: Power
type: raw
frequency: 38000
duty_cycle: 0.330000
data: 586 2407 476 1063 964 578 450 548 450 547 481 517 481 577 451 546 452 546 472 556 452 545 453 575 453 514 484 544 484 543 455 14954 510 2483 481 1058 480 548 959 552 446 1067 481 516 512 546 482 515 992 1003 535 493 515 543 486 513 475 522 506 552 446 111671 589 2405 478 1061 477 551 967 514 484 1059 479 549 479 548 480 517 990 1036 512 516 482 546 483 515 503 525 483 544 454
#
name: Power
type: raw
frequency: 38000
duty_cycle: 0.330000
data: 8444 4180 537 1564 565 1560 538 1561 557 1568 540 1559 539 536 533 542 517 559 510 1563 535 1564 565 1561 537 512 567 1558 540 535 534 1566 542 1557 562 23122 564 1562 557 1569 539 1560 538 1587 542 1558 540 534 535 515 534 541 538 1587 511 1563 566 1560 538 536 533 1567 541 534 515 1585 533 1566 542 23166 561 1565 564 1561 537 1563 535 1590 539 1561 537 538 541 534 515 535 534 1564 534 1566 563 1563 535 540 539 1560 538 511 538 1588 541 1559 539
#
name: Power
type: raw
frequency: 38000
duty_cycle: 0.330000
data: 527 1923 481 1998 477 4543 449 4542 470 2040 445 2004 471 2009 446 4575 447 4543 449 4572 450 1999 476 2034 441 34899 524 1956 448 2001 474 4546 446 4545 477 2033 442 2007 478 2002 443 4578 444 4546 445 4575 447 2003 472 2037 448
#
name: Power
type: raw
frequency: 38000
duty_cycle: 0.330000
data: 533 1356 437 3474 427 3483 429 3455 436 1454 430 1459 405 28168 510 1379 434 3477 434 3476 425 3459 432 1457 427 1462 402
#
name: Power
type: raw
frequency: 38000
duty_cycle: 0.330000
data: 179 7433 177 4915 178 7434 175 7436 174 7464 176 7435 175 4916 177 4915 173 4918 170 4922 171 4920 173 55174 175 7437 173 4919 174 7437 173 7439 171 7467 173 7438 172 4920 173 4919 174 4917 176 4915 178 4914 169
#
name: Power
type: raw
frequency: 38000
duty_cycle: 0.330000
data: 169 6731 176 6748 169 6730 177 6748 169 6755 172 4427 177 4447 178 6721 175 6749 178 4446 168 4456 169 54704 176 6723 174 6750 177 6723 173 6750 177 6747 170 4429 175 4449 176 6723 174 6751 176 4448 177 4447 178
#
name: Power
type: raw
frequency: 38000
duty_cycle: 0.330000
data: 3506 3494 876 830 840 2576 847 2568 844 862 819 2570 842 864 816 863 818 2570 842 836 844 2572 840 866 815 865 815 2573 839 867 813 866 814 2573 850 857 813 2575 847 2568 844 834 847 2569 843 835 845 2571 872 2571 842 32654 3512 3488 872 834 847 2570 842 2573 839 867 814 2574 849 858 822 857 813 2575 848 859 821 2566 846 832 848 860 821 2567 845 833 848 860 820 2568 844 834 847 2569 843 2572 840 838 843 2574 849 829 841 2575 868 2575 837
#
name: Power
type: raw
frequency: 38000
duty_cycle: 0.330000
data: 560 2939 453 10018 475 2996 477 10022 450 3021 452 10018 475 3097 478 6464 483 6460 477 6466 502 6469 479 2993 480 2990 484 36274 564 2936 456 10015 478 2993 481 10020 534 2936 456 10014 479 3093 482 6461 476 6466 482 6461 476 6495 473 2999 485 2986 477
#
name: Power
type: raw
frequency: 38000
duty_cycle: 0.330000
data: 10726 41047 10727
#
name: Power
type: raw
frequency: 38000
duty_cycle: 0.330000
data: 1617 4604 1559 1537 1560 1537 1560 4661 1533 33422 1613 4607 1566 1530 1556 1540 1536 4685 1539
#
name: Power
type: raw
frequency: 38000
duty_cycle: 0.330000
data: 174 4972 177 4910 173 4944 170 6988 174 6984 177 6951 175 6983 174 14269 177 4969 175 4912 176 4941 178 6979 172 6986 175 6953 178 6980 171
#
name: Power
type: raw
frequency: 38000
duty_cycle: 0.330000
data: 174 7067 176 10544 1055 719 1053 739 1054 738 953 822 1052 2566 169 3435 171 3431 175 3446 170 3432 174 3446 170 3432 174 3428 178 3442 174 3429 177 3425 171 39320 2323 4900 178 10543 1056 719 1053 739 1054 738 953 821 1053 2566 169 3435 171 3431 175 3445 171 3432 174 3446 170 3432 174 3428 178 3442 174 3428 178 3425 171
#
name: Power
type: raw
frequency: 38000
duty_cycle: 0.330000
data: 3506 3492 868 839 841 2575 848 858 822 2566 846 832 848 859 821 858 812 2576 847 860 820 2567 845 833 847 860 821 2568 844 862 818 2570 842 864 817 2571 841 2574 849 2567 845 861 820 2568 845 834 847 2570 873 2570 842 34395 3503 3496 874 833 847 2568 845 834 847 2570 842 864 816 835 846 862 819 2569 843 835 846 2571 841 865 816 864 816 2571 841 837 844 2573 850 857 813 2575 848 2567 845 2570 842 864 816 2572 840 838 842 2574 869 2574 838
#
name: Power
type: raw
frequency: 38000
duty_cycle: 0.330000
data: 170 8479 170 5516 178 8472 177 8474 175 8506 173 5513 171 8479 175 8476 178 8472 177 5540 175 8475 174 45584 177 8473 176 5509 175 8476 173 8477 176 8504 170 5516 178 8472 177 8474 175 8476 173 5543 172 8479 170
#
name: Power
type: raw
frequency: 38000
duty_cycle: 0.330000
data: 178 4969 170 6958 173 4944 175 6983 173 6956 174 6984 177 6980 171 16308 180 4966 173 6955 176 4941 172 6985 176 6982 169 6960 176 6982 174
#
name: Power
type: raw
frequency: 38000
duty_cycle: 0.330000
data: 585 2409 474 550 478 550 448 1033 994 1063 485 512 506 79916 585 2410 473 551 477 550 448 1034 993 1033 515 543 475
#
name: Power
type: raw
frequency: 38000
duty_cycle: 0.330000
data: 1192 1012 6649 26844 1192 1013 6648
#
name: Power
type: raw
frequency: 38000
duty_cycle: 0.330000
data: 3134 6105 6263 82963 3134 6105 6263
#
name: Power
type: raw
frequency: 38000
duty_cycle: 0.330000
data: 588 1511 567 1533 565 589 531 597 513 589 541 587 533 1565 533 569 541 1533 565 562 568 1531 537 1537 561 593 537 591 539 1507 561 1539 569 22152 586 1513 565 1535 563 590 540 562 538 564 566 588 542 1557 531 597 513 1534 564 590 540 1533 535 1539 559 568 562 592 538 1509 569 1531 567
#
name: Power
type: parsed
protocol: RC5
address: 00 00 00 00
command: 20 00 00 00
#
name: Power
type: raw
frequency: 38000
duty_cycle: 0.330000
data: 689 1461 566 1534 564 589 531 597 513 1534 564 564 566 1533 535 620 510 1537 561 592 538 1535 543 1531 567 587 533 595 535 1511 567 1533 565 22161 588 1512 566 1534 564 564 556 598 512 1535 563 565 565 1534 534 594 536 1538 560 593 537 1536 542 1532 566 587 543 585 535 1511 567 1534 564
#
name: Power
type: raw
frequency: 38000
duty_cycle: 0.330000
data: 588 2558 498 526 482 515 483 546 452 545 453 545 453 545 453 545 453 544 474 554 444 20047 583 2562 504 519 479 519 479 1003 515 483 1024 548 450 1001 995 1001 506 116771 593 2552 504 520 478 551 447 1004 513 514 993 549 449 1002 994 1002 516
#
name: Power
type: raw
frequency: 38000
duty_cycle: 0.330000
data: 587 2559 507 517 481 517 481 547 451 516 482 546 452 546 452 546 452 545 473 525 483 20038 592 2553 503 521 477 552 446 521 477 1004 514 515 992 1034 483 514 484 513 485 116769 593 2552 504 520 478 550 448 520 478 1003 515 514 993 1032 486 513 475 522 476
#
name: Power
type: raw
frequency: 38000
duty_cycle: 0.330000
data: 4558 4576 558 596 565 97881 4554 4579 565 589 562
#
name: Power
type: raw
frequency: 38000
duty_cycle: 0.330000
data: 1039 7202 958 4713 981 4713 961 7255 956 4739 955 16077 1038 7204 956 4714 980 4715 959 7256 954 4741 954
#
name: Power
type: raw
frequency: 38000
duty_cycle: 0.330000
data: 506 2638 510 516 482 516 482 546 452 546 452 545 453 545 453 545 453 575 443 554 444 20048 592 2554 502 1036 481 517 481 517 511 516 482 516 961 1035 513 515 483 514 484 116757 594 2552 504 1034 484 514 484 514 504 524 484 513 964 1032 506 522 476 492 506
#
name: Power
type: raw
frequency: 38000
duty_cycle: 0.330000
data: 170 7441 169 4924 174 7437 193 7444 171 7441 174 4918 170 7441 174 4917 171 7440 195 7443 172 7439 171 55187 174 7437 173 4919 175 7437 173 7438 172 7466 175 4891 172 7439 171 4921 172 7439 171 7441 174 7464 171
#
name: Power
type: raw
frequency: 38000
duty_cycle: 0.330000
data: 179 4967 172 4915 178 6980 171 4945 169 4948 176 4912 176 4941 178 16307 176 4969 175 4912 176 6982 174 4942 171 4945 169 4919 174 4943 176
#
name: Power
type: raw
frequency: 38000
duty_cycle: 0.330000
data: 1042 793 898 883 869 858 924 884 878 877 875 879 873 855 928 1717 901 854 1794 878 894 887 875 1716 902 89114 985 798 903 878 874 880 902 852 900 855 897 857 905 876 896 1722 906 849 1789 883 899 855 897 1721 897
#
name: Power
type: raw
frequency: 38000
duty_cycle: 0.330000
data: 170 8480 169 8481 178 8472 177 8474 175 8476 173 5513 176 8474 175 8476 173 8507 178 5509 175 8505 174 45558 175 8476 173 8476 173 8477 172 8478 171 8480 169 5517 177 8473 176 8474 175 8506 174 5512 172 8509 171
#
name: Power
type: raw
frequency: 38000
duty_cycle: 0.330000
data: 628 2577 499 528 480 545 453 544 454 544 454 544 454 544 454 543 455 543 475 553 445 20047 593 2553 503 521 477 551 447 1004 514 515 992 519 479 1003 515 513 485 543 455 116768 585 2561 505 519 479 519 479 1002 516 513 994 548 450 1001 506 522 476 521 477
#
name: Power
type: parsed
protocol: NECext
address: 80 63 00 00
command: 0F 15 00 00
#
name: Power
type: parsed
protocol: NECext
address: 80 64 00 00
command: 49 08 00 00
#
name: Power
type: raw
frequency: 38000
duty_cycle: 0.330000
data: 298 1828 270 804 245 1829 279 1820 278 797 252 771 278 1822 276 1824 274 800 249 1825 273 802 247 776 252 771 278 1822 276 799 250 48931 388 1737 280 796 253 1821 277 1822 276 798 251 1823 275 800 249 774 275 1825 273 776 273 1801 297 1828 270 1829 279 796 253 1821 277 42813 301 1825 273 801 248 1826 272 1827 271 804 245 805 244 1830 278 1821 277 798 251 1823 275 799 250 774 244 779 280 1820 278 796 253 48926 382 1744 354 696 271 1828 270 1829 279 796 253 1821 277 797 252 746 303 1823 275 774 275 1799 299 1826 272 1827 271 804 245 1829 279
#
name: Power
type: raw
frequency: 38000
duty_cycle: 0.330000
data: 177 5508 176 5539 176 8475 174 5542 173 8478 171 5545 170 8481 168 8482 177 8473 176 5541 174 8476 173 45573 169 5517 177 5538 177 8473 176 5541 174 8476 173 5544 171 8479 170 8481 178 8472 177 5540 175 8475 174
#
name: Power
type: raw
frequency: 38000
duty_cycle: 0.330000
data: 175 8474 175 8475 174 8477 172 8478 171 8480 169 8481 178 5538 177 5510 174 5542 173 5543 172 5544 171 45575 177 8472 177 8474 175 8476 173 8477 172 8478 171 8481 178 5507 177 5539 176 5540 175 5542 173 5543 172
#
name: Power
type: raw
frequency: 38000
duty_cycle: 0.330000
data: 8050 3971 511 1562 516 1558 510 539 490 1557 511 1563 515 533 485 538 490 533 485 3983 530 1569 509 1564 514 1559 509 1565 513 1560 508 515 513 536 482 541 488 24152 8042 3979 514 1560 508 1565 513 510 508 1565 513 1560 508 515 513 536 482 541 488 3980 533 1567 511 1562 516 1557 511 1563 515 1558 510 539 489 534 484 539 490
#
name: Power
type: raw
frequency: 38000
duty_cycle: 0.330000
data: 175 8475 174 5512 177 8473 176 8475 174 8506 179 5508 176 8474 175 8475 174 8477 172 5544 171 8480 169 45587 176 8475 174 5511 173 8477 177 8473 176 8504 170 5516 178 8472 177 8473 176 8475 174 5542 173 8478 171
#
name: Power
type: raw
frequency: 38000
duty_cycle: 0.330000
data: 176 7436 174 7438 172 7439 171 7441 174 7463 172 7440 170 4921 172 4919 174 4917 176 4916 177 4914 174 55176 175 7437 173 7439 191 7446 174 7438 177 7434 176 7435 175 4917 176 4915 179 4914 174 4917 171 4946 178
#
name: Power
type: raw
frequency: 38000
duty_cycle: 0.330000
data: 176 7435 175 4917 177 7435 175 7436 189 7449 176 7435 175 7437 173 4918 175 7436 174 4918 175 4916 178 55171 175 7436 174 4918 170 7441 174 7438 177 7460 170 7441 174 7438 177 4914 174 7437 178 4914 169 4922 171
#
name: Power
type: raw
frequency: 38000
duty_cycle: 0.330000
data: 8049 3973 509 1564 514 509 509 1564 514 535 483 1564 514 535 483 540 489 535 483 3980 533 1566 512 537 481 1566 512 511 507 1566 512 537 481 542 486 511 507 24149 8045 3976 516 1558 510 512 516 1557 511 512 516 1558 510 512 516 507 511 512 506 3984 539 1560 508 515 513 1560 508 541 488 1560 508 541 488 536 482 514 504
#
name: Power
type: raw
frequency: 38000
duty_cycle: 0.330000
data: 366 202 867 527 170 130516 343 227 863 529 168
#
name: Power
type: raw
frequency: 38000
duty_cycle: 0.330000
data: 176 5992 176 1372 176 1320 177 1345 172 1349 179 1370 178 1317 175 4444 176 1346 171 1351 177 1345 172 1349 179 1344 174 5963 175 65574 172 5995 178 1344 174 1348 175 1347 175 1347 170 1378 170 1325 172 4447 178 1344 173 1349 169 1353 175 1347 170 1351 177 5961 177
#
name: Power
type: raw
frequency: 38000
duty_cycle: 0.330000
data: 497 1478 488 511 467 1482 494 531 447 1477 499 501 466 533 445 530 468 507 471 529 438 12857 488 1485 491 509 469 1481 495 529 448 1476 490 510 468 532 445 529 469 480 498 502 465
#
name: Power
type: raw
frequency: 38000
duty_cycle: 0.330000
data: 982 6313 961 2662 903 2718 929 2719 907 6363 900 2722 904 6365 909 6361 903 6368 906 2742 905 46364 989 6307 906 2716 911 2712 925 2723 903 6367 907 2715 901 6369 905 6365 909 6361 903 2745 902
#
name: Power
type: raw
frequency: 38000
duty_cycle: 0.330000
data: 599 257 975 317 177 130649 308 228 974 319 175
#
name: Power
type: raw
frequency: 38000
duty_cycle: 0.330000
data: 176 4969 170 6958 173 6985 177 6981 171 6958 178 6980 177 6981 170 16308 180 4966 173 6955 176 6982 169 6988 174 6956 175 6983 173 6984 172
#
name: Power
type: raw
frequency: 38000
duty_cycle: 0.330000
data: 178 5990 173 1349 174 1348 175 1348 174 4444 176 1346 171 1351 177 4416 178 1344 173 1348 169 1353 175 1347 170 1351 177 9048 177 65573 173 5995 173 1348 175 1348 174 1347 176 4444 171 1351 177 1345 173 4421 173 1348 169 1352 176 1347 170 1351 177 1345 172 9053 177
#
name: Power
type: raw
frequency: 38000
duty_cycle: 0.330000
data: 174 4972 177 4910 173 6985 177 4940 174 6984 178 6951 175 6983 174 14269 177 4968 176 4912 176 6981 175 4941 173 6985 177 6953 178 6979 172
#
name: Power
type: raw
frequency: 38000
duty_cycle: 0.330000
data: 1318 225 177 130305 1609 231 171
#
name: Power
type: raw
frequency: 38000
duty_cycle: 0.330000
data: 585 2410 473 1065 962 581 447 519 479 580 448 549 449 579 449 518 480 548 480 517 481 517 481 577 451 516 482 576 452 545 453 14955 510 2483 481 1058 480 549 969 543 445 1037 511 547 481 546 482 516 482 545 484 545 483 514 484 544 963 1063 485 543 445 111612 626 2427 557 954 513 512 995 547 451 1031 507 521 508 551 477 520 478 550 478 549 479 488 510 548 969 1057 481 517 481
#
name: Power
type: raw
frequency: 38000
duty_cycle: 0.330000
data: 203 272 1215 302 171 130229 1423 275 178
#
name: Power
type: raw
frequency: 38000
duty_cycle: 0.330000
data: 176 7436 174 7438 192 7446 174 7437 178 7434 176 7435 175 4917 176 4915 178 4913 175 4917 197 7440 175 55130 286 7377 177 7435 175 7437 173 7438 172 7466 174 7411 178 4913 170 4921 172 4919 174 4918 175 7436 174
#
name: Power
type: raw
frequency: 38000
duty_cycle: 0.330000
data: 175 7437 173 4918 170 7441 174 7437 178 7460 170 7441 179 7433 177 4915 178 4913 170 4922 171 4920 173 55124 291 7372 172 4921 172 7439 171 7441 174 7463 172 7440 170 7442 178 4913 170 4922 171 4920 173 4918 175
#
name: Power
type: raw
frequency: 38000
duty_cycle: 0.330000
data: 172 8477 172 8478 171 8480 169 5516 179 8502 178 5509 175 8475 174 8476 173 8479 170 5545 170 8480 169 45588 176 8473 176 8474 175 8476 173 5513 177 8504 171 5515 174 8476 178 8472 177 8473 176 5541 174 8476 173
#
name: Power
type: raw
frequency: 38000
duty_cycle: 0.330000
data: 177 7436 174 4918 175 7436 174 4918 175 7462 178 4887 176 4916 177 4914 174 4917 171 4921 172 4919 175 55184 175 7435 175 4918 175 7436 174 4918 175 7462 178 4914 174 4917 171 4920 173 4919 174 4917 176 4915 178
#
name: Power
type: raw
frequency: 38000
duty_cycle: 0.330000
data: 508 2484 480 1060 967 544 485 544 454 574 454 543 455 573 445 553 445 522 506 552 446 552 446 551 477 551 447 581 447 520 478 550 478 15908 626 2427 476 1062 476 522 995 547 451 1061 477 520 508 550 478 519 479 519 999 1058 959 1037 990 582 446 1035 483 111666 590 2404 479 1059 479 549 968 543 455 1027 511 548 480 517 511 486 512 546 961 1065 962 1034 993 579 449 1032 486
#
name: Power
type: raw
frequency: 38000
duty_cycle: 0.330000
data: 175 8475 174 8475 174 8477 172 8478 171 8480 169 5517 178 8473 175 8475 179 8501 173 5513 176 8505 169 45562 179 8472 177 8473 176 8474 175 8476 173 8478 171 5515 174 8476 178 8473 176 8505 174 5512 172 8508 171 120769 178 93377 175 7437 173 4919 174 7437 173 7439 171 7467 173 7439 171 7441 174 4918 170 4921 172 7439 171 7467 173 55167 171 7440 170 4922 171 7440 195 7443 172 7439 171 7441 174 7438 177 4915 173 4918 195 7442 173 7439 170
#
name: Power
type: raw
frequency: 38000
duty_cycle: 0.330000
data: 295 1805 273 776 242 1808 270 754 244 1806 272 777 241 758 270 754 264 760 268 756 272 14149 297 1802 266 784 244 1805 263 762 246 1803 265 785 244 780 248 751 267 758 271 753 265
#
name: Power
type: raw
frequency: 38000
duty_cycle: 0.330000
data: 535 1723 569 585 566 615 536 619 542 586 565 616 535 1722 539 615 536 1721 561 620 541 587 564 617 534 621 540 588 563 618 543 1714 537 617 534 621 540 615 536 618 543 612 539 615 536 1722 560 594 567 1717 534 1723 569 1714 557 1700 643 1639 643 1641 559
#
name: Power
type: raw
frequency: 38000
duty_cycle: 0.330000
data: 502 2521 504 521 997 545 453 575 453 545 453 575 454 22097 591 2433 511 513 994 1062 476 552 476 522 476 552 476 120839 628 2455 509 515 992 1064 484 513 505 493 515 543 475
#
name: Power
type: raw
frequency: 38000
duty_cycle: 0.330000
data: 591 2404 479 1060 967 1029 509 519 509 549 479 518 480 79926 585 2408 556 956 989 1033 515 544 484 543 475 522 476
#
name: Power
type: raw
frequency: 38000
duty_cycle: 0.330000
data: 586 2560 506 518 480 548 450 548 450 517 481 517 481 517 481 547 451 546 482 516 482 20040 590 2556 500 1038 480 518 969 543 455 543 475 1006 511 517 481 517 511 486 481 116778 584 2561 505 1033 485 513 964 548 450 548 480 1001 506 522 476 522 506 521 446
#
name: Power
type: raw
frequency: 38000
duty_cycle: 0.330000
data: 917 206 175 186 170 21561 170 2280 175 2274 502 1929 174 2276 169 5178 170 2261 173 3724 498 1932 171 2279 176 2273 172 3709 172 2277 178 3720 171 17223 177 7619 174 2275 170 2279 176 2256 168 2280 175 5172 176 2256 168 3729 173 2276 179 2253 171 2278 177 3703 178 2271 174 3724 177 17251 170 7627 177 2272 173 2276 169 2263 171 2277 178 5169 169 2262 172 3726 175 2256 168 2280 175 2274 171 3710 171 2278 177 3720 171
#
name: Power
type: raw
frequency: 38000
duty_cycle: 0.330000
data: 565 233 653 313 170 130328 752 235 233 107 229 398 177
#
name: Power
type: raw
frequency: 38000
duty_cycle: 0.330000
data: 586 2439 505 549 968 1027 511 517 511 517 481 547 481 21583 584 2439 505 520 997 1059 479 549 479 518 480 548 480 120894 593 2432 501 522 995 1061 477 521 507 520 478 550 478
#
name: Power
type: raw
frequency: 38000
duty_cycle: 0.330000
data: 558 8032 474 8115 503 8116 482 8108 480 8141 477 5239 476 8114 504 8115 483 8107 481 5236 509 8111 477 45290 554 8036 481 8108 510 8110 478 8112 476 8145 473 5243 482 8107 511 8109 479 8111 477 5240 505 8115 473
#
name: Power
type: raw
frequency: 38000
duty_cycle: 0.330000
data: 173 7438 172 4920 173 7438 172 4920 173 7465 175 4890 173 7439 171 4920 173 4919 174 4917 176 4915 178 55179 170 7441 169 4924 174 7437 178 4913 175 7463 172 4893 170 7441 174 4918 170 4922 171 4920 173 4918 175
#
name: Power
type: raw
frequency: 38000
duty_cycle: 0.330000
data: 225 745 222 774 193 778 200 797 175 769 193 777 201 771 196 774 224 747 220 776 202 769 198 248 220 252 196 250 218 253 225 746 221 250 198 248 220 252 226 246 222 223 225 248 220 252 216 229 219 253 225 247 221 277 176 243 220 279 189 230 228 244 224 248 220 252 196 250 218 253 215 257 201 770 197 799 189 257 201 271 197 37716 222 749 218 778 200 771 196 801 172 772 200 771 196 774 193 777 221 750 217 780 197 773 194 251 217 255 193 279 199 273 195 749 218 254 194 252 226 245 223 275 178 242 221 277 201 245 193 253 225 247 221 250 218 254 194 252 226 272 196 223 225 248 220 251 217 255 193 253 225 247 221 251 197 773 194 803 174 297 176 244 219
#
name: Power
type: raw
frequency: 38000
duty_cycle: 0.330000
data: 3503 2655 197 642 876 2568 844 834 846 833 848 860 821 831 839 2576 847 2569 843 2572 841 2574 849 858 823 857 813 866 815 865 815 2572 841 2575 848 2568 844 2570 842 836 844 863 818 834 847 861 820 2568 845 2571 872 2571 842 32651 3505 3495 875 2567 845 861 820 832 849 859 811 840 840 2576 847 2568 844 2571 842 2574 849 830 840 867 814 838 842 865 815 2572 840 2575 848 2568 845 2571 841 865 815 864 817 834 846 861 819 2569 843 2572 871 2572 840
#
name: Power
type: raw
frequency: 38000
duty_cycle: 0.330000
data: 347 677 219 252 196 276 202 742 225 798 174 770 192 778 200 771 196 775 223 748 219 777 200 770 197 249 219 253 195 251 227 271 197 747 220 252 216 229 219 253 225 273 195 277 176 244 219 253 215 230 228 244 224 248 220 252 196 250 218 280 198 247 201 245 223 249 219 253 195 251 227 245 223 248 200 797 175 795 198 248 200 246 222 37666 344 678 228 245 223 222 226 771 196 800 198 747 220 750 217 753 224 773 194 776 202 769 198 799 173 246 227 245 223 249 199 247 221 749 218 280 198 247 201 245 223 249 219 253 195 251 227 244 224 248 200 272 196 250 218 254 194 252 226 245 223 249 199 274 194 251 227 245 193 253 225 273 195 251 217 753 225 746 221 251 197 275 193
#
name: Power
type: raw
frequency: 38000
duty_cycle: 0.330000
data: 174 7437 173 7440 174 7437 178 7433 177 7461 169 7442 178 4914 174 4917 171 4921 172 4919 174 7463 177 55163 177 7435 174 7437 173 7438 172 7440 175 7463 172 7413 176 4915 178 4913 175 4917 171 4920 174 7438 172
#
name: Power
type: raw
frequency: 38000
duty_cycle: 0.330000
data: 8042 3979 513 510 508 541 487 1559 509 515 513 1560 508 515 513 510 508 541 477 3981 532 1568 510 1563 515 1558 510 1564 514 1559 509 514 514 535 483 540 488 24151 8042 3979 513 536 482 541 487 1560 508 541 488 1560 508 541 487 536 482 541 477 3980 533 1566 512 1561 507 1566 512 1562 516 1557 511 538 491 533 485 538 490
#
name: Power
type: raw
frequency: 38000
duty_cycle: 0.330000
data: 8988 4504 640 487 562 592 538 590 510 592 538 590 540 588 532 596 514 614 516 1689 562 1668 563 1695 536 1695 566 1664 567 1690 612 1618 643 1430 801 1613 648 481 558 570 540 589 541 587 533 595 535 592 508 594 536 592 538 1667 564 1693 558 1672 569 1688 563 1668 644 1586 563 1694 567 40630 8994 2265 557 96833 8987 2273 538
#
name: Power
type: raw
frequency: 38000
duty_cycle: 0.330000
data: 173 7439 171 4922 172 7439 171 4921 172 7466 174 4917 176 4915 173 4918 170 7441 174 7438 192 7445 175 55181 174 7437 173 4918 175 7437 173 4919 175 7463 177 4888 175 4917 176 4915 178 7460 170 7440 175 7437 178
#
name: Power
type: raw
frequency: 38000
duty_cycle: 0.330000
data: 1636 4610 1563 1533 1584 7760 1561 28769 1641 4606 1557 1539 1588 7757 1564
#
name: Power
type: raw
frequency: 38000
duty_cycle: 0.330000
data: 590 2404 479 1059 968 575 454 544 454 574 454 543 455 543 475 522 476 552 476 552 446 551 447 581 448 520 478 581 447 519 479 549 479 15967 587 2407 476 1062 476 522 995 547 451 1030 508 520 509 550 478 519 479 519 998 1028 999 1057 481 547 960 1066 482 111641 587 2407 476 1063 485 513 994 547 451 1031 507 551 477 551 477 520 478 550 968 1059 968 1027 511 548 959 1036 512
#
name: Power
type: raw
frequency: 38000
duty_cycle: 0.330000
data: 588 2406 477 1061 966 577 451 516 482 545 483 545 453 575 443 524 484 514 504 554 454 543 455 543 475 553 445 583 445 521 477 582 446 15969 585 2409 474 1065 483 514 993 549 449 1033 515 543 475 553 475 522 476 552 965 1030 997 576 452 1029 998 1028 479 111668 587 2407 475 1063 485 543 964 517 481 1031 507 552 476 551 477 520 478 550 968 1028 999 574 454 1027 990 1036 481
#
name: Power
type: raw
frequency: 38000
duty_cycle: 0.330000
data: 174 7439 196 7441 174 7437 173 7439 171 7441 174 7438 177 7460 170 7442 178 7433 177 4915 173 4918 170 55186 174 7438 172 7440 170 7441 174 7438 177 7461 169 7416 173 7464 176 7435 175 7437 173 4918 175 4917 176
#
name: Power
type: raw
frequency: 38000
duty_cycle: 0.330000
data: 173 7438 172 7441 174 7438 177 7434 176 7462 168 7443 177 7435 175 4917 176 4915 173 7438 177 4941 173 55166 174 7438 197 7441 174 7437 173 7439 171 7441 174 7438 177 7460 170 4922 171 4893 195 7443 172 4920 173
#
name: Power
type: raw
frequency: 38000
duty_cycle: 0.330000
data: 175 7436 179 4913 175 4917 171 4920 173 4945 169 4896 177 7435 175 7436 174 7464 176 4916 177 4914 169 55180 170 7441 169 4924 169 4922 171 4920 173 4919 174 4917 176 7435 175 7463 177 7434 176 4916 177 4914 174
#
name: Power
type: parsed
protocol: RC5
address: 02 00 00 00
command: 0C 00 00 00
#
name: Power
type: raw
frequency: 38000
duty_cycle: 0.330000
data: 176 5991 177 1372 176 1320 177 1344 173 1349 174 1374 169 1327 170 4449 176 1346 171 1351 177 1345 172 1349 168 1353 175 5963 175 65573 173 5995 178 1344 174 1348 175 1348 174 1347 170 1378 170 1325 172 4447 178 1344 174 1349 169 1353 175 1347 170 1352 176 5961 177
#
name: Power
type: raw
frequency: 38000
duty_cycle: 0.330000
data: 178 7761 176 11308 546 957 540 1958 538 970 537 1955 541 962 545 1953 543 964 543 962 545 957 540 970 548 960 547 1945 541 1950 546 965 542 1953 543 962 545 1945 540 970 537 1958 538 7881 172 7744 172 11318 536 971 536 1956 540 963 534 1964 542 966 541 1951 535 968 539 971 536 971 536 969 538 964 533 1965 541 1954 542 963 534 1956 540 971 536 1959 537 968 539 1951 535
#
name: Power
type: raw
frequency: 38000
duty_cycle: 0.330000
data: 278 1845 274 808 271 806 273 812 278 805 275 805 274 1840 279 1844 275 809 281 1836 272 806 274 812 278 805 274 1842 277 802 277 44956 279 1842 277 804 275 802 277 808 271 811 279 1838 281 798 271 814 276 1844 275 806 273 1841 278 1845 274 1846 273 808 271 1843 276 44959 275 1845 274 807 272 805 275 811 279 804 275 805 274 1839 280 1844 275 808 271 1845 274 805 274 811 279 804 275 1841 278 801 278 44955 280 1841 278 802 277 801 278 807 272 810 280 1837 271 807 272 813 277 1843 276 805 274 1839 280 1843 276 1845 274 807 272 1842 277
#
name: Power
type: raw
frequency: 38000
duty_cycle: 0.330000
data: 509 1717 504 629 512 631 510 627 504 633 508 633 508 1713 508 1719 512 1713 508 625 505 637 504 633 508 629 512 629 512 623 508 1719 512 626 505 628 513 631 510 627 514 623 507 632 509 1713 508 632 509 1716 505 1715 506 1724 507 1716 505 1719 512 1715 506
#
name: Power
type: raw
frequency: 38000
duty_cycle: 0.330000
data: 506 493 505 4059 505 5051 501 506 502 4065 499 511 497 4063 501 5058 504 504 504 4060 504 5052 500 507 501 4066 498 5056 506 5042 500 515 503 119614 504 505 503 4065 499 5051 501 511 497 4069 505 499 499 4072 502 5050 502 506 502 4066 498 5053 499 512 506 4060 504 5044 498 5061 501 508 500
#
name: Power
type: parsed
protocol: NECext
address: 87 22 00 00
command: E0 1F 00 00
#
name: Power
type: raw
frequency: 38000
duty_cycle: 0.330000
data: 8313 4161 515 1574 514 1571 507 569 510 562 507 563 506 562 507 568 511 562 507 1580 508 1577 511 1582 506 567 513 1575 513 554 505 571 509 564 505 22604 513 1573 505 1589 509 563 506 564 505 562 507 569 511 562 507 563 506 1579 509 1584 514 1576 512 558 511 1574 514 562 507 565 515 556 513 22593 514 1581 507 1583 505 564 505 563 506 570 510 563 506 564 505 562 507 1586 512 1578 510 1577 511 557 512 1581 507 566 514 556 513 555 514
#
name: Power
type: raw
frequency: 38000
duty_cycle: 0.330000
data: 8735 4383 558 573 557 550 560 568 562 544 566 1722 560 540 560 1732 560 544 566 1719 563 1701 560 1723 559 1704 557 574 556 1699 562 574 556 1703 559 1727 565 1698 563 1721 561 546 564 1723 559 541 559 577 564 541 559 571 560 548 562 565 566 1697 565 567 564 1693 558 1733 559 1701 560 39926 8754 2247 565 92341 8758 2243 589
#
name: Power
type: raw
frequency: 38000
duty_cycle: 0.330000
data: 3298 3336 821 2506 825 881 820 2505 826 2529 823 856 825 2524 817 866 825 2528 813 2513 818 888 813 862 819 887 814 865 826 2522 820 864 827 2526 815 861 820 887 814 2510 821 885 816 863 818 2531 821 2512 819 2559 793 32401 3298 3349 818 2507 824 882 819 2509 822 2527 814 868 823 2530 821 855 826 2531 821 2504 827 879 822 857 824 875 816 867 824 2529 823 854 827 2530 821 853 817 889 822 2506 825 873 818 866 825 2527 814 2513 818 2564 788
#
name: Power
type: parsed
protocol: NEC42
address: 1C 01 00 00
command: 12 00 00 00
#
name: Power
type: raw
frequency: 38000
duty_cycle: 0.330000
data: 289 2112 261 2109 295 2101 262 918 294 912 259 915 297 2098 265 916 296 909 262 2107 297 905 266 913 289 918 263 910 292 909 262 918 294 24789 263 2106 298 2098 265 2110 294 913 258 916 296 905 266 2108 296 911 260 914 288 2107 266 914 298 908 263 911 291 910 261 919 293 913 258
#
name: Power
type: raw
frequency: 38000
duty_cycle: 0.330000
data: 3215 1637 410 430 405 439 406 1242 408 435 410 1242 408 428 407 440 405 435 410 1240 410 1243 407 431 404 440 405 437 408 1238 402 1254 406 434 401 439 406 438 407 431 404 440 405 437 408 428 407 439 406 434 401 439 406 438 407 1241 409 434 401 441 404 432 403 444 401 1249 401 439 406 438 407 1241 409 434 401 441 404 433 402 444 401 1249 401 439 406 1248 402 436 409 434 401 441 404 433 402 444 401 439 406 45471 3239 1614 403 435 400 444 401 1250 400 437 408 1248 402 438 407 433 402 442 403 1245 405 1248 423 420 405 431 404 443 402 1248 402 1248 422 421 404 435 400 443 402 440 405 431 404 443 402 438 407 433 402 442 403 435 400 443 402 1250 400 436 399 447 408 432 403 438 407 1246 404 434 401 443 402 1250 400 436 399 447 408 432 403 437 408 1246 404 434 401 1253 407 434 401 436 399 447 408 432 403 437 408 436 399
#
name: Power
type: raw
frequency: 38000
duty_cycle: 0.330000
data: 7928 3948 504 515 503 518 500 1583 505 516 502 1584 504 510 508 516 502 516 502 3952 510 1579 509 507 501 1587 501 519 510 1571 507 518 500 517 501 517 501 23073 7931 3943 509 514 504 515 503 1578 500 524 505 1580 508 510 508 514 504 511 507 3951 511 1576 502 513 505 1586 502 515 503 1582 506 515 503 513 505 516 502
#
name: Power
type: parsed
protocol: NECext
address: 18 18 00 00
command: C0 3F 00 00
#
name: Power
type: raw
frequency: 38000
duty_cycle: 0.330000
data: 492 4975 496 4993 498 498 500 4056 498 504 494 4055 499 4963 497 532 496 4031 492 4996 495 502 496 4060 494 4972 499 4990 491 506 492 4063 491 511 497 4052 492 4970 490 539 500 4027 496 103358 500 4961 500 4995 496 505 493 4056 498 499 499 4057 497 4969 491 533 496 4026 497 4997 494 508 490 4059 495 4967 494 5001 490 511 497 4053 491 505 493 4063 491 4975 496 528 490 4032 491
#
name: Power
type: raw
frequency: 38000
duty_cycle: 0.330000
data: 3425 3482 848 2607 846 2639 845 2608 846 2639 845 2612 852 2624 850 2613 851 911 851 885 847 919 843 891 851 915 847 890 852 907 845 897 845 917 845 891 851 915 847 887 845 2639 845 2612 852 2625 849 2613 851 2630 844 34282 3455 3478 852 2601 852 2633 851 2605 848 2629 845 2617 847 2633 851 2604 849 917 845 890 852 913 849 889 843 915 847 896 846 916 846 890 852 914 848 885 847 919 843 895 847 2630 844 2617 847 2634 850 2605 848 2636 848
#
name: Power
type: raw
frequency: 38000
duty_cycle: 0.330000
data: 500 500 498 4066 498 5058 504 502 506 4061 503 508 500 4060 504 5055 497 5055 497 511 497 4071 503 5047 505 507 501 4065 499 5049 503 512 496 124314 501 508 500 4067 507 5043 499 513 505 4060 504 501 497 4073 501 5052 500 5052 500 512 496 4066 498 5058 504 506 502 4058 506 5053 499 509 499
#
name: Power
type: raw
frequency: 38000
duty_cycle: 0.330000
data: 176 7763 174 8817 169 10842 544 1955 541 967 540 1952 544 959 538 972 546 962 545 1947 538 1952 544 967 540 1955 541 964 543 1947 539 972 546 1949 547 7873 170 7746 170 10350 175 11811 543 960 537 1961 535 972 535 970 537 965 542 1956 540 1956 540 965 542 1947 539 973 534 1960 536 969 538 1952 534
#
name: Power
type: raw
frequency: 38000
duty_cycle: 0.330000
data: 2570 2682 1189 1208 1186 2665 1186 1217 1187 2668 1183 1215 1179 2671 1190 2695 1186 1187 1187 2692 1179 2671 1190 1213 1181 1193 1191 1207 1187 2663 1188 1215 1179 2676 1185 46941 2563 2685 1186 1191 1183 2698 1184 1188 1186 2691 1180 1197 1187 2694 1187 2666 1185 1210 1184 2674 1187 2695 1186 1185 1189 1206 1188 1189 1185 2696 1186 1186 1187 2689 1182
#
name: Power
type: parsed
protocol: RC5
address: 00 00 00 00
command: 26 00 00 00
#
name: Power
type: raw
frequency: 38000
duty_cycle: 0.330000
data: 3325 1560 406 444 401 453 402 1226 404 449 406 1226 404 443 402 454 401 449 406 1224 406 1228 402 446 409 444 401 451 404 1223 407 1230 410 440 405 445 410 443 402 446 409 444 401 451 404 442 403 453 402 448 407 443 402 451 404 1224 406 448 407 444 401 445 410 446 409 1221 409 442 403 1231 409 439 406 1227 403 450 405 441 404 452 403 1227 403 448 407 446 409 439 406 447 408 444 401 445 400 456 410 440 405 52348 3320 1553 403 445 400 454 401 1230 400 447 408 1228 402 449 406 444 401 452 403 1225 405 1229 431 421 404 442 403 454 401 1229 401 1229 431 423 402 446 399 455 400 451 404 442 403 453 402 448 407 443 402 451 404 444 401 452 403 1229 401 445 400 457 398 451 404 446 399 1235 405 443 402 1232 408 444 401 1225 405 452 403 447 398 452 403 1231 399 449 406 447 408 443 402 444 401 456 399 450 405 445 400 453 402
#
name: Power
type: raw
frequency: 38000
duty_cycle: 0.330000
data: 990 915 980 909 986 924 981 2829 981 934 981 2823 987 923 982 2828 982 933 982 906 989 33895 989 907 988 927 988 900 985 2841 979 915 980 2851 980 909 986 2840 980 914 981 934 981
#
name: Power
type: raw
frequency: 38000
duty_cycle: 0.330000
data: 821 5754 848 2490 841 2492 819 2524 817 5726 845 2492 839 5727 844 5757 845 5727 854 2483 848
#
name: Power
type: raw
frequency: 38000
duty_cycle: 0.330000
data: 5092 1621 406 2599 406 2598 407 2605 1653 1616 411 2619 1609 1606 1654 1618 409 2623 382 2600 405
#
name: Power
type: parsed
protocol: NEC
address: 15 00 00 00
command: 12 00 00 00
#
name: Power
type: raw
frequency: 38000
duty_cycle: 0.330000
data: 1144 1010 6795 26754 1151 997 6798
#
name: Power
type: raw
frequency: 38000
duty_cycle: 0.330000
data: 1144 1009 1120 1006 1143 1991 1116 26758 1146 1006 1123 1003 1146 1988 1119
#
name: Power
type: raw
frequency: 38000
duty_cycle: 0.330000
data: 170 46238 169
#
name: Power
type: raw
frequency: 38000
duty_cycle: 0.330000
data: 8906 4165 572 1672 569 1678 563 640 572 637 565 643 569 633 569 643 569 1674 567 639 563 1684 567 637 565 1681 570 1675 566 1673 568 1681 570 636 566 640 572 637 565 639 563 1684 567 640 572 630 572 640 572 634 568 1675 566 1681 570 1670 571 638 564 1681 570 1669 572 1678 563 1680 571 40485 8898 2252 570 85621 8955 2194 567
#
name: Power
type: raw
frequency: 38000
duty_cycle: 0.330000
data: 446 1191 449 1194 446 1195 445 1204 446 1200 1316 459 447 1193 447 1202 448 1197 443 1201 449 1191 449 34491 443 1204 446 1197 443 1198 442 1207 443 1202 1314 436 440 1201 449 1199 441 1205 445 1198 442 1199 441
#
name: Power
type: raw
frequency: 38000
duty_cycle: 0.330000
data: 4268 4327 522 1593 516 1603 516 1597 522 519 520 520 519 515 514 531 518 520 519 519 520 521 518 519 520 1597 522 1595 514 1597 522 1599 520 1595 514 524 515 1604 515 521 518 523 516 524 515 519 520 525 514 524 515 1599 520 522 517 1596 513 1605 514 1602 517 1595 514 1607 522 1592 516 40481 8748 2187 523 93986 8721 2189 521
#
name: Power
type: raw
frequency: 38000
duty_cycle: 0.330000
data: 247 3006 244 153 178 1007 251 117 637 597 381 678 218 156 175 529 382 679 217 157 174 24963 247 3038 252 117 219 994 249 119 217 483 250 117 173 531 278 779 173 167 169 569 383 679 217 156 175 126538 246 3039 251 118 218 995 247 120 195 504 249 118 172 532 277 780 172 168 178 560 382 680 216 157 174
#
name: Power
type: parsed
protocol: NEC
address: 10 00 00 00
command: EF 00 00 00
#
name: Power
type: raw
frequency: 38000
duty_cycle: 0.330000
data: 4278 4318 521 517 522 520 519 517 522 520 519 521 518 516 513 531 518 520 519 1595 514 1605 514 1599 520 1598 521 1595 513 1598 521 1600 519 1596 513 1602 517 1601 518 1595 514 1604 515 525 514 520 519 526 513 525 514 524 515 527 522 513 516 526 513 1603 516 1595 514 1607 522 1593 516 40481 8749 2186 524 93985 8722 2189 521
#
name: Power
type: raw
frequency: 38000
duty_cycle: 0.330000
data: 2746 8423 2744 19607 2746 19601 2742 8431 2745 8424 2742 19608 2745 8419 2747 19608 2745 19607 2746 8422 2744
#
name: Power
type: raw
frequency: 38000
duty_cycle: 0.330000
data: 170 6683 174 4889 175 10382 372 849 821 2498 176 10378 264 2479 842 2492 839 2475 846 2483 838 2481 840 2495 836 2477 844 845 846 37009 172 6681 176 4888 175 10381 373 848 924 2395 844 2490 174 10383 248 2492 172 10386 245 2495 169
#
name: Power
type: parsed
protocol: NEC
address: C4 00 00 00
command: 18 00 00 00
#
name: Power
type: parsed
protocol: NEC
address: 37 00 00 00
command: 12 00 00 00
#
name: Power
type: raw
frequency: 38000
duty_cycle: 0.330000
data: 179 2644 178 8174 170 2646 176 8181 173 2648 174 8177 177 2640 172 5419 174 5413 170 2649 173 2644 178 2646 176 2646 176 5409 174 28831 174 2651 171 8183 171 2648 174 8174 170 2655 177 8177 177 2642 170 5412 171 5420 173 2649 173 2646 176 2640 172 2653 169 5419 174
#
name: Power
type: raw
frequency: 38000
duty_cycle: 0.330000
data: 174 2648 174 8178 176 2640 171 8185 169 2653 169 8182 172 2645 177 2647 557 2264 558 5027 174 5410 173 5418 175 5413 170 28837 168 2649 173 8184 170 2652 170 8181 173 2643 169 8188 176 2646 176 2643 168 2648 174 5417 176 5411 172 5413 170 5413 170
#
name: Power
type: raw
frequency: 38000
duty_cycle: 0.330000
data: 178 706 266 139 268 137 173 173 198 234 178 126768 175 299 169 86 275 130 267 138 172 230 177
#
name: Power
type: raw
frequency: 38000
duty_cycle: 0.330000
data: 554 1922 584 3809 582 3782 578 3821 580 1920 555 1941 544 1922 574
#
name: Power
type: raw
frequency: 38000
duty_cycle: 0.330000
data: 476 1470 465 3479 474 3469 474 3477 475 1467 468 1471 474 27473 472 1474 472 3475 467 3478 475 3468 474 1471 475 1468 467
#
name: Power
type: raw
frequency: 38000
duty_cycle: 0.330000
data: 301 2188 236 2169 235 2205 230 1009 234 1070 183 1064 179 2198 206 1046 207 1069 173 2207 207 1042 211 1062 201 1043 210 1032 231 1005 237 1039 234 1006 236
#
name: Power
type: parsed
protocol: NEC
address: 6D 00 00 00
command: 14 00 00 00
#
name: Power
type: parsed
protocol: NEC
address: 20 00 00 00
command: 11 00 00 00
#
name: Power
type: parsed
protocol: NEC
address: A0 00 00 00
command: 0B 00 00 00
#
name: Power
type: parsed
protocol: NEC
address: FF 00 00 00
command: 3F 00 00 00
#
name: Power
type: raw
frequency: 38000
duty_cycle: 0.330000
data: 176 7764 173 11361 544 1951 545 1948 176 8815 171 2319 177 2322 174 2321 175 2318 178 2313 173 18281 170 7746 170 11369 536 1954 542 1957 539 969 538 1954 542 1949 536 1962 534 1960 174 2320 176 2315 170 2328 178 2317 168
#
name: Power
type: raw
frequency: 38000
duty_cycle: 0.330000
data: 172 23035 176 2267 178 2285 170 2270 175 2288 177 11602 222 2218 216 2246 173 183 173 935 221 218 174 864 221 1250 171 1310 223 2219 216 2247 218 1244 223 216 176 869 170 1296 217 2239 216 1254 223 216 176 866 219 9127 169 7642 173 2284 171 2273 172 2290 175 2263 171 10143 178 10623 222 1245 222 217 175 1843 220 2226 219 1264 223 1237 174 183 178 952 219 2222 223 216 176 866 219 1249 172 9190 173 7637 178 2266 169 2286 169 2280 175 2284 171 10125 175 10622 224 215 177 868 216 2228 217 2238 171 1299 224 215 177 865 174 183 173 934 222 216 176 1848 215 1247 220 1265 222 762 170
#
name: Power
type: raw
frequency: 38000
duty_cycle: 0.330000
data: 7410 1482 382 2742 375 2747 380 2751 1630 1535 400 2724 1657 1529 1629 1538 407 2720 407 2716 401 2722 4125 1549 376 2751 376 2748 379 2744 1626 1541 405 2723 1658 1530 1628 1531 404 2726 401 2726 401 2723 4124 1542 383 2747 380 2747 380 2745 1626 1534 401 2729 1652 1539 1629 1532 403 2719 408 2722 405
#
name: Power
type: raw
frequency: 38000
duty_cycle: 0.330000
data: 4277 4319 520 518 521 521 518 518 521 1597 522 1594 515 1597 522 1599 520 1594 515 1600 519 1600 519 1594 515 526 513 527 522 512 517 528 521 517 522 516 513 1605 514 522 517 525 514 525 514 521 518 526 513 525 514 1600 519 523 516 1597 522 1596 513 1603 516 1595 514 1607 522 1593 516 40481 8749 2186 524 93986 8721 2188 522
#
name: Power
type: raw
frequency: 38000
duty_cycle: 0.330000
data: 1325 431 445 1199 1317 455 441 1207 443 1202 1294 457 449 1190 440 1209 441 1205 445 1198 1318 454 442 93237 1320 434 442 1201 1325 448 448 1200 440 1205 1291 460 446 1193 447 1202 448 1198 442 1201 1325 447 449
#
name: Power
type: parsed
protocol: NEC
address: 00 00 00 00
command: 0B 00 00 00
#
name: Power
type: raw
frequency: 38000
duty_cycle: 0.330000
data: 300 1791 297 744 295 743 296 751 298 745 294 747 302 736 293 1837 271 745 294 747 302 1793 295 752 297 1802 296 1801 297 742 297 1806 302 31592 296 1801 297 742 297 749 300 744 295 745 294 745 294 752 297 1829 269 746 293 745 294 1809 300 744 295 1802 296 1799 299 748 301
#
name: Power
type: raw
frequency: 38000
duty_cycle: 0.330000
data: 178 2003 177 2899 177 1996 174 2908 168 2910 177 2000 170 2004 176
#
name: Power
type: raw
frequency: 38000
duty_cycle: 0.330000
data: 8898 4173 564 642 570 1677 564 1677 564 645 567 640 572 631 571 641 571 635 567 639 563 1683 568 1673 568 641 571 636 566 637 565 647 565 641 571 634 568 642 570 1671 570 639 563 1682 569 632 570 643 569 636 566 1677 564 1683 568 636 566 1680 571 636 566 1674 567 1682 569 1674 567 40489 8904 2246 566 85626 8902 2248 564
#
name: Power
type: parsed
protocol: NEC
address: AA 00 00 00
command: 80 00 00 00
#
name: Power
type: parsed
protocol: NEC
address: 51 00 00 00
command: 08 00 00 00
#
name: Power
type: raw
frequency: 38000
duty_cycle: 0.330000
data: 3892 3856 525 978 529 977 530 969 528 977 530 974 523 975 532 1924 531 971 526 1924 531 975 532 1916 529 976 531 1921 524 1947 508 1925 530 1920 525 1926 529 1925 530 970 527 1927 528 976 531 1915 530 978 529 1921 1033 9201 3871 3867 524 977 530 975 522 981 526 972 525 983 524 978 529 1921 524 982 525 1923 532 973 524 1928 527 971 526 1931 524 1950 505 1922 523 1931 524 1924 531 1923 532 972 525 1922 523 985 533 1918 527 975 532 1922 1032
#
name: Power
type: parsed
protocol: NEC
address: 6E 00 00 00
command: 14 00 00 00
#
name: Power
type: parsed
protocol: RC5
address: 07 00 00 00
command: 0C 00 00 00
#
name: Power
type: raw
frequency: 38000
duty_cycle: 0.330000
data: 4758 1543 403 2731 407 2726 402 2739 1601 1514 401 2760 1580 1530 1577 1540 406 2758 400 2708 1602 1535 400 2740 408 2729 409 2726 401 2731 1599 1520 405 2758 1572 1540 1578 1532 403 2737 431 2706 1604 1535 411 2722 405 2734 403 2734 404 2731 1599 1512 403 2764 1576 1539 1578 1533 402 2730 428 2712 1608 1534 402
#
name: Power
type: parsed
protocol: NEC
address: AA 00 00 00
command: A7 00 00 00
#
name: Power
type: raw
frequency: 38000
duty_cycle: 0.330000
data: 171 313 176 798 337 133 600 232 170 126777 176 65 169 496 176 200 609
#
name: Power
type: raw
frequency: 38000
duty_cycle: 0.330000
data: 500 527 491 4033 500 4986 495 510 498 4054 500 499 499 4048 496 4974 497 530 499 4026 497 4989 492 513 495 4057 497 4967 493 4992 499 506 492 4060 494 505 493 4054 500 98563 497 529 500 4025 498 4988 493 512 496 4056 498 501 497 4050 493 4976 495 532 497 4028 495 4991 500 505 493 4059 495 4969 491 4994 497 508 490 4062 492 507 491 4056 498
#
name: Power
type: raw
frequency: 38000
duty_cycle: 0.330000
data: 879 901 871 1796 1770 903 869 917 876 916 877 913 880 906 877 918 875 914 879 1788 1768 1784 875 87826 871 921 872 1797 1769 897 875 919 874 915 878 910 873 920 873 914 879 913 870 1800 1776 1767 871
#
name: Power
type: parsed
protocol: Kaseikyo
address: 90 02 20 00
command: D0 03 00 00
#
name: Power
type: raw
frequency: 38000
duty_cycle: 0.330000
data: 4411 4332 558 1660 561 596 565 612 559 597 564 617 565 585 566 620 561 591 560 620 561 595 566 611 560 597 564 1653 558 592 559 627 565 589 562 617 564 1630 560 617 564 592 559 22591 4439 4322 558 1639 561 618 563 590 561 622 560 592 559 624 557 597 564 612 559 600 561 618 563 590 561 622 559 1628 562 621 561 594 567 609 562 597 564 1652 559 595 566 617 564
#
name: Power
type: raw
frequency: 38000
duty_cycle: 0.330000
data: 3444 1767 413 487 419 1274 417 481 415 1277 414 488 418 1267 414 492 414 1276 415 484 412 1282 419 478 418 1275 416 1276 415 480 416 1280 421 479 417 1272 419 1275 416 1272 419 1274 417 484 412 484 412 493 413 1277 414 485 421 1273 418 479 417 486 420 1271 420 476 420 486 420 479 417 482 414 1280 411 1276 415 488 418 1273 418 478 418 488 418 481 415 1275 416 487 419 478 418 485 411 1280 421 475 421 1275 416 1273 418 69071 3439 1759 441 456 440 1253 438 463 443 1243 438 468 438 1251 440 460 446 1247 444 454 442 1251 440 461 445 1241 440 1256 445 455 441 1248 443 461 445 1242 439 1254 447 1245 446 1240 441 465 441 458 438 462 444 1249 442 456 440 1252 439 463 443 452 444 1252 439 461 445 454 442 461 445 452 444 1249 442 1250 441 454 442 1254 437 463 443 456 440 463 443 1245 446 456 440 462 444 451 445 1251 440 460 436 1253 438 1256 445
#
name: Power
type: raw
frequency: 38000
duty_cycle: 0.330000
data: 8705 4317 583 682 581 688 585 678 585 1721 581 1722 580 681 582 690 583 682 581 1721 581 1725 587 1713 579 689 584 683 580 1718 584 1724 588 1714 588 677 586 683 580 683 580 1726 586 680 583 678 585 687 586 679 584 1718 584 1721 581 1719 583 685 588 1716 586 1713 579 1729 583 1719 583 41145 8706 2217 585 94686 8705 2217 584
#
name: Power
type: parsed
protocol: NECext
address: 10 2D 00 00
command: 1F E0 00 00
#
name: Power
type: parsed
protocol: RC5
address: 05 00 00 00
command: 0C 00 00 00
#
name: Power
type: raw
frequency: 38000
duty_cycle: 0.330000
data: 178 7753 174 2308 178 2284 171 2316 170 2298 177 10228 174 10724 223 1256 221 217 175 1868 169 2293 172 1327 216 1263 178 1316 217 2245 220 218 174 887 218 1261 170 10707 174 7752 175 2296 169 2314 171 2293 172 2307 179 10216 176 6265 174 10729 219 1258 219 1272 215 1268 173 2310 221 1255 222 217 175 877 172
#
name: Power
type: raw
frequency: 38000
duty_cycle: 0.330000
data: 532 1692 559 561 529 574 567 559 531 566 564 555 535 1694 557 568 532 1691 560 560 530 573 557 568 532 565 565 555 535 567 563 1688 533 564 567 554 536 567 563 562 538 558 562 558 532 1697 565 561 539 1683 558 1689 532 1697 564 1687 534 1689 562 1684 537
#
name: Power
type: parsed
protocol: NECext
address: 12 FF 00 00
command: 0E F1 00 00
#
name: Power
type: raw
frequency: 38000
duty_cycle: 0.330000
data: 446 1694 455 1706 453 1705 424 628 452 597 452 622 458 1673 456 625 455 594 455 1706 454 590 459 621 459 591 458 616 453 591 458 622 539 22750 459 1675 454 1733 427 1712 427 622 458 588 451 622 458 1681 458 618 451 595 454 1705 455 598 451 625 454 592 457 616 453 598 451 626 535
#
name: Power
type: raw
frequency: 38000
duty_cycle: 0.330000
data: 3429 3445 875 2555 868 875 867 871 871 2560 873 868 874 2551 872 874 868 871 871 869 873 870 872 865 867 2565 868 873 869 2556 867 2567 866 874 868 2560 873 870 872 2555 868 2564 869 2586 847 2577 846 2589 844 870 872 32983 3470 3430 869 2559 874 868 874 867 875 2550 873 873 869 2559 874 865 867 877 875 862 870 873 869 872 870 2555 868 877 875 2554 869 2559 874 869 873 2554 869 873 869 2562 871 2553 870 2590 843 2586 847 2581 842 876 866
#
name: Power
type: parsed
protocol: NEC
address: 83 00 00 00
command: FF 00 00 00
#
name: Power
type: raw
frequency: 38000
duty_cycle: 0.330000
data: 4275 4320 519 520 519 523 516 520 519 1599 520 520 519 515 524 521 518 520 519 1595 524 1595 524 1588 520 521 518 1599 520 1591 517 1603 516 1599 520 1595 524 1594 525 1588 521 1597 522 518 521 513 526 519 520 518 521 517 522 520 519 517 522 519 520 1597 522 1589 519 1601 518 1597 522 40475 8724 2186 514 93995 8752 2183 516
#
name: Power
type: raw
frequency: 38000
duty_cycle: 0.330000
data: 10380 4892 599 620 592 605 597 620 592 604 598 623 589 2081 598 627 595 2080 599 2101 598 2105 574 2099 590 2088 591 2111 599 591 590 2116 594 599 593 626 596 2082 597 619 593 2086 593 626 596 594 598 627 595 598 594 2106 593 604 598 2100 589 607 595 2107 593 2079 590 2116 594 2082 750 41149 8722 2109 590 94682 8727 2104 596
#
name: Power
type: parsed
protocol: NEC
address: 83 00 00 00
command: 08 00 00 00
#
name: Power
type: raw
frequency: 38000
duty_cycle: 0.330000
data: 4271 4324 515 1600 519 1600 519 1594 515 1603 516 1601 518 1593 516 1605 514 1601 518 520 519 522 517 520 519 522 517 523 516 518 521 523 516 522 517 1598 521 1597 522 1591 518 1600 519 521 518 516 523 522 517 521 518 520 519 523 516 520 519 522 517 1599 520 1591 518 1603 516 1599 520 40477 8753 2183 516 93993 8724 2185 515
#
name: Power
type: raw
frequency: 38000
duty_cycle: 0.330000
data: 7847 3931 470 1448 467 495 472 1443 472 490 467 1451 464 491 466 499 468 491 466 4413 467 1455 470 486 471 1449 466 495 472 1441 464 501 466 492 465 494 463 22093 7851 3934 467 1454 471 490 467 1446 469 496 471 1446 469 489 468 494 473 484 473 4410 470 1449 466 489 468 1455 470 489 468 1449 466 496 471 486 471 490 467
#
name: Power
type: raw
frequency: 38000
duty_cycle: 0.330000
data: 3462 1592 490 332 513 1200 489 331 514 1201 489 355 490 1201 489 356 512 1178 489 356 512 1178 512 334 487 1202 488 1202 488 357 512 1178 512 334 486 1203 487 1202 488 1203 487 1204 486 383 461 1228 488 357 488 357 487 357 487 1203 486 1204 486 359 485 1205 485 360 485 361 484 360 485 360 485 361 484 361 484 361 484 1206 484 360 484 361 484 361 484 1206 484 361 484 361 484 361 484 1206 484 361 484 1206 484 361 484 71543 3434 1620 486 359 485 1205 485 360 485 1206 484 360 485 1206 484 360 485 1206 484 360 485 1206 484 360 485 1205 485 1206 484 360 485 1206 484 360 485 1206 484 1206 484 1206 484 1206 484 361 484 1206 484 360 485 360 485 361 484 1206 484 1206 484 360 484 1206 484 360 485 361 484 361 484 360 485 361 484 361 484 361 484 1206 484 361 484 361 484 361 484 1206 484 361 484 361 484 361 484 1207 483 361 484 1206 484 361 484 71543 3435 1619 486 358 486 1204 486 359 486 1205 485 360 485 1205 485 360 485 1205 485 360 485 1205 485 360 484 1205 485 1205 485 360 485 1205 485 360 485 1205 485 1205 485 1205 485 1206 484 360 485 1205 485 360 485 360 485 360 485 1205 485 1206 484 360 485 1206 484 360 485 360 485 360 485 360 485 360 485 360 485 360 485 1206 484 360 485 360 485 360 485 1206 484 360 485 360 485 360 485 1205 485 360 485 1206 484 360 485 71542 3436 1619 486 358 487 1204 486 359 485 1205 485 360 485 1205 485 360 485 1205 485 360 485 1205 485 360 485 1205 485 1205 485 360 485 1205 485 360 485 1206 484 1206 484 1206 484 1206 484 360 485 1206 484 360 485 360 485 361 484 1206 484 1206 484 361 484 1206 484 361 484 361 484 361 484 361 484 361 484 361 484 360 485 1206 484 361 484 361 484 361 484 1206 484 361 484 361 484 360 485 1206 484 361 484 1206 484 361 484 71542 3437 1618 487 358 486 1204 486 359 486 1205 485 360 485 1205 485 360 485 1205 485 360 485 1205 485 360 485 1205 485 1206 484 360 485 1205 485 360 485 1206 484 1205 485 1206 484 1205 485 360 485 1205 485 360 485 360 485 360 485 1205 485 1205 485 360 485 1205 485 360 485 360 485 360 485 360 485 360 485 360 485 360 485 1205 485 360 485 360 485 360 485 1205 485 360 485 360 485 360 485 1205 485 360 485 1205 485 360 485
#
name: Mute
type: parsed
protocol: NEC
address: 40 00 00 00
command: 17 00 00 00
#
<<<<<<< HEAD
# Koro Box
#
name: Power
type: parsed
protocol: NEC
address: 01 00 00 00
command: 18 00 00 00
#
# TCL 75S451
=======
name: Power
type: parsed
protocol: NECext
address: 00 BF 00 00
command: 03 FC 00 00
#
name: Mute
type: parsed
protocol: NECext
address: 00 BF 00 00
command: 15 EA 00 00
#
name: Vol_up
type: parsed
protocol: NECext
address: 00 BF 00 00
command: 16 E9 00 00
#
name: Vol_dn
type: parsed
protocol: NECext
address: 00 BF 00 00
command: 1A E5 00 00
#
name: Power
type: parsed
protocol: Pioneer
address: AA 00 00 00
command: 1C 00 00 00
#
name: Vol_up
type: parsed
protocol: Pioneer
address: AA 00 00 00
command: 0A 00 00 00
#
name: Vol_dn
type: parsed
protocol: Pioneer
address: AA 00 00 00
command: 0B 00 00 00
#
name: Mute
type: parsed
protocol: Pioneer
address: AA 00 00 00
command: 49 00 00 00
#
name: Power
type: parsed
protocol: NECext
address: 00 F7 00 00
command: 0C F3 00 00
#
name: Vol_up
type: parsed
protocol: NECext
address: 00 F7 00 00
command: 10 EF 00 00
#
name: Ch_next
type: parsed
protocol: NECext
address: 00 F7 00 00
command: 0E F1 00 00
#
name: Mute
type: parsed
protocol: NECext
address: 00 F7 00 00
command: 11 EE 00 00
#
name: Power
type: parsed
protocol: NECext
address: 72 DD 00 00
command: 0E F1 00 00
#
name: Mute
type: parsed
protocol: NECext
address: 72 DD 00 00
command: 1A E5 00 00
#
name: Vol_up
type: parsed
protocol: NECext
address: 72 DD 00 00
command: 49 B6 00 00
#
name: Vol_dn
type: parsed
protocol: NECext
address: 72 DD 00 00
command: 43 BC 00 00
>>>>>>> 73172b10
#
name: Ch_next
type: parsed
protocol: NECext
<<<<<<< HEAD
address: EA C7 00 00
command: 19 E6 00 00
=======
address: 72 DD 00 00
command: 51 AE 00 00
>>>>>>> 73172b10
#
name: Ch_prev
type: parsed
protocol: NECext
<<<<<<< HEAD
address: EA C7 00 00
command: 33 CC 00 00
=======
address: 72 DD 00 00
command: 4D B2 00 00
#
name: Ch_next
type: parsed
protocol: NECext
address: 00 7F 00 00
command: 5B A4 00 00
>>>>>>> 73172b10
<|MERGE_RESOLUTION|>--- conflicted
+++ resolved
@@ -3564,17 +3564,6 @@
 address: 40 00 00 00
 command: 17 00 00 00
 #
-<<<<<<< HEAD
-# Koro Box
-#
-name: Power
-type: parsed
-protocol: NEC
-address: 01 00 00 00
-command: 18 00 00 00
-#
-# TCL 75S451
-=======
 name: Power
 type: parsed
 protocol: NECext
@@ -3670,32 +3659,43 @@
 protocol: NECext
 address: 72 DD 00 00
 command: 43 BC 00 00
->>>>>>> 73172b10
-#
-name: Ch_next
-type: parsed
-protocol: NECext
-<<<<<<< HEAD
+#
+name: Ch_next
+type: parsed
+protocol: NECext
+address: 72 DD 00 00
+command: 51 AE 00 00
+#
+name: Ch_prev
+type: parsed
+protocol: NECext
+address: 72 DD 00 00
+command: 4D B2 00 00
+#
+name: Ch_next
+type: parsed
+protocol: NECext
+address: 00 7F 00 00
+command: 5B A4 00 00
+#
+# Koro Box
+#
+name: Power
+type: parsed
+protocol: NEC
+address: 01 00 00 00
+command: 18 00 00 00
+#
+# TCL 75S451
+#
+name: Ch_next
+type: parsed
+protocol: NECext
 address: EA C7 00 00
 command: 19 E6 00 00
-=======
-address: 72 DD 00 00
-command: 51 AE 00 00
->>>>>>> 73172b10
-#
-name: Ch_prev
-type: parsed
-protocol: NECext
-<<<<<<< HEAD
+#
+name: Ch_prev
+type: parsed
+protocol: NECext
 address: EA C7 00 00
-command: 33 CC 00 00
-=======
-address: 72 DD 00 00
-command: 4D B2 00 00
-#
-name: Ch_next
-type: parsed
-protocol: NECext
-address: 00 7F 00 00
-command: 5B A4 00 00
->>>>>>> 73172b10
+command: 33 CC 00 00