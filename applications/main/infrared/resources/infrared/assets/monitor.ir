--- conflicted
+++ resolved
@@ -73,7 +73,6 @@
 type: parsed
 protocol: NEC
 address: 00 00 00 00
-<<<<<<< HEAD
 command: 10 00 00 00
 #
 # Model: Aorus FV43U
@@ -136,8 +135,4 @@
 type: parsed
 protocol: NEC
 address: 20 00 00 00
-command: 41 00 00 00
-#
-=======
-command: 10 00 00 00
->>>>>>> cf5a251c
+command: 41 00 00 00