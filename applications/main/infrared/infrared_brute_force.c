--- conflicted
+++ resolved
@@ -40,6 +40,7 @@
 }
 
 void infrared_brute_force_clear_records(InfraredBruteForce* brute_force) {
+    furi_assert(!brute_force->is_started);
     InfraredBruteForceRecordDict_reset(brute_force->records);
 }
 
@@ -150,12 +151,4 @@
     string_init_set_str(key, name);
     InfraredBruteForceRecordDict_set_at(brute_force->records, key, value);
     string_clear(key);
-<<<<<<< HEAD
-=======
-}
-
-void infrared_brute_force_reset(InfraredBruteForce* brute_force) {
-    furi_assert(!brute_force->is_started);
-    InfraredBruteForceRecordDict_reset(brute_force->records);
->>>>>>> 12a6290e
 }