--- conflicted
+++ resolved
@@ -1,22 +1,15 @@
 App(
     appid="infrared",
     name="Infrared",
-<<<<<<< HEAD
-    apptype=FlipperAppType.FAPP,
-=======
     apptype=FlipperAppType.MENUEXTERNAL,
->>>>>>> ea357b8e
     entry_point="infrared_app",
     targets=["f7"],
     icon="A_Infrared_14",
     stack_size=3 * 1024,
     order=40,
-<<<<<<< HEAD
-=======
     fap_libs=["assets"],
     fap_icon="icon.png",
     fap_category="Infrared",
->>>>>>> ea357b8e
 )
 
 App(
