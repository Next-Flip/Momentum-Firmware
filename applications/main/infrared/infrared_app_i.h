--- conflicted
+++ resolved
@@ -146,10 +146,7 @@
     InfraredViewDebugView,
     InfraredViewMove,
     InfraredViewVariableItemList,
-<<<<<<< HEAD
-=======
     InfraredViewLoading,
->>>>>>> 17dd089b
 } InfraredView;
 
 /**
