--- conflicted
+++ resolved
@@ -33,7 +33,6 @@
 #include "infrared_remote.h"
 #include "infrared_brute_force.h"
 #include "infrared_custom_event.h"
-#include "infrared_last_settings.h"
 
 #include "scenes/infrared_scene.h"
 #include "views/infrared_progress_view.h"
@@ -115,11 +114,7 @@
     DialogEx* dialog_ex; /**< Standard view for displaying dialogs. */
     ButtonMenu* button_menu; /**< Custom view for interacting with IR remotes. */
     Popup* popup; /**< Standard view for displaying messages. */
-<<<<<<< HEAD
-    VariableItemList* variable_item_list;
-=======
     VariableItemList* var_item_list; /**< Standard view for displaying menus of choice items. */
->>>>>>> 21e7c460
 
     ViewStack* view_stack; /**< Standard view for displaying stacked interfaces. */
     InfraredDebugView* debug_view; /**< Custom view for displaying debug information. */
@@ -135,7 +130,6 @@
     /** Arbitrary text storage for various inputs. */
     char text_store[INFRARED_TEXT_STORE_NUM][INFRARED_TEXT_STORE_SIZE + 1];
     InfraredAppState app_state; /**< Application state. */
-    InfraredLastSettings* last_settings; /**< Last settings. */
 
     void* rpc_ctx; /**< Pointer to the RPC context object. */
 };
@@ -153,7 +147,6 @@
     InfraredViewStack,
     InfraredViewDebugView,
     InfraredViewMove,
-    InfraredViewVariableItemList,
     InfraredViewLoading,
 } InfraredView;
 
