--- conflicted
+++ resolved
@@ -12,17 +12,13 @@
     return scene_manager_handle_back_event(archive->scene_manager);
 }
 
-<<<<<<< HEAD
 static void archive_tick_event_callback(void* context) {
     furi_assert(context);
     ArchiveApp* archive = context;
     scene_manager_handle_tick_event(archive->scene_manager);
 }
 
-static ArchiveApp* archive_alloc() {
-=======
-ArchiveApp* archive_alloc(void) {
->>>>>>> bcde0aef
+static ArchiveApp* archive_alloc(void) {
     ArchiveApp* archive = malloc(sizeof(ArchiveApp));
 
     archive->fav_move_str = furi_string_alloc();
