#include "archive_i.h"

static bool archive_custom_event_callback(void* context, uint32_t event) {
    furi_assert(context);
    ArchiveApp* archive = context;
    return scene_manager_handle_custom_event(archive->scene_manager, event);
}

static bool archive_back_event_callback(void* context) {
    furi_assert(context);
    ArchiveApp* archive = context;
    return scene_manager_handle_back_event(archive->scene_manager);
}

static void archive_tick_event_callback(void* context) {
    furi_assert(context);
    ArchiveApp* archive = context;
    scene_manager_handle_tick_event(archive->scene_manager);
}

static ArchiveApp* archive_alloc(void) {
    ArchiveApp* archive = malloc(sizeof(ArchiveApp));

    archive->gui = furi_record_open(RECORD_GUI);
    archive->loader = furi_record_open(RECORD_LOADER);
    archive->fav_move_str = furi_string_alloc();
    archive->file_extension = furi_string_alloc();

    archive->scene_manager = scene_manager_alloc(&archive_scene_handlers, archive);
    archive->view_dispatcher = view_dispatcher_alloc();

<<<<<<< HEAD
    ViewDispatcher* view_dispatcher = archive->view_dispatcher;
    view_dispatcher_enable_queue(view_dispatcher);
    view_dispatcher_set_event_callback_context(view_dispatcher, archive);
    view_dispatcher_set_custom_event_callback(view_dispatcher, archive_custom_event_callback);
    view_dispatcher_set_navigation_event_callback(view_dispatcher, archive_back_event_callback);
    view_dispatcher_set_tick_event_callback(view_dispatcher, archive_tick_event_callback, 100);
=======
    view_dispatcher_attach_to_gui(
        archive->view_dispatcher, archive->gui, ViewDispatcherTypeFullscreen);
>>>>>>> 99655c15

    archive->dialogs = furi_record_open(RECORD_DIALOGS);

    archive->text_input = text_input_alloc();
    view_dispatcher_add_view(
        view_dispatcher, ArchiveViewTextInput, text_input_get_view(archive->text_input));

    archive->widget = widget_alloc();
    view_dispatcher_add_view(
        archive->view_dispatcher, ArchiveViewWidget, widget_get_view(archive->widget));

    archive->view_stack = view_stack_alloc();
    view_dispatcher_add_view(
        view_dispatcher, ArchiveViewStack, view_stack_get_view(archive->view_stack));

    archive->browser = browser_alloc();
    with_view_model(
        archive->browser->view,
        ArchiveBrowserViewModel * model,
        { model->archive = archive; },
        true);
    view_dispatcher_add_view(
        archive->view_dispatcher, ArchiveViewBrowser, archive_browser_get_view(archive->browser));

    // Loading
    archive->loading = loading_alloc();

    return archive;
}

void archive_free(ArchiveApp* archive) {
    furi_assert(archive);
    ViewDispatcher* view_dispatcher = archive->view_dispatcher;

    scene_manager_set_scene_state(archive->scene_manager, ArchiveAppSceneInfo, false);
    scene_manager_set_scene_state(archive->scene_manager, ArchiveAppSceneSearch, false);
    if(archive->thread) {
        furi_thread_join(archive->thread);
        furi_thread_free(archive->thread);
        archive->thread = NULL;
    }

    if(archive->browser->disk_image) {
        storage_virtual_quit(furi_record_open(RECORD_STORAGE));
        furi_record_close(RECORD_STORAGE);
        storage_file_free(archive->browser->disk_image);
        archive->browser->disk_image = NULL;
    }

    // Loading
    loading_free(archive->loading);

    view_dispatcher_remove_view(view_dispatcher, ArchiveViewTextInput);
    text_input_free(archive->text_input);

    view_dispatcher_remove_view(view_dispatcher, ArchiveViewWidget);
    widget_free(archive->widget);

    view_dispatcher_remove_view(view_dispatcher, ArchiveViewStack);
    view_stack_free(archive->view_stack);

    view_dispatcher_remove_view(view_dispatcher, ArchiveViewBrowser);

    view_dispatcher_free(archive->view_dispatcher);
    scene_manager_free(archive->scene_manager);

    browser_free(archive->browser);
    furi_string_free(archive->fav_move_str);
    furi_string_free(archive->file_extension);

    furi_record_close(RECORD_DIALOGS);
    archive->dialogs = NULL;

    furi_record_close(RECORD_LOADER);
    archive->loader = NULL;
    furi_record_close(RECORD_GUI);
    archive->gui = NULL;

    free(archive);
}

void archive_show_loading_popup(ArchiveApp* context, bool show) {
    ViewStack* view_stack = context->view_stack;
    Loading* loading = context->loading;

    if(show) {
        // Raise timer priority so that animations can play
        furi_timer_set_thread_priority(FuriTimerThreadPriorityElevated);
        view_stack_add_view(view_stack, loading_get_view(loading));
    } else {
        view_stack_remove_view(view_stack, loading_get_view(loading));
        // Restore default timer priority
        furi_timer_set_thread_priority(FuriTimerThreadPriorityNormal);
    }
}

int32_t archive_app(void* p) {
    UNUSED(p);

    ArchiveApp* archive = archive_alloc();
    view_dispatcher_attach_to_gui(
        archive->view_dispatcher, archive->gui, ViewDispatcherTypeFullscreen);
    scene_manager_next_scene(archive->scene_manager, ArchiveAppSceneBrowser);
    view_dispatcher_run(archive->view_dispatcher);

    archive_free(archive);
    return 0;
}<|MERGE_RESOLUTION|>--- conflicted
+++ resolved
@@ -29,17 +29,11 @@
     archive->scene_manager = scene_manager_alloc(&archive_scene_handlers, archive);
     archive->view_dispatcher = view_dispatcher_alloc();
 
-<<<<<<< HEAD
     ViewDispatcher* view_dispatcher = archive->view_dispatcher;
-    view_dispatcher_enable_queue(view_dispatcher);
     view_dispatcher_set_event_callback_context(view_dispatcher, archive);
     view_dispatcher_set_custom_event_callback(view_dispatcher, archive_custom_event_callback);
     view_dispatcher_set_navigation_event_callback(view_dispatcher, archive_back_event_callback);
     view_dispatcher_set_tick_event_callback(view_dispatcher, archive_tick_event_callback, 100);
-=======
-    view_dispatcher_attach_to_gui(
-        archive->view_dispatcher, archive->gui, ViewDispatcherTypeFullscreen);
->>>>>>> 99655c15
 
     archive->dialogs = furi_record_open(RECORD_DIALOGS);
 
