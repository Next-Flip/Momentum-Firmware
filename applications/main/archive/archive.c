--- conflicted
+++ resolved
@@ -21,19 +21,13 @@
 ArchiveApp* archive_alloc(void) {
     ArchiveApp* archive = malloc(sizeof(ArchiveApp));
 
-<<<<<<< HEAD
-=======
     archive->gui = furi_record_open(RECORD_GUI);
     archive->loader = furi_record_open(RECORD_LOADER);
-    archive->text_input = text_input_alloc();
->>>>>>> 807bec14
     archive->fav_move_str = furi_string_alloc();
     archive->dst_path = furi_string_alloc();
 
     archive->scene_manager = scene_manager_alloc(&archive_scene_handlers, archive);
     archive->view_dispatcher = view_dispatcher_alloc();
-
-    archive->gui = furi_record_open(RECORD_GUI);
 
     ViewDispatcher* view_dispatcher = archive->view_dispatcher;
     view_dispatcher_enable_queue(view_dispatcher);
