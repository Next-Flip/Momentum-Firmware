#include "archive_i.h"

static bool archive_custom_event_callback(void* context, uint32_t event) {
    furi_assert(context);
    ArchiveApp* archive = context;
    return scene_manager_handle_custom_event(archive->scene_manager, event);
}

static bool archive_back_event_callback(void* context) {
    furi_assert(context);
    ArchiveApp* archive = context;
    return scene_manager_handle_back_event(archive->scene_manager);
}

static void archive_tick_event_callback(void* context) {
    furi_assert(context);
    ArchiveApp* archive = context;
    scene_manager_handle_tick_event(archive->scene_manager);
}

<<<<<<< HEAD
static ArchiveApp* archive_alloc(void) {
=======
ArchiveApp* archive_alloc(void) {
>>>>>>> 7ac189aa
    ArchiveApp* archive = malloc(sizeof(ArchiveApp));

    archive->loader = furi_record_open(RECORD_LOADER);
<<<<<<< HEAD

    archive->fav_move_str = furi_string_alloc();
    archive->file_extension = furi_string_alloc();
=======
    archive->fav_move_str = furi_string_alloc();
    archive->dst_path = furi_string_alloc();
>>>>>>> 7ac189aa

    archive->scene_manager = scene_manager_alloc(&archive_scene_handlers, archive);
    archive->view_dispatcher = view_dispatcher_alloc();

<<<<<<< HEAD
    archive->gui = furi_record_open(RECORD_GUI);

    ViewDispatcher* view_dispatcher = archive->view_dispatcher;
    view_dispatcher_enable_queue(view_dispatcher);
    view_dispatcher_set_event_callback_context(view_dispatcher, archive);
    view_dispatcher_set_custom_event_callback(view_dispatcher, archive_custom_event_callback);
    view_dispatcher_set_navigation_event_callback(view_dispatcher, archive_back_event_callback);
    view_dispatcher_set_tick_event_callback(view_dispatcher, archive_tick_event_callback, 100);

    archive->dialogs = furi_record_open(RECORD_DIALOGS);

    archive->text_input = text_input_alloc();
    view_dispatcher_add_view(
        view_dispatcher, ArchiveViewTextInput, text_input_get_view(archive->text_input));
=======
    ViewDispatcher* view_dispatcher = archive->view_dispatcher;
    view_dispatcher_enable_queue(view_dispatcher);
    view_dispatcher_set_event_callback_context(view_dispatcher, archive);
    view_dispatcher_set_custom_event_callback(view_dispatcher, archive_custom_event_callback);
    view_dispatcher_set_navigation_event_callback(view_dispatcher, archive_back_event_callback);
    view_dispatcher_set_tick_event_callback(view_dispatcher, archive_tick_event_callback, 100);

    archive->dialogs = furi_record_open(RECORD_DIALOGS);

    archive->text_input = text_input_alloc();
    view_dispatcher_add_view(
        view_dispatcher, ArchiveViewTextInput, text_input_get_view(archive->text_input));

    archive->widget = widget_alloc();
    view_dispatcher_add_view(
        archive->view_dispatcher, ArchiveViewWidget, widget_get_view(archive->widget));

    archive->view_stack = view_stack_alloc();
    view_dispatcher_add_view(
        view_dispatcher, ArchiveViewStack, view_stack_get_view(archive->view_stack));
>>>>>>> 7ac189aa

    archive->browser = browser_alloc();
    view_dispatcher_add_view(
        archive->view_dispatcher, ArchiveViewBrowser, archive_browser_get_view(archive->browser));

    // Loading
    archive->loading = loading_alloc();

    archive->view_stack = view_stack_alloc();
    view_dispatcher_add_view(
        view_dispatcher, ArchiveViewStack, view_stack_get_view(archive->view_stack));

    archive->browser = browser_alloc();
    with_view_model(
        archive->browser->view,
        ArchiveBrowserViewModel * model,
        { model->archive = archive; },
        true);
    view_dispatcher_add_view(
        archive->view_dispatcher, ArchiveViewBrowser, archive_browser_get_view(archive->browser));

    // Loading
    archive->loading = loading_alloc();

    return archive;
}

void archive_free(ArchiveApp* archive) {
    furi_assert(archive);
    ViewDispatcher* view_dispatcher = archive->view_dispatcher;

<<<<<<< HEAD
    scene_manager_set_scene_state(archive->scene_manager, ArchiveAppSceneInfo, false);
    scene_manager_set_scene_state(archive->scene_manager, ArchiveAppSceneSearch, false);
    if(archive->thread) {
        furi_thread_join(archive->thread);
        furi_thread_free(archive->thread);
        archive->thread = NULL;
    }

    if(archive->browser->disk_image) {
        storage_virtual_quit(furi_record_open(RECORD_STORAGE));
        furi_record_close(RECORD_STORAGE);
        storage_file_free(archive->browser->disk_image);
        archive->browser->disk_image = NULL;
    }

=======
>>>>>>> 7ac189aa
    // Loading
    loading_free(archive->loading);

    view_dispatcher_remove_view(view_dispatcher, ArchiveViewTextInput);
    text_input_free(archive->text_input);

    view_dispatcher_remove_view(view_dispatcher, ArchiveViewWidget);
    widget_free(archive->widget);

    view_dispatcher_remove_view(view_dispatcher, ArchiveViewStack);
    view_stack_free(archive->view_stack);

    view_dispatcher_remove_view(view_dispatcher, ArchiveViewBrowser);

    view_dispatcher_free(archive->view_dispatcher);
    scene_manager_free(archive->scene_manager);

    browser_free(archive->browser);
    furi_string_free(archive->fav_move_str);
<<<<<<< HEAD
    furi_string_free(archive->file_extension);
=======
    furi_string_free(archive->dst_path);
>>>>>>> 7ac189aa

    furi_record_close(RECORD_DIALOGS);
    archive->dialogs = NULL;

    furi_record_close(RECORD_LOADER);
    archive->loader = NULL;
    furi_record_close(RECORD_GUI);
    archive->gui = NULL;

    free(archive);
}

void archive_show_loading_popup(ArchiveApp* context, bool show) {
    ViewStack* view_stack = context->view_stack;
    Loading* loading = context->loading;

    if(show) {
        // Raise timer priority so that animations can play
        furi_timer_set_thread_priority(FuriTimerThreadPriorityElevated);
        view_stack_add_view(view_stack, loading_get_view(loading));
    } else {
        view_stack_remove_view(view_stack, loading_get_view(loading));
        // Restore default timer priority
        furi_timer_set_thread_priority(FuriTimerThreadPriorityNormal);
    }
}

int32_t archive_app(void* p) {
    UNUSED(p);

    ArchiveApp* archive = archive_alloc();
    view_dispatcher_attach_to_gui(
        archive->view_dispatcher, archive->gui, ViewDispatcherTypeFullscreen);
    scene_manager_next_scene(archive->scene_manager, ArchiveAppSceneBrowser);
    view_dispatcher_run(archive->view_dispatcher);

    archive_free(archive);
    return 0;
}<|MERGE_RESOLUTION|>--- conflicted
+++ resolved
@@ -18,42 +18,17 @@
     scene_manager_handle_tick_event(archive->scene_manager);
 }
 
-<<<<<<< HEAD
 static ArchiveApp* archive_alloc(void) {
-=======
-ArchiveApp* archive_alloc(void) {
->>>>>>> 7ac189aa
     ArchiveApp* archive = malloc(sizeof(ArchiveApp));
 
+    archive->gui = furi_record_open(RECORD_GUI);
     archive->loader = furi_record_open(RECORD_LOADER);
-<<<<<<< HEAD
-
     archive->fav_move_str = furi_string_alloc();
     archive->file_extension = furi_string_alloc();
-=======
-    archive->fav_move_str = furi_string_alloc();
-    archive->dst_path = furi_string_alloc();
->>>>>>> 7ac189aa
 
     archive->scene_manager = scene_manager_alloc(&archive_scene_handlers, archive);
     archive->view_dispatcher = view_dispatcher_alloc();
 
-<<<<<<< HEAD
-    archive->gui = furi_record_open(RECORD_GUI);
-
-    ViewDispatcher* view_dispatcher = archive->view_dispatcher;
-    view_dispatcher_enable_queue(view_dispatcher);
-    view_dispatcher_set_event_callback_context(view_dispatcher, archive);
-    view_dispatcher_set_custom_event_callback(view_dispatcher, archive_custom_event_callback);
-    view_dispatcher_set_navigation_event_callback(view_dispatcher, archive_back_event_callback);
-    view_dispatcher_set_tick_event_callback(view_dispatcher, archive_tick_event_callback, 100);
-
-    archive->dialogs = furi_record_open(RECORD_DIALOGS);
-
-    archive->text_input = text_input_alloc();
-    view_dispatcher_add_view(
-        view_dispatcher, ArchiveViewTextInput, text_input_get_view(archive->text_input));
-=======
     ViewDispatcher* view_dispatcher = archive->view_dispatcher;
     view_dispatcher_enable_queue(view_dispatcher);
     view_dispatcher_set_event_callback_context(view_dispatcher, archive);
@@ -70,18 +45,6 @@
     archive->widget = widget_alloc();
     view_dispatcher_add_view(
         archive->view_dispatcher, ArchiveViewWidget, widget_get_view(archive->widget));
-
-    archive->view_stack = view_stack_alloc();
-    view_dispatcher_add_view(
-        view_dispatcher, ArchiveViewStack, view_stack_get_view(archive->view_stack));
->>>>>>> 7ac189aa
-
-    archive->browser = browser_alloc();
-    view_dispatcher_add_view(
-        archive->view_dispatcher, ArchiveViewBrowser, archive_browser_get_view(archive->browser));
-
-    // Loading
-    archive->loading = loading_alloc();
 
     archive->view_stack = view_stack_alloc();
     view_dispatcher_add_view(
@@ -106,7 +69,6 @@
     furi_assert(archive);
     ViewDispatcher* view_dispatcher = archive->view_dispatcher;
 
-<<<<<<< HEAD
     scene_manager_set_scene_state(archive->scene_manager, ArchiveAppSceneInfo, false);
     scene_manager_set_scene_state(archive->scene_manager, ArchiveAppSceneSearch, false);
     if(archive->thread) {
@@ -122,8 +84,6 @@
         archive->browser->disk_image = NULL;
     }
 
-=======
->>>>>>> 7ac189aa
     // Loading
     loading_free(archive->loading);
 
@@ -143,11 +103,7 @@
 
     browser_free(archive->browser);
     furi_string_free(archive->fav_move_str);
-<<<<<<< HEAD
     furi_string_free(archive->file_extension);
-=======
-    furi_string_free(archive->dst_path);
->>>>>>> 7ac189aa
 
     furi_record_close(RECORD_DIALOGS);
     archive->dialogs = NULL;
