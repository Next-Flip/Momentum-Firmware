--- conflicted
+++ resolved
@@ -21,12 +21,8 @@
 static ArchiveApp* archive_alloc(void) {
     ArchiveApp* archive = malloc(sizeof(ArchiveApp));
 
-<<<<<<< HEAD
-=======
-    archive->gui = furi_record_open(RECORD_GUI);
     archive->loader = furi_record_open(RECORD_LOADER);
-    archive->text_input = text_input_alloc();
->>>>>>> 807bec14
+
     archive->fav_move_str = furi_string_alloc();
     archive->file_extension = furi_string_alloc();
 
