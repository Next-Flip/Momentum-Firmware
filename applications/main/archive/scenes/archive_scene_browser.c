--- conflicted
+++ resolved
@@ -178,13 +178,9 @@
         case ArchiveBrowserEventFileMenuRename:
             if(favorites) {
                 browser->callback(ArchiveBrowserEventEnterFavMove, browser->context);
-<<<<<<< HEAD
                 //} else if((archive_is_known_app(selected->type)) && (selected->is_app == false)) {
-            } else {
+            } else if(selected->is_app == false) {
                 // Added ability to rename files and folders
-=======
-            } else if(selected->is_app == false) {
->>>>>>> 73441af9
                 archive_show_file_menu(browser, false);
                 scene_manager_set_scene_state(
                     archive->scene_manager, ArchiveAppSceneBrowser, SCENE_STATE_NEED_REFRESH);
