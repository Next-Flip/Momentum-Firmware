#include "../archive_i.h"
#include "../helpers/archive_favorites.h"
#include "../helpers/archive_files.h"
#include "../helpers/archive_browser.h"
#include "archive/views/archive_browser_view.h"
#include "toolbox/path.h"
#include <dialogs/dialogs.h>

#define TAG "Archive"

#define SCENE_RENAME_CUSTOM_EVENT (0UL)
#define MAX_TEXT_INPUT_LEN 22

void archive_scene_rename_text_input_callback(void* context) {
    ArchiveApp* archive = (ArchiveApp*)context;
    view_dispatcher_send_custom_event(archive->view_dispatcher, SCENE_RENAME_CUSTOM_EVENT);
}

void archive_scene_rename_on_enter(void* context) {
    ArchiveApp* archive = context;

    TextInput* text_input = archive->text_input;
    ArchiveFile_t* current = archive_get_current_file(archive->browser);

    FuriString* path_name;
    path_name = furi_string_alloc();

    if(current->type == ArchiveFileTypeFolder) {
        path_extract_basename(furi_string_get_cstr(current->path), path_name);
        strlcpy(archive->text_store, furi_string_get_cstr(path_name), MAX_NAME_LEN);
        text_input_set_header_text(text_input, "Rename directory:");
    } else /*if(current->type != ArchiveFileTypeUnknown) */ {
        path_extract_filename(current->path, path_name, true);
        strlcpy(archive->text_store, furi_string_get_cstr(path_name), MAX_NAME_LEN);

        path_extract_extension(current->path, archive->file_extension, MAX_EXT_LEN);
        text_input_set_header_text(text_input, "Rename file:");
    } /*else {
        path_extract_filename(current->path, path_name, false);
        strlcpy(archive->text_store, furi_string_get_cstr(path_name), MAX_NAME_LEN);
        text_input_set_header_text(text_input, "Rename unknown file:");
    }*/

    text_input_set_result_callback(
        text_input,
        archive_scene_rename_text_input_callback,
        context,
        archive->text_store,
        MAX_TEXT_INPUT_LEN,
        false);

    furi_string_free(path_name);

    view_dispatcher_switch_to_view(archive->view_dispatcher, ArchiveViewTextInput);
}

bool archive_scene_rename_on_event(void* context, SceneManagerEvent event) {
    ArchiveApp* archive = context;
    bool consumed = false;

    if(event.type == SceneManagerEventTypeCustom) {
        if(event.event == SCENE_RENAME_CUSTOM_EVENT) {
            const char* path_src = archive_get_name(archive->browser);
            ArchiveFile_t* file = archive_get_current_file(archive->browser);

            FuriString* path_dst;

            path_dst = furi_string_alloc();
<<<<<<< HEAD
=======
            path_extract_dirname(path_src, path_dst);
            furi_string_cat_printf(
                path_dst, "/%s%s", archive->text_store, archive->file_extension);

            storage_common_rename(fs_api, path_src, furi_string_get_cstr(path_dst));
            furi_record_close(RECORD_STORAGE);
>>>>>>> 73441af9

            if(file->type == ArchiveFileTypeFolder) {
                // Rename folder/dir
                path_extract_dirname(path_src, path_dst);
                furi_string_cat_printf(path_dst, "/%s", archive->text_store);
            } else if(file->type != ArchiveFileTypeUnknown) {
                // Rename known type
                path_extract_dirname(path_src, path_dst);
                furi_string_cat_printf(
                    path_dst, "/%s%s", archive->text_store, known_ext[file->type]);
            } else {
                // Rename unknown type
                path_extract_dirname(path_src, path_dst);
                furi_string_cat_printf(
                    path_dst, "/%s%s", archive->text_store, archive->file_extension);
            }
            // Long time process if this is directory
            view_dispatcher_switch_to_view(archive->view_dispatcher, ArchiveViewStack);
            archive_show_loading_popup(archive, true);
            FS_Error error = archive_rename_file_or_dir(
                archive->browser, path_src, furi_string_get_cstr(path_dst));
            archive_show_loading_popup(archive, false);
            archive_show_file_menu(archive->browser, false);

            furi_string_free(path_dst);

            if(error == FSE_OK || error == FSE_EXIST) {
                scene_manager_next_scene(archive->scene_manager, ArchiveAppSceneBrowser);
            } else {
                FuriString* dialog_msg;
                dialog_msg = furi_string_alloc();
                furi_string_cat_printf(dialog_msg, "Cannot rename\nCode: %d", error);
                dialog_message_show_storage_error(
                    archive->dialogs, furi_string_get_cstr(dialog_msg));
                furi_string_free(dialog_msg);
            }
            consumed = true;
        }
    }
    return consumed;
}

void archive_scene_rename_on_exit(void* context) {
    ArchiveApp* archive = context;
    text_input_reset(archive->text_input);
}<|MERGE_RESOLUTION|>--- conflicted
+++ resolved
@@ -66,15 +66,6 @@
             FuriString* path_dst;
 
             path_dst = furi_string_alloc();
-<<<<<<< HEAD
-=======
-            path_extract_dirname(path_src, path_dst);
-            furi_string_cat_printf(
-                path_dst, "/%s%s", archive->text_store, archive->file_extension);
-
-            storage_common_rename(fs_api, path_src, furi_string_get_cstr(path_dst));
-            furi_record_close(RECORD_STORAGE);
->>>>>>> 73441af9
 
             if(file->type == ArchiveFileTypeFolder) {
                 // Rename folder/dir
