#include "../archive_i.h"
#include "../helpers/archive_favorites.h"
#include "../helpers/archive_files.h"
#include "../helpers/archive_browser.h"
#include "archive/views/archive_browser_view.h"
#include "toolbox/path.h"
#include <dialogs/dialogs.h>

#define TAG "Archive"

#define SCENE_RENAME_CUSTOM_EVENT (0UL)

void archive_scene_rename_text_input_callback(void* context) {
    ArchiveApp* archive = (ArchiveApp*)context;
    view_dispatcher_send_custom_event(archive->view_dispatcher, SCENE_RENAME_CUSTOM_EVENT);
}

void archive_scene_rename_on_enter(void* context) {
    ArchiveApp* archive = context;

    TextInput* text_input = archive->text_input;
    ArchiveFile_t* current = archive_get_current_file(archive->browser);
    const bool is_file = current->type != ArchiveFileTypeFolder;

<<<<<<< HEAD
    FuriString* path_name = furi_string_alloc();
    FuriString* path_folder = furi_string_alloc();

    ArchiveTabEnum tab = archive_get_tab(archive->browser);
    bool hide_ext = tab != ArchiveTabBrowser && tab != ArchiveTabInternal;

    if(current->type == ArchiveFileTypeFolder || !hide_ext) {
        furi_string_reset(archive->file_extension);
        path_extract_basename(furi_string_get_cstr(current->path), path_name);
    } else {
        path_extract_ext_str(current->path, archive->file_extension);
        path_extract_filename(current->path, path_name, true);
    }
    strlcpy(archive->text_store, furi_string_get_cstr(path_name), MAX_NAME_LEN);
    text_input_set_header_text(
        text_input, current->type == ArchiveFileTypeFolder ? "Rename directory:" : "Rename file:");
=======
    FuriString* filename;
    filename = furi_string_alloc();
    path_extract_filename(current->path, filename, is_file);
    strlcpy(archive->text_store, furi_string_get_cstr(filename), MAX_NAME_LEN);

    if(is_file) {
        path_extract_extension(current->path, archive->file_extension, MAX_EXT_LEN);
    } else {
        memset(archive->file_extension, 0, sizeof(archive->file_extension));
    }
>>>>>>> ef0300d2

    // Get current folder (for file) or previous folder (for folder) for validator
    path_extract_dirname(furi_string_get_cstr(current->path), path_folder);

    text_input_set_result_callback(
        text_input,
        archive_scene_rename_text_input_callback,
        context,
        archive->text_store,
        MAX_NAME_LEN,
        false);

    // Init validator to show message to user that name already exist
    ValidatorIsFile* validator_is_file = validator_is_file_alloc_init(
        furi_string_get_cstr(path_folder),
        furi_string_get_cstr(archive->file_extension),
        archive->text_store);
    text_input_set_validator(text_input, validator_is_file_callback, validator_is_file);

    furi_string_free(path_name);
    furi_string_free(path_folder);

    view_dispatcher_switch_to_view(archive->view_dispatcher, ArchiveViewTextInput);
}

bool archive_scene_rename_on_event(void* context, SceneManagerEvent event) {
    ArchiveApp* archive = context;
    bool consumed = false;

    if(event.type == SceneManagerEventTypeCustom) {
        if(event.event == SCENE_RENAME_CUSTOM_EVENT) {
            const char* path_src = archive_get_name(archive->browser);

            FuriString* path_dst;

            path_dst = furi_string_alloc();

            path_extract_dirname(path_src, path_dst);
            furi_string_cat_printf(
                path_dst,
                "/%s%s",
                archive->text_store,
                furi_string_get_cstr(archive->file_extension));

            // Long time process if this is directory
            view_dispatcher_switch_to_view(archive->view_dispatcher, ArchiveViewStack);
            archive_show_loading_popup(archive, true);
            FS_Error error = archive_copy_rename_file_or_dir(
                archive->browser, path_src, path_dst, false, false);
            archive_show_loading_popup(archive, false);

            if(error != FSE_OK) {
                FuriString* dialog_msg;
                dialog_msg = furi_string_alloc();
                furi_string_cat_printf(
                    dialog_msg, "Cannot rename:\n%s", storage_error_get_desc(error));
                dialog_message_show_storage_error(
                    archive->dialogs, furi_string_get_cstr(dialog_msg));
                furi_string_free(dialog_msg);
            } else {
                ArchiveFile_t* current = archive_get_current_file(archive->browser);
                if(current != NULL) furi_string_set(current->path, path_dst);
            }

            furi_string_free(path_dst);
            scene_manager_previous_scene(archive->scene_manager);
            consumed = true;
        }
    }
    return consumed;
}

void archive_scene_rename_on_exit(void* context) {
    ArchiveApp* archive = context;
    text_input_reset(archive->text_input);
}<|MERGE_RESOLUTION|>--- conflicted
+++ resolved
@@ -22,35 +22,21 @@
     ArchiveFile_t* current = archive_get_current_file(archive->browser);
     const bool is_file = current->type != ArchiveFileTypeFolder;
 
-<<<<<<< HEAD
     FuriString* path_name = furi_string_alloc();
     FuriString* path_folder = furi_string_alloc();
 
     ArchiveTabEnum tab = archive_get_tab(archive->browser);
     bool hide_ext = tab != ArchiveTabBrowser && tab != ArchiveTabInternal;
 
-    if(current->type == ArchiveFileTypeFolder || !hide_ext) {
+    if(is_file && !hide_ext) {
+        path_extract_ext_str(current->path, archive->file_extension);
+        path_extract_filename(current->path, path_name, true);
+    } else {
         furi_string_reset(archive->file_extension);
         path_extract_basename(furi_string_get_cstr(current->path), path_name);
-    } else {
-        path_extract_ext_str(current->path, archive->file_extension);
-        path_extract_filename(current->path, path_name, true);
     }
     strlcpy(archive->text_store, furi_string_get_cstr(path_name), MAX_NAME_LEN);
-    text_input_set_header_text(
-        text_input, current->type == ArchiveFileTypeFolder ? "Rename directory:" : "Rename file:");
-=======
-    FuriString* filename;
-    filename = furi_string_alloc();
-    path_extract_filename(current->path, filename, is_file);
-    strlcpy(archive->text_store, furi_string_get_cstr(filename), MAX_NAME_LEN);
-
-    if(is_file) {
-        path_extract_extension(current->path, archive->file_extension, MAX_EXT_LEN);
-    } else {
-        memset(archive->file_extension, 0, sizeof(archive->file_extension));
-    }
->>>>>>> ef0300d2
+    text_input_set_header_text(text_input, is_file ? "Rename file:" : "Rename directory:");
 
     // Get current folder (for file) or previous folder (for folder) for validator
     path_extract_dirname(furi_string_get_cstr(current->path), path_folder);
@@ -58,7 +44,7 @@
     text_input_set_result_callback(
         text_input,
         archive_scene_rename_text_input_callback,
-        context,
+        archive,
         archive->text_store,
         MAX_NAME_LEN,
         false);
