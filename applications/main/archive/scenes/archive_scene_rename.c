#include "../archive_i.h"
#include "../helpers/archive_favorites.h"
#include "../helpers/archive_files.h"
#include "../helpers/archive_browser.h"
#include "archive/views/archive_browser_view.h"
#include "toolbox/path.h"
#include <dialogs/dialogs.h>

#define TAG "Archive"

#define SCENE_RENAME_CUSTOM_EVENT (0UL)
#define MAX_TEXT_INPUT_LEN 22

void archive_scene_rename_text_input_callback(void* context) {
    ArchiveApp* archive = (ArchiveApp*)context;
    view_dispatcher_send_custom_event(archive->view_dispatcher, SCENE_RENAME_CUSTOM_EVENT);
}

void archive_scene_rename_on_enter(void* context) {
    ArchiveApp* archive = context;

    TextInput* text_input = archive->text_input;
    ArchiveFile_t* current = archive_get_current_file(archive->browser);

    FuriString* path_name;
    path_name = furi_string_alloc();

    if(current->type == ArchiveFileTypeFolder) {
        path_extract_basename(furi_string_get_cstr(current->path), path_name);
        strlcpy(archive->text_store, furi_string_get_cstr(path_name), MAX_NAME_LEN);
        text_input_set_header_text(text_input, "Rename directory:");
    } else /*if(current->type != ArchiveFileTypeUnknown) */ {
        path_extract_filename(current->path, path_name, true);
        strlcpy(archive->text_store, furi_string_get_cstr(path_name), MAX_NAME_LEN);

        path_extract_extension(current->path, archive->file_extension, MAX_EXT_LEN);
        text_input_set_header_text(text_input, "Rename file:");
    } /*else {
        path_extract_filename(current->path, path_name, false);
        strlcpy(archive->text_store, furi_string_get_cstr(path_name), MAX_NAME_LEN);
        text_input_set_header_text(text_input, "Rename unknown file:");
    }*/

    text_input_set_result_callback(
        text_input,
        archive_scene_rename_text_input_callback,
        context,
        archive->text_store,
        MAX_TEXT_INPUT_LEN,
        false);

    furi_string_free(path_name);

    view_dispatcher_switch_to_view(archive->view_dispatcher, ArchiveViewTextInput);
}

bool archive_scene_rename_on_event(void* context, SceneManagerEvent event) {
    ArchiveApp* archive = context;
    bool consumed = false;

    if(event.type == SceneManagerEventTypeCustom) {
        if(event.event == SCENE_RENAME_CUSTOM_EVENT) {
            const char* path_src = archive_get_name(archive->browser);
            ArchiveFile_t* file = archive_get_current_file(archive->browser);

            FuriString* path_dst;

            path_dst = furi_string_alloc();
<<<<<<< HEAD
            path_extract_dirname(path_src, path_dst);
            furi_string_cat_printf(
                path_dst, "/%s%s", archive->text_store, archive->file_extension);
=======
>>>>>>> 5989651b

            if(file->type == ArchiveFileTypeFolder) {
                // Rename folder/dir
                path_extract_dirname(path_src, path_dst);
                furi_string_cat_printf(path_dst, "/%s", archive->text_store);
            } else if(file->type != ArchiveFileTypeUnknown) {
                // Rename known type
                path_extract_dirname(path_src, path_dst);
                furi_string_cat_printf(
                    path_dst, "/%s%s", archive->text_store, known_ext[file->type]);
            } else {
                // Rename unknown type
                path_extract_dirname(path_src, path_dst);
                furi_string_cat_printf(
                    path_dst, "/%s%s", archive->text_store, archive->file_extension);
            }
            // Long time process if this is directory
            view_dispatcher_switch_to_view(archive->view_dispatcher, ArchiveViewStack);
            archive_show_loading_popup(archive, true);
            FS_Error error = archive_rename_file_or_dir(
                archive->browser, path_src, furi_string_get_cstr(path_dst));
            archive_show_loading_popup(archive, false);
            archive_show_file_menu(archive->browser, false);

            furi_string_free(path_dst);

            if(error == FSE_OK || error == FSE_EXIST) {
                scene_manager_next_scene(archive->scene_manager, ArchiveAppSceneBrowser);
            } else {
                FuriString* dialog_msg;
                dialog_msg = furi_string_alloc();
                furi_string_cat_printf(dialog_msg, "Cannot rename\nCode: %d", error);
                dialog_message_show_storage_error(
                    archive->dialogs, furi_string_get_cstr(dialog_msg));
                furi_string_free(dialog_msg);
            }
            consumed = true;
        }
    }
    return consumed;
}

void archive_scene_rename_on_exit(void* context) {
    ArchiveApp* archive = context;
    text_input_reset(archive->text_input);
}<|MERGE_RESOLUTION|>--- conflicted
+++ resolved
@@ -66,12 +66,6 @@
             FuriString* path_dst;
 
             path_dst = furi_string_alloc();
-<<<<<<< HEAD
-            path_extract_dirname(path_src, path_dst);
-            furi_string_cat_printf(
-                path_dst, "/%s%s", archive->text_store, archive->file_extension);
-=======
->>>>>>> 5989651b
 
             if(file->type == ArchiveFileTypeFolder) {
                 // Rename folder/dir
