--- conflicted
+++ resolved
@@ -107,8 +107,7 @@
         archive_file_array_rm_selected(browser);
     }
 
-<<<<<<< HEAD
-    string_clear(filename);
+    furi_string_free(filename);
 }
 
 FS_Error archive_rename_file_or_dir(void* context, const char* src_path, const char* dst_path) {
@@ -144,7 +143,4 @@
     }
 
     return error;
-=======
-    furi_string_free(filename);
->>>>>>> 4bf29827
 }