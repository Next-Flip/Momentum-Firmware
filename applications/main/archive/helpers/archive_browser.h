#pragma once

#include "../archive_i.h"
#include <storage/storage.h>

#define TAB_LEFT InputKeyLeft // Default tab switch direction
#define TAB_DEFAULT ArchiveTabFavorites // Start tab
#define FILE_LIST_BUF_LEN 50

static const char* tab_default_paths[] = {
    [ArchiveTabFavorites] = "/app:favorites",
    [ArchiveTabIButton] = EXT_PATH("ibutton"),
    [ArchiveTabNFC] = EXT_PATH("nfc"),
    [ArchiveTabSubGhz] = EXT_PATH("subghz"),
    [ArchiveTabLFRFID] = EXT_PATH("lfrfid"),
    [ArchiveTabInfrared] = EXT_PATH("infrared"),
    [ArchiveTabBadKb] = EXT_PATH("badkb"),
    [ArchiveTabU2f] = "/app:u2f",
    [ArchiveTabApplications] = EXT_PATH("apps"),
    [ArchiveTabSearch] = "/app:search",
    [ArchiveTabInternal] = STORAGE_INT_PATH_PREFIX,
    [ArchiveTabBrowser] = STORAGE_EXT_PATH_PREFIX,
};

static const char* known_ext[] = {
    [ArchiveFileTypeIButton] = ".ibtn",
    [ArchiveFileTypeNFC] = ".nfc",
    [ArchiveFileTypeSubGhz] = ".sub",
    [ArchiveFileTypeLFRFID] = ".rfid",
    [ArchiveFileTypeInfrared] = ".ir",
    [ArchiveFileTypeSubghzPlaylist] = ".txt",
    [ArchiveFileTypeSubghzRemote] = ".txt",
    [ArchiveFileTypeInfraredRemote] = ".txt",
    [ArchiveFileTypeBadKb] = ".txt",
    [ArchiveFileTypeU2f] = "?",
    [ArchiveFileTypeApplication] = ".fap",
<<<<<<< HEAD
    [ArchiveFileTypeSearch] = "*",
=======
    [ArchiveFileTypeJS] = ".js",
>>>>>>> c8e62ba5
    [ArchiveFileTypeUpdateManifest] = ".fuf",
    [ArchiveFileTypeFolder] = "?",
    [ArchiveFileTypeUnknown] = "*",
};

static const ArchiveFileTypeEnum known_type[] = {
    [ArchiveTabFavorites] = ArchiveFileTypeUnknown,
    [ArchiveTabIButton] = ArchiveFileTypeIButton,
    [ArchiveTabNFC] = ArchiveFileTypeNFC,
    [ArchiveTabSubGhz] = ArchiveFileTypeSubGhz,
    [ArchiveTabLFRFID] = ArchiveFileTypeLFRFID,
    [ArchiveTabInfrared] = ArchiveFileTypeInfrared,
    [ArchiveTabBadKb] = ArchiveFileTypeBadKb,
    [ArchiveTabU2f] = ArchiveFileTypeU2f,
    [ArchiveTabApplications] = ArchiveFileTypeApplication,
    [ArchiveTabSearch] = ArchiveFileTypeSearch,
    [ArchiveTabInternal] = ArchiveFileTypeUnknown,
    [ArchiveTabBrowser] = ArchiveFileTypeUnknown,
};

static inline ArchiveFileTypeEnum archive_get_tab_filetype(ArchiveTabEnum tab) {
    return known_type[tab];
}

static inline const char* archive_get_tab_ext(ArchiveTabEnum tab) {
    return known_ext[archive_get_tab_filetype(tab)];
}

static inline const char* archive_get_default_path(ArchiveTabEnum tab) {
    return tab_default_paths[tab];
}

inline bool archive_is_known_app(ArchiveFileTypeEnum type) {
    return (type < ArchiveFileTypeUnknown);
}

bool archive_is_item_in_array(ArchiveBrowserViewModel* model, uint32_t idx);
bool archive_is_file_list_load_required(ArchiveBrowserViewModel* model);
void archive_update_offset(ArchiveBrowserView* browser);
void archive_update_focus(ArchiveBrowserView* browser, const char* target);

void archive_file_array_load(ArchiveBrowserView* browser, int8_t dir);
size_t archive_file_get_array_size(ArchiveBrowserView* browser);
void archive_file_array_rm_selected(ArchiveBrowserView* browser);
void archive_file_array_swap(ArchiveBrowserView* browser, int8_t dir);
void archive_file_array_rm_all(ArchiveBrowserView* browser);

void archive_set_item_count(ArchiveBrowserView* browser, uint32_t count);

ArchiveFile_t* archive_get_current_file(ArchiveBrowserView* browser);
ArchiveFile_t* archive_get_file_at(ArchiveBrowserView* browser, size_t idx);
ArchiveTabEnum archive_get_tab(ArchiveBrowserView* browser);
bool archive_is_home(ArchiveBrowserView* browser);
const char* archive_get_name(ArchiveBrowserView* browser);

void archive_add_app_item(ArchiveBrowserView* browser, const char* name);
void archive_add_file_item(ArchiveBrowserView* browser, bool is_folder, const char* name);
void archive_show_file_menu(ArchiveBrowserView* browser, bool show, bool manage);
void archive_favorites_move_mode(ArchiveBrowserView* browser, bool active);

void archive_switch_tab(ArchiveBrowserView* browser, InputKey key);
void archive_enter_dir(ArchiveBrowserView* browser, FuriString* name);
void archive_leave_dir(ArchiveBrowserView* browser);
void archive_refresh_dir(ArchiveBrowserView* browser);<|MERGE_RESOLUTION|>--- conflicted
+++ resolved
@@ -34,11 +34,8 @@
     [ArchiveFileTypeBadKb] = ".txt",
     [ArchiveFileTypeU2f] = "?",
     [ArchiveFileTypeApplication] = ".fap",
-<<<<<<< HEAD
+    [ArchiveFileTypeJS] = ".js",
     [ArchiveFileTypeSearch] = "*",
-=======
-    [ArchiveFileTypeJS] = ".js",
->>>>>>> c8e62ba5
     [ArchiveFileTypeUpdateManifest] = ".fuf",
     [ArchiveFileTypeFolder] = "?",
     [ArchiveFileTypeUnknown] = "*",
