#pragma once

#include "../helpers/archive_files.h"
#include "../helpers/archive_favorites.h"

#include <gui/gui_i.h>
#include <gui/view.h>
#include <gui/canvas.h>
#include <gui/elements.h>
#include <gui/modules/file_browser_worker.h>
#include <storage/storage.h>
#include "../helpers/archive_files.h"
#include "../helpers/archive_menu.h"
#include "../helpers/archive_favorites.h"
#include "gui/modules/file_browser_worker.h"

<<<<<<< HEAD
#define MAX_LEN_PX 110
#define MAX_NAME_LEN 254
#define FRAME_HEIGHT 12
#define MENU_ITEMS 5u
#define MOVE_OFFSET 5u
=======
#define MAX_LEN_PX   110
#define MAX_NAME_LEN 255
#define MAX_EXT_LEN  6
#define FRAME_HEIGHT 12
#define MENU_ITEMS   4u
#define MOVE_OFFSET  5u
>>>>>>> ffa3996a

typedef enum {
    ArchiveTabFavorites,
    ArchiveTabSubGhz,
    ArchiveTabLFRFID,
    ArchiveTabNFC,
    ArchiveTabInfrared,
    ArchiveTabIButton,
    ArchiveTabBadKb,
    ArchiveTabU2f,
    ArchiveTabApplications,
    ArchiveTabSearch,
    ArchiveTabDiskImage,
    ArchiveTabInternal,
    ArchiveTabBrowser,
    ArchiveTabTotal,
} ArchiveTabEnum;

typedef enum {
    ArchiveBrowserEventFileMenuNone,
    ArchiveBrowserEventFileMenuOpen,
    ArchiveBrowserEventManageMenuOpen,
    ArchiveBrowserEventFileMenuRun,
    ArchiveBrowserEventFileMenuFavorite,
    ArchiveBrowserEventFileMenuInfo,
    ArchiveBrowserEventFileMenuShow,
    ArchiveBrowserEventFileMenuPaste,
    ArchiveBrowserEventFileMenuCut,
    ArchiveBrowserEventFileMenuCopy,
    ArchiveBrowserEventFileMenuNewDir,
    ArchiveBrowserEventFileMenuRename,
    ArchiveBrowserEventFileMenuDelete,
    ArchiveBrowserEventFileMenuClose,

    ArchiveBrowserEventEnterDir,

    ArchiveBrowserEventSearch,

    ArchiveBrowserEventFavMoveUp,
    ArchiveBrowserEventFavMoveDown,
    ArchiveBrowserEventEnterFavMove,
    ArchiveBrowserEventExitFavMove,
    ArchiveBrowserEventSaveFavMove,

    ArchiveBrowserEventLoadPrevItems,
    ArchiveBrowserEventLoadNextItems,

    ArchiveBrowserEventListRefresh,

    ArchiveBrowserEventExit,
} ArchiveBrowserEvent;

typedef struct ArchiveBrowserView ArchiveBrowserView;

typedef void (*ArchiveBrowserViewCallback)(ArchiveBrowserEvent event, void* context);

typedef enum {
    BrowserActionBrowse,
    BrowserActionItemMenu,
    BrowserActionTotal,
} BrowserActionEnum;

struct ArchiveBrowserView {
    View* view;
    BrowserWorker* worker;
    bool worker_running;
    ArchiveBrowserViewCallback callback;
    void* context;
    FuriString* path;
    InputKey last_tab_switch_dir;
    bool is_root;
    FuriTimer* scroll_timer;
    File* disk_image;
};

typedef struct {
    ArchiveApp* archive;
    ArchiveTabEnum tab_idx;
    files_array_t files;

    uint8_t menu_idx;
    bool menu;
    bool menu_manage;
    bool menu_can_switch;
    char* clipboard;
    bool clipboard_copy;
    menu_array_t context_menu;

    bool is_app_tab;
    bool move_fav;
    bool list_loading;
    bool folder_loading;

    uint32_t item_cnt;
    int32_t item_idx;
    int32_t array_offset;
    int32_t list_offset;
    size_t scroll_counter;

    int32_t button_held_for_ticks;
} ArchiveBrowserViewModel;

void archive_browser_set_callback(
    ArchiveBrowserView* browser,
    ArchiveBrowserViewCallback callback,
    void* context);

View* archive_browser_get_view(ArchiveBrowserView* browser);

ArchiveBrowserView* browser_alloc(void);
void browser_free(ArchiveBrowserView* browser);<|MERGE_RESOLUTION|>--- conflicted
+++ resolved
@@ -14,20 +14,11 @@
 #include "../helpers/archive_favorites.h"
 #include "gui/modules/file_browser_worker.h"
 
-<<<<<<< HEAD
-#define MAX_LEN_PX 110
+#define MAX_LEN_PX   110
 #define MAX_NAME_LEN 254
 #define FRAME_HEIGHT 12
-#define MENU_ITEMS 5u
-#define MOVE_OFFSET 5u
-=======
-#define MAX_LEN_PX   110
-#define MAX_NAME_LEN 255
-#define MAX_EXT_LEN  6
-#define FRAME_HEIGHT 12
-#define MENU_ITEMS   4u
+#define MENU_ITEMS   5u
 #define MOVE_OFFSET  5u
->>>>>>> ffa3996a
 
 typedef enum {
     ArchiveTabFavorites,
