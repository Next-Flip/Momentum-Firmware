#include "assets_icons.h"
#include "toolbox/path.h"
#include <furi.h>
#include "../archive_i.h"
#include "archive_browser_view.h"
#include "../helpers/archive_browser.h"

#define TAG "Archive"
<<<<<<< HEAD
=======
#define SCROLL_INTERVAL (333)
#define SCROLL_DELAY (2)
>>>>>>> 4fb03cde

static const char* ArchiveTabNames[] = {
    [ArchiveTabFavorites] = "Favorites",
    [ArchiveTabIButton] = "iButton",
    [ArchiveTabNFC] = "NFC",
    [ArchiveTabSubGhz] = "Sub-GHz",
    [ArchiveTabLFRFID] = "RFID LF",
    [ArchiveTabInfrared] = "Infrared",
    [ArchiveTabBadUsb] = "Bad USB",
    [ArchiveTabU2f] = "U2F",
    [ArchiveTabApplications] = "Apps",
    [ArchiveTabBrowser] = "Browser",
};

static const Icon* ArchiveItemIcons[] = {
    [ArchiveFileTypeIButton] = &I_ibutt_10px,
    [ArchiveFileTypeNFC] = &I_Nfc_10px,
    [ArchiveFileTypeSubGhz] = &I_sub1_10px,
    [ArchiveFileTypeLFRFID] = &I_125_10px,
    [ArchiveFileTypeInfrared] = &I_ir_10px,
    [ArchiveFileTypeBadUsb] = &I_badusb_10px,
    [ArchiveFileTypeU2f] = &I_u2f_10px,
    [ArchiveFileTypeApplication] = &I_Apps_10px,
    [ArchiveFileTypeUpdateManifest] = &I_update_10px,
    [ArchiveFileTypeFolder] = &I_dir_10px,
    [ArchiveFileTypeUnknown] = &I_unknown_10px,
    [ArchiveFileTypeLoading] = &I_loading_10px,
};

void archive_browser_set_callback(
    ArchiveBrowserView* browser,
    ArchiveBrowserViewCallback callback,
    void* context) {
    furi_assert(browser);
    furi_assert(callback);
    browser->callback = callback;
    browser->context = context;
}

static void render_item_menu(Canvas* canvas, ArchiveBrowserViewModel* model) {
    if(menu_array_size(model->context_menu) == 0) {
        // Context menu is empty, init array
        FuriString* item_run = furi_string_alloc_set("Run In App");
        FuriString* item_pin = furi_string_alloc_set("Pin");
        FuriString* item_info = furi_string_alloc_set("Info");
        FuriString* item_show = furi_string_alloc_set("Show");
        FuriString* item_rename = furi_string_alloc_set("Rename");
        FuriString* item_delete = furi_string_alloc_set("Delete");

        // Need init context menu
        ArchiveFile_t* selected =
            files_array_get(model->files, model->item_idx - model->array_offset);

        if((selected->fav) || (model->tab_idx == ArchiveTabFavorites)) {
            furi_string_set(item_pin, "Unpin");
        }

        if(selected->type == ArchiveFileTypeFolder) {
            //FURI_LOG_D(TAG, "Directory type");
            archive_menu_add_item(
                menu_array_push_raw(model->context_menu),
                item_rename,
                ArchiveBrowserEventFileMenuRename);
            archive_menu_add_item(
                menu_array_push_raw(model->context_menu),
                item_delete,
                ArchiveBrowserEventFileMenuDelete);
        } else if(!archive_is_known_app(selected->type)) {
            //FURI_LOG_D(TAG, "Unknown type");

            archive_menu_add_item(
                menu_array_push_raw(model->context_menu),
                item_info,
                ArchiveBrowserEventFileMenuInfo);
            if(selected->is_text_file) {
                archive_menu_add_item(
                    menu_array_push_raw(model->context_menu),
                    item_show,
                    ArchiveBrowserEventFileMenuShow);
            }
            archive_menu_add_item(
                menu_array_push_raw(model->context_menu),
                item_rename,
                ArchiveBrowserEventFileMenuRename);
            archive_menu_add_item(
                menu_array_push_raw(model->context_menu),
                item_delete,
                ArchiveBrowserEventFileMenuDelete);
        } else if(model->tab_idx == ArchiveTabFavorites) {
            //FURI_LOG_D(TAG, "ArchiveTabFavorites");

            furi_string_set(item_rename, "Move");

            archive_menu_add_item(
                menu_array_push_raw(model->context_menu),
                item_run,
                ArchiveBrowserEventFileMenuRun);
            archive_menu_add_item(
                menu_array_push_raw(model->context_menu),
                item_pin,
                ArchiveBrowserEventFileMenuPin);
            if(selected->type <= ArchiveFileTypeBadUsb) {
                archive_menu_add_item(
                    menu_array_push_raw(model->context_menu),
                    item_show,
                    ArchiveBrowserEventFileMenuShow);
            }
            archive_menu_add_item(
                menu_array_push_raw(model->context_menu),
                item_rename,
                ArchiveBrowserEventFileMenuRename);
        } else if(selected->is_app) {
            //FURI_LOG_D(TAG, "3 types");
            archive_menu_add_item(
                menu_array_push_raw(model->context_menu),
                item_run,
                ArchiveBrowserEventFileMenuRun);
            archive_menu_add_item(
                menu_array_push_raw(model->context_menu),
                item_info,
                ArchiveBrowserEventFileMenuInfo);
            if(selected->type <= ArchiveFileTypeBadUsb) {
                archive_menu_add_item(
                    menu_array_push_raw(model->context_menu),
                    item_show,
                    ArchiveBrowserEventFileMenuShow);
            }
            archive_menu_add_item(
                menu_array_push_raw(model->context_menu),
                item_pin,
                ArchiveBrowserEventFileMenuPin);
            archive_menu_add_item(
                menu_array_push_raw(model->context_menu),
                item_delete,
                ArchiveBrowserEventFileMenuDelete);
        } else {
            //FURI_LOG_D(TAG, "All menu");
            archive_menu_add_item(
                menu_array_push_raw(model->context_menu),
                item_run,
                ArchiveBrowserEventFileMenuRun);
            archive_menu_add_item(
                menu_array_push_raw(model->context_menu),
                item_pin,
                ArchiveBrowserEventFileMenuPin);
            archive_menu_add_item(
                menu_array_push_raw(model->context_menu),
                item_info,
                ArchiveBrowserEventFileMenuInfo);
            if(selected->type <= ArchiveFileTypeBadUsb) {
                archive_menu_add_item(
                    menu_array_push_raw(model->context_menu),
                    item_show,
                    ArchiveBrowserEventFileMenuShow);
            }
            archive_menu_add_item(
                menu_array_push_raw(model->context_menu),
                item_rename,
                ArchiveBrowserEventFileMenuRename);
            archive_menu_add_item(
                menu_array_push_raw(model->context_menu),
                item_delete,
                ArchiveBrowserEventFileMenuDelete);
        }

        furi_string_free(item_run);
        furi_string_free(item_pin);
        furi_string_free(item_info);
        furi_string_free(item_show);
        furi_string_free(item_rename);
        furi_string_free(item_delete);
    } /*else {
        FURI_LOG_D(TAG, "menu_array_size already set: %d", menu_array_size(model->context_menu));
    }*/
    size_t size_menu = menu_array_size(model->context_menu);
    const uint8_t menu_height = 48;
    const uint8_t line_height = 10;

    canvas_set_color(canvas, ColorWhite);
    uint8_t calc_height = menu_height - ((MENU_ITEMS - size_menu) * line_height);
    canvas_draw_box(canvas, 71, 1, 57, calc_height + 4);
    canvas_set_color(canvas, ColorBlack);
    elements_slightly_rounded_frame(canvas, 70, 2, 58, calc_height + 4);

    /*FURI_LOG_D(
        TAG,
        "size_menu: %d, calc_height: %d, menu_idx: %d",
        size_menu,
        calc_height,
        model->menu_idx);*/
    for(size_t i = 0; i < size_menu; i++) {
        ArchiveContextMenuItem_t* current = menu_array_get(model->context_menu, i);
        canvas_draw_str(canvas, 82, 11 + i * line_height, furi_string_get_cstr(current->text));
    }

    canvas_draw_icon(canvas, 74, 4 + model->menu_idx * line_height, &I_ButtonRight_4x7);
}

static void archive_draw_frame(Canvas* canvas, uint16_t idx, bool scrollbar, bool moving) {
    uint8_t x_offset = moving ? MOVE_OFFSET : 0;

    canvas_set_color(canvas, ColorBlack);
    canvas_draw_box(
        canvas,
        0 + x_offset,
        15 + idx * FRAME_HEIGHT,
        (scrollbar ? 122 : 127) - x_offset,
        FRAME_HEIGHT);

    canvas_set_color(canvas, ColorWhite);
    canvas_draw_dot(canvas, 0 + x_offset, 15 + idx * FRAME_HEIGHT);
    canvas_draw_dot(canvas, 1 + x_offset, 15 + idx * FRAME_HEIGHT);
    canvas_draw_dot(canvas, 0 + x_offset, (15 + idx * FRAME_HEIGHT) + 1);

    canvas_draw_dot(canvas, 0 + x_offset, (15 + idx * FRAME_HEIGHT) + 11);
    canvas_draw_dot(canvas, scrollbar ? 121 : 126, 15 + idx * FRAME_HEIGHT);
    canvas_draw_dot(canvas, scrollbar ? 121 : 126, (15 + idx * FRAME_HEIGHT) + 11);
}

static void archive_draw_loading(Canvas* canvas, ArchiveBrowserViewModel* model) {
    furi_assert(model);

    uint8_t x = 128 / 2 - 24 / 2;
    uint8_t y = 64 / 2 - 24 / 2;

    canvas_draw_icon(canvas, x, y, &A_Loading_24);
}

static void draw_list(Canvas* canvas, ArchiveBrowserViewModel* model) {
    furi_assert(model);

    size_t array_size = files_array_size(model->files);
    bool scrollbar = model->item_cnt > 4;

    for(uint32_t i = 0; i < MIN(model->item_cnt, MENU_ITEMS); ++i) {
        FuriString* str_buf;
        str_buf = furi_string_alloc();
        int32_t idx = CLAMP((uint32_t)(i + model->list_offset), model->item_cnt, 0u);
        uint8_t x_offset = (model->move_fav && model->item_idx == idx) ? MOVE_OFFSET : 0;

        ArchiveFileTypeEnum file_type = ArchiveFileTypeLoading;
        uint8_t* custom_icon_data = NULL;

        if(archive_is_item_in_array(model, idx)) {
            ArchiveFile_t* file = files_array_get(
                model->files, CLAMP(idx - model->array_offset, (int32_t)(array_size - 1), 0));
            file_type = file->type;
            if(file_type == ArchiveFileTypeApplication) {
                if(file->custom_icon_data) {
                    custom_icon_data = file->custom_icon_data;
                    furi_string_set(str_buf, file->custom_name);
                } else {
                    file_type = ArchiveFileTypeUnknown;
                    path_extract_filename(file->path, str_buf, archive_is_known_app(file->type));
                }
            } else {
                path_extract_filename(file->path, str_buf, archive_is_known_app(file->type));
            }
        } else {
            furi_string_set(str_buf, "---");
        }

        size_t scroll_counter = model->scroll_counter;

        if(model->item_idx == idx) {
            archive_draw_frame(canvas, i, scrollbar, model->move_fav);
            if(scroll_counter < SCROLL_DELAY) {
                scroll_counter = 0;
            } else {
                scroll_counter -= SCROLL_DELAY;
            }
        } else {
            canvas_set_color(canvas, ColorBlack);
            scroll_counter = 0;
        }

        if(custom_icon_data) {
            canvas_draw_bitmap(
                canvas, 2 + x_offset, 16 + i * FRAME_HEIGHT, 11, 10, custom_icon_data);
        } else {
            canvas_draw_icon(
                canvas, 2 + x_offset, 16 + i * FRAME_HEIGHT, ArchiveItemIcons[file_type]);
        }

        elements_scrollable_text_line(
            canvas,
            15 + x_offset,
            24 + i * FRAME_HEIGHT,
            ((scrollbar ? MAX_LEN_PX - 6 : MAX_LEN_PX) - x_offset),
            str_buf,
            scroll_counter,
            (model->item_idx != idx));

        furi_string_free(str_buf);
    }

    if(scrollbar) {
        elements_scrollbar_pos(canvas, 126, 15, 49, model->item_idx, model->item_cnt);
    }

    if(model->menu) {
        render_item_menu(canvas, model);
    }
}

static void archive_render_status_bar(Canvas* canvas, ArchiveBrowserViewModel* model) {
    furi_assert(model);

    const char* tab_name = ArchiveTabNames[model->tab_idx];

    canvas_draw_icon(canvas, 0, 0, &I_Background_128x11);

    canvas_set_color(canvas, ColorWhite);
    canvas_draw_box(canvas, 0, 0, 50, 13);
    canvas_draw_box(canvas, 107, 0, 20, 13);

    canvas_set_color(canvas, ColorBlack);
    canvas_draw_rframe(canvas, 0, 0, 51, 13, 1); // frame
    canvas_draw_line(canvas, 49, 1, 49, 11); // shadow right
    canvas_draw_line(canvas, 1, 11, 49, 11); // shadow bottom
    canvas_draw_str_aligned(canvas, 25, 9, AlignCenter, AlignBottom, tab_name);

    canvas_draw_rframe(canvas, 107, 0, 21, 13, 1);
    canvas_draw_line(canvas, 126, 1, 126, 11);
    canvas_draw_line(canvas, 108, 11, 126, 11);

    if(model->move_fav) {
        canvas_draw_icon(canvas, 110, 4, &I_ButtonUp_7x4);
        canvas_draw_icon(canvas, 117, 4, &I_ButtonDown_7x4);
    } else {
        canvas_draw_icon(canvas, 111, 2, &I_ButtonLeft_4x7);
        canvas_draw_icon(canvas, 119, 2, &I_ButtonRight_4x7);
    }

    canvas_set_color(canvas, ColorWhite);
    canvas_draw_dot(canvas, 50, 0);
    canvas_draw_dot(canvas, 127, 0);

    canvas_set_color(canvas, ColorBlack);
}

static void archive_view_render(Canvas* canvas, void* mdl) {
    ArchiveBrowserViewModel* model = mdl;

    archive_render_status_bar(canvas, mdl);

    if(model->folder_loading) {
        archive_draw_loading(canvas, model);
    } else if(model->item_cnt > 0) {
        draw_list(canvas, model);
    } else {
        canvas_draw_str_aligned(
            canvas, GUI_DISPLAY_WIDTH / 2, 40, AlignCenter, AlignCenter, "Empty");
    }
}

View* archive_browser_get_view(ArchiveBrowserView* browser) {
    furi_assert(browser);
    return browser->view;
}

static bool is_file_list_load_required(ArchiveBrowserViewModel* model) {
    size_t array_size = files_array_size(model->files);

    if((model->list_loading) || (array_size >= model->item_cnt)) {
        return false;
    }

    if((model->array_offset > 0) &&
       (model->item_idx < (model->array_offset + FILE_LIST_BUF_LEN / 4))) {
        return true;
    }

    if(((model->array_offset + array_size) < model->item_cnt) &&
       (model->item_idx > (int32_t)(model->array_offset + array_size - FILE_LIST_BUF_LEN / 4))) {
        return true;
    }

    return false;
}

static bool archive_view_input(InputEvent* event, void* context) {
    furi_assert(event);
    furi_assert(context);

    ArchiveBrowserView* browser = context;

    bool in_menu;
    bool move_fav_mode;
    with_view_model(
        browser->view,
        ArchiveBrowserViewModel * model,
        {
            in_menu = model->menu;
            move_fav_mode = model->move_fav;
        },
        false);

    if(in_menu) {
        if(event->type != InputTypeShort) {
            return true; // RETURN
        }
        if(event->key == InputKeyUp || event->key == InputKeyDown) {
            with_view_model(
                browser->view,
                ArchiveBrowserViewModel * model,
                {
                    size_t size_menu = menu_array_size(model->context_menu);
                    if(event->key == InputKeyUp) {
                        model->menu_idx = ((model->menu_idx - 1) + size_menu) % size_menu;
                    } else if(event->key == InputKeyDown) {
                        model->menu_idx = (model->menu_idx + 1) % size_menu;
                    }
                },
                true);
        } else if(event->key == InputKeyOk) {
            uint32_t idx;
            with_view_model(
                browser->view,
                ArchiveBrowserViewModel * model,
                {
                    ArchiveContextMenuItem_t* current =
                        menu_array_get(model->context_menu, model->menu_idx);
                    idx = current->event;
                },
                false);
            browser->callback(idx, browser->context);
        } else if(event->key == InputKeyBack) {
            browser->callback(ArchiveBrowserEventFileMenuClose, browser->context);
        }
    } else {
        if(event->type == InputTypeShort) {
            if(event->key == InputKeyLeft || event->key == InputKeyRight) {
                if(move_fav_mode) return false;
                archive_switch_tab(browser, event->key);
            } else if(event->key == InputKeyBack) {
                if(move_fav_mode) {
                    browser->callback(ArchiveBrowserEventExitFavMove, browser->context);
                } else {
                    browser->callback(ArchiveBrowserEventExit, browser->context);
                }
            }
        }

        if((event->key == InputKeyUp || event->key == InputKeyDown) &&
           (event->type == InputTypeShort || event->type == InputTypeRepeat)) {
            with_view_model(
                browser->view,
                ArchiveBrowserViewModel * model,
                {
                    if(event->key == InputKeyUp) {
                        model->item_idx =
                            ((model->item_idx - 1) + model->item_cnt) % model->item_cnt;
                        if(is_file_list_load_required(model)) {
                            model->list_loading = true;
                            browser->callback(ArchiveBrowserEventLoadPrevItems, browser->context);
                        }
                        if(move_fav_mode) {
                            browser->callback(ArchiveBrowserEventFavMoveUp, browser->context);
                        }
                        model->scroll_counter = 0;
                    } else if(event->key == InputKeyDown) {
                        model->item_idx = (model->item_idx + 1) % model->item_cnt;
                        if(is_file_list_load_required(model)) {
                            model->list_loading = true;
                            browser->callback(ArchiveBrowserEventLoadNextItems, browser->context);
                        }
                        if(move_fav_mode) {
                            browser->callback(ArchiveBrowserEventFavMoveDown, browser->context);
                        }
                        model->scroll_counter = 0;
                    }
                },
                true);
            archive_update_offset(browser);
        }

        if(event->key == InputKeyOk) {
            ArchiveFile_t* selected = archive_get_current_file(browser);

            if(selected) {
                bool favorites = archive_get_tab(browser) == ArchiveTabFavorites;
                bool folder = selected->type == ArchiveFileTypeFolder;

                if(event->type == InputTypeShort) {
                    if(favorites) {
                        if(move_fav_mode) {
                            browser->callback(ArchiveBrowserEventSaveFavMove, browser->context);
                        } else {
                            browser->callback(ArchiveBrowserEventFileMenuRun, browser->context);
                        }
                    } else if(folder) {
                        browser->callback(ArchiveBrowserEventEnterDir, browser->context);
                    } else {
                        browser->callback(ArchiveBrowserEventFileMenuOpen, browser->context);
                    }
                } else if(event->type == InputTypeLong) {
                    if(move_fav_mode) {
                        browser->callback(ArchiveBrowserEventSaveFavMove, browser->context);
                    } else if(folder || favorites) {
                        browser->callback(ArchiveBrowserEventFileMenuOpen, browser->context);
                    }
                }
            }
        }
    }

    return true;
}

static void browser_scroll_timer(void* context) {
    furi_assert(context);
    ArchiveBrowserView* browser = context;
    with_view_model(
        browser->view, ArchiveBrowserViewModel * model, { model->scroll_counter++; }, true);
}

static void browser_view_enter(void* context) {
    furi_assert(context);
    ArchiveBrowserView* browser = context;
    with_view_model(
        browser->view, ArchiveBrowserViewModel * model, { model->scroll_counter = 0; }, true);
    furi_timer_start(browser->scroll_timer, SCROLL_INTERVAL);
}

static void browser_view_exit(void* context) {
    furi_assert(context);
    ArchiveBrowserView* browser = context;
    furi_timer_stop(browser->scroll_timer);
}

ArchiveBrowserView* browser_alloc() {
    ArchiveBrowserView* browser = malloc(sizeof(ArchiveBrowserView));
    browser->view = view_alloc();
    view_allocate_model(browser->view, ViewModelTypeLocking, sizeof(ArchiveBrowserViewModel));
    view_set_context(browser->view, browser);
    view_set_draw_callback(browser->view, archive_view_render);
    view_set_input_callback(browser->view, archive_view_input);
    view_set_enter_callback(browser->view, browser_view_enter);
    view_set_exit_callback(browser->view, browser_view_exit);

    browser->scroll_timer = furi_timer_alloc(browser_scroll_timer, FuriTimerTypePeriodic, browser);

    browser->path = furi_string_alloc_set(archive_get_default_path(TAB_DEFAULT));

    with_view_model(
        browser->view,
        ArchiveBrowserViewModel * model,
        {
            files_array_init(model->files);
            menu_array_init(model->context_menu);
            model->tab_idx = TAB_DEFAULT;
        },
        true);

    return browser;
}

void browser_free(ArchiveBrowserView* browser) {
    furi_assert(browser);

    furi_timer_free(browser->scroll_timer);

    if(browser->worker_running) {
        file_browser_worker_free(browser->worker);
    }

    with_view_model(
        browser->view,
        ArchiveBrowserViewModel * model,
        {
            files_array_clear(model->files);
            menu_array_clear(model->context_menu);
        },
        false);

    furi_string_free(browser->path);

    view_free(browser->view);
    free(browser);
}<|MERGE_RESOLUTION|>--- conflicted
+++ resolved
@@ -6,11 +6,8 @@
 #include "../helpers/archive_browser.h"
 
 #define TAG "Archive"
-<<<<<<< HEAD
-=======
 #define SCROLL_INTERVAL (333)
 #define SCROLL_DELAY (2)
->>>>>>> 4fb03cde
 
 static const char* ArchiveTabNames[] = {
     [ArchiveTabFavorites] = "Favorites",
