#include "assets_icons.h"
#include "toolbox/path.h"
#include <furi.h>
#include "../archive_i.h"
#include "archive_browser_view.h"
#include "../helpers/archive_browser.h"

#define SCROLL_INTERVAL (333)
#define SCROLL_DELAY (2)

static const char* ArchiveTabNames[] = {
    [ArchiveTabFavorites] = "Favorites",
    [ArchiveTabIButton] = "iButton",
    [ArchiveTabNFC] = "NFC",
    [ArchiveTabSubGhz] = "Sub-GHz",
    [ArchiveTabLFRFID] = "RFID",
    [ArchiveTabInfrared] = "Infrared",
    [ArchiveTabBadKb] = "Bad KB",
    [ArchiveTabU2f] = "U2F",
    [ArchiveTabApplications] = "Apps",
    [ArchiveTabSearch] = "Search",
    [ArchiveTabInternal] = "Internal",
    [ArchiveTabBrowser] = "Browser",
};

static const Icon* ArchiveItemIcons[] = {
    [ArchiveFileTypeIButton] = &I_ibutt_10px,
    [ArchiveFileTypeNFC] = &I_Nfc_10px,
    [ArchiveFileTypeSubGhz] = &I_sub1_10px,
    [ArchiveFileTypeLFRFID] = &I_125_10px,
    [ArchiveFileTypeInfrared] = &I_ir_10px,
    [ArchiveFileTypeSubghzPlaylist] = &I_subplaylist_10px,
    [ArchiveFileTypeSubghzRemote] = &I_subrem_10px,
    [ArchiveFileTypeInfraredRemote] = &I_ir_scope_10px,
    [ArchiveFileTypeBadKb] = &I_badkb_10px,
    [ArchiveFileTypeU2f] = &I_u2f_10px,
    [ArchiveFileTypeApplication] = &I_Apps_10px,
    [ArchiveFileTypeSearch] = &I_search_10px,
    [ArchiveFileTypeUpdateManifest] = &I_update_10px,
    [ArchiveFileTypeFolder] = &I_dir_10px,
    [ArchiveFileTypeUnknown] = &I_unknown_10px,
    [ArchiveFileTypeLoading] = &I_loading_10px,
<<<<<<< HEAD
=======
    [ArchiveFileTypeApplication] = &I_unknown_10px,
    [ArchiveFileTypeJS] = &I_js_script_10px,
>>>>>>> c8e62ba5
};

void archive_browser_set_callback(
    ArchiveBrowserView* browser,
    ArchiveBrowserViewCallback callback,
    void* context) {
    furi_assert(browser);
    furi_assert(callback);
    browser->callback = callback;
    browser->context = context;
}

static void render_item_menu(Canvas* canvas, ArchiveBrowserViewModel* model) {
    if(menu_array_size(model->context_menu) == 0) {
        // Need init context menu
        ArchiveFile_t* selected =
            archive_is_item_in_array(model, model->item_idx) ?
                files_array_get(model->files, model->item_idx - model->array_offset) :
                NULL;
        bool favorites = model->tab_idx == ArchiveTabFavorites;

        if(model->menu_manage) {
            if(!model->is_app_tab && !favorites) {
                if(model->clipboard != NULL) {
                    archive_menu_add_item(
                        menu_array_push_raw(model->context_menu),
                        "Paste",
                        ArchiveBrowserEventFileMenuPaste);
                } else if(selected) {
                    archive_menu_add_item(
                        menu_array_push_raw(model->context_menu),
                        "Cut",
                        ArchiveBrowserEventFileMenuCut);
                    archive_menu_add_item(
                        menu_array_push_raw(model->context_menu),
                        "Copy",
                        ArchiveBrowserEventFileMenuCopy);
                }
                archive_menu_add_item(
                    menu_array_push_raw(model->context_menu),
                    "New Dir",
                    ArchiveBrowserEventFileMenuNewDir);
            }
            if(selected) {
                if(!selected->is_app) {
                    archive_menu_add_item(
                        menu_array_push_raw(model->context_menu),
                        "Rename",
                        ArchiveBrowserEventFileMenuRename);
                }
                archive_menu_add_item(
                    menu_array_push_raw(model->context_menu),
                    "Delete",
                    ArchiveBrowserEventFileMenuDelete);
            }
        } else if(selected) {
            if(archive_is_known_app(selected->type)) {
                if(selected->type != ArchiveFileTypeFolder) {
                    archive_menu_add_item(
                        menu_array_push_raw(model->context_menu),
                        "Run In App",
                        ArchiveBrowserEventFileMenuRun);
                }
                archive_menu_add_item(
                    menu_array_push_raw(model->context_menu),
                    (selected->fav || favorites) ? "Unfavorite" : "Favorite",
                    ArchiveBrowserEventFileMenuFavorite);
            }
            if(!selected->is_app) {
                archive_menu_add_item(
                    menu_array_push_raw(model->context_menu),
                    "Info",
                    ArchiveBrowserEventFileMenuInfo);
                if(selected->type != ArchiveFileTypeFolder) {
                    archive_menu_add_item(
                        menu_array_push_raw(model->context_menu),
                        "Show",
                        ArchiveBrowserEventFileMenuShow);
                }
            }
            if(favorites) {
                archive_menu_add_item(
                    menu_array_push_raw(model->context_menu),
                    "Move",
                    ArchiveBrowserEventEnterFavMove);
            }
        }
    }
    size_t size_menu = menu_array_size(model->context_menu);
    const uint8_t menu_height = 48;
    const uint8_t line_height = 10;
    const uint8_t calc_height = menu_height - ((MENU_ITEMS - size_menu - 1) * line_height);

    canvas_set_color(canvas, ColorWhite);
    canvas_draw_box(canvas, 72, 2, 56, calc_height + 4);
    canvas_set_color(canvas, ColorBlack);
    elements_slightly_rounded_frame(canvas, 71, 2, 57, calc_height + 4);

    canvas_draw_str_aligned(
        canvas, 100, 11, AlignCenter, AlignBottom, model->menu_manage ? "Manage:" : "Actions:");
    if(model->menu_can_switch) {
        if(model->menu_manage) {
            canvas_draw_icon(canvas, 74, 4, &I_ButtonLeft_4x7);
        } else {
            canvas_draw_icon(canvas, 121, 4, &I_ButtonRight_4x7);
        }
    }
    for(size_t i = 0; i < size_menu; i++) {
        ArchiveContextMenuItem_t* current = menu_array_get(model->context_menu, i);
        canvas_draw_str(
            canvas, 82, 11 + (i + 1) * line_height, furi_string_get_cstr(current->text));
    }

    canvas_draw_icon(canvas, 74, 4 + (model->menu_idx + 1) * line_height, &I_ButtonRight_4x7);
}

static void archive_draw_frame(Canvas* canvas, uint16_t idx, bool scrollbar, bool moving) {
    uint8_t x_offset = moving ? MOVE_OFFSET : 0;

    canvas_set_color(canvas, ColorBlack);
    canvas_draw_box(
        canvas,
        0 + x_offset,
        15 + idx * FRAME_HEIGHT,
        (scrollbar ? 122 : 127) - x_offset,
        FRAME_HEIGHT);

    canvas_set_color(canvas, ColorWhite);
    canvas_draw_dot(canvas, 0 + x_offset, 15 + idx * FRAME_HEIGHT);
    canvas_draw_dot(canvas, 1 + x_offset, 15 + idx * FRAME_HEIGHT);
    canvas_draw_dot(canvas, 0 + x_offset, (15 + idx * FRAME_HEIGHT) + 1);

    canvas_draw_dot(canvas, 0 + x_offset, (15 + idx * FRAME_HEIGHT) + 11);
    canvas_draw_dot(canvas, scrollbar ? 121 : 126, 15 + idx * FRAME_HEIGHT);
    canvas_draw_dot(canvas, scrollbar ? 121 : 126, (15 + idx * FRAME_HEIGHT) + 11);
}

static void archive_draw_loading(Canvas* canvas, ArchiveBrowserViewModel* model) {
    furi_assert(model);

    uint8_t x = 128 / 2 - 24 / 2;
    uint8_t y = 64 / 2 - 24 / 2;

    canvas_draw_icon(canvas, x, y, &A_Loading_24);
}

static void draw_list(Canvas* canvas, ArchiveBrowserViewModel* model) {
    furi_assert(model);

    size_t array_size = files_array_size(model->files);
    bool scrollbar = model->item_cnt > 4;

    for(uint32_t i = 0; i < MIN(model->item_cnt, MENU_ITEMS); ++i) {
        FuriString* str_buf;
        str_buf = furi_string_alloc();
        int32_t idx = CLAMP((uint32_t)(i + model->list_offset), model->item_cnt, 0u);
        uint8_t x_offset = (model->move_fav && model->item_idx == idx) ? MOVE_OFFSET : 0;

        ArchiveFileTypeEnum file_type = ArchiveFileTypeLoading;
        uint8_t* custom_icon_data = NULL;

        if(!model->list_loading && archive_is_item_in_array(model, idx)) {
            ArchiveFile_t* file = files_array_get(
                model->files, CLAMP(idx - model->array_offset, (int32_t)(array_size - 1), 0));
            file_type = file->type;
            bool ext = model->tab_idx == ArchiveTabBrowser ||
                       model->tab_idx == ArchiveTabInternal || model->tab_idx == ArchiveTabSearch;
            if(file_type == ArchiveFileTypeApplication) {
                if(file->custom_icon_data) {
                    custom_icon_data = file->custom_icon_data;
                    furi_string_set(str_buf, file->custom_name);
                } else {
                    file_type = ArchiveFileTypeUnknown;
                    path_extract_filename(file->path, str_buf, !ext);
                }
            } else {
                path_extract_filename(file->path, str_buf, !ext);
            }
        } else {
            furi_string_set(str_buf, "---");
        }

        size_t scroll_counter = model->scroll_counter;

        if(!model->list_loading && model->item_idx == idx) {
            archive_draw_frame(canvas, i, scrollbar, model->move_fav);
            if(scroll_counter < SCROLL_DELAY) {
                scroll_counter = 0;
            } else {
                scroll_counter -= SCROLL_DELAY;
            }
        } else {
            canvas_set_color(canvas, ColorBlack);
            scroll_counter = 0;
        }

        if(custom_icon_data) {
            canvas_draw_bitmap(
                canvas, 2 + x_offset, 16 + i * FRAME_HEIGHT, 11, 10, custom_icon_data);
        } else {
            canvas_draw_icon(
                canvas, 2 + x_offset, 16 + i * FRAME_HEIGHT, ArchiveItemIcons[file_type]);
        }

        elements_scrollable_text_line(
            canvas,
            15 + x_offset,
            24 + i * FRAME_HEIGHT,
            ((scrollbar ? MAX_LEN_PX - 6 : MAX_LEN_PX) - x_offset),
            str_buf,
            scroll_counter,
            (model->item_idx != idx));

        furi_string_free(str_buf);
    }

    if(scrollbar) {
        elements_scrollbar_pos(canvas, 126, 15, 49, model->item_idx, model->item_cnt);
    }

    if(model->menu) {
        render_item_menu(canvas, model);
    }
}

static void archive_render_status_bar(Canvas* canvas, ArchiveBrowserViewModel* model) {
    furi_assert(model);

    const char* tab_name = ArchiveTabNames[model->tab_idx];
    if(model->tab_idx == ArchiveTabSearch &&
       scene_manager_get_scene_state(model->archive->scene_manager, ArchiveAppSceneSearch)) {
        tab_name = "Searching";
    }
    bool clip = model->clipboard != NULL;

    canvas_draw_icon(canvas, 0, 0, &I_Background_128x11);

    canvas_set_color(canvas, ColorWhite);
    canvas_draw_box(canvas, 0, 0, 50, 13);
    if(clip) canvas_draw_box(canvas, 69, 0, 24, 13);
    canvas_draw_box(canvas, 107, 0, 20, 13);

    canvas_set_color(canvas, ColorBlack);
    canvas_draw_rframe(canvas, 0, 0, 51, 13, 1); // frame
    canvas_draw_line(canvas, 49, 1, 49, 11); // shadow right
    canvas_draw_line(canvas, 1, 11, 49, 11); // shadow bottom
    canvas_draw_str_aligned(canvas, 25, 9, AlignCenter, AlignBottom, tab_name);

    if(clip) {
        canvas_draw_rframe(canvas, 69, 0, 25, 13, 1);
        canvas_draw_line(canvas, 92, 1, 92, 11);
        canvas_draw_line(canvas, 70, 11, 92, 11);
        canvas_draw_str_aligned(
            canvas, 81, 9, AlignCenter, AlignBottom, model->clipboard_copy ? "Copy" : "Cut");
    }

    canvas_draw_rframe(canvas, 107, 0, 21, 13, 1);
    canvas_draw_line(canvas, 126, 1, 126, 11);
    canvas_draw_line(canvas, 108, 11, 126, 11);

    if(model->move_fav) {
        canvas_draw_icon(canvas, 110, 4, &I_ButtonUp_7x4);
        canvas_draw_icon(canvas, 117, 4, &I_ButtonDown_7x4);
    } else {
        canvas_draw_icon(canvas, 111, 2, &I_ButtonLeft_4x7);
        canvas_draw_icon(canvas, 119, 2, &I_ButtonRight_4x7);
    }

    canvas_set_color(canvas, ColorWhite);
    canvas_draw_dot(canvas, 50, 0);
    if(clip) canvas_draw_dot(canvas, 93, 0);
    canvas_draw_dot(canvas, 127, 0);

    canvas_set_color(canvas, ColorBlack);
}

static void archive_view_render(Canvas* canvas, void* mdl) {
    ArchiveBrowserViewModel* model = mdl;

    archive_render_status_bar(canvas, mdl);

    if(model->folder_loading) {
        archive_draw_loading(canvas, model);
    } else if(model->item_cnt > 0) {
        draw_list(canvas, model);
    } else {
        canvas_draw_str_aligned(
            canvas, GUI_DISPLAY_WIDTH / 2, 40, AlignCenter, AlignCenter, "Empty");
        if(model->menu) {
            render_item_menu(canvas, model);
        }
    }
}

View* archive_browser_get_view(ArchiveBrowserView* browser) {
    furi_assert(browser);
    return browser->view;
}

static void file_list_rollover(ArchiveBrowserViewModel* model) {
    if(!model->list_loading && files_array_size(model->files) < model->item_cnt) {
        files_array_reset(model->files);
    }
}

static bool archive_view_input(InputEvent* event, void* context) {
    furi_assert(event);
    furi_assert(context);

    ArchiveBrowserView* browser = context;

    bool in_menu;
    bool move_fav_mode;
    bool is_loading;
    with_view_model(
        browser->view,
        ArchiveBrowserViewModel * model,
        {
            in_menu = model->menu;
            move_fav_mode = model->move_fav;
            is_loading = model->folder_loading || model->list_loading;
        },
        false);

    if(is_loading && event->key != InputKeyBack) {
        return true; // Return without doing anything
    }
    if(in_menu) {
        if(event->type != InputTypeShort) {
            return true; // Return without doing anything
        }
        if(event->key == InputKeyUp || event->key == InputKeyDown) {
            with_view_model(
                browser->view,
                ArchiveBrowserViewModel * model,
                {
                    size_t size_menu = menu_array_size(model->context_menu);
                    if(event->key == InputKeyUp) {
                        model->menu_idx = ((model->menu_idx - 1) + size_menu) % size_menu;
                    } else if(event->key == InputKeyDown) {
                        model->menu_idx = (model->menu_idx + 1) % size_menu;
                    }
                },
                true);
        } else if(event->key == InputKeyLeft || event->key == InputKeyRight) {
            with_view_model(
                browser->view,
                ArchiveBrowserViewModel * model,
                {
                    if(model->menu_can_switch) {
                        if((event->key == InputKeyLeft && model->menu_manage) ||
                           (event->key == InputKeyRight && !model->menu_manage)) {
                            model->menu_idx = 0;
                            model->menu_manage = !model->menu_manage;
                            menu_array_reset(model->context_menu);
                        }
                    }
                },
                true);
        } else if(event->key == InputKeyOk) {
            uint32_t idx;
            with_view_model(
                browser->view,
                ArchiveBrowserViewModel * model,
                {
                    ArchiveContextMenuItem_t* current =
                        menu_array_get(model->context_menu, model->menu_idx);
                    idx = current->event;
                },
                false);
            browser->callback(idx, browser->context);
        } else if(event->key == InputKeyBack) {
            browser->callback(ArchiveBrowserEventFileMenuClose, browser->context);
        }
    } else {
        ArchiveFile_t* selected = archive_get_current_file(browser);
        if((event->key == InputKeyUp || event->key == InputKeyDown) &&
           (event->type == InputTypeShort || event->type == InputTypeRepeat)) {
            with_view_model(
                browser->view,
                ArchiveBrowserViewModel * model,
                {
                    int32_t scroll_speed = 1;
                    if(model->button_held_for_ticks > 5) {
                        if(model->button_held_for_ticks % 2) {
                            scroll_speed = 0;
                        } else {
                            scroll_speed = model->button_held_for_ticks > 9 ? 4 : 2;
                        }
                    }
                    if(model->button_held_for_ticks < -1) {
                        model->button_held_for_ticks = 0;
                    }

                    if(event->key == InputKeyUp) {
                        if(model->item_idx < scroll_speed) {
                            // Would wrap around
                            if(model->item_idx == 0) {
                                // Is first item
                                if(model->button_held_for_ticks > 0) {
                                    // Was holding, so wait a second to roll over
                                    model->button_held_for_ticks = -1;
                                } else {
                                    // Wasn't holding / done waiting, roll over now
                                    model->item_idx = model->item_cnt - 1;
                                    file_list_rollover(model);
                                }
                            } else {
                                // Not first item, jump to first
                                model->item_idx = 0;
                            }
                        } else {
                            // No wrap around
                            model->item_idx =
                                ((model->item_idx - scroll_speed) + model->item_cnt) %
                                model->item_cnt;
                        }
                        if(archive_is_file_list_load_required(model)) {
                            model->list_loading = true;
                            browser->callback(ArchiveBrowserEventLoadPrevItems, browser->context);
                        }
                        if(move_fav_mode) {
                            browser->callback(ArchiveBrowserEventFavMoveUp, browser->context);
                        }
                        model->scroll_counter = 0;
                        model->button_held_for_ticks += 1;
                    } else if(event->key == InputKeyDown) {
                        if(model->item_idx + scroll_speed >= (int32_t)model->item_cnt) {
                            // Would wrap around
                            if(model->item_idx == (int32_t)model->item_cnt - 1) {
                                // Is last item
                                if(model->button_held_for_ticks > 0) {
                                    // Was holding, so wait a second to roll over
                                    model->button_held_for_ticks = -1;
                                } else {
                                    // Wasn't holding / done waiting, roll over now
                                    model->item_idx = 0;
                                    file_list_rollover(model);
                                }
                            } else {
                                // Not last item, jump to last
                                model->item_idx = model->item_cnt - 1;
                            }
                        } else {
                            // No wrap around
                            model->item_idx = (model->item_idx + scroll_speed) % model->item_cnt;
                        }
                        if(archive_is_file_list_load_required(model)) {
                            model->list_loading = true;
                            browser->callback(ArchiveBrowserEventLoadNextItems, browser->context);
                        }
                        if(move_fav_mode) {
                            browser->callback(ArchiveBrowserEventFavMoveDown, browser->context);
                        }
                        model->scroll_counter = 0;
                        model->button_held_for_ticks += 1;
                    }
                },
                false);
            archive_update_offset(browser);
        } else if(event->type == InputTypeShort) {
            if(event->key == InputKeyLeft || event->key == InputKeyRight) {
                if(move_fav_mode) {
                    return true; // Return without doing anything
                } else {
                    archive_switch_tab(browser, event->key);
                }
            } else if(event->key == InputKeyOk) {
                if(move_fav_mode) {
                    browser->callback(ArchiveBrowserEventSaveFavMove, browser->context);
                } else if(selected && selected->type == ArchiveFileTypeFolder) {
                    browser->callback(ArchiveBrowserEventEnterDir, browser->context);
                } else if(selected && archive_is_known_app(selected->type)) {
                    browser->callback(ArchiveBrowserEventFileMenuRun, browser->context);
                } else {
                    browser->callback(ArchiveBrowserEventFileMenuOpen, browser->context);
                }
            } else if(event->key == InputKeyBack) {
                if(move_fav_mode) {
                    browser->callback(ArchiveBrowserEventExitFavMove, browser->context);
                } else {
                    browser->callback(ArchiveBrowserEventExit, browser->context);
                }
            }
        } else if(event->type == InputTypeLong) {
            if(event->key == InputKeyOk) {
                if(move_fav_mode) {
                    browser->callback(ArchiveBrowserEventSaveFavMove, browser->context);
                } else {
                    browser->callback(ArchiveBrowserEventFileMenuOpen, browser->context);
                }
            } else if(event->key == InputKeyBack) {
                if(move_fav_mode) {
                    browser->callback(ArchiveBrowserEventExitFavMove, browser->context);
                } else {
                    browser->callback(ArchiveBrowserEventManageMenuOpen, browser->context);
                }
            }
        }
    }

    if(event->type == InputTypeRelease) {
        with_view_model(
            browser->view,
            ArchiveBrowserViewModel * model,
            { model->button_held_for_ticks = 0; },
            true);
    }

    return true;
}

static void browser_scroll_timer(void* context) {
    furi_assert(context);
    ArchiveBrowserView* browser = context;
    with_view_model(
        browser->view, ArchiveBrowserViewModel * model, { model->scroll_counter++; }, true);
}

static void browser_view_enter(void* context) {
    furi_assert(context);
    ArchiveBrowserView* browser = context;
    with_view_model(
        browser->view, ArchiveBrowserViewModel * model, { model->scroll_counter = 0; }, true);
    furi_timer_start(browser->scroll_timer, SCROLL_INTERVAL);
}

static void browser_view_exit(void* context) {
    furi_assert(context);
    ArchiveBrowserView* browser = context;
    furi_timer_stop(browser->scroll_timer);
}

ArchiveBrowserView* browser_alloc() {
    ArchiveBrowserView* browser = malloc(sizeof(ArchiveBrowserView));
    browser->view = view_alloc();
    view_allocate_model(browser->view, ViewModelTypeLocking, sizeof(ArchiveBrowserViewModel));
    view_set_context(browser->view, browser);
    view_set_draw_callback(browser->view, archive_view_render);
    view_set_input_callback(browser->view, archive_view_input);
    view_set_enter_callback(browser->view, browser_view_enter);
    view_set_exit_callback(browser->view, browser_view_exit);

    browser->scroll_timer = furi_timer_alloc(browser_scroll_timer, FuriTimerTypePeriodic, browser);

    browser->path = furi_string_alloc_set(archive_get_default_path(TAB_DEFAULT));

    with_view_model(
        browser->view,
        ArchiveBrowserViewModel * model,
        {
            files_array_init(model->files);
            menu_array_init(model->context_menu);
            model->tab_idx = TAB_DEFAULT;
        },
        true);

    return browser;
}

void browser_free(ArchiveBrowserView* browser) {
    furi_assert(browser);

    furi_timer_free(browser->scroll_timer);

    if(browser->worker_running) {
        file_browser_worker_free(browser->worker);
    }

    with_view_model(
        browser->view,
        ArchiveBrowserViewModel * model,
        {
            files_array_clear(model->files);
            menu_array_clear(model->context_menu);
        },
        false);

    furi_string_free(browser->path);

    view_free(browser->view);
    free(browser);
}<|MERGE_RESOLUTION|>--- conflicted
+++ resolved
@@ -35,16 +35,12 @@
     [ArchiveFileTypeBadKb] = &I_badkb_10px,
     [ArchiveFileTypeU2f] = &I_u2f_10px,
     [ArchiveFileTypeApplication] = &I_Apps_10px,
+    [ArchiveFileTypeJS] = &I_js_script_10px,
     [ArchiveFileTypeSearch] = &I_search_10px,
     [ArchiveFileTypeUpdateManifest] = &I_update_10px,
     [ArchiveFileTypeFolder] = &I_dir_10px,
     [ArchiveFileTypeUnknown] = &I_unknown_10px,
     [ArchiveFileTypeLoading] = &I_loading_10px,
-<<<<<<< HEAD
-=======
-    [ArchiveFileTypeApplication] = &I_unknown_10px,
-    [ArchiveFileTypeJS] = &I_js_script_10px,
->>>>>>> c8e62ba5
 };
 
 void archive_browser_set_callback(
