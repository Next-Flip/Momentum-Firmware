--- conflicted
+++ resolved
@@ -13,13 +13,9 @@
         # "u2f",
         "fap_loader",
         "archive",
-<<<<<<< HEAD
         # "Clock",
         "SubGHz_Remote",
         # "Spectrum_Analyzer",
-=======
-        "clock",
-        "unirfremix",
     ],
 )
 
@@ -38,6 +34,5 @@
         "u2f",
         "fap_loader",
         "archive",
->>>>>>> 365d055d
     ],
 )