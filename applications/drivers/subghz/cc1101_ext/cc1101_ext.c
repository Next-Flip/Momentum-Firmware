--- conflicted
+++ resolved
@@ -7,7 +7,6 @@
 #include <furi_hal_interrupt.h>
 #include <furi_hal_resources.h>
 #include <furi_hal_bus.h>
-#include <furi_hal_subghz.h>
 
 #include <stm32wbxx_ll_dma.h>
 #include <furi_hal_cortex.h>
@@ -16,18 +15,12 @@
 #include <cc1101.h>
 #include <stdio.h>
 
-#include <momentum/momentum.h>
+#include <momentum/settings.h>
 
 #define TAG "SubGhzDeviceCc1101Ext"
 
-<<<<<<< HEAD
-#define SUBGHZ_DEVICE_CC1101_EXT_TX_GPIO          (&gpio_ext_pb2)
-#define SUBGHZ_DEVICE_CC1101_EXT_E07M20S_AMP_GPIO &gpio_ext_pc3
-=======
-#define SUBGHZ_DEVICE_CC1101_EXT_TX_GPIO               (&gpio_ext_pb2)
-#define SUBGHZ_DEVICE_CC1101_EXT_E07_AMP_GPIO          &gpio_ext_pc3
-#define SUBGHZ_DEVICE_CC1101_EXT_FORCE_DANGEROUS_RANGE false
->>>>>>> 2e241f56
+#define SUBGHZ_DEVICE_CC1101_EXT_TX_GPIO      (&gpio_ext_pb2)
+#define SUBGHZ_DEVICE_CC1101_EXT_E07_AMP_GPIO &gpio_ext_pc3
 
 #define SUBGHZ_DEVICE_CC1101_CONFIG_VER 1
 
@@ -100,14 +93,9 @@
     const GpioPin* g0_pin;
     SubGhzDeviceCC1101ExtAsyncTx async_tx;
     SubGhzDeviceCC1101ExtAsyncRx async_rx;
-<<<<<<< HEAD
+    bool amp_and_leds;
     bool extended_range;
     bool bypass_region;
-    bool power_amp;
-=======
-    bool amp_and_leds;
-    bool extended_range;
->>>>>>> 2e241f56
 } SubGhzDeviceCC1101Ext;
 
 static SubGhzDeviceCC1101Ext* subghz_device_cc1101_ext = NULL;
@@ -232,23 +220,14 @@
     subghz_device_cc1101_ext->regulation = SubGhzDeviceCC1101ExtRegulationTxRx;
     subghz_device_cc1101_ext->async_mirror_pin = NULL;
     subghz_device_cc1101_ext->g0_pin = SUBGHZ_DEVICE_CC1101_EXT_TX_GPIO;
-<<<<<<< HEAD
+    subghz_device_cc1101_ext->amp_and_leds = false;
     subghz_device_cc1101_ext->extended_range = false;
     subghz_device_cc1101_ext->bypass_region = false;
-    subghz_device_cc1101_ext->power_amp = false;
-    if(conf) {
-        if(conf->ver == SUBGHZ_DEVICE_CC1101_CONFIG_VER) {
-            subghz_device_cc1101_ext->extended_range = conf->extended_range;
-            subghz_device_cc1101_ext->bypass_region = conf->bypass_region;
-            subghz_device_cc1101_ext->power_amp = conf->power_amp;
-=======
-    subghz_device_cc1101_ext->amp_and_leds = false;
-    subghz_device_cc1101_ext->extended_range = false;
     if(conf) {
         if(conf->ver == SUBGHZ_DEVICE_CC1101_CONFIG_VER) {
             subghz_device_cc1101_ext->amp_and_leds = conf->amp_and_leds;
             subghz_device_cc1101_ext->extended_range = conf->extended_range;
->>>>>>> 2e241f56
+            subghz_device_cc1101_ext->bypass_region = conf->bypass_region;
         } else {
             FURI_LOG_E(TAG, "Config version mismatch");
         }
@@ -268,15 +247,9 @@
     }
 
     furi_hal_spi_bus_handle_init(subghz_device_cc1101_ext->spi_bus_handle);
-<<<<<<< HEAD
-    if(subghz_device_cc1101_ext->power_amp) {
-        furi_hal_gpio_init_simple(
-            SUBGHZ_DEVICE_CC1101_EXT_E07M20S_AMP_GPIO, GpioModeOutputPushPull);
-        furi_hal_gpio_write(SUBGHZ_DEVICE_CC1101_EXT_E07M20S_AMP_GPIO, 0);
-=======
     if(subghz_device_cc1101_ext->amp_and_leds) {
         furi_hal_gpio_init_simple(SUBGHZ_DEVICE_CC1101_EXT_E07_AMP_GPIO, GpioModeOutputPushPull);
->>>>>>> 2e241f56
+        furi_hal_gpio_write(SUBGHZ_DEVICE_CC1101_EXT_E07_AMP_GPIO, 0);
     }
 
     return subghz_device_cc1101_ext_check_init();
@@ -286,17 +259,13 @@
     furi_assert(subghz_device_cc1101_ext != NULL);
 
     furi_hal_spi_bus_handle_deinit(subghz_device_cc1101_ext->spi_bus_handle);
-<<<<<<< HEAD
 
     // resetting the CS pins to floating
-    if(momentum_settings.spi_nrf24_handle == SpiDefault || subghz_device_cc1101_ext->power_amp) {
+    if(momentum_settings.spi_nrf24_handle == SpiDefault ||
+       subghz_device_cc1101_ext->amp_and_leds) {
         furi_hal_gpio_init_simple(&gpio_ext_pc3, GpioModeAnalog);
     } else if(momentum_settings.spi_nrf24_handle == SpiExtra) {
         furi_hal_gpio_init_simple(&gpio_ext_pa4, GpioModeAnalog);
-=======
-    if(subghz_device_cc1101_ext->amp_and_leds) {
-        furi_hal_gpio_init_simple(SUBGHZ_DEVICE_CC1101_EXT_E07_AMP_GPIO, GpioModeAnalog);
->>>>>>> 2e241f56
     }
 
     free(subghz_device_cc1101_ext);
@@ -482,15 +451,12 @@
     //waiting for the chip to switch to IDLE mode
     furi_check(cc1101_wait_status_state(
         subghz_device_cc1101_ext->spi_bus_handle, CC1101StateIDLE, 10000));
-
-    furi_hal_gpio_write(SUBGHZ_DEVICE_CC1101_EXT_E07_AMP_GPIO, 0);
     // Reset GDO2 (!TX/RX) to floating state
     cc1101_write_reg(
         subghz_device_cc1101_ext->spi_bus_handle, CC1101_IOCFG2, CC1101IocfgHighImpedance);
-
-    furi_hal_spi_release(subghz_device_cc1101_ext->spi_bus_handle);
-    if(subghz_device_cc1101_ext->power_amp) {
-        furi_hal_gpio_write(SUBGHZ_DEVICE_CC1101_EXT_E07M20S_AMP_GPIO, 0);
+    furi_hal_spi_release(subghz_device_cc1101_ext->spi_bus_handle);
+    if(subghz_device_cc1101_ext->amp_and_leds) {
+        furi_hal_gpio_write(SUBGHZ_DEVICE_CC1101_EXT_E07_AMP_GPIO, 0);
     }
 }
 
@@ -500,19 +466,13 @@
     //waiting for the chip to switch to Rx mode
     furi_check(
         cc1101_wait_status_state(subghz_device_cc1101_ext->spi_bus_handle, CC1101StateRX, 10000));
-
+    // Go GDO2 (!TX/RX) to high (RX state)
+    cc1101_write_reg(
+        subghz_device_cc1101_ext->spi_bus_handle, CC1101_IOCFG2, CC1101IocfgHW | CC1101_IOCFG_INV);
+
+    furi_hal_spi_release(subghz_device_cc1101_ext->spi_bus_handle);
     if(subghz_device_cc1101_ext->amp_and_leds) {
         furi_hal_gpio_write(SUBGHZ_DEVICE_CC1101_EXT_E07_AMP_GPIO, 0);
-        // Go GDO2 (!TX/RX) to high (RX state)
-        cc1101_write_reg(
-            subghz_device_cc1101_ext->spi_bus_handle,
-            CC1101_IOCFG2,
-            CC1101IocfgHW | CC1101_IOCFG_INV);
-    }
-
-    furi_hal_spi_release(subghz_device_cc1101_ext->spi_bus_handle);
-    if(subghz_device_cc1101_ext->power_amp) {
-        furi_hal_gpio_write(SUBGHZ_DEVICE_CC1101_EXT_E07M20S_AMP_GPIO, 0);
     }
 }
 
@@ -523,16 +483,11 @@
     //waiting for the chip to switch to Tx mode
     furi_check(
         cc1101_wait_status_state(subghz_device_cc1101_ext->spi_bus_handle, CC1101StateTX, 10000));
-
+    // Go GDO2 (!TX/RX) to low (TX state)
+    cc1101_write_reg(subghz_device_cc1101_ext->spi_bus_handle, CC1101_IOCFG2, CC1101IocfgHW);
+    furi_hal_spi_release(subghz_device_cc1101_ext->spi_bus_handle);
     if(subghz_device_cc1101_ext->amp_and_leds) {
         furi_hal_gpio_write(SUBGHZ_DEVICE_CC1101_EXT_E07_AMP_GPIO, 1);
-        // Go GDO2 (!TX/RX) to low (TX state)
-        cc1101_write_reg(subghz_device_cc1101_ext->spi_bus_handle, CC1101_IOCFG2, CC1101IocfgHW);
-    }
-
-    furi_hal_spi_release(subghz_device_cc1101_ext->spi_bus_handle);
-    if(subghz_device_cc1101_ext->power_amp) {
-        furi_hal_gpio_write(SUBGHZ_DEVICE_CC1101_EXT_E07M20S_AMP_GPIO, 1);
     }
     return true;
 }
@@ -565,28 +520,6 @@
     if(!(value >= 281000000 && value <= 361000000) &&
        !(value >= 378000000 && value <= 481000000) &&
        !(value >= 749000000 && value <= 962000000)) {
-<<<<<<< HEAD
-=======
-        return false;
-    }
-
-    return true;
-}
-
-bool subghz_device_cc1101_ext_is_tx_allowed(uint32_t value) {
-    if(!(SUBGHZ_DEVICE_CC1101_EXT_FORCE_DANGEROUS_RANGE ||
-         subghz_device_cc1101_ext->extended_range) &&
-       !(value >= 299999755 && value <= 350000335) && // was increased from 348 to 350
-       !(value >= 386999938 && value <= 467750000) && // was increased from 464 to 467.75
-       !(value >= 778999847 && value <= 928000000)) {
-        FURI_LOG_I(TAG, "Frequency blocked - outside default range");
-        return false;
-    } else if(
-        (SUBGHZ_DEVICE_CC1101_EXT_FORCE_DANGEROUS_RANGE ||
-         subghz_device_cc1101_ext->extended_range) &&
-        !subghz_device_cc1101_ext_is_frequency_valid(value)) {
-        FURI_LOG_I(TAG, "Frequency blocked - outside dangerous range");
->>>>>>> 2e241f56
         return false;
     }
 
@@ -633,7 +566,7 @@
     if(subghz_device_cc1101_ext_is_tx_allowed(value)) {
         subghz_device_cc1101_ext->regulation = SubGhzDeviceCC1101ExtRegulationTxRx;
     } else {
-        subghz_device_cc1101_ext->regulation = SubGhzDeviceCC1101ExtRegulationTxRx;
+        subghz_device_cc1101_ext->regulation = SubGhzDeviceCC1101ExtRegulationOnlyRx;
     }
 
     furi_hal_spi_acquire(subghz_device_cc1101_ext->spi_bus_handle);
