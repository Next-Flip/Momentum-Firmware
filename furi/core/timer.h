--- conflicted
+++ resolved
@@ -77,13 +77,6 @@
 
 void furi_timer_pending_callback(FuriTimerPendigCallback callback, void* context, uint32_t arg);
 
-<<<<<<< HEAD
-/** Get currently executing timer name
- *
- * @return     The pointer to the timer name, or NULL
- */
-const char* furi_timer_get_current_name();
-=======
 typedef enum {
     FuriTimerThreadPriorityNormal, /**< Lower then other threads */
     FuriTimerThreadPriorityElevated, /**< Same as other threads */
@@ -94,7 +87,12 @@
  * @param[in]  priority  The priority
  */
 void furi_timer_set_thread_priority(FuriTimerThreadPriority priority);
->>>>>>> 49dcf817
+
+/** Get currently executing timer name
+ *
+ * @return     The pointer to the timer name, or NULL
+ */
+const char* furi_timer_get_current_name();
 
 #ifdef __cplusplus
 }
