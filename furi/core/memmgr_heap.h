/**
 * @file memmgr_heap.h
 * Furi: heap memory management API and allocator
 */

#pragma once

#include <stdint.h>
#include <core/thread.h>

#ifdef __cplusplus
extern "C" {
#endif

#define MEMMGR_HEAP_UNKNOWN 0xFFFFFFFF

/** Memmgr heap enable thread allocation tracking
 *
 * @param      thread_id  - thread id to track
 */
void memmgr_heap_enable_thread_trace(FuriThreadId thread_id);

/** Memmgr heap disable thread allocation tracking
 *
 * @param      thread_id  - thread id to track
 */
void memmgr_heap_disable_thread_trace(FuriThreadId thread_id);

/** Memmgr heap get allocatred thread memory
 *
 * @param      thread_id  - thread id to track
 *
 * @return     bytes allocated right now
 */
size_t memmgr_heap_get_thread_memory(FuriThreadId thread_id);

/** Memmgr heap get the max contiguous block size on the heap
 *
 * @return     size_t max contiguous block size
 */
size_t memmgr_heap_get_max_free_block(void);

typedef bool (*BlockWalker)(void* pointer, size_t size, bool used, void* context);

/**
 * @brief Walk through all heap blocks
<<<<<<< HEAD
 * @warning This function will lock memory manager and may cause deadlocks if any malloc/free is called inside the callback.
 *          Also, printf and furi_log contains malloc calls, so do not use them.
=======
 * @warning This function will lock memory manager and/or kernel, so any interprocess communication should be avoided. For example, if you use printf() in the walker function in cli, it will cause a deadlock.
>>>>>>> 9b15e05e
 * 
 * @param walker 
 * @param context 
 */
void memmgr_heap_walk_blocks(BlockWalker walker, void* context);

#ifdef __cplusplus
}
#endif<|MERGE_RESOLUTION|>--- conflicted
+++ resolved
@@ -44,12 +44,7 @@
 
 /**
  * @brief Walk through all heap blocks
-<<<<<<< HEAD
- * @warning This function will lock memory manager and may cause deadlocks if any malloc/free is called inside the callback.
- *          Also, printf and furi_log contains malloc calls, so do not use them.
-=======
  * @warning This function will lock memory manager and/or kernel, so any interprocess communication should be avoided. For example, if you use printf() in the walker function in cli, it will cause a deadlock.
->>>>>>> 9b15e05e
  * 
  * @param walker 
  * @param context 
