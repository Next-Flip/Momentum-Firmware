#include "thread.h"
#include "thread_i.h"
#include "timer.h"
#include "thread_list.h"
#include "kernel.h"
#include "memmgr.h"
#include "memmgr_heap.h"
#include "check.h"
#include "common_defines.h"
#include "string.h"

#include <timers.h>
#include "log.h"
#include <furi_hal_rtc.h>

#include <FreeRTOS.h>
#include <stdint.h>
#include <task.h>

#include <task_control_block.h>

#define TAG "FuriThread"

#define THREAD_NOTIFY_INDEX (1) // Index 0 is used for stream buffers

#define THREAD_MAX_STACK_SIZE (UINT16_MAX * sizeof(StackType_t))

<<<<<<< HEAD
=======
typedef struct FuriThreadStdout FuriThreadStdout;

struct FuriThreadStdout {
    FuriThreadStdoutWriteCallback write_callback;
    FuriString* buffer;
};

struct FuriThread {
    StaticTask_t container;
    StackType_t* stack_buffer;

    FuriThreadState state;
    int32_t ret;

    FuriThreadCallback callback;
    void* context;

    FuriThreadStateCallback state_callback;
    void* state_context;

    FuriThreadSignalCallback signal_callback;
    void* signal_context;

    char* name;
    char* appid;

    FuriThreadPriority priority;

    size_t stack_size;
    size_t heap_size;

    FuriThreadStdout output;

    // Keep all non-alignable byte types in one place,
    // this ensures that the size of this structure is minimal
    bool is_service;
    bool heap_trace_enabled;
    volatile bool is_active;
};

// IMPORTANT: container MUST be the FIRST struct member
static_assert(offsetof(FuriThread, container) == 0);

>>>>>>> 4cf98867
static size_t __furi_thread_stdout_write(FuriThread* thread, const char* data, size_t size);
static int32_t __furi_thread_stdout_flush(FuriThread* thread);

/** Catch threads that are trying to exit wrong way */
__attribute__((__noreturn__)) void furi_thread_catch(void) { //-V1082
    // If you're here it means you're probably doing something wrong
    // with critical sections or with scheduler state
    asm volatile("nop"); // extra magic
    furi_crash("You are doing it wrong"); //-V779
    __builtin_unreachable();
}

static void furi_thread_set_state(FuriThread* thread, FuriThreadState state) {
    furi_assert(thread);
    thread->state = state;
    if(thread->state_callback) {
        thread->state_callback(state, thread->state_context);
    }
}

static void furi_thread_body(void* context) {
    furi_check(context);
    FuriThread* thread = context;

    // store thread instance to thread local storage
    furi_check(pvTaskGetThreadLocalStoragePointer(NULL, 0) == NULL);
    vTaskSetThreadLocalStoragePointer(NULL, 0, thread);

    furi_check(thread->state == FuriThreadStateStarting);
    furi_thread_set_state(thread, FuriThreadStateRunning);

    if(thread->heap_trace_enabled == true) {
        memmgr_heap_enable_thread_trace(thread);
    }

    thread->ret = thread->callback(thread->context);

    furi_check(!thread->is_service, "Service threads MUST NOT return");

    if(thread->heap_trace_enabled == true) {
        furi_delay_ms(33);
        thread->heap_size = memmgr_heap_get_thread_memory(thread);
        furi_log_print_format(
            thread->heap_size ? FuriLogLevelError : FuriLogLevelInfo,
            TAG,
            "%s allocation balance: %zu",
            thread->name ? thread->name : "Thread",
            thread->heap_size);
        memmgr_heap_disable_thread_trace(thread);
    }

    furi_check(thread->state == FuriThreadStateRunning);

    // flush stdout
    __furi_thread_stdout_flush(thread);

    furi_thread_set_state(thread, FuriThreadStateStopped);

    vTaskDelete(NULL);
    furi_thread_catch();
}

static void furi_thread_init_common(FuriThread* thread) {
    thread->output.buffer = furi_string_alloc();

    FuriThread* parent = NULL;
    if(xTaskGetSchedulerState() != taskSCHEDULER_NOT_STARTED) {
        // TLS is not available, if we called not from thread context
        parent = pvTaskGetThreadLocalStoragePointer(NULL, 0);

        if(parent && parent->appid) {
            furi_thread_set_appid(thread, parent->appid);
        } else {
            furi_thread_set_appid(thread, "unknown");
        }
    } else {
        // if scheduler is not started, we are starting driver thread
        furi_thread_set_appid(thread, "driver");
    }

    FuriHalRtcHeapTrackMode mode = furi_hal_rtc_get_heap_track_mode();
    if(mode == FuriHalRtcHeapTrackModeAll) {
        thread->heap_trace_enabled = true;
    } else if(mode == FuriHalRtcHeapTrackModeTree && furi_thread_get_current_id()) {
        if(parent) thread->heap_trace_enabled = parent->heap_trace_enabled;
    } else {
        thread->heap_trace_enabled = false;
    }
}

FuriThread* furi_thread_alloc(void) {
    FuriThread* thread = malloc(sizeof(FuriThread));

    furi_thread_init_common(thread);

    return thread;
}

FuriThread* furi_thread_alloc_service(
    const char* name,
    uint32_t stack_size,
    FuriThreadCallback callback,
    void* context) {
    FuriThread* thread = memmgr_alloc_from_pool(sizeof(FuriThread));

    furi_thread_init_common(thread);

    thread->stack_buffer = memmgr_alloc_from_pool(stack_size);
    thread->stack_size = stack_size;
    thread->is_service = true;

    furi_thread_set_name(thread, name);
    furi_thread_set_callback(thread, callback);
    furi_thread_set_context(thread, context);

    return thread;
}

FuriThread* furi_thread_alloc_ex(
    const char* name,
    uint32_t stack_size,
    FuriThreadCallback callback,
    void* context) {
    FuriThread* thread = furi_thread_alloc();
    furi_thread_set_name(thread, name);
    furi_thread_set_stack_size(thread, stack_size);
    furi_thread_set_callback(thread, callback);
    furi_thread_set_context(thread, context);
    return thread;
}

void furi_thread_free(FuriThread* thread) {
    furi_check(thread);
    // Cannot free a service thread
    furi_check(thread->is_service == false);
    // Cannot free a non-joined thread
    furi_check(thread->state == FuriThreadStateStopped);
    furi_check(!thread->is_active);

    furi_thread_set_name(thread, NULL);
    furi_thread_set_appid(thread, NULL);

    if(thread->stack_buffer) {
        free(thread->stack_buffer);
    }

    furi_string_free(thread->output.buffer);
    free(thread);
}

void furi_thread_set_name(FuriThread* thread, const char* name) {
    furi_check(thread);
    furi_check(thread->state == FuriThreadStateStopped);

    if(thread->name) {
        free(thread->name);
    }

    thread->name = name ? strdup(name) : NULL;
}

void furi_thread_set_appid(FuriThread* thread, const char* appid) {
    furi_check(thread);
    furi_check(thread->state == FuriThreadStateStopped);

    if(thread->appid) {
        free(thread->appid);
    }

    thread->appid = appid ? strdup(appid) : NULL;
}

void furi_thread_set_stack_size(FuriThread* thread, size_t stack_size) {
    furi_check(thread);
    furi_check(thread->state == FuriThreadStateStopped);
    furi_check(stack_size);
    furi_check(stack_size <= THREAD_MAX_STACK_SIZE);
    furi_check(stack_size % sizeof(StackType_t) == 0);
    // Stack size cannot be configured for a thread that has been marked as a service
    furi_check(thread->is_service == false);

    if(thread->stack_buffer) {
        free(thread->stack_buffer);
    }

    thread->stack_buffer = malloc(stack_size);
    thread->stack_size = stack_size;
}

void furi_thread_set_callback(FuriThread* thread, FuriThreadCallback callback) {
    furi_check(thread);
    furi_check(thread->state == FuriThreadStateStopped);
    thread->callback = callback;
}

void furi_thread_set_context(FuriThread* thread, void* context) {
    furi_check(thread);
    furi_check(thread->state == FuriThreadStateStopped);
    thread->context = context;
}

void furi_thread_set_priority(FuriThread* thread, FuriThreadPriority priority) {
    furi_check(thread);
    furi_check(thread->state == FuriThreadStateStopped);
    furi_check(priority >= FuriThreadPriorityIdle && priority <= FuriThreadPriorityIsr);
    thread->priority = priority;
}

FuriThreadPriority furi_thread_get_priority(FuriThread* thread) {
    furi_check(thread);
    TaskHandle_t hTask = furi_thread_get_id(thread);
    return (FuriThreadPriority)uxTaskPriorityGet(hTask);
}

void furi_thread_set_current_priority(FuriThreadPriority priority) {
    furi_check(priority <= FuriThreadPriorityIsr);

    UBaseType_t new_priority = priority ? priority : FuriThreadPriorityNormal;
    vTaskPrioritySet(NULL, new_priority);
}

FuriThreadPriority furi_thread_get_current_priority(void) {
    return (FuriThreadPriority)uxTaskPriorityGet(NULL);
}

void furi_thread_set_state_callback(FuriThread* thread, FuriThreadStateCallback callback) {
    furi_check(thread);
    furi_check(thread->state == FuriThreadStateStopped);
    thread->state_callback = callback;
}

void furi_thread_set_state_context(FuriThread* thread, void* context) {
    furi_check(thread);
    furi_check(thread->state == FuriThreadStateStopped);
    thread->state_context = context;
}

FuriThreadState furi_thread_get_state(FuriThread* thread) {
    furi_check(thread);
    return thread->state;
}

void furi_thread_set_signal_callback(
    FuriThread* thread,
    FuriThreadSignalCallback callback,
    void* context) {
    furi_check(thread);
    furi_check(thread->state == FuriThreadStateStopped || thread == furi_thread_get_current());

    thread->signal_callback = callback;
    thread->signal_context = context;
}

bool furi_thread_signal(const FuriThread* thread, uint32_t signal, void* arg) {
    furi_check(thread);

    bool is_consumed = false;

    if(thread->signal_callback) {
        is_consumed = thread->signal_callback(signal, arg, thread->signal_context);
    }

    return is_consumed;
}

void furi_thread_start(FuriThread* thread) {
    furi_check(thread);
    furi_check(thread->callback);
    furi_check(thread->state == FuriThreadStateStopped);
    furi_check(thread->stack_size > 0);

    furi_thread_set_state(thread, FuriThreadStateStarting);

    uint32_t stack_depth = thread->stack_size / sizeof(StackType_t);
    UBaseType_t priority = thread->priority ? thread->priority : FuriThreadPriorityNormal;

    thread->is_active = true;

    furi_check(
        xTaskCreateStatic(
            furi_thread_body,
            thread->name,
            stack_depth,
            thread,
            priority,
            thread->stack_buffer,
            &thread->container) == (TaskHandle_t)thread);
}

void furi_thread_cleanup_tcb_event(TaskHandle_t task) {
    FuriThread* thread = pvTaskGetThreadLocalStoragePointer(task, 0);
    if(thread) {
        // clear thread local storage
        vTaskSetThreadLocalStoragePointer(task, 0, NULL);
        furi_check(thread == (FuriThread*)task);
        thread->is_active = false;
    }
}

bool furi_thread_join(FuriThread* thread) {
    furi_check(thread);
    // Cannot join a service thread
    furi_check(!thread->is_service);
    // Cannot join a thread to itself
    furi_check(furi_thread_get_current() != thread);

    // !!! IMPORTANT NOTICE !!!
    //
    // If your thread exited, but your app stuck here: some other thread uses
    // all cpu time, which delays kernel from releasing task handle
    while(thread->is_active) {
        furi_delay_ms(10);
    }

    return true;
}

FuriThreadId furi_thread_get_id(FuriThread* thread) {
    furi_check(thread);
    return thread;
}

void furi_thread_enable_heap_trace(FuriThread* thread) {
    furi_check(thread);
    furi_check(thread->state == FuriThreadStateStopped);
    thread->heap_trace_enabled = true;
}

void furi_thread_disable_heap_trace(FuriThread* thread) {
    furi_check(thread);
    furi_check(thread->state == FuriThreadStateStopped);
    thread->heap_trace_enabled = false;
}

size_t furi_thread_get_heap_size(FuriThread* thread) {
    furi_check(thread);
    furi_check(thread->heap_trace_enabled == true);
    return thread->heap_size;
}

int32_t furi_thread_get_return_code(FuriThread* thread) {
    furi_check(thread);
    furi_check(thread->state == FuriThreadStateStopped);
    return thread->ret;
}

FuriThreadId furi_thread_get_current_id(void) {
    return xTaskGetCurrentTaskHandle();
}

FuriThread* furi_thread_get_current(void) {
    FuriThread* thread = pvTaskGetThreadLocalStoragePointer(NULL, 0);
    return thread;
}

void furi_thread_yield(void) {
    furi_check(!FURI_IS_IRQ_MODE());
    taskYIELD();
}

/* Limits */
#define MAX_BITS_TASK_NOTIFY 31U
#define MAX_BITS_EVENT_GROUPS 24U

#define THREAD_FLAGS_INVALID_BITS (~((1UL << MAX_BITS_TASK_NOTIFY) - 1U))
#define EVENT_FLAGS_INVALID_BITS (~((1UL << MAX_BITS_EVENT_GROUPS) - 1U))

uint32_t furi_thread_flags_set(FuriThreadId thread_id, uint32_t flags) {
    TaskHandle_t hTask = (TaskHandle_t)thread_id;
    uint32_t rflags;
    BaseType_t yield;

    if((hTask == NULL) || ((flags & THREAD_FLAGS_INVALID_BITS) != 0U)) {
        rflags = (uint32_t)FuriStatusErrorParameter;
    } else {
        rflags = (uint32_t)FuriStatusError;

        if(FURI_IS_IRQ_MODE()) {
            yield = pdFALSE;

            (void)xTaskNotifyIndexedFromISR(hTask, THREAD_NOTIFY_INDEX, flags, eSetBits, &yield);
            (void)xTaskNotifyAndQueryIndexedFromISR(
                hTask, THREAD_NOTIFY_INDEX, 0, eNoAction, &rflags, NULL);

            portYIELD_FROM_ISR(yield);
        } else {
            (void)xTaskNotifyIndexed(hTask, THREAD_NOTIFY_INDEX, flags, eSetBits);
            (void)xTaskNotifyAndQueryIndexed(hTask, THREAD_NOTIFY_INDEX, 0, eNoAction, &rflags);
        }
    }
    /* Return flags after setting */
    return rflags;
}

uint32_t furi_thread_flags_clear(uint32_t flags) {
    TaskHandle_t hTask;
    uint32_t rflags, cflags;

    if(FURI_IS_IRQ_MODE()) {
        rflags = (uint32_t)FuriStatusErrorISR;
    } else if((flags & THREAD_FLAGS_INVALID_BITS) != 0U) {
        rflags = (uint32_t)FuriStatusErrorParameter;
    } else {
        hTask = xTaskGetCurrentTaskHandle();

        if(xTaskNotifyAndQueryIndexed(hTask, THREAD_NOTIFY_INDEX, 0, eNoAction, &cflags) ==
           pdPASS) {
            rflags = cflags;
            cflags &= ~flags;

            if(xTaskNotifyIndexed(hTask, THREAD_NOTIFY_INDEX, cflags, eSetValueWithOverwrite) !=
               pdPASS) {
                rflags = (uint32_t)FuriStatusError;
            }
        } else {
            rflags = (uint32_t)FuriStatusError;
        }
    }

    /* Return flags before clearing */
    return rflags;
}

uint32_t furi_thread_flags_get(void) {
    TaskHandle_t hTask;
    uint32_t rflags;

    if(FURI_IS_IRQ_MODE()) {
        rflags = (uint32_t)FuriStatusErrorISR;
    } else {
        hTask = xTaskGetCurrentTaskHandle();

        if(xTaskNotifyAndQueryIndexed(hTask, THREAD_NOTIFY_INDEX, 0, eNoAction, &rflags) !=
           pdPASS) {
            rflags = (uint32_t)FuriStatusError;
        }
    }

    return rflags;
}

uint32_t furi_thread_flags_wait(uint32_t flags, uint32_t options, uint32_t timeout) {
    uint32_t rflags, nval;
    uint32_t clear;
    TickType_t t0, td, tout;
    BaseType_t rval;

    if(FURI_IS_IRQ_MODE()) {
        rflags = (uint32_t)FuriStatusErrorISR;
    } else if((flags & THREAD_FLAGS_INVALID_BITS) != 0U) {
        rflags = (uint32_t)FuriStatusErrorParameter;
    } else {
        if((options & FuriFlagNoClear) == FuriFlagNoClear) {
            clear = 0U;
        } else {
            clear = flags;
        }

        rflags = 0U;
        tout = timeout;

        t0 = xTaskGetTickCount();
        do {
            rval = xTaskNotifyWaitIndexed(THREAD_NOTIFY_INDEX, 0, clear, &nval, tout);

            if(rval == pdPASS) {
                rflags &= flags;
                rflags |= nval;

                if((options & FuriFlagWaitAll) == FuriFlagWaitAll) {
                    if((flags & rflags) == flags) {
                        break;
                    } else {
                        if(timeout == 0U) {
                            rflags = (uint32_t)FuriStatusErrorResource;
                            break;
                        }
                    }
                } else {
                    if((flags & rflags) != 0) {
                        break;
                    } else {
                        if(timeout == 0U) {
                            rflags = (uint32_t)FuriStatusErrorResource;
                            break;
                        }
                    }
                }

                /* Update timeout */
                td = xTaskGetTickCount() - t0;

                if(td > tout) {
                    tout = 0;
                } else {
                    tout -= td;
                }
            } else {
                if(timeout == 0) {
                    rflags = (uint32_t)FuriStatusErrorResource;
                } else {
                    rflags = (uint32_t)FuriStatusErrorTimeout;
                }
            }
        } while(rval != pdFAIL);
    }

    /* Return flags before clearing */
    return rflags;
}

static const char* furi_thread_state_name(eTaskState state) {
    switch(state) {
    case eRunning:
        return "Running";
    case eReady:
        return "Ready";
    case eBlocked:
        return "Blocked";
    case eSuspended:
        return "Suspended";
    case eDeleted:
        return "Deleted";
    case eInvalid:
        return "Invalid";
    default:
        return "?";
    }
}

bool furi_thread_enumerate(FuriThreadList* thread_list) {
    furi_check(thread_list);
    furi_check(!FURI_IS_IRQ_MODE());

    bool result = false;

    vTaskSuspendAll();
    do {
        uint32_t tick = furi_get_tick();
        uint32_t count = uxTaskGetNumberOfTasks();

        TaskStatus_t* task = pvPortMalloc(count * sizeof(TaskStatus_t));

        if(!task) break;

        configRUN_TIME_COUNTER_TYPE total_run_time;
        count = uxTaskGetSystemState(task, count, &total_run_time);
        for(uint32_t i = 0U; i < count; i++) {
            TaskControlBlock* tcb = (TaskControlBlock*)task[i].xHandle;

            FuriThreadListItem* item =
                furi_thread_list_get_or_insert(thread_list, (FuriThread*)task[i].xHandle);

            item->thread = (FuriThreadId)task[i].xHandle;
            item->app_id = furi_thread_get_appid(item->thread);
            item->name = task[i].pcTaskName;
            item->priority = task[i].uxCurrentPriority;
            item->stack_address = (uint32_t)tcb->pxStack;
            size_t thread_heap = memmgr_heap_get_thread_memory(item->thread);
            item->heap = thread_heap == MEMMGR_HEAP_UNKNOWN ? 0u : thread_heap;
            item->stack_size = (tcb->pxEndOfStack - tcb->pxStack + 1) * sizeof(StackType_t);
            item->stack_min_free = furi_thread_get_stack_space(item->thread);
            item->state = furi_thread_state_name(task[i].eCurrentState);
            item->counter_previous = item->counter_current;
            item->counter_current = task[i].ulRunTimeCounter;
            item->tick = tick;
        }

        vPortFree(task);
        furi_thread_list_process(thread_list, total_run_time, tick);

        result = true;
    } while(false);
    (void)xTaskResumeAll();

    return result;
}

const char* furi_thread_get_name(FuriThreadId thread_id) {
    TaskHandle_t hTask = (TaskHandle_t)thread_id;
    const char* name;

    if(FURI_IS_IRQ_MODE() || (hTask == NULL)) {
        name = NULL;
    } else {
        name = pcTaskGetName(hTask);
    }

    return name;
}

const char* furi_thread_get_appid(FuriThreadId thread_id) {
    TaskHandle_t hTask = (TaskHandle_t)thread_id;
    const char* appid = "system";

    if(!FURI_IS_IRQ_MODE() && (hTask != NULL)) {
        FuriThread* thread = (FuriThread*)pvTaskGetThreadLocalStoragePointer(hTask, 0);
        if(thread) {
            appid = thread->appid;
        } else if(hTask == xTimerGetTimerDaemonTaskHandle()) {
            const char* timer = furi_timer_get_current_name();
            if(timer) {
                appid = timer;
            }
        }
    }

    return appid;
}

uint32_t furi_thread_get_stack_space(FuriThreadId thread_id) {
    TaskHandle_t hTask = (TaskHandle_t)thread_id;
    uint32_t sz;

    if(FURI_IS_IRQ_MODE() || (hTask == NULL)) {
        sz = 0U;
    } else {
        sz = (uint32_t)(uxTaskGetStackHighWaterMark(hTask) * sizeof(StackType_t));
    }

    return sz;
}

static size_t __furi_thread_stdout_write(FuriThread* thread, const char* data, size_t size) {
    if(thread->output.write_callback != NULL) {
        thread->output.write_callback(data, size);
    } else {
        furi_log_tx((const uint8_t*)data, size);
    }
    return size;
}

static int32_t __furi_thread_stdout_flush(FuriThread* thread) {
    FuriString* buffer = thread->output.buffer;
    size_t size = furi_string_size(buffer);
    if(size > 0) {
        __furi_thread_stdout_write(thread, furi_string_get_cstr(buffer), size);
        furi_string_reset(buffer);
    }
    return 0;
}

void furi_thread_set_stdout_callback(FuriThreadStdoutWriteCallback callback) {
    FuriThread* thread = furi_thread_get_current();
    furi_check(thread);
    __furi_thread_stdout_flush(thread);
    thread->output.write_callback = callback;
}

FuriThreadStdoutWriteCallback furi_thread_get_stdout_callback(void) {
    FuriThread* thread = furi_thread_get_current();
    furi_check(thread);
    return thread->output.write_callback;
}

size_t furi_thread_stdout_write(const char* data, size_t size) {
    FuriThread* thread = furi_thread_get_current();
    furi_check(thread);

    if(size == 0 || data == NULL) {
        return __furi_thread_stdout_flush(thread);
    } else {
        if(data[size - 1] == '\n') {
            // if the last character is a newline, we can flush buffer and write data as is, wo buffers
            __furi_thread_stdout_flush(thread);
            __furi_thread_stdout_write(thread, data, size);
        } else {
            // string_cat doesn't work here because we need to write the exact size data
            for(size_t i = 0; i < size; i++) {
                furi_string_push_back(thread->output.buffer, data[i]);
                if(data[i] == '\n') {
                    __furi_thread_stdout_flush(thread);
                }
            }
        }
    }

    return size;
}

int32_t furi_thread_stdout_flush(void) {
    FuriThread* thread = furi_thread_get_current();
    furi_check(thread);

    return __furi_thread_stdout_flush(thread);
}

void furi_thread_suspend(FuriThreadId thread_id) {
    furi_check(thread_id);

    TaskHandle_t hTask = (TaskHandle_t)thread_id;

    vTaskSuspend(hTask);
}

void furi_thread_resume(FuriThreadId thread_id) {
    furi_check(thread_id);

    TaskHandle_t hTask = (TaskHandle_t)thread_id;

    if(FURI_IS_IRQ_MODE()) {
        xTaskResumeFromISR(hTask);
    } else {
        vTaskResume(hTask);
    }
}

bool furi_thread_is_suspended(FuriThreadId thread_id) {
    furi_check(thread_id);

    TaskHandle_t hTask = (TaskHandle_t)thread_id;

    return eTaskGetState(hTask) == eSuspended;
}<|MERGE_RESOLUTION|>--- conflicted
+++ resolved
@@ -25,52 +25,6 @@
 
 #define THREAD_MAX_STACK_SIZE (UINT16_MAX * sizeof(StackType_t))
 
-<<<<<<< HEAD
-=======
-typedef struct FuriThreadStdout FuriThreadStdout;
-
-struct FuriThreadStdout {
-    FuriThreadStdoutWriteCallback write_callback;
-    FuriString* buffer;
-};
-
-struct FuriThread {
-    StaticTask_t container;
-    StackType_t* stack_buffer;
-
-    FuriThreadState state;
-    int32_t ret;
-
-    FuriThreadCallback callback;
-    void* context;
-
-    FuriThreadStateCallback state_callback;
-    void* state_context;
-
-    FuriThreadSignalCallback signal_callback;
-    void* signal_context;
-
-    char* name;
-    char* appid;
-
-    FuriThreadPriority priority;
-
-    size_t stack_size;
-    size_t heap_size;
-
-    FuriThreadStdout output;
-
-    // Keep all non-alignable byte types in one place,
-    // this ensures that the size of this structure is minimal
-    bool is_service;
-    bool heap_trace_enabled;
-    volatile bool is_active;
-};
-
-// IMPORTANT: container MUST be the FIRST struct member
-static_assert(offsetof(FuriThread, container) == 0);
-
->>>>>>> 4cf98867
 static size_t __furi_thread_stdout_write(FuriThread* thread, const char* data, size_t size);
 static int32_t __furi_thread_stdout_flush(FuriThread* thread);
 
