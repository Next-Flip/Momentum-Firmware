#include <furi.h>
#include <tlsf.h>
<<<<<<< HEAD
// #include <tlsf_block_functions.h>
=======
#include <tlsf_block_functions.h>
>>>>>>> 9b15e05e
#include <FreeRTOS.h>
#include <task.h>
#include <m-dict.h>

extern const void __heap_start__;
extern const void __heap_end__;
<<<<<<< HEAD

static tlsf_t tlsf = NULL;
static size_t heap_used = 0;
static size_t heap_max_used = 0;

=======

static tlsf_t tlsf = NULL;
static size_t heap_used = 0;
static size_t heap_max_used = 0;

>>>>>>> 9b15e05e
// Allocation tracking types
DICT_DEF2(MemmgrHeapAllocDict, uint32_t, uint32_t) //-V1048

DICT_DEF2( //-V1048
    MemmgrHeapThreadDict,
    uint32_t,
    M_DEFAULT_OPLIST,
    MemmgrHeapAllocDict_t,
    DICT_OPLIST(MemmgrHeapAllocDict))

// Thread allocation tracing storage
static MemmgrHeapThreadDict_t memmgr_heap_thread_dict = {0};
static volatile uint32_t memmgr_heap_thread_trace_depth = 0;

static inline void memmgr_lock(void) {
    vTaskSuspendAll();
}

static inline void memmgr_unlock(void) {
    xTaskResumeAll();
}

static inline size_t memmgr_get_heap_size(void) {
    return (size_t)&__heap_end__ - (size_t)&__heap_start__;
}

// Initialize tracing storage
static void memmgr_heap_init(void) {
    MemmgrHeapThreadDict_init(memmgr_heap_thread_dict);
}

__attribute__((constructor)) static void memmgr_init(void) {
    size_t pool_size = (size_t)&__heap_end__ - (size_t)&__heap_start__;
<<<<<<< HEAD
    tlsf = tlsf_create_with_pool((void*)&__heap_start__, pool_size);
=======
    tlsf = tlsf_create_with_pool((void*)&__heap_start__, pool_size, 0);
>>>>>>> 9b15e05e
    memmgr_heap_init();
}

void memmgr_heap_enable_thread_trace(FuriThreadId thread_id) {
    memmgr_lock();
    {
        memmgr_heap_thread_trace_depth++;
        furi_check(MemmgrHeapThreadDict_get(memmgr_heap_thread_dict, (uint32_t)thread_id) == NULL);
        MemmgrHeapAllocDict_t alloc_dict;
        MemmgrHeapAllocDict_init(alloc_dict);
        MemmgrHeapThreadDict_set_at(memmgr_heap_thread_dict, (uint32_t)thread_id, alloc_dict);
        MemmgrHeapAllocDict_clear(alloc_dict);
        memmgr_heap_thread_trace_depth--;
    }
    memmgr_unlock();
}

void memmgr_heap_disable_thread_trace(FuriThreadId thread_id) {
    memmgr_lock();
    {
        memmgr_heap_thread_trace_depth++;
        furi_check(MemmgrHeapThreadDict_erase(memmgr_heap_thread_dict, (uint32_t)thread_id));
        memmgr_heap_thread_trace_depth--;
    }
    memmgr_unlock();
}

static inline void memmgr_heap_trace_malloc(void* pointer, size_t size) {
    FuriThreadId thread_id = furi_thread_get_current_id();
    if(thread_id && memmgr_heap_thread_trace_depth == 0) {
        memmgr_heap_thread_trace_depth++;
        MemmgrHeapAllocDict_t* alloc_dict =
            MemmgrHeapThreadDict_get(memmgr_heap_thread_dict, (uint32_t)thread_id);
        if(alloc_dict) {
            MemmgrHeapAllocDict_set_at(*alloc_dict, (uint32_t)pointer, (uint32_t)size);
        }
        memmgr_heap_thread_trace_depth--;
    }
}

static inline void memmgr_heap_trace_free(void* pointer) {
    FuriThreadId thread_id = furi_thread_get_current_id();
    if(thread_id && memmgr_heap_thread_trace_depth == 0) {
        memmgr_heap_thread_trace_depth++;
        MemmgrHeapAllocDict_t* alloc_dict =
            MemmgrHeapThreadDict_get(memmgr_heap_thread_dict, (uint32_t)thread_id);
        if(alloc_dict) {
            // In some cases thread may want to release memory that was not allocated by it
            const bool res = MemmgrHeapAllocDict_erase(*alloc_dict, (uint32_t)pointer);
            UNUSED(res);
        }
        memmgr_heap_thread_trace_depth--;
    }
}

size_t memmgr_heap_get_thread_memory(FuriThreadId thread_id) {
    size_t leftovers = MEMMGR_HEAP_UNKNOWN;
    memmgr_lock();
    {
        memmgr_heap_thread_trace_depth++;
        MemmgrHeapAllocDict_t* alloc_dict =
            MemmgrHeapThreadDict_get(memmgr_heap_thread_dict, (uint32_t)thread_id);
        if(alloc_dict) {
            leftovers = 0;
            MemmgrHeapAllocDict_it_t alloc_dict_it;
            for(MemmgrHeapAllocDict_it(alloc_dict_it, *alloc_dict);
                !MemmgrHeapAllocDict_end_p(alloc_dict_it);
                MemmgrHeapAllocDict_next(alloc_dict_it)) {
                MemmgrHeapAllocDict_itref_t* data = MemmgrHeapAllocDict_ref(alloc_dict_it);
                if(data->key != 0) {
<<<<<<< HEAD
                    if(!tlsf_pointer_is_free((uint8_t*)data->key)) {
=======
                    if(!block_is_free(block_from_ptr((void*)data->key))) {
>>>>>>> 9b15e05e
                        leftovers += data->value;
                    }
                }
            }
        }
        memmgr_heap_thread_trace_depth--;
    }
    memmgr_unlock();
    return leftovers;
}

<<<<<<< HEAD
static void tlsf_walker_max_free(void* ptr, size_t size, int used, void* user) {
=======
static bool tlsf_walker_max_free(void* ptr, size_t size, int used, void* user) {
>>>>>>> 9b15e05e
    UNUSED(ptr);

    bool free = !used;
    size_t* max_free_block_size = (size_t*)user;
    if(free && size > *max_free_block_size) {
        *max_free_block_size = size;
    }
<<<<<<< HEAD
=======

    return true;
>>>>>>> 9b15e05e
}

size_t memmgr_heap_get_max_free_block(void) {
    size_t max_free_block_size = 0;

    memmgr_lock();

    pool_t pool = tlsf_get_pool(tlsf);
    tlsf_walk_pool(pool, tlsf_walker_max_free, &max_free_block_size);

    memmgr_unlock();

    return max_free_block_size;
}

typedef struct {
    BlockWalker walker;
    void* context;
} BlockWalkerWrapper;

<<<<<<< HEAD
static void tlsf_walker_wrapper(void* ptr, size_t size, int used, void* user) {
    BlockWalkerWrapper* wrapper = (BlockWalkerWrapper*)user;
    wrapper->walker(ptr, size, used, wrapper->context);
=======
static bool tlsf_walker_wrapper(void* ptr, size_t size, int used, void* user) {
    BlockWalkerWrapper* wrapper = (BlockWalkerWrapper*)user;
    return wrapper->walker(ptr, size, used, wrapper->context);
>>>>>>> 9b15e05e
}

void memmgr_heap_walk_blocks(BlockWalker walker, void* context) {
    memmgr_lock();

    BlockWalkerWrapper wrapper = {walker, context};
    pool_t pool = tlsf_get_pool(tlsf);
    tlsf_walk_pool(pool, tlsf_walker_wrapper, &wrapper);

    memmgr_unlock();
}

<<<<<<< HEAD
void* pvPortMalloc(size_t xSize) {
=======
void vPortFree(void* pv) {
>>>>>>> 9b15e05e
    // memory management in ISR is not allowed
    if(FURI_IS_IRQ_MODE()) {
        furi_crash("memmgt in ISR");
    }

<<<<<<< HEAD
    memmgr_lock();

    // allocate block
    void* data = tlsf_malloc(tlsf, xSize);
    if(data == NULL) {
        if(xSize == 0) {
            furi_crash("malloc(0)");
        } else {
            furi_crash("out of memory");
        }
    }

    // update heap usage
    heap_used += tlsf_block_size(data);
    heap_used += tlsf_alloc_overhead();
    if(heap_used > heap_max_used) {
        heap_max_used = heap_used;
    }

    // trace allocation
    memmgr_heap_trace_malloc(data, xSize);

    memmgr_unlock();

    // clear block content
    memset(data, 0, xSize);

    return data;
}

void vPortFree(void* pv) {
    // memory management in ISR is not allowed
    if(FURI_IS_IRQ_MODE()) {
        furi_crash("memmgt in ISR");
    }

    // ignore NULL pointer
    if(pv != NULL) {
        memmgr_lock();

        // get block size
        size_t block_size = tlsf_block_size(pv);

        // clear block content
        memset(pv, 0, block_size);

        // update heap usage
        heap_used -= block_size;
        heap_used -= tlsf_alloc_overhead();

        // free
        tlsf_free(tlsf, pv);

        // trace free
        memmgr_heap_trace_free(pv);

        memmgr_unlock();
    }
}

extern void* pvPortAllocAligned(size_t xSize, size_t xAlignment) {
    // memory management in ISR is not allowed
    if(FURI_IS_IRQ_MODE()) {
        furi_crash("memmgt in ISR");
    }

    // alignment must be power of 2
    if((xAlignment & (xAlignment - 1)) != 0) {
        furi_crash("invalid alignment");
    }

    memmgr_lock();

    // allocate block
    void* data = tlsf_memalign(tlsf, xAlignment, xSize);
    if(data == NULL) {
        if(xSize == 0) {
            furi_crash("malloc_aligned(0)");
        } else {
            furi_crash("out of memory");
        }
    }

    // update heap usage
    heap_used += tlsf_block_size(data);
    heap_used += tlsf_alloc_overhead();
    if(heap_used > heap_max_used) {
        heap_max_used = heap_used;
    }

    // trace allocation
    memmgr_heap_trace_malloc(data, xSize);

    memmgr_unlock();

    // clear block content
    memset(data, 0, xSize);

    return data;
}

extern void* pvPortRealloc(void* pv, size_t xSize) {
    // realloc(ptr, 0) is equivalent to free(ptr)
    if(xSize == 0) {
        vPortFree(pv);
        return NULL;
    }

    // realloc(NULL, size) is equivalent to malloc(size)
    if(pv == NULL) {
        return pvPortMalloc(xSize);
    }

    /* realloc things */

    // memory management in ISR is not allowed
    if(FURI_IS_IRQ_MODE()) {
        furi_crash("memmgt in ISR");
    }

    memmgr_lock();

    // trace old block as free
    size_t old_size = tlsf_block_size(pv);

    // trace free
    memmgr_heap_trace_free(pv);

    // reallocate block
    void* data = tlsf_realloc(tlsf, pv, xSize);
    if(data == NULL) {
        furi_crash("out of memory");
    }

    // update heap usage
    heap_used -= old_size;
    heap_used += tlsf_block_size(data);
    if(heap_used > heap_max_used) {
        heap_max_used = heap_used;
    }

    // trace allocation
    memmgr_heap_trace_malloc(data, xSize);

    memmgr_unlock();

    // clear remain block content, if the new size is bigger
    // can't guarantee that all data will be zeroed, cos tlsf_block_size is not always the same as xSize
    if(xSize > old_size) {
        memset((uint8_t*)data + old_size, 0, xSize - old_size);
    }

    return data;
}

size_t xPortGetFreeHeapSize(void) {
    return memmgr_get_heap_size() - heap_used - tlsf_struct_size();
    return 0;
}

=======
    // ignore NULL pointer
    if(pv != NULL) {
        memmgr_lock();

        // get block size
        size_t block_size = tlsf_block_size(pv);

        // clear block content
        memset(pv, 0, block_size);

        // update heap usage
        heap_used -= block_size;
        heap_used -= tlsf_alloc_overhead();

        // free
        tlsf_free(tlsf, pv);

        // trace free
        memmgr_heap_trace_free(pv);

        memmgr_unlock();
    }
}

extern void* pvPortAllocAligned(size_t xSize, size_t xAlignment) {
    // memory management in ISR is not allowed
    if(FURI_IS_IRQ_MODE()) {
        furi_crash("memmgt in ISR");
    }

    // alignment must be power of 2
    if((xAlignment & (xAlignment - 1)) != 0) {
        furi_crash("invalid alignment");
    }

    memmgr_lock();

    // allocate block
    void* data = tlsf_memalign(tlsf, xAlignment, xSize);
    if(data == NULL) {
        if(xSize == 0) {
            furi_crash("malloc_aligned(0)");
        } else {
            furi_crash("out of memory");
        }
    }

    // update heap usage
    heap_used += tlsf_block_size(data);
    heap_used += tlsf_alloc_overhead();
    if(heap_used > heap_max_used) {
        heap_max_used = heap_used;
    }

    // trace allocation
    memmgr_heap_trace_malloc(data, xSize);

    memmgr_unlock();

    // clear block content
    memset(data, 0, xSize);

    return data;
}

void* pvPortMalloc(size_t xSize) {
    return pvPortAllocAligned(xSize, 8);
}

extern void* pvPortRealloc(void* pv, size_t xSize) {
    // realloc(ptr, 0) is equivalent to free(ptr)
    if(xSize == 0) {
        vPortFree(pv);
        return NULL;
    }

    // realloc(NULL, size) is equivalent to malloc(size)
    if(pv == NULL) {
        return pvPortMalloc(xSize);
    }

    /* realloc things */

    // memory management in ISR is not allowed
    if(FURI_IS_IRQ_MODE()) {
        furi_crash("memmgt in ISR");
    }

    memmgr_lock();

    // trace old block as free
    size_t old_size = tlsf_block_size(pv);

    // trace free
    memmgr_heap_trace_free(pv);

    // reallocate block
    void* data = tlsf_realloc(tlsf, pv, xSize);
    if(data == NULL) {
        furi_crash("out of memory");
    }

    // update heap usage
    heap_used -= old_size;
    heap_used += tlsf_block_size(data);
    if(heap_used > heap_max_used) {
        heap_max_used = heap_used;
    }

    // trace allocation
    memmgr_heap_trace_malloc(data, xSize);

    memmgr_unlock();

    // clear remain block content, if the new size is bigger
    // can't guarantee that all data will be zeroed, cos tlsf_block_size is not always the same as xSize
    if(xSize > old_size) {
        memset((uint8_t*)data + old_size, 0, xSize - old_size);
    }

    return data;
}

size_t xPortGetFreeHeapSize(void) {
    return memmgr_get_heap_size() - heap_used - tlsf_size(tlsf);
    return 0;
}

>>>>>>> 9b15e05e
size_t xPortGetTotalHeapSize(void) {
    return memmgr_get_heap_size();
}

size_t xPortGetMinimumEverFreeHeapSize(void) {
<<<<<<< HEAD
    return memmgr_get_heap_size() - heap_max_used - tlsf_struct_size();
=======
    return memmgr_get_heap_size() - heap_max_used - tlsf_size(tlsf);
>>>>>>> 9b15e05e
    return 0;
}<|MERGE_RESOLUTION|>--- conflicted
+++ resolved
@@ -1,29 +1,17 @@
 #include <furi.h>
 #include <tlsf.h>
-<<<<<<< HEAD
-// #include <tlsf_block_functions.h>
-=======
 #include <tlsf_block_functions.h>
->>>>>>> 9b15e05e
 #include <FreeRTOS.h>
 #include <task.h>
 #include <m-dict.h>
 
 extern const void __heap_start__;
 extern const void __heap_end__;
-<<<<<<< HEAD
 
 static tlsf_t tlsf = NULL;
 static size_t heap_used = 0;
 static size_t heap_max_used = 0;
 
-=======
-
-static tlsf_t tlsf = NULL;
-static size_t heap_used = 0;
-static size_t heap_max_used = 0;
-
->>>>>>> 9b15e05e
 // Allocation tracking types
 DICT_DEF2(MemmgrHeapAllocDict, uint32_t, uint32_t) //-V1048
 
@@ -57,11 +45,7 @@
 
 __attribute__((constructor)) static void memmgr_init(void) {
     size_t pool_size = (size_t)&__heap_end__ - (size_t)&__heap_start__;
-<<<<<<< HEAD
-    tlsf = tlsf_create_with_pool((void*)&__heap_start__, pool_size);
-=======
     tlsf = tlsf_create_with_pool((void*)&__heap_start__, pool_size, 0);
->>>>>>> 9b15e05e
     memmgr_heap_init();
 }
 
@@ -132,11 +116,7 @@
                 MemmgrHeapAllocDict_next(alloc_dict_it)) {
                 MemmgrHeapAllocDict_itref_t* data = MemmgrHeapAllocDict_ref(alloc_dict_it);
                 if(data->key != 0) {
-<<<<<<< HEAD
-                    if(!tlsf_pointer_is_free((uint8_t*)data->key)) {
-=======
                     if(!block_is_free(block_from_ptr((void*)data->key))) {
->>>>>>> 9b15e05e
                         leftovers += data->value;
                     }
                 }
@@ -148,11 +128,7 @@
     return leftovers;
 }
 
-<<<<<<< HEAD
-static void tlsf_walker_max_free(void* ptr, size_t size, int used, void* user) {
-=======
 static bool tlsf_walker_max_free(void* ptr, size_t size, int used, void* user) {
->>>>>>> 9b15e05e
     UNUSED(ptr);
 
     bool free = !used;
@@ -160,11 +136,8 @@
     if(free && size > *max_free_block_size) {
         *max_free_block_size = size;
     }
-<<<<<<< HEAD
-=======
 
     return true;
->>>>>>> 9b15e05e
 }
 
 size_t memmgr_heap_get_max_free_block(void) {
@@ -185,15 +158,9 @@
     void* context;
 } BlockWalkerWrapper;
 
-<<<<<<< HEAD
-static void tlsf_walker_wrapper(void* ptr, size_t size, int used, void* user) {
-    BlockWalkerWrapper* wrapper = (BlockWalkerWrapper*)user;
-    wrapper->walker(ptr, size, used, wrapper->context);
-=======
 static bool tlsf_walker_wrapper(void* ptr, size_t size, int used, void* user) {
     BlockWalkerWrapper* wrapper = (BlockWalkerWrapper*)user;
     return wrapper->walker(ptr, size, used, wrapper->context);
->>>>>>> 9b15e05e
 }
 
 void memmgr_heap_walk_blocks(BlockWalker walker, void* context) {
@@ -204,47 +171,6 @@
     tlsf_walk_pool(pool, tlsf_walker_wrapper, &wrapper);
 
     memmgr_unlock();
-}
-
-<<<<<<< HEAD
-void* pvPortMalloc(size_t xSize) {
-=======
-void vPortFree(void* pv) {
->>>>>>> 9b15e05e
-    // memory management in ISR is not allowed
-    if(FURI_IS_IRQ_MODE()) {
-        furi_crash("memmgt in ISR");
-    }
-
-<<<<<<< HEAD
-    memmgr_lock();
-
-    // allocate block
-    void* data = tlsf_malloc(tlsf, xSize);
-    if(data == NULL) {
-        if(xSize == 0) {
-            furi_crash("malloc(0)");
-        } else {
-            furi_crash("out of memory");
-        }
-    }
-
-    // update heap usage
-    heap_used += tlsf_block_size(data);
-    heap_used += tlsf_alloc_overhead();
-    if(heap_used > heap_max_used) {
-        heap_max_used = heap_used;
-    }
-
-    // trace allocation
-    memmgr_heap_trace_malloc(data, xSize);
-
-    memmgr_unlock();
-
-    // clear block content
-    memset(data, 0, xSize);
-
-    return data;
 }
 
 void vPortFree(void* pv) {
@@ -318,6 +244,10 @@
     return data;
 }
 
+void* pvPortMalloc(size_t xSize) {
+    return pvPortAllocAligned(xSize, 8);
+}
+
 extern void* pvPortRealloc(void* pv, size_t xSize) {
     // realloc(ptr, 0) is equivalent to free(ptr)
     if(xSize == 0) {
@@ -373,149 +303,15 @@
 }
 
 size_t xPortGetFreeHeapSize(void) {
-    return memmgr_get_heap_size() - heap_used - tlsf_struct_size();
-    return 0;
-}
-
-=======
-    // ignore NULL pointer
-    if(pv != NULL) {
-        memmgr_lock();
-
-        // get block size
-        size_t block_size = tlsf_block_size(pv);
-
-        // clear block content
-        memset(pv, 0, block_size);
-
-        // update heap usage
-        heap_used -= block_size;
-        heap_used -= tlsf_alloc_overhead();
-
-        // free
-        tlsf_free(tlsf, pv);
-
-        // trace free
-        memmgr_heap_trace_free(pv);
-
-        memmgr_unlock();
-    }
-}
-
-extern void* pvPortAllocAligned(size_t xSize, size_t xAlignment) {
-    // memory management in ISR is not allowed
-    if(FURI_IS_IRQ_MODE()) {
-        furi_crash("memmgt in ISR");
-    }
-
-    // alignment must be power of 2
-    if((xAlignment & (xAlignment - 1)) != 0) {
-        furi_crash("invalid alignment");
-    }
-
-    memmgr_lock();
-
-    // allocate block
-    void* data = tlsf_memalign(tlsf, xAlignment, xSize);
-    if(data == NULL) {
-        if(xSize == 0) {
-            furi_crash("malloc_aligned(0)");
-        } else {
-            furi_crash("out of memory");
-        }
-    }
-
-    // update heap usage
-    heap_used += tlsf_block_size(data);
-    heap_used += tlsf_alloc_overhead();
-    if(heap_used > heap_max_used) {
-        heap_max_used = heap_used;
-    }
-
-    // trace allocation
-    memmgr_heap_trace_malloc(data, xSize);
-
-    memmgr_unlock();
-
-    // clear block content
-    memset(data, 0, xSize);
-
-    return data;
-}
-
-void* pvPortMalloc(size_t xSize) {
-    return pvPortAllocAligned(xSize, 8);
-}
-
-extern void* pvPortRealloc(void* pv, size_t xSize) {
-    // realloc(ptr, 0) is equivalent to free(ptr)
-    if(xSize == 0) {
-        vPortFree(pv);
-        return NULL;
-    }
-
-    // realloc(NULL, size) is equivalent to malloc(size)
-    if(pv == NULL) {
-        return pvPortMalloc(xSize);
-    }
-
-    /* realloc things */
-
-    // memory management in ISR is not allowed
-    if(FURI_IS_IRQ_MODE()) {
-        furi_crash("memmgt in ISR");
-    }
-
-    memmgr_lock();
-
-    // trace old block as free
-    size_t old_size = tlsf_block_size(pv);
-
-    // trace free
-    memmgr_heap_trace_free(pv);
-
-    // reallocate block
-    void* data = tlsf_realloc(tlsf, pv, xSize);
-    if(data == NULL) {
-        furi_crash("out of memory");
-    }
-
-    // update heap usage
-    heap_used -= old_size;
-    heap_used += tlsf_block_size(data);
-    if(heap_used > heap_max_used) {
-        heap_max_used = heap_used;
-    }
-
-    // trace allocation
-    memmgr_heap_trace_malloc(data, xSize);
-
-    memmgr_unlock();
-
-    // clear remain block content, if the new size is bigger
-    // can't guarantee that all data will be zeroed, cos tlsf_block_size is not always the same as xSize
-    if(xSize > old_size) {
-        memset((uint8_t*)data + old_size, 0, xSize - old_size);
-    }
-
-    return data;
-}
-
-size_t xPortGetFreeHeapSize(void) {
     return memmgr_get_heap_size() - heap_used - tlsf_size(tlsf);
     return 0;
 }
 
->>>>>>> 9b15e05e
 size_t xPortGetTotalHeapSize(void) {
     return memmgr_get_heap_size();
 }
 
 size_t xPortGetMinimumEverFreeHeapSize(void) {
-<<<<<<< HEAD
-    return memmgr_get_heap_size() - heap_max_used - tlsf_struct_size();
-=======
     return memmgr_get_heap_size() - heap_max_used - tlsf_size(tlsf);
->>>>>>> 9b15e05e
     return 0;
 }