#include "timer.h"
#include "thread.h"
#include "check.h"
#include "kernel.h"

#include <FreeRTOS.h>
#include <timers.h>

<<<<<<< HEAD
const char* current_timer_name = NULL;

typedef struct {
    FuriTimerCallback func;
    void* context;
} TimerCallback_t;

const char* furi_timer_get_current_name(void) {
    return current_timer_name;
}

static void TimerCallback(TimerHandle_t hTimer) {
    TimerCallback_t* callb;

    /* Retrieve pointer to callback function and context */
    callb = (TimerCallback_t*)pvTimerGetTimerID(hTimer);

    /* Remove dynamic allocation flag */
    callb = (TimerCallback_t*)((uint32_t)callb & ~1U);

    if(callb != NULL) {
        current_timer_name = pcTimerGetName(hTimer);
        callb->func(callb->context);
        current_timer_name = NULL;
    }
=======
struct FuriTimer {
    StaticTimer_t container;
    FuriTimerCallback cb_func;
    void* cb_context;
    volatile bool can_be_removed;
};

// IMPORTANT: container MUST be the FIRST struct member
static_assert(offsetof(FuriTimer, container) == 0);

static void TimerCallback(TimerHandle_t hTimer) {
    FuriTimer* instance = pvTimerGetTimerID(hTimer);
    furi_check(instance);
    instance->cb_func(instance->cb_context);
>>>>>>> 20c4121f
}

FuriTimer* furi_timer_alloc(FuriTimerCallback func, FuriTimerType type, void* context) {
    furi_check((furi_kernel_is_irq_or_masked() == 0U) && (func != NULL));

    FuriTimer* instance = malloc(sizeof(FuriTimer));

    instance->cb_func = func;
    instance->cb_context = context;

    const UBaseType_t reload = (type == FuriTimerTypeOnce ? pdFALSE : pdTRUE);
    const TimerHandle_t hTimer = xTimerCreateStatic(
        NULL, portMAX_DELAY, reload, instance, TimerCallback, &instance->container);

    furi_check(hTimer == (TimerHandle_t)instance);

    return instance;
}

static void furi_timer_epilogue(void* context, uint32_t arg) {
    furi_assert(context);
    UNUSED(arg);

<<<<<<< HEAD
    // Timer name so thread appid works in timers, and so does APP_DATA_PATH()
    const char* name = furi_thread_get_appid(furi_thread_get_current_id());

    /* Store callback memory dynamic allocation flag */
    callb = (TimerCallback_t*)((uint32_t)callb | 1U);
    // TimerCallback function is always provided as a callback and is used to call application
    // specified function with its context both stored in structure callb.
    hTimer = xTimerCreate(name, portMAX_DELAY, reload, callb, TimerCallback);
    furi_check(hTimer);
=======
    FuriTimer* instance = context;
>>>>>>> 20c4121f

    instance->can_be_removed = true;
}

void furi_timer_free(FuriTimer* instance) {
    furi_check(!furi_kernel_is_irq_or_masked());
    furi_check(instance);

    TimerHandle_t hTimer = (TimerHandle_t)instance;
    furi_check(xTimerDelete(hTimer, portMAX_DELAY) == pdPASS);
    furi_check(xTimerPendFunctionCall(furi_timer_epilogue, instance, 0, portMAX_DELAY) == pdPASS);

    while(!instance->can_be_removed) {
        furi_delay_tick(2);
    }

    free(instance);
}

FuriStatus furi_timer_start(FuriTimer* instance, uint32_t ticks) {
    furi_check(!furi_kernel_is_irq_or_masked());
    furi_check(instance);
    furi_check(ticks < portMAX_DELAY);

    TimerHandle_t hTimer = (TimerHandle_t)instance;
    FuriStatus stat;

    if(xTimerChangePeriod(hTimer, ticks, portMAX_DELAY) == pdPASS) {
        stat = FuriStatusOk;
    } else {
        stat = FuriStatusErrorResource;
    }

    return stat;
}

FuriStatus furi_timer_restart(FuriTimer* instance, uint32_t ticks) {
    furi_check(!furi_kernel_is_irq_or_masked());
    furi_check(instance);
    furi_check(ticks < portMAX_DELAY);

    TimerHandle_t hTimer = (TimerHandle_t)instance;
    FuriStatus stat;

    if(xTimerChangePeriod(hTimer, ticks, portMAX_DELAY) == pdPASS &&
       xTimerReset(hTimer, portMAX_DELAY) == pdPASS) {
        stat = FuriStatusOk;
    } else {
        stat = FuriStatusErrorResource;
    }

    return stat;
}

FuriStatus furi_timer_stop(FuriTimer* instance) {
    furi_check(!furi_kernel_is_irq_or_masked());
    furi_check(instance);

    TimerHandle_t hTimer = (TimerHandle_t)instance;

    furi_check(xTimerStop(hTimer, portMAX_DELAY) == pdPASS);

    return FuriStatusOk;
}

uint32_t furi_timer_is_running(FuriTimer* instance) {
    furi_check(!furi_kernel_is_irq_or_masked());
    furi_check(instance);

    TimerHandle_t hTimer = (TimerHandle_t)instance;

    /* Return 0: not running, 1: running */
    return (uint32_t)xTimerIsTimerActive(hTimer);
}

uint32_t furi_timer_get_expire_time(FuriTimer* instance) {
    furi_check(!furi_kernel_is_irq_or_masked());
    furi_check(instance);

    TimerHandle_t hTimer = (TimerHandle_t)instance;

    return (uint32_t)xTimerGetExpiryTime(hTimer);
}

void furi_timer_pending_callback(FuriTimerPendigCallback callback, void* context, uint32_t arg) {
    furi_check(callback);

    BaseType_t ret = pdFAIL;
    if(furi_kernel_is_irq_or_masked()) {
        ret = xTimerPendFunctionCallFromISR(callback, context, arg, NULL);
    } else {
        ret = xTimerPendFunctionCall(callback, context, arg, FuriWaitForever);
    }

    furi_check(ret == pdPASS);
}

void furi_timer_set_thread_priority(FuriTimerThreadPriority priority) {
    furi_check(!furi_kernel_is_irq_or_masked());

    TaskHandle_t task_handle = xTimerGetTimerDaemonTaskHandle();
    furi_check(task_handle); // Don't call this method before timer task start

    if(priority == FuriTimerThreadPriorityNormal) {
        vTaskPrioritySet(task_handle, configTIMER_TASK_PRIORITY);
    } else if(priority == FuriTimerThreadPriorityElevated) {
        vTaskPrioritySet(task_handle, configMAX_PRIORITIES - 1);
    } else {
        furi_crash();
    }
}<|MERGE_RESOLUTION|>--- conflicted
+++ resolved
@@ -6,33 +6,8 @@
 #include <FreeRTOS.h>
 #include <timers.h>
 
-<<<<<<< HEAD
 const char* current_timer_name = NULL;
 
-typedef struct {
-    FuriTimerCallback func;
-    void* context;
-} TimerCallback_t;
-
-const char* furi_timer_get_current_name(void) {
-    return current_timer_name;
-}
-
-static void TimerCallback(TimerHandle_t hTimer) {
-    TimerCallback_t* callb;
-
-    /* Retrieve pointer to callback function and context */
-    callb = (TimerCallback_t*)pvTimerGetTimerID(hTimer);
-
-    /* Remove dynamic allocation flag */
-    callb = (TimerCallback_t*)((uint32_t)callb & ~1U);
-
-    if(callb != NULL) {
-        current_timer_name = pcTimerGetName(hTimer);
-        callb->func(callb->context);
-        current_timer_name = NULL;
-    }
-=======
 struct FuriTimer {
     StaticTimer_t container;
     FuriTimerCallback cb_func;
@@ -43,11 +18,16 @@
 // IMPORTANT: container MUST be the FIRST struct member
 static_assert(offsetof(FuriTimer, container) == 0);
 
+const char* furi_timer_get_current_name(void) {
+    return current_timer_name;
+}
+
 static void TimerCallback(TimerHandle_t hTimer) {
     FuriTimer* instance = pvTimerGetTimerID(hTimer);
     furi_check(instance);
+    current_timer_name = pcTimerGetName(hTimer);
     instance->cb_func(instance->cb_context);
->>>>>>> 20c4121f
+    current_timer_name = NULL;
 }
 
 FuriTimer* furi_timer_alloc(FuriTimerCallback func, FuriTimerType type, void* context) {
@@ -58,9 +38,12 @@
     instance->cb_func = func;
     instance->cb_context = context;
 
+    // Timer name so thread appid works in timers, and so does APP_DATA_PATH()
+    const char* name = furi_thread_get_appid(furi_thread_get_current_id());
+
     const UBaseType_t reload = (type == FuriTimerTypeOnce ? pdFALSE : pdTRUE);
     const TimerHandle_t hTimer = xTimerCreateStatic(
-        NULL, portMAX_DELAY, reload, instance, TimerCallback, &instance->container);
+        name, portMAX_DELAY, reload, instance, TimerCallback, &instance->container);
 
     furi_check(hTimer == (TimerHandle_t)instance);
 
@@ -71,19 +54,7 @@
     furi_assert(context);
     UNUSED(arg);
 
-<<<<<<< HEAD
-    // Timer name so thread appid works in timers, and so does APP_DATA_PATH()
-    const char* name = furi_thread_get_appid(furi_thread_get_current_id());
-
-    /* Store callback memory dynamic allocation flag */
-    callb = (TimerCallback_t*)((uint32_t)callb | 1U);
-    // TimerCallback function is always provided as a callback and is used to call application
-    // specified function with its context both stored in structure callb.
-    hTimer = xTimerCreate(name, portMAX_DELAY, reload, callb, TimerCallback);
-    furi_check(hTimer);
-=======
     FuriTimer* instance = context;
->>>>>>> 20c4121f
 
     instance->can_be_removed = true;
 }
