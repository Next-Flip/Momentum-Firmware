--- conflicted
+++ resolved
@@ -20,15 +20,11 @@
 
 #define TIMER_DELETED_EVENT (1U << 0)
 
-<<<<<<< HEAD
 const char* furi_timer_get_current_name(void) {
     return current_timer_name;
 }
 
-static void TimerCallback(TimerHandle_t hTimer) {
-=======
 static void furi_timer_callback(TimerHandle_t hTimer) {
->>>>>>> fbc3b494
     FuriTimer* instance = pvTimerGetTimerID(hTimer);
     furi_check(instance);
     current_timer_name = pcTimerGetName(hTimer);
@@ -61,11 +57,7 @@
 
     const UBaseType_t reload = (type == FuriTimerTypeOnce ? pdFALSE : pdTRUE);
     const TimerHandle_t hTimer = xTimerCreateStatic(
-<<<<<<< HEAD
-        name, portMAX_DELAY, reload, instance, TimerCallback, &instance->container);
-=======
-        NULL, portMAX_DELAY, reload, instance, furi_timer_callback, &instance->container);
->>>>>>> fbc3b494
+        name, portMAX_DELAY, reload, instance, furi_timer_callback, &instance->container);
 
     furi_check(hTimer == (TimerHandle_t)instance);
 
