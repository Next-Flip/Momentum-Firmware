#include "flipper.h"
#include <applications.h>
#include <furi.h>
#include <furi_hal_version.h>
#include <furi_hal_memory.h>
#include <furi_hal_light.h>
#include <furi_hal_rtc.h>
#include <storage/storage.h>
#include <gui/canvas_i.h>

#include <FreeRTOS.h>

#define TAG "Flipper"

static void flipper_print_version(const char* target, const Version* version) {
    if(version) {
        FURI_LOG_I(
            TAG,
            "\r\n\t%s version:\t%s\r\n"
            "\tBuild date:\t\t%s\r\n"
            "\tGit Commit:\t\t%s (%s)%s\r\n"
            "\tGit Branch:\t\t%s",
            target,
            version_get_version(version),
            version_get_builddate(version),
            version_get_githash(version),
            version_get_gitbranchnum(version),
            version_get_dirty_flag(version) ? " (dirty)" : "",
            version_get_gitbranch(version));
    } else {
        FURI_LOG_I(TAG, "No build info for %s", target);
    }
}

<<<<<<< HEAD
#ifndef FURI_RAM_EXEC
#include <bt/bt_settings.h>
#include <bt/bt_service/bt_i.h>
#include <power/power_settings.h>
#include <desktop/desktop_settings.h>
#include <notification/notification_app.h>
#include <dolphin/helpers/dolphin_state.h>
#include <applications/main/u2f/u2f_data.h>
#include <expansion/expansion_settings_filename.h>
#include <applications/main/archive/helpers/archive_favorites.h>
#include <momentum/namespoof.h>
#include <momentum/momentum.h>
#include <assets_icons.h>

void flipper_migrate_files() {
    Storage* storage = furi_record_open(RECORD_STORAGE);

    // Revert cringe
    FURI_LOG_I(TAG, "Migrate: Remove unused files");
    storage_common_remove(storage, INT_PATH(".passport.settings"));

    // Migrate files
    FURI_LOG_I(TAG, "Migrate: Rename old paths");
    const struct {
        const char* src;
        const char* dst;
        bool delete;
    } renames[] = {
        // Renames on ext
        {CFG_PATH("favorites.txt"), ARCHIVE_FAV_PATH, true}, // Adapt to OFW/UL
        {CFG_PATH(".desktop.keybinds"), DESKTOP_KEYBINDS_PATH, true}, // Old naming
        {CFG_PATH("xtreme_menu.txt"), MAINMENU_APPS_PATH, false}, // Keep both
        {CFG_PATH("xtreme_settings.txt"), MOMENTUM_SETTINGS_PATH, false}, // Keep both
        // Int -> Ext
        {INT_PATH(".bt.settings"), BT_SETTINGS_PATH, true},
        {INT_PATH(".dolphin.state"), DOLPHIN_STATE_PATH, true},
        {INT_PATH(".power.settings"), POWER_SETTINGS_PATH, true},
        {INT_PATH(".bt.keys"), BT_KEYS_STORAGE_PATH, true},
        {INT_PATH(".expansion.settings"), EXPANSION_SETTINGS_PATH, true},
        {INT_PATH(".notification.settings"), NOTIFICATION_SETTINGS_PATH, true},
        // Ext -> Int
        {CFG_PATH("desktop.settings"), DESKTOP_SETTINGS_PATH, true},
    };
    for(size_t i = 0; i < COUNT_OF(renames); ++i) {
        // Use copy+remove to not overwrite dst but still delete src
        storage_common_copy(storage, renames[i].src, renames[i].dst);
        if(renames[i].delete) {
            storage_common_remove(storage, renames[i].src);
        }
    }

    // Special care for U2F
    FURI_LOG_I(TAG, "Migrate: U2F");
    FileInfo file_info;
    if(storage_common_stat(storage, INT_PATH(".cnt.u2f"), &file_info) == FSE_OK &&
       file_info.size > 200) { // Is on Int and has content
        storage_common_rename(storage, INT_PATH(".cnt.u2f"), U2F_CNT_FILE); // Int -> Ext
    }
    storage_common_copy(storage, U2F_DATA_FOLDER "key.u2f", U2F_KEY_FILE); // Ext -> Int

    // Asset packs migrate, merges together
    FURI_LOG_I(TAG, "Migrate: Asset Packs");
    storage_common_migrate(storage, EXT_PATH("dolphin_custom"), ASSET_PACKS_PATH);

    furi_record_close(RECORD_STORAGE);
}
#endif

void flipper_start_service(const FlipperInternalApplication* service) {
    FURI_LOG_D(TAG, "Starting service %s", service->name);

    FuriThread* thread =
        furi_thread_alloc_ex(service->name, service->stack_size, service->app, NULL);
    furi_thread_mark_as_service(thread);
    furi_thread_set_appid(thread, service->appid);

    furi_thread_start(thread);
}

void flipper_init() {
    furi_hal_light_sequence("rgb WB");
=======
void flipper_init(void) {
>>>>>>> bcde0aef
    flipper_print_version("Firmware", furi_hal_version_get_firmware_version());
    FURI_LOG_I(TAG, "Boot mode %d", furi_hal_rtc_get_boot_mode());

#ifndef FURI_RAM_EXEC
    Canvas* canvas = canvas_init();
    canvas_draw_icon(canvas, 33, 16, &I_Updating_Logo_62x15);
    if(furi_hal_is_normal_boot()) {
        canvas_draw_icon(canvas, 19, 44, &I_SDcardMounted_11x8);
    }
    canvas_commit(canvas);
#endif

    // Start storage service first, thanks OFW :/
    flipper_start_service(&FLIPPER_SERVICES[0]);

#ifndef FURI_RAM_EXEC
    if(furi_hal_is_normal_boot()) {
        // Wait for storage record
        furi_record_open(RECORD_STORAGE);
        furi_record_close(RECORD_STORAGE);

        canvas_draw_icon(canvas, 39, 43, &I_dir_10px);
        canvas_commit(canvas);
        flipper_migrate_files();

        canvas_draw_icon(canvas, 59, 42, &I_Apps_10px);
        canvas_commit(canvas);
        namespoof_init();

        canvas_draw_icon(canvas, 79, 44, &I_Rpc_active_7x8);
        canvas_commit(canvas);
        momentum_settings_load();

        furi_hal_light_sequence("rgb RB");
        canvas_draw_icon(canvas, 99, 44, &I_Hidden_window_9x8);
        canvas_commit(canvas);
        asset_packs_init();
    } else {
        FURI_LOG_I(TAG, "Special boot, skipping optional components");
    }
#endif

    // Everything else
    for(size_t i = 1; i < FLIPPER_SERVICES_COUNT; i++) {
        flipper_start_service(&FLIPPER_SERVICES[i]);
    }

#ifndef FURI_RAM_EXEC
    canvas_free(canvas);
#endif

    FURI_LOG_I(TAG, "Startup complete");
}

void vApplicationGetIdleTaskMemory(
    StaticTask_t** tcb_ptr,
    StackType_t** stack_ptr,
    uint32_t* stack_size) {
    *tcb_ptr = memmgr_alloc_from_pool(sizeof(StaticTask_t));
    *stack_ptr = memmgr_alloc_from_pool(sizeof(StackType_t) * configIDLE_TASK_STACK_DEPTH);
    *stack_size = configIDLE_TASK_STACK_DEPTH;
}

void vApplicationGetTimerTaskMemory(
    StaticTask_t** tcb_ptr,
    StackType_t** stack_ptr,
    uint32_t* stack_size) {
    *tcb_ptr = memmgr_alloc_from_pool(sizeof(StaticTask_t));
    *stack_ptr = memmgr_alloc_from_pool(sizeof(StackType_t) * configTIMER_TASK_STACK_DEPTH);
    *stack_size = configTIMER_TASK_STACK_DEPTH;
}<|MERGE_RESOLUTION|>--- conflicted
+++ resolved
@@ -32,7 +32,6 @@
     }
 }
 
-<<<<<<< HEAD
 #ifndef FURI_RAM_EXEC
 #include <bt/bt_settings.h>
 #include <bt/bt_service/bt_i.h>
@@ -112,11 +111,8 @@
     furi_thread_start(thread);
 }
 
-void flipper_init() {
+void flipper_init(void) {
     furi_hal_light_sequence("rgb WB");
-=======
-void flipper_init(void) {
->>>>>>> bcde0aef
     flipper_print_version("Firmware", furi_hal_version_get_firmware_version());
     FURI_LOG_I(TAG, "Boot mode %d", furi_hal_rtc_get_boot_mode());
 
