--- conflicted
+++ resolved
@@ -9,15 +9,11 @@
         set _FBT_CLONE_FLAGS=%_FBT_CLONE_FLAGS% --depth 1
     )
     if exist ".git" (
-<<<<<<< HEAD
-        git submodule update --init --recursive --depth 1 --jobs %NUMBER_OF_PROCESSORS%
-=======
-        git submodule update --init --recursive %_FBT_CLONE_FLAGS%
+        git submodule update --init --recursive --recursive %_FBT_CLONE_FLAGS%
         if %ERRORLEVEL% neq 0 (
             echo Failed to update submodules, set FBT_NO_SYNC to skip
             exit /b 1
         )
->>>>>>> 35c90349
     ) else (
         echo .git not found, please clone repo with "git clone"
         exit /b 1
