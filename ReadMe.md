<h1 align="center">XFW - <code>Xtreme Firmware</code> for the Flipper Zero</h1>
<h3 align="center">Feature-rich, stable, customizable</h3>

<p align="center">
  <img src="https://user-images.githubusercontent.com/55334727/215170306-051eeb8f-8f72-437f-8c2d-0e4be009bdad.png">
</p>

[Intro](https://github.com/ClaraCrazy/Flipper-Xtreme#What-makes-it-special) | [Animations](https://github.com/ClaraCrazy/Flipper-Xtreme#Animations--Asset-Packs) | [Wiki](https://github.com/ClaraCrazy/Flipper-Xtreme/wiki) | [Changelog](https://github.com/ClaraCrazy/Flipper-Xtreme#list-of-changes) | [Known bugs](https://github.com/ClaraCrazy/Flipper-Xtreme/issues?q=is%3Aissue+is%3Aopen+label%3Arelease-pending) | [Install](https://github.com/ClaraCrazy/Flipper-Xtreme#Install) | [Build](https://github.com/ClaraCrazy/Flipper-Xtreme#build-it-yourself) | [Discord](https://discord.gg/flipper-xtreme)
-----

This firmware is a complete overhaul of the [Official Firmware](https://github.com/flipperdevices/flipperzero-firmware), and also features lots of awesome code-bits from [Unleashed](https://github.com/DarkFlippers/unleashed-firmware).

-----
<br>
<h2 align="center">What makes it special?</h2>

We have spent many hours perfecting this code even further, and getting the most out of it.

The goal of this Firmware is to regularly bring out amazing updates based on what the community wants, with an actual understanding of whats going on. Fixing bugs that are regularly talked about, removing unstable / broken applications (.FAP) and actually using the level system that just sits abandoned everywhere else.
<br><br>
- <h4>Feature-rich: We include all commonly found apps in the firmware, as long as they work.</h4>

- <h4>Stable: Many hours have been spent rewriting core parts of the Flippers firmware as well as some of its apps to ensure stability. A task that was long needed on all Firmware, so we tackled it right away.</h4>

- <h4>Customizable: Dont like the Animations, want to turn on/off the Home screen icons (battery, SD card etc), change the flippers name or anything like that? You absolutely can. No need to mess with code or deal with weird manifest files. Its all done with an App.</h4>

-----
<br>
<h2 align="center">Xtreme Settings:</h2>

We wrote a powerful yet easy-to-use application specifically for our Firmware, that gives you easy-access to all the fancy things we implemented:

<img src="https://user-images.githubusercontent.com/55334727/222941141-32e3ef23-1dad-473f-86ee-45bef66ebd77.gif" align="left" width="400px"/>

<details><summary><code>Graphics:</code></summary>Change the animation package (more on that below), the play speed of them, cycle duration and bypass level-bassed animations</details>

<details><summary><code>Statusbar:</code></summary>Modify the design of the statusbar seen on the main Screen. Toggle Icons, their background, the top line and modify the battery icon to your liking.</details>

<details><summary><code>Protocols:</code></summary>Here you can cycle between USB & Bluetooth mode for our Bad-Keyboard app, and toggle Subghz settings.</details>

<details><summary><code>Dolphin:</code></summary>Two simple yet sought after features: Simply change the level of your Flipper and disable / change the "Butthurt timer", aka. the time it takes for the Flipper to get sad when its not used.</details>

<details><summary><code>Misc:</code></summary>All the other options that dont fit elsewhere. Toggles for our custom dark mode & left-handed mode (yes, we thought about you :3 ), an option to change the Flippers name and a switch for file sorting.</details>

<br clear="left"/>

-----
<br>
<h2 align="center">Animations / Asset Packs:</h2>

We created our own, new & improved Animation / Asset system, that we can finally reveal. It lets you to create and cycle through your own `Asset Packs` with only a few button presses, allowing you to easily load custom Animations and Icons like never before.

<img src="https://user-images.githubusercontent.com/55334727/214010675-9eddb8f5-1dd6-4cf4-a0ee-e37af8b6c933.PNG" align="left" width="200px"/>
You can easily create your own pack, or find some user made ones in the discord channel. Check <a href="https://github.com/ClaraCrazy/Flipper-Xtreme/wiki/Asset-Packs">here</a> for a tutorial on creating your own. Essentially, we got our own <code>Anims</code> & <code>Icons</code> folders, inside each <code>Asset Pack</code>.

<br clear="left"/>

<br>

<img src="https://user-images.githubusercontent.com/55334727/214016338-95a619c7-88d2-4db5-bb7a-75282d9082b8.png" align="left" width="200px"/>
Once you have some packs, upload them to your Flipper in <code>SD/dolphin_custom</code> (if you did this right you should see <code>SD/dolphin_custom/PackName/Anims</code> and/or <code>SD/dolphin_custom/PackName/Icons</code>).


<br clear="left"/>

<br>

<img src="https://user-images.githubusercontent.com/55334727/214013624-25dad48e-72ea-4a90-9060-66e137e0d61a.png" align="left" width="200px"/>
After installing the packs to Flipper, hit the <code>Arrow UP</code> button on the main menu and go to <code>Xtreme Settings</code>. Here choose which pack you want and tweak the other settings how you prefer, then press back to reboot and enjoy your new assets for all apps (e.g. Subghz scanning asset) & animations!

<br clear="left"/>

-----
<br>
<h2 align="center">Bad Keyboard:</h2>

<img src="https://user-images.githubusercontent.com/49810075/223855940-b8ee6770-4520-4bcc-a4cc-089196cf904b.png" align="left" width="250px"/>
<! -- This fuckshit needs a captured image, but bc of blockage, i cant get one. someone do some magic plz -- !>
BadUSB is a wonderful app, but it lacks bluetooth capabilities. Now some might argue that its useless as you will always need authentication from both sides, but what if I told you that we found a solution to this problem?
<br><br>
Bad-KB allows you to toggle between USB and Bluetooth mode for your attacks. In Bluetooth mode it allows you to spoof the name & MAC of the device to whatever you want. Being a JBL speaker or a wireless razer keyboard is easily doable, allowing you to trick people so you can run your payloads without needing a cable at hand.

-----
<br>
<h2 align="center">Levels:</h2>

This Firmware has 30 levels, not just the basic 3 the official one has.

With this new system in place, it allows for some cool stuff like locking animations behind a certain level. This can be done fairly easy: The idle_animations are tied to the level system. Specifically, the `Min level` variable of your manifest file is used here. Each level you reach, unlocks a new animation. The higher your level, the more animations people can see.

<details>
<summary>Our example</summary>

In our example case, this is used with the NSFW animation pack you can select in the Xtreme app. Dont worry, this is not used by default because I know not everyone likes to see my / anime tits and thats fine. Anyways.. each level gives a brand new background animation, they also become more and more lewd over time.

| Level  | Animations |
| ------------- | ------------- |
| 1-10  | Try harder. Just sexy clothes |
| 11-20 | Some tits, maybe an ass |
| 21-30 | Fully NSFW, graphic scenes |

</details>

-----
<br>
<h2 align="center">List of changes:</h2>

Note: This repo is always updated with OFW & Unleashed. No need to mention all those here. We will only mention **our** changes that we can actually be credited for.

```txt
[Added]

- Xtreme App
- Asset Packs
- More UI options
- Bad-Keyboard App
- A new battery display-type
- Scrolling view for long file names in browser
- NSFW Animations tied to the level system. Read more above
- Folder handling for empty ones (Now indicate they are empty)

- Custom subghz presets
- Multiple NFC protocols
- Multiple Sub-Ghz protocols | Merged from Unleashed, thanks @xMasterX
- Subghz and IR signal replication via gpio | Credits to @ankris812

- New API Routes for Locale settings
```
```txt
[Updated]

- All Assets

- Tons of apps
- File browser
- Massive compiler re-do
- About 4k files to speed things up a lot
- Applications to now use the new Locale setting
```
```txt
[Fixed]

- Keyboard issues on first char
- Passport crash on high level
- SFW / Dummy_mode getting you XP
- Leveling system
- Mood system
```
```txt
[REMOVED]

- Unused Dummy Mode
- Broken apps (bad apple, chess, etc.)
- Tons of unused code from FAPs and system calls
```

----
<br>
<h2 align="center">Install:</h2>

**This is the recommended install procedure. Please follow these steps EXACTLY and CAREFULLY to ensure you install correctly.**
**This process will NOT delete any saved files and simply ensures the install goes smoothly.**
<br><br>

<<<<<<< HEAD
- Download the latest release (`.zip`) from [the release page](https://github.com/ClaraCrazy/Flipper-Xtreme/releases/latest)
- Extract the archive. This is now your new firmware folder
- Open [qFlipper](https://flipperzero.one/update) and connect your Flipper Zero
- Go to the files tab, into SD Card and delete the `apps` folder
- Open the `update` folder and drag the new firmware folder there
=======
- Download the latest release (.zip) from [The releases tab](https://github.com/ClaraCrazy/Flipper-Xtreme/releases/latest)
- Extract the archive. This is now your new Firmware folder
- Open [qFlipper](https://flipperzero.one/update), head to `SD/Update` and simply move the firmware folder there
>>>>>>> 73d7825e
- On the Flipper, hit the `Arrow Down` button, this will get you to the file menu. Hit `Arrow Left` once, and then simply search for your updates folder
- Inside that folder, select the Firmware you just moved onto it, and run the file thats simply called `Update`

- Enjoy!

**If you have issues or crashes with that process, you can try to use `Settings > Storage > Factory Reset` then retry the install.**
**Doing that will NOT remove your saved files, it will only forget some settings and paired devices.**

----
<br>
<h2 align="center">Build it yourself:</h2>

```bash
To download the needed tools:
$ git clone --recursive https://github.com/ClaraCrazy/Flipper-Xtreme.git
$ cd Flipper-Xtreme/

To flash directly to the Flipper (Needs to be connected via USB, qFlipper closed)
$ ./fbt flash_usb

To just compile firmware
$ ./fbt updater_package

If building FAPS:
$ ./fbt fap_dist

If building image assets:
$ ./fbt resources icons dolphin_ext
```

----
<h2 align="center">Stargazers over time</h2>

[![Stargazers over time](https://starchart.cc/ClaraCrazy/Flipper-Xtreme.svg)](https://starchart.cc/ClaraCrazy/Flipper-Xtreme)

----
<h2 align="center">Contributors</h2>

[![Contributors](https://user-images.githubusercontent.com/55334727/212134625-21383102-02f3-453f-b1d7-8a9c65b27612.svg)](https://github.com/ClaraCrazy/Flipper-Xtreme/graphs/contributors)


----
## SAST Tools

This helps us a lot, thanks for the free license for this project!

[PVS-Studio](https://pvs-studio.com/en/pvs-studio/?utm_source=github&utm_medium=organic&utm_campaign=open_source) - static analyzer for C, C++, C#, and Java code.

----
<p align="center"> "What we do for ourselves dies with us. What we do for others and the world remains and is immortal.” ― Albert Pine </p><|MERGE_RESOLUTION|>--- conflicted
+++ resolved
@@ -162,17 +162,9 @@
 **This process will NOT delete any saved files and simply ensures the install goes smoothly.**
 <br><br>
 
-<<<<<<< HEAD
-- Download the latest release (`.zip`) from [the release page](https://github.com/ClaraCrazy/Flipper-Xtreme/releases/latest)
-- Extract the archive. This is now your new firmware folder
-- Open [qFlipper](https://flipperzero.one/update) and connect your Flipper Zero
-- Go to the files tab, into SD Card and delete the `apps` folder
-- Open the `update` folder and drag the new firmware folder there
-=======
 - Download the latest release (.zip) from [The releases tab](https://github.com/ClaraCrazy/Flipper-Xtreme/releases/latest)
 - Extract the archive. This is now your new Firmware folder
 - Open [qFlipper](https://flipperzero.one/update), head to `SD/Update` and simply move the firmware folder there
->>>>>>> 73d7825e
 - On the Flipper, hit the `Arrow Down` button, this will get you to the file menu. Hit `Arrow Left` once, and then simply search for your updates folder
 - Inside that folder, select the Firmware you just moved onto it, and run the file thats simply called `Update`
 
