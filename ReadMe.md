<<<<<<< HEAD
<h3 align="center">
<a href="https://github.com/DarkFlippers/unleashed-firmware">
<img src="https://user-images.githubusercontent.com/10697207/186202043-26947e28-b1cc-459a-8f20-ffcc7fc0c71c.png" align="center" alt="fzCUSTOM" border="0">
</a>
</h3>

### Welcome to Flipper Zero Unleashed Firmware repo! 

**This firmware is a fork from** [flipperdevices/flipperzero-firmware](https://github.com/flipperdevices/flipperzero-firmware)

<br>

Our goal is to make any features possible in this device without any limitations! 

Please help us implement emulation for all subghz dynamic (rolling code) protocols!

<br>

### This software is for experimental purposes only and is not meant for any illegal activity/purposes. <br> We do not condone illegal activity and strongly encourage keeping transmissions to legal/valid uses allowed by law. <br> Also this software is made without any support from Flipper Devices and in no way related to official devs. 

<br>
Our Discord Community:
<br>
<a href="https://discord.unleashedflip.com"><img src="https://discordapp.com/api/guilds/937479784148115456/widget.png?style=banner4" alt="Unofficial Discord Community" target="_blank"></a>

<br>
<br>
<br>

## Dev builds
- https://dev.unleashedflip.com/
- https://t.me/kotnehleb
## Releases in Telegram
- https://t.me/unleashed_fw

# What's changed
* SubGHz regional TX restrictions removed
* SubGHz frequency range can be extended in settings file (Warning: It can damage flipper's hardware)
* Many rolling code protocols now have the ability to save & send captured signals
* FAAC SLH (Spa) & BFT Mitto (secure with seed) manual creation
* Sub-GHz static code brute-force plugin
* LFRFID Fuzzer plugin
* Custom community plugins and games added
* Extra SubGHz frequencies + extra Mifare Classic keys
* Picopass/iClass plugin included in releases
* Recompiled IR TV Universal Remote for ALL buttons
* Universal remote for Projectors, Fans, A/Cs and Audio(soundbars, etc.)
* BadUSB keyboard layouts
* Customizable Flipper name
* SubGHz -> Press OK in frequency analyzer to use detected frequency in Read modes
* SubGHz -> Long press OK button in SubGHz Frequency analyzer to switch to Read menu 
* Other small fixes and changes throughout
* See other changes in changelog and in readme below

Also check changelog in releases for latest updates!

### Current modified and new SubGHz protocols list:
- Keeloq [Not ALL systems supported for decode or emulation yet!] - [Supported manufacturers list](https://0bin.net/paste/VwR2lNJY#WH9vnPgvcp7w6zVKucFCuNREKAcOij8KsJ6vqLfMn3b)
- Keeloq: HCS101
- Keeloq: AN-Motors
- Keeloq: JCM Tech
- Keeloq: MHouse
- Keeloq: Nice Smilo
- Keeloq: DTM Neo
- Keeloq: FAAC RC,XT
- Keeloq: Mutancode
- Keeloq: Normstahl
- CAME Atomo
- Nice Flor S
- FAAC SLH (Spa) [External seed calculation required (For info contact me in Discord: Nano#8998)] 
- BFT Mitto [External seed calculation required (For info contact me in Discord: Nano#8998)] 
- Security+ v1 & v2
- Star Line

## Please support development of the project
The majority of this project is developed and maintained by me, @xMasterX.
I'm unemployed because of the war, and the only income I receive is from your donations.
Our team is small and the guys are working on this project as much as they can solely based on the enthusiasm they have for this project and the community.
- @Svaarich - UI design and animations
- @Amec0e - Infrared assets
- Community moderators in Telegram, Discord, and Reddit
- And of course our GitHub community. Your PRs are a very important part of this firmware and open-source development.

The amount of work done on this project is huge and we need your support, no matter how large or small. Even if you just say, "Thank you Unleashed firmware developers!" somewhere. Doing so will help us continue our work and will help drive us to make the firmware better every time.
Also, regarding our releases, every build has and always will be free and open-source. There will be no paywall releases or closed-source apps within the firmware. As long as I am working on this project it will never happen.
You can support us by using links or addresses below:
* Boosty: https://boosty.to/mmxdev
* Ko-Fi: https://ko-fi.com/masterx
* destream (100 EUR min): https://destream.net/live/MMX/donate
* cloudtips (only RU payments accepted): https://pay.cloudtips.ru/p/7b3e9d65
* YooMoney (only RU payments accepted): https://yoomoney.ru/fundraise/XA49mgQLPA0.221209
* USDT(TRC20): `TSXcitMSnWXUFqiUfEXrTVpVewXy2cYhrs`
* BCH: `qquxfyzntuqufy2dx0hrfr4sndp0tucvky4sw8qyu3`
* ETH/BSC/ERC20-Tokens: `darkflippers.eth` (or `0xFebF1bBc8229418FF2408C07AF6Afa49152fEc6a`)
* BTC: `bc1q0np836jk9jwr4dd7p6qv66d04vamtqkxrecck9`
* DOGE: `D6R6gYgBn5LwTNmPyvAQR6bZ9EtGgFCpvv`
* LTC: `ltc1q3ex4ejkl0xpx3znwrmth4lyuadr5qgv8tmq8z9`
* XMR (Monero): `41xUz92suUu1u5Mu4qkrcs52gtfpu9rnZRdBpCJ244KRHf6xXSvVFevdf2cnjS7RAeYr5hn9MsEfxKoFDRSctFjG5fv1Mhn`
* TON: `EQCOqcnYkvzOZUV_9bPE_8oTbOrOF03MnF-VcJyjisTZmpGf`

### Community apps included:

- RFID Fuzzer plugin [(by Ganapati & @xMasterX)](https://github.com/DarkFlippers/unleashed-firmware/pull/54) & New protocols by @mvanzanten
- Sub-GHz bruteforce plugin [(by @derskythe & xMasterX)](https://github.com/derskythe/flipperzero-subbrute) [(original by Ganapati & xMasterX)](https://github.com/DarkFlippers/unleashed-firmware/pull/57)
- Sub-GHz playlist plugin [(by darmiel)](https://github.com/DarkFlippers/unleashed-firmware/pull/62)
- ESP8266 Deauther plugin [(by SequoiaSan)](https://github.com/SequoiaSan/FlipperZero-Wifi-ESP8266-Deauther-Module)
- WiFi Scanner plugin [(by SequoiaSan)](https://github.com/SequoiaSan/FlipperZero-WiFi-Scanner_Module)
- MultiConverter plugin [(by theisolinearchip)](https://github.com/theisolinearchip/flipperzero_stuff)
- USB Keyboard plugin [(by huuck)](https://github.com/huuck/FlipperZeroUSBKeyboard)
- WAV player plugin (fixed) [(OFW: DrZlo13)](https://github.com/flipperdevices/flipperzero-firmware/tree/zlo/wav-player)
- Barcode generator plugin [(original by McAzzaMan)](https://github.com/McAzzaMan/flipperzero-firmware/tree/UPC-A_Barcode_Generator/applications/barcode_generator) - [EAN-8 and refactoring](https://github.com/DarkFlippers/unleashed-firmware/pull/154) by @msvsergey
- GPIO: Sentry Safe plugin [(by H4ckd4ddy)](https://github.com/H4ckd4ddy/flipperzero-sentry-safe-plugin)
- ESP32: WiFi Marauder companion plugin [(by 0xchocolate)](https://github.com/0xchocolate/flipperzero-firmware-with-wifi-marauder-companion)
- NRF24: Sniffer & MouseJacker (with changes) [(by mothball187)](https://github.com/mothball187/flipperzero-nrf24/tree/main/mousejacker)
- Simple Clock (timer by GMMan / settings by kowalski7cc) [(original by CompaqDisc)](https://gist.github.com/CompaqDisc/4e329c501bd03c1e801849b81f48ea61)
- UniversalRF Remix / Sub-GHz Remote [(by @darmiel & @xMasterX)](https://github.com/darmiel/flipper-playlist/tree/feat/unirf-protocols) (original by @ESurge)
- Spectrum Analyzer (with changes) [(by jolcese)](https://github.com/jolcese/flipperzero-firmware/tree/spectrum/applications/spectrum_analyzer) - [Ultra Narrow mode & scan channels non-consecutively](https://github.com/theY4Kman/flipperzero-firmware/commits?author=theY4Kman)
- Metronome [(by panki27)](https://github.com/panki27/Metronome)
- DTMF Dolphin [(by litui)](https://github.com/litui/dtmf_dolphin)
- **TOTP (Authenticator)** [(by akopachov)](https://github.com/akopachov/flipper-zero_authenticator)
- GPS [(by ezod)](https://github.com/ezod/flipperzero-gps) works with module `NMEA 0183` via UART (13TX, 14RX, GND pins on Flipper)
- i2c Tools [(by NaejEL)](https://github.com/NaejEL/flipperzero-i2ctools) - C0 -> SCL / C1 -> SDA / GND -> GND | 3v3 logic levels only!
- Temperature Sensor Plugin - HTU2xD, SHT2x, SI702x, SI700x, SI701x, AM2320 [(by Mywk)](https://github.com/Mywk/FlipperTemperatureSensor) - [How to Connect](https://github.com/DarkFlippers/unleashed-firmware/blob/dev/applications/plugins/htu21d_temp_sensor/Readme.md)
- HC-SR04 Distance sensor - Ported and modified by @xMasterX [(original by Sanqui)](https://github.com/Sanqui/flipperzero-firmware/tree/hc_sr04) - How to connect -> (5V -> VCC) / (GND -> GND) / (13|TX -> Trig) / (14|RX -> Echo)
- Morse Code [(by wh00hw)](https://github.com/wh00hw/MorseCodeFAP)
- (UniTemp) Temp sensor reader [(by quen0n)](https://github.com/quen0n/unitemp-flipperzero)
- BH1750 - Lightmeter [(by oleksiikutuzov)](https://github.com/oleksiikutuzov/flipperzero-lightmeter)
- iButton Fuzzer [(by xMasterX)](https://github.com/xMasterX/ibutton-fuzzer)
- HEX Viewer [(by QtRoS)](https://github.com/QtRoS/flipper-zero-hex-viewer)
- POCSAG Pager [(by xMasterX & Shmuma)](https://github.com/xMasterX/flipper-pager)

Games:
- DOOM (fixed) [(by p4nic4ttack)](https://github.com/p4nic4ttack/doom-flipper-zero/)
- Zombiez [(Reworked By DevMilanIan)](https://github.com/RogueMaster/flipperzero-firmware-wPlugins/pull/240) [(Original By Dooskington)](https://github.com/Dooskington/flipperzero-zombiez)
- Flappy Bird [(by DroomOne)](https://github.com/DroomOne/flipperzero-firmware/tree/dev/applications/flappy_bird)
- Arkanoid (refactored by xMasterX) [(by gotnull)](https://github.com/gotnull/flipperzero-firmware-wPlugins)
- Tic Tac Toe (refactored by xMasterX) [(by gotnull)](https://github.com/gotnull/flipperzero-firmware-wPlugins)
- Tetris (with fixes) [(by jeffplang)](https://github.com/jeffplang/flipperzero-firmware/tree/tetris_game/applications/tetris_game)
- Minesweeper [(by panki27)](https://github.com/panki27/minesweeper)
- Heap Defence (aka Stack Attack) - Ported to latest firmware by @xMasterX - [(original by wquinoa & Vedmein)](https://github.com/Vedmein/flipperzero-firmware/tree/hd/svisto-perdelki)
- Game15 [(by x27)](https://github.com/x27/flipperzero-game15)
- Solitaire [(by teeebor)](https://github.com/teeebor/flipper_games)
- BlackJack [(by teeebor)](https://github.com/teeebor/flipper_games)
- 2048 game [(by eugene-kirzhanov)](https://github.com/eugene-kirzhanov/flipper-zero-2048-game)

### Other changes

- BadUSB -> Keyboard layouts [(by rien > dummy-decoy)](https://github.com/dummy-decoy/flipperzero-firmware/tree/dummy_decoy/bad_usb_keyboard_layout)
- SubGHz -> New frequency analyzer - [(by ClusterM)](https://github.com/DarkFlippers/unleashed-firmware/pull/43)
- SubGHz -> Detect RAW feature - [(by perspecdev)](https://github.com/RogueMaster/flipperzero-firmware-wPlugins/pull/152)
- SubGHz -> Save last used frequency [(by derskythe)](https://github.com/DarkFlippers/unleashed-firmware/pull/77)
- SubGHz -> Press OK in frequency analyzer to use detected frequency in Read modes [(by derskythe)](https://github.com/DarkFlippers/unleashed-firmware/pull/77)
- SubGHz -> Long press OK button in SubGHz Frequency analyzer to switch to Read menu [(by derskythe)](https://github.com/DarkFlippers/unleashed-firmware/pull/79)
- Lock device with pin(or regular lock if pin not set) by holding UP button on main screen [(by an4tur0r)](https://github.com/DarkFlippers/unleashed-firmware/pull/107)

# Instructions
## [- How to install firmware](https://github.com/DarkFlippers/unleashed-firmware/blob/dev/documentation/HowToInstall.md)

## [- How to build firmware](https://github.com/DarkFlippers/unleashed-firmware/blob/dev/documentation/HowToBuild.md)

## [- BadUSB: how to add new keyboard layouts](https://github.com/dummy-decoy/flipperzero_badusb_kl)

## [- How to change Flipper name](https://github.com/DarkFlippers/unleashed-firmware/blob/dev/documentation/CustomFlipperName.md)

### **Plugins**

## [- 🎲 Download Extra plugins for Unleashed](https://github.com/xMasterX/unleashed-extra-pack)

## [- Configure Sub-GHz Remote App](https://github.com/DarkFlippers/unleashed-firmware/blob/dev/documentation/SubGHzRemotePlugin.md)

## [- TOTP (Authenticator) config description](https://github.com/akopachov/flipper-zero_authenticator/blob/master/docs/conf-file_description.md)

## [- Barcode Generator](https://github.com/DarkFlippers/unleashed-firmware/blob/dev/documentation/BarcodeGenerator.md)

## [- Multi Converter](https://github.com/DarkFlippers/unleashed-firmware/blob/dev/documentation/MultiConverter.md)

## [- WAV Player sample files & how to convert](https://github.com/UberGuidoZ/Flipper/tree/main/Wav_Player#readme)

## [- SubGHz playlist generator script](https://github.com/darmiel/flipper-scripts/blob/main/playlist/playlist_creator_by_chunk.py)

### **Plugins that works with external hardware**

## [- How to use: Temperature Sensor Plugin - HTU21D / SI7021](https://github.com/DarkFlippers/unleashed-firmware/blob/dev/applications/plugins/htu21d_temp_sensor/Readme.md)

## [- How to use: DHT11/22 Temp. Sensor Monitor](https://github.com/quen0n/FipperZero-DHT-Monitor#readme)

## [- How to use: AM2320/AM2321 Temp. Sensor plugin](https://github.com/xMasterX/AM2320_Flipper_Plugin)

## [- How to use: [NMEA] GPS](https://github.com/DarkFlippers/unleashed-firmware/blob/dev/applications/plugins/gps_nmea_uart/README.md)

## [- How to use: i2c Tools](https://github.com/DarkFlippers/unleashed-firmware/blob/dev/applications/plugins/flipper_i2ctools/README.md)

## [- How to use: [NRF24] plugins](https://github.com/DarkFlippers/unleashed-firmware/blob/dev/documentation/NRF24.md)

## [- How to use: [WiFi] Scanner](https://github.com/SequoiaSan/FlipperZero-WiFi-Scanner_Module#readme)

## [- How to use: [ESP8266] Deauther](https://github.com/SequoiaSan/FlipperZero-Wifi-ESP8266-Deauther-Module#readme)

## [- How to use: [ESP32] WiFi Marauder](https://github.com/UberGuidoZ/Flipper/tree/main/Wifi_DevBoard)

## [- [WiFi] Scanner - Web Flasher for module firmware](https://sequoiasan.github.io/FlipperZero-WiFi-Scanner_Module/)

## [- [ESP8266] Deauther - Web Flasher for module firmware](https://sequoiasan.github.io/FlipperZero-Wifi-ESP8266-Deauther-Module/)

## [- Windows: How to Upload .bin to ESP32/ESP8266](https://github.com/SequoiaSan/Guide-How-To-Upload-bin-to-ESP8266-ESP32)

## [- How to use: [GPIO] SentrySafe plugin](https://github.com/DarkFlippers/unleashed-firmware/blob/dev/documentation/SentrySafe.md)

### **SubGHz**

## [- Transmission is blocked? - How to extend SubGHz frequency range](https://github.com/DarkFlippers/unleashed-firmware/blob/dev/documentation/DangerousSettings.md)

## [- How to add extra SubGHz frequencies](https://github.com/DarkFlippers/unleashed-firmware/blob/dev/documentation/SubGHzSettings.md)

<br>
<br>

# Where I can find IR, SubGhz, ... files, DBs, and other stuff?
## [UberGuidoZ Playground - Large collection of files - Github](https://github.com/UberGuidoZ/Flipper)
## [Awesome Flipper Zero - Github](https://github.com/djsime1/awesome-flipperzero)
## [CAME-12bit, NICE-12bit, Linear-10bit, PT-2240 - SubGHz fixed code bruteforce](https://github.com/tobiabocchi/flipperzero-bruteforce)
## [SMC5326, UNILARM - SubGHz fixed code bruteforce](https://github.com/Hong5489/flipperzero-gate-bruteforce)

<br>
<br>

# Links

* Unofficial Discord: [discord.unleashedflip.com](https://discord.unleashedflip.com)
* Docs by atmanos / How to write your own app (outdated API): [https://flipper.atmanos.com/docs/overview/intro](https://flipper.atmanos.com/docs/overview/intro)

* Official Docs: [http://docs.flipperzero.one](http://docs.flipperzero.one)
* Official Forum: [forum.flipperzero.one](https://forum.flipperzero.one/)
=======
<picture>
    <source media="(prefers-color-scheme: dark)" srcset="/.github/assets/dark_theme_banner.png">
    <source media="(prefers-color-scheme: light)" srcset="/.github/assets/light_theme_banner.png">
    <img
        alt="A pixel art of a Dophin with text: Flipper Zero Official Repo"
        src="/.github/assets/light_theme_banner.png">
</picture>

# Flipper Zero Firmware

- [Flipper Zero Official Website](https://flipperzero.one). A simple way to explain to your friends what the Flipper Zero can do
- [Flipper Zero Firmware Update](https://update.flipperzero.one). Improvements for your dolphin: latest firmware releases, upgrade tools for PC and Mobile devices
- [User Documentation](https://docs.flipperzero.one). Learn more about your dolphin: specs, usage guides, and everything that you wanted to ask

# Contributing

Our main goal is to build a healthy, sustainable community around the Flipper and be open to any new ideas and contributions. We also have some rules and taboos here, so please read this page and our [Code Of Conduct](/CODE_OF_CONDUCT.md) carefully.

## I need help

The best place to search for answers is our [User Documentation](https://docs.flipperzero.one). If you can't find the answer there, you can check our [Discord Server](https://flipp.dev/discord) or our [Forum](https://forum.flipperzero.one/).

## I want to report an issue

If you've found an issue and want to report it, please check our [Issues](https://github.com/flipperdevices/flipperzero-firmware/issues) page. Make sure that the description contains information about the firmware version you're using, your platform, and the proper steps to reproduce the issue.

## I want to contribute code

Before opening a PR, please confirm that your changes must be contained in the firmware. Many ideas can easily be implemented as external applications and published in the Flipper Application Catalog (coming soon). If you are unsure, you can ask on the [Discord Server](https://flipp.dev/discord) or the [Issues](https://github.com/flipperdevices/flipperzero-firmware/issues) page, and we'll help you find the right place for your code.

Also, please read our [Contribution Guide](/CONTRIBUTING.md), and our [Coding Style](/CODING_STYLE.md), and ensure that your code is compatible with our project [License](/LICENSE).

Finally, open a [Pull Request](https://github.com/flipperdevices/flipperzero-firmware/pulls) and ensure that CI/CD statuses are all green.

# Development

The Flipper Zero Firmware is written in C, with some bits and pieces written in C++ and armv7m assembly languages. An intermediate level of C knowledge is recommended for comfortable programming. For Flipper applications, we support C, C++, and armv7m assembly languages.

## Requirements

Supported development platforms:

- Windows 10+ with PowerShell and Git (x86_64)
- macOS 12+ with Command Line tools (x86_64, arm64)
- Ubuntu 20.04+ with build-essential and Git (x86_64)

Supported in-circuit debuggers (optional but highly recommended):

- [Flipper Zero Wi-Fi Development Board](https://shop.flipperzero.one/products/wifi-devboard)
- ST-Link
- J-Link

Everything else will be taken care of by Flipper Build System.

## Cloning Source Code

Ensure that you have enough space and clone source code with Git:

```shell
git clone --recursive https://github.com/flipperdevices/flipperzero-firmware.git
```

## Building

Build firmware using Flipper Build Tool:

```shell
./fbt
```

## Flashing Firmware using an in-circuit debugger

Connect your in-circuit debugger to the Flipper and flash firmware using Flipper Build Tool:

```shell
./fbt flash
```

## Flashing Firmware using USB

Ensure that your Flipper is working, connect it using a USB cable and flash firmware using Flipper Build Tool:

```shell
./fbt flash_usb
```

## Documentation

- [Flipper Build Tool](/documentation/fbt.md) - building, flashing, and debugging Flipper software
- [Applications](/documentation/AppsOnSDCard.md), [Application Manifest](/documentation/AppManifests.md) - developing, building, deploying, and debugging Flipper applications
- [Hardware combos and Un-bricking](/documentation/KeyCombo.md) - recovering your Flipper from most nasty situations
- [Flipper File Formats](/documentation/file_formats) - everything about how Flipper stores your data and how you can work with it
- [Universal Remotes](/documentation/UniversalRemotes.md) - contributing your infrared remote to the universal remote database
- [Firmware Roadmap](/documentation/RoadMap.md)
- And much more in the [Documentation](/documentation) folder

# Links

- Discord: [flipp.dev/discord](https://flipp.dev/discord)
- Website: [flipperzero.one](https://flipperzero.one)
- Forum: [forum.flipperzero.one](https://forum.flipperzero.one/)
- Kickstarter: [kickstarter.com](https://www.kickstarter.com/projects/flipper-devices/flipper-zero-tamagochi-for-hackers)
>>>>>>> d58b9f3f

# Project structure

- `applications`    - Applications and services used in firmware
- `assets`          - Assets used by applications and services
- `furi`            - Furi Core: OS-level primitives and helpers
- `debug`           - Debug tool: GDB-plugins, SVD-file and etc
- `documentation`   - Documentation generation system configs and input files
- `firmware`        - Firmware source code
- `lib`             - Our and 3rd party libraries, drivers and etc...
- `site_scons`      - Build helpers
- `scripts`         - Supplementary scripts and python libraries home

Also, pay attention to `ReadMe.md` files inside those directories.<|MERGE_RESOLUTION|>--- conflicted
+++ resolved
@@ -1,4 +1,3 @@
-<<<<<<< HEAD
 <h3 align="center">
 <a href="https://github.com/DarkFlippers/unleashed-firmware">
 <img src="https://user-images.githubusercontent.com/10697207/186202043-26947e28-b1cc-459a-8f20-ffcc7fc0c71c.png" align="center" alt="fzCUSTOM" border="0">
@@ -232,110 +231,6 @@
 
 * Official Docs: [http://docs.flipperzero.one](http://docs.flipperzero.one)
 * Official Forum: [forum.flipperzero.one](https://forum.flipperzero.one/)
-=======
-<picture>
-    <source media="(prefers-color-scheme: dark)" srcset="/.github/assets/dark_theme_banner.png">
-    <source media="(prefers-color-scheme: light)" srcset="/.github/assets/light_theme_banner.png">
-    <img
-        alt="A pixel art of a Dophin with text: Flipper Zero Official Repo"
-        src="/.github/assets/light_theme_banner.png">
-</picture>
-
-# Flipper Zero Firmware
-
-- [Flipper Zero Official Website](https://flipperzero.one). A simple way to explain to your friends what the Flipper Zero can do
-- [Flipper Zero Firmware Update](https://update.flipperzero.one). Improvements for your dolphin: latest firmware releases, upgrade tools for PC and Mobile devices
-- [User Documentation](https://docs.flipperzero.one). Learn more about your dolphin: specs, usage guides, and everything that you wanted to ask
-
-# Contributing
-
-Our main goal is to build a healthy, sustainable community around the Flipper and be open to any new ideas and contributions. We also have some rules and taboos here, so please read this page and our [Code Of Conduct](/CODE_OF_CONDUCT.md) carefully.
-
-## I need help
-
-The best place to search for answers is our [User Documentation](https://docs.flipperzero.one). If you can't find the answer there, you can check our [Discord Server](https://flipp.dev/discord) or our [Forum](https://forum.flipperzero.one/).
-
-## I want to report an issue
-
-If you've found an issue and want to report it, please check our [Issues](https://github.com/flipperdevices/flipperzero-firmware/issues) page. Make sure that the description contains information about the firmware version you're using, your platform, and the proper steps to reproduce the issue.
-
-## I want to contribute code
-
-Before opening a PR, please confirm that your changes must be contained in the firmware. Many ideas can easily be implemented as external applications and published in the Flipper Application Catalog (coming soon). If you are unsure, you can ask on the [Discord Server](https://flipp.dev/discord) or the [Issues](https://github.com/flipperdevices/flipperzero-firmware/issues) page, and we'll help you find the right place for your code.
-
-Also, please read our [Contribution Guide](/CONTRIBUTING.md), and our [Coding Style](/CODING_STYLE.md), and ensure that your code is compatible with our project [License](/LICENSE).
-
-Finally, open a [Pull Request](https://github.com/flipperdevices/flipperzero-firmware/pulls) and ensure that CI/CD statuses are all green.
-
-# Development
-
-The Flipper Zero Firmware is written in C, with some bits and pieces written in C++ and armv7m assembly languages. An intermediate level of C knowledge is recommended for comfortable programming. For Flipper applications, we support C, C++, and armv7m assembly languages.
-
-## Requirements
-
-Supported development platforms:
-
-- Windows 10+ with PowerShell and Git (x86_64)
-- macOS 12+ with Command Line tools (x86_64, arm64)
-- Ubuntu 20.04+ with build-essential and Git (x86_64)
-
-Supported in-circuit debuggers (optional but highly recommended):
-
-- [Flipper Zero Wi-Fi Development Board](https://shop.flipperzero.one/products/wifi-devboard)
-- ST-Link
-- J-Link
-
-Everything else will be taken care of by Flipper Build System.
-
-## Cloning Source Code
-
-Ensure that you have enough space and clone source code with Git:
-
-```shell
-git clone --recursive https://github.com/flipperdevices/flipperzero-firmware.git
-```
-
-## Building
-
-Build firmware using Flipper Build Tool:
-
-```shell
-./fbt
-```
-
-## Flashing Firmware using an in-circuit debugger
-
-Connect your in-circuit debugger to the Flipper and flash firmware using Flipper Build Tool:
-
-```shell
-./fbt flash
-```
-
-## Flashing Firmware using USB
-
-Ensure that your Flipper is working, connect it using a USB cable and flash firmware using Flipper Build Tool:
-
-```shell
-./fbt flash_usb
-```
-
-## Documentation
-
-- [Flipper Build Tool](/documentation/fbt.md) - building, flashing, and debugging Flipper software
-- [Applications](/documentation/AppsOnSDCard.md), [Application Manifest](/documentation/AppManifests.md) - developing, building, deploying, and debugging Flipper applications
-- [Hardware combos and Un-bricking](/documentation/KeyCombo.md) - recovering your Flipper from most nasty situations
-- [Flipper File Formats](/documentation/file_formats) - everything about how Flipper stores your data and how you can work with it
-- [Universal Remotes](/documentation/UniversalRemotes.md) - contributing your infrared remote to the universal remote database
-- [Firmware Roadmap](/documentation/RoadMap.md)
-- And much more in the [Documentation](/documentation) folder
-
-# Links
-
-- Discord: [flipp.dev/discord](https://flipp.dev/discord)
-- Website: [flipperzero.one](https://flipperzero.one)
-- Forum: [forum.flipperzero.one](https://forum.flipperzero.one/)
-- Kickstarter: [kickstarter.com](https://www.kickstarter.com/projects/flipper-devices/flipper-zero-tamagochi-for-hackers)
->>>>>>> d58b9f3f
 
 # Project structure
 
