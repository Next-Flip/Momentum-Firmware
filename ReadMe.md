<<<<<<< HEAD
<h2>

[Join THE Flipper Uncensored Discord](https://discord.gg/gF2bBUzAFe) & [support us if you like what you see](https://github.com/RogueMaster/flipperzero-firmware-wPlugins/blob/420/SUPPORT.md)! 😄🚀💸</h2>
<table><tr><td width="75%">

#### Thank you to all the supporters; this firmware is a fork of [Unleashed/xMasterX](https://github.com/Eng1n33r/flipperzero-firmware) & the main Flipper Devices FW! I will try to keep active development and updates from both in this build along with any other projects that can be found to be useful to the community. I try to keep this FW build the most cutting edge with updates from both and updates from active community projects. All features and projects pulled are listed in expandable sections below. Please do [support us](https://github.com/RogueMaster/flipperzero-firmware-wPlugins/blob/420/SUPPORT.md) and/or [xMasterX](https://github.com/Eng1n33r/flipperzero-firmware)! Everyone gives much of their uncompensated free time to ensure the success of the Flipper Zero!

</td><td><center><a href="https://github.com/Eng1n33r/flipperzero-firmware" target="_blank"><img src="https://user-images.githubusercontent.com/10697207/186202043-26947e28-b1cc-459a-8f20-ffcc7fc0c71c.png" align="center" alt="fzCUSTOM" border="0" width="95%" height="95%"></a></center></td></tr></table>

<b>Latest Updates:</b>

- To avoid Application errors and duplicates, delete /ext/apps before doing the RM firmware update
- Known Issues:	 `Chess`, `Tanks` & `Chip8` (No Controls)
- Last Synced/Checked [Unleashed/xMasterX](https://github.com/Eng1n33r/flipperzero-firmware), changes in [changelog](https://github.com/RogueMaster/flipperzero-firmware-wPlugins/blob/420/CHANGELOG.md): `2022-09-22 19:22 GMT`/`2022-09-23 00:32 GMT`
- Last Synced/Checked [OFW](https://github.com/flipperdevices/flipperzero-firmware), changes in [commits](https://github.com/flipperdevices/flipperzero-firmware/commits/dev): `2022-09-22 17:15 GMT`/`2022-09-23 00:32 GMT`
- Assets: Includes New Dolphin Animations: [Shar!ngan (By Haseo)]
- Added [Ceasar Cipher (By panki27)](https://github.com/panki27/caesar-cipher)
- Assets: Includes New Dolphin Animations: [Lions Roar (By qqMajiKpp)]
- Actually updated to [Quiet Frequency Analyzer (By Himura2la)](https://github.com/ClusterM/flipperzero-firmware/pull/1)
- Added PR [Remove unused headers (In power.c) #1751 (By kowalski7cc)](https://github.com/flipperdevices/flipperzero-firmware/pull/1751)
- Assets: Includes New Dolphin Animations: [0ne Pi3ce (By Haseo)]
- Assets: Includes New Dolphin Animations: [Calcifier & Last Unicorn (By NeonKodama)]
- Assets: Includes New Dolphin Animations: [Jiji Milk (By NeonKodama)]
- Assets: Includes New Dolphin Animations: [Kam3Ham3Ha (By RogueMaster)]
- Assets: Includes New Dolphin Animations: [M3gamanZ3r0 Battle (By RogueMaster)]
- Assets: Includes New Dolphin Animations: [OP G3ar 4 (By RogueMaster)]
- Assets: Includes New Dolphin Animations: [Kirbs (By RogueMaster)]
- Assets: Includes New Dolphin Animations: [Kirbs Confused (By RogueMaster)]
- Assets: Includes New Dolphin Animations: [Z3lda 0h (By RogueMaster)]

<details>
  <summary><B>TO DO</b></summary><br/>

- Settings: Rename from SD `dolphin/name.txt` [(Thanks to E_Surge)](https://github.com/RogueMaster/flipperzero-firmware-wPlugins/pull/259)
- Lost To Faps: Settings: Favorite Game by holding UP on Desktop [Thanks to gotnull](https://github.com/RogueMaster/flipperzero-firmware-wPlugins/pull/57)
- Lost To Faps: Settings: Hold Down for Games Menu [(Thanks to ESurge)](https://github.com/ESurge/flipperzero-firmware-wPlugins)
- Moved SubGHz Remote to FAP App (Not Working, So Reverted To Internal)
- Moved GPIO to FAP App (Not Working, So Reverted To Internal)
- Moved Infrared to FAP App (Not Working, So Reverted To Internal)

</details>

<table width="100%" border="0" cellspacing="0">
  <tr> <td colspan=2> <h3>This software is for experimental purposes only and is not meant for any illegal activity/purposes. We do not condone illegal activity and strongly encourage keeping transmissions to legal/valid uses allowed by law.</h3> </td> </tr>
  <tr> <td>
<br><b>FLASH STOCK FIRST BEFORE UPDATING TO CUSTOM FIRMWARE<b>

<details>
  <summary><B>HOW TOs</b></summary><br/>
  
- [HERE IS A GUIDE FOR INSTALL (BY PINGYWON)](https://flipper.pingywon.com/)
- [HERE IS A NOOB GUIDE TO FLASH AND UNLOCK (BY interestingsoup)](https://interestingsoup.com/n00b-guide-flashing-flipper-zero-to-rougemaster/)
- [How to install firmware](https://github.com/RogueMaster/flipperzero-firmware-wPlugins/blob/420/documentation/HowToInstall.md)
- [How to build firmware](https://github.com/RogueMaster/flipperzero-firmware-wPlugins/blob/420/documentation/HowToBuild.md)
- [How to change Flipper name](https://github.com/RogueMaster/flipperzero-firmware/blob/420/documentation/CustomFlipperName.md)
- [How to use: NRF24 plugins](https://github.com/RogueMaster/flipperzero-firmware-wPlugins/blob/420/documentation/NRF24.md)
- [How to use: SentrySafe plugin](https://github.com/RogueMaster/flipperzero-firmware-wPlugins/blob/420/documentation/SentrySafe.md)
- [Barcode Generator readme](https://github.com/RogueMaster/flipperzero-firmware-wPlugins/blob/420/documentation/BarcodeGenerator.md)
- [How to extend SubGHz frequency range](https://github.com/RogueMaster/flipperzero-firmware-wPlugins/blob/420/documentation/DangerousSettings.md)
- [How to add extra SubGHz frequencies](https://github.com/RogueMaster/flipperzero-firmware-wPlugins/blob/420/documentation/SubGHzSettings.md)
- [💎 Extra plugins precompiled for Unleashed](https://github.com/UberGuidoZ/Flipper/tree/main/Applications/Unleashed)
- [Configure Sub-GHz Remote App](https://github.com/RogueMaster/flipperzero-firmware/blob/420/documentation/SubGHzRemotePlugin.md)
</details>

      
- To avoid Application errors, delete /ext/apps before doing the RM firmware update
- To install new FW, extract the [latest release zip file](https://github.com/RogueMaster/flipperzero-firmware-wPlugins/releases) to a folder, put the folder in the update folder on your SD card, and run the update file inside the folder using the Archive app (down from flipper desktop). If you were previously unleashed, you need to update your extend_range.txt file. **UPDATE IGNORE FLAG TO TRUE TO UNLEASH YOUR FLIPPER!!** On any update, you may need to update this file and your unirf map file, so keep backups. 😄
    - [<h2>GAMES ONLY MODE PASSWORD: UP UP DOWN DOWN LEFT RIGHT LEFT RIGHT IN CLOCK</h2>](https://github.com/RogueMaster/flipperzero-firmware-wPlugins/blob/420/GAMES_ONLY.md)
<br>[FLIPPER PROJECT WISH LIST](https://github.com/RogueMaster/flipperzero-firmware-wPlugins/blob/420/RoadMap.md) - [SAMPLE EDUCATIONAL PROJECTS 😄](https://github.com/RogueMaster/flipperzero-firmware-wPlugins/blob/420/RoadMap.md)
<br>[`FUN Links HERE` Collection for your Flipper SD](https://github.com/RogueMaster/awesome-flipperzero-withModules)
</td> <td>

<h2>DONATIONS ACCEPTED 😄🚀💸</h2>
BTC: <B>3MPQbKmGRCstg4FjnadfHa3woCT94JkR2a</B><br>
ETH: <B>0xC32Ea488DBeCF95992A5C81BD411e56Bd418BC5f</B>
    <br> <br>
    
Contact me on [Discord](https://discord.gg/gF2bBUzAFe) if you want a renamed Flipper DFU. I can do custom names too!
<br><h2>[Join my Flipper Uncensored Discord](https://discord.gg/gF2bBUzAFe)</h2>
<details>
  <summary><B>You should clone with</B></summary></br>

  ```shell
$ git clone --recursive https://github.com/RogueMaster/flipperzero-firmware-wPlugins.git
$ cd flipperzero-firmware-wPlugins/
$ ./fbt resources icons
$ ./fbt updater_package

# If building FAPS:
$ ./fbt plugin_dist FIRMWARE_APP_SET=ext_apps
```
</details>
      </td> </tr>
      <tr> <td>

<details>
  <summary><B>All Changes/Features</b></summary><br/>
  
- Animations: Hold Center to change Flipper idle animation. [Thanks to Zycenios](https://github.com/flipperdevices/flipperzero-firmware/commit/111786ef40e50a40d2e510595672b569d9b97bba) With changes by RogueMaster.
- Animations: iButton and RFID P0kem0n images [Thanks to Panzer00Z](https://github.com/Panzer00Z/flipperzero-firmware/)
- Animations: Idle animations will show all animations regardless of level and butthurt [Thanks to qqMajiKpp]
- Animations: RM FW Update image [(Thanks to E_Surge)](https://github.com/RogueMaster/flipperzero-firmware-wPlugins/pull/257)
- Animations: SubGHZ Scanning image with Pikachu [Thanks to Panzer00Z](https://github.com/Panzer00Z/flipperzero-firmware/blob/3a548ea9bb181c9348d8afb427890c411456134e/assets/icons/SubGhz/Scanning_123x52.png)
- Archive: FAPs are now launchable from Archive [By RogueMaster], thanks xMasterX for the suggestion
- Assets: Includes a NFC Level 50 Gan0n Amiibo
- Assets: Includes a NFC Rick Roll link
- Assets: Includes New Dolphin Animations: [Rick Roll, Matrix & Swim animations (By qqMajiKpp)], [Rukamon 2x and Agumon animations (By Syrius)], [Mew (By Arkaivos)], [Eye of the Flipper (By Kuronons)], [Shodan (By qqMajiKpp)], [Sirene & The Witch (By Haseo)], [Dino & A New Hope (By Haseo)], [Earth Arcadia (By Kuronons)], [Kuronons Black Flags Collection (21 Animations)(By Kuronons)], [D.Va (By Haseo)], [GITS (By Haseo)], [Slayers (By qqMajiKpp)], [P0liwhirl (By Panzer00Z)], [RogueMaster CFW Animation (By Kuronons)], [Nyan Cat (By Haseo)], [L (By Kuronons)], [Laughing Man (By Kuronons)], [B0ws3r (By Haseo)], [Kuronons Black Flags Collection VOL 2 (9 Animations)(By Kuronons)], [Thanks for all the fish (By qqMajiKpp)], [OCP, Skynet and Weyland (By Kuronons)], [Mario (By Haseo)], [Umbrella (By Haseo)], [Trioptimum (By qqMajiKpp)], [Tyrell & Cyberdyne (By Kuronons)], [Allen & Maha (By Haseo)], [Starfield (By qqMajiKpp)], [DJ (By ut1s)], [Fireplace (By Friend of xMasterX)], [Akira & Mad Scientist (By qqMajiKpp)], [Shar!ngan (By Haseo)], [Lions Roar (By qqMajiKpp)], [0ne Pi3ce (By Haseo)], [Calcifier & Last Unicorn (By NeonKodama)], [Jiji Milk (By NeonKodama)] & [Kam3Ham3Ha, Kirbs, Kirbs Confused, M3gamanZ3r0 Battle, OP G3ar 4 & Z3lda 0h (By RogueMaster)]
- Assets: Includes sample Music Player tunes
- Assets: Includes sample SubGHz assets for Crosswalk, Handicap Doors, Sextoys, Tesla Charge Port, and Unitree Go1 Robot Dog
- Assets: Includes Sonic Screw Driver sound for the Wav Player
- Assets: Running DolphinRestorer.fap on new install will auto-level to Level 7.
- BadUSB: Added ignore DUCKY_LANG cmd to retain compatibility with existing scripts [(Thanks to v1nc)](https://github.com/v1nc/flipperzero-firmware)
- BadUSB: Assets for Kiosk Evasion and Wifi Stealer
- BadUSB: show script errors on screen [(By CromFr)](https://github.com/RogueMaster/flipperzero-firmware-wPlugins/pull/200)
- BadUSB: sk-SK maping keybord for BadUsb [(By jaroslavmraz)](https://github.com/flipperdevices/flipperzero-firmware/pull/1619)
- Clock.fap, iButton.fap and U2F.fap loader apps and available as Favorites [Thanks to ESurge](https://github.com/RogueMaster/flipperzero-firmware-wPlugins/pull/336)
- Development free space thanks to removal of unused debug tools and [thanks to ESurge](https://github.com/RogueMaster/flipperzero-firmware-wPlugins/pull/46/files) for removal of first start assets.
- Dolphin: Assigned profile pic for levels 1-10 (Happy Lvl 1 Dolphin), 11-15 (Happy Lvl 2 Dolphin), 16-18 (Happy Lvl 3 Dolphin), 19-21 (Kid G0ku), 22-24 (Adult G0ku), 25-27 (SSJ G0ku) and 28-30 (SSJ3 G0ku)
- Dolphin: Expanded max level from 3 to 30 using [Roll20](https://roll20.net/compendium/dnd5e/Monsters#h-Experience%20Points), Increased max deed XP per action type from 15 to 45 exp daily & updated animation manifest for max level 30 for all animations (By RogueMaster)
- Dolphin: Internal manifest updated to have animations always available with max level 30
- Dolphin: Level animation sequence for level 3+ to be lvl1->2 for levels 1-20 and lvl2->3 for levels 21-30.
- Dolphin: Mood Stays Happy [(Thanks to biocage)](https://github.com/biocage/flipperzero-firmware), changed to Mood Stays Less Than 6 / Mood Stays High (but not in game mode) (By RogueMaster)
- Dolphin: Passport: DB Themed [(Thanks to Kuronons)]
- Dolphin: Passport: Show EXP [(By Dabolus)](https://github.com/Dabolus/flipperzero-firmware-rpg/)
- Dolphin: Changed daily MAX to 198 on all 7 Deed Types. Random Deed Selection used for MAX +3 EXP daily gain.
- Dolphin: Plugin Achivement +3 EXP for a total of up to 700 EXP daily. Plugin Achivements are:
- - Dice First Roll for d20+ = sides on dice (i.e. Nat 20 on d20)
- - Dice First Roll for d20+ = sides on dice - 1 (+1 EXP) (i.e. 19 on d20)
- - Games Only Mode from Lock Menu
- - Getting 2048 in 2048
- - Mouse Jacker Ducky Run
- - NRFSniffer Found Address
- - Stopwatch @ Alert
- - Tetris, Snake, or Flappy Bird Score For EXP
- - Zombiez for every 20 Zombie kills
- Dolphin: SD dolphin manifest updated to weight animations differently
- GPIO: Feature to read EEPROM of SFP Modules using I2C [(By marcusju)](https://github.com/RogueMaster/flipperzero-firmware-wPlugins/pull/198)
- Icon Decode/Encode [(Thanks to PixlEmly)](https://github.com/RogueMaster/flipperzero-firmware-wPlugins/pull/55/files)
- IR: Universal AC, Audio, Fans & Projectors from [Unleashed/Eng1n33r](https://github.com/Eng1n33r/flipperzero-firmware)
- Plugins: 2048, Arkanoid, Snake, and Tetris show score. Thanks to [whoamins](https://github.com/flipperdevices/flipperzero-firmware/commit/7feda832ede1ba8468eff2ca055fef3ddbdc16ac) and [DevMilanIan](https://github.com/RogueMaster/flipperzero-firmware-wPlugins/pull/188) With position changes by RogueMaster. Also all + Tic Tac Toe updated by [Unleashed/Eng1n33r](https://github.com/Eng1n33r/flipperzero-firmware) for stability.
- Plugins: Icon for Clock [Thanks to Redlink](https://github.com/redlink2/flipperzero-firmware/tree/menuChanges)
- Settings: "Lock W PIN + Off" add to UP menu [(By RogueMaster)]
- Settings: Actual PIN Lock [(By RogueMaster)](https://github.com/RogueMaster/flipperzero-firmware-wPlugins/blob/420/applications/desktop/desktop.c)
- Settings: Auto-Lock Options Added: 10s+15s+90s [(By RogueMaster)](https://github.com/RogueMaster/flipperzero-firmware-wPlugins/blob/420/applications/desktop/desktop_settings/scenes/desktop_settings_scene_start.c)
- Settings: Battery Meter on Desktop [Thanks to McAzzaMan](https://github.com/McAzzaMan/flipperzero-firmware/tree/BatteryPercentageView)
- Settings: Custom name with this compile: CUSTOM_FLIPPER_NAME=name ./fbt updater_package [By Unleashed/xMasterX](https://github.com/Eng1n33r/flipperzero-firmware)
- Settings: Desktop => [Games Only Mode (By RogueMaster)](https://github.com/RogueMaster/flipperzero-firmware-wPlugins/blob/420/GAMES_ONLY.md)
- - [UP UP DOWN DOWN LEFT RIGHT LEFT RIGHT FROM CLOCK](https://github.com/RogueMaster/flipperzero-firmware-wPlugins/blob/420/GAMES_ONLY.md)<== FULL LIST OF GAMES ONLY CONTROLS
- Settings: LCD Timeout Options Added: 10s+90s+2min+5min+10min [(By RogueMaster)](https://github.com/RogueMaster/flipperzero-firmware-wPlugins/blob/420/applications/notification/notification_settings_app.c)
- Settings: Scan names will have timestamp instead of random name assigned for [NFC](https://github.com/RogueMaster/flipperzero-firmware-wPlugins/blob/420/lib/toolbox/random_name.c) and [SubGHz](https://github.com/RogueMaster/flipperzero-firmware-wPlugins/blob/420/applications/subghz/scenes/subghz_scene_read_raw.c) (By RogueMaster)
- Settings: Updated Dummy Mode mode to have access to 2048, Dice, Snake, Tetris & Zombiez [(By RogueMaster)](https://github.com/RogueMaster/flipperzero-firmware-wPlugins/commit/bf964fffdd2c1d730623673987a6de32a3f7c92f)
- Settings: Updated GAMES ONLY mode to have access to 2048, Dice, Doom, Snake, Tetris & Zombiez [(By RogueMaster)](https://github.com/RogueMaster/flipperzero-firmware-wPlugins/commit/bf964fffdd2c1d730623673987a6de32a3f7c92f)
- Settings: Updated HOLD UP to go to Primary Favorite [(By RogueMaster)]
- Settings: Updated HOLD DOWN to go to Secondary Favorite [(By RogueMaster)]
- Settings: Updated Left to go to Clock [(By RogueMaster)]
- Settings: Updated HOLD LEFT to go to SubGhz Remote [(By RogueMaster)]
- SubGHz: Auto Detect Raw in READ action (Needs To Be Enabled In Read Settings) [from perspecdev](https://github.com/RogueMaster/flipperzero-firmware-wPlugins/pull/152)
- SubGHz: [Add settings to subghz read functionality to allow setting RSSI threshold (raw only) (By PolymerPrints)](https://github.com/RogueMaster/flipperzero-firmware-wPlugins/pull/184)
- SubGHz: Extended ranges enabled through flag in /ext/subghz/assets/extend_range.txt [from tkerrby](https://github.com/RogueMaster/flipperzero-firmware-wPlugins/pull/116)
- SubGHz: Moved setting_user file to setting_user.txt! This makes it changable from IOS app. (By RogueMaster)
- SubGHz: New frequency analyzer [(By ClusterM)](https://github.com/flipperdevices/flipperzero-firmware/pull/1501) [feedback mode (by darmiel)](https://github.com/darmiel/flipper-playlist/tree/feat/stealth-frequency-analyzer) [Quiet Mode (by Himura2la)](https://github.com/ClusterM/flipperzero-firmware/pull/1)
- SubGHz: Protocols An-Motors, BFT Mitto, Came Atomo, FAAC SLH (Spa), HCS101, Keeloq, Keeloq Common, Nice Flor S, SecPlus v1+v2 and Star Line updates from [Eng1n33r](https://github.com/Eng1n33r/flipperzero-firmware)
- SubGHz: Unlock from SD flag from [(cloudbreakdaniel)](https://github.com/RogueMaster/flipperzero-firmware-wPlugins/commit/97db0dc91ee3dff812b4dec0618e3f198de14405).  Update `subghz/assets/extend_range.txt` with [this file](https://github.com/RogueMaster/flipperzero-firmware-wPlugins/blob/420/assets/resources/subghz/assets/extend_range.txt) on SD.  **UPDATE IGNORE FLAG TO TRUE TO UNLEASH YOUR FLIPPER!!**

 </details>


<details>
  <summary><B>Open PRs Checked Out & Not Merged In Main</b></summary><br/>
  
- [NFC: Display UL PWD_AUTH payload / ntag-pwd-capture (Thanks to GMMan)](https://github.com/flipperdevices/flipperzero-firmware/pull/1471)
- [New frequency analyzer #1557 (By ClusterM)](https://github.com/flipperdevices/flipperzero-firmware/pull/1557)
- [BadUSB: add SYSRQ keys #1460 (By rck)](https://github.com/flipperdevices/flipperzero-firmware/pull/1460)
- [I²C-Scanner #1431 (By GitChris3004)](https://github.com/flipperdevices/flipperzero-firmware/pull/1431)
- [Dummy decoy/bad usb keyboard layout #1525 (By dummy-decoy)](https://github.com/flipperdevices/flipperzero-firmware/pull/1525)
- [Change default keyboard to Uppercase #1548 (By DrEverr)](https://github.com/flipperdevices/flipperzero-firmware/pull/1548)
- [Automatic shutdown on idle #1647 (By SHxKenzuto)](https://github.com/flipperdevices/flipperzero-firmware/pull/1647)
- [Decode RAW recordings #1667 (By qistoph)](https://github.com/flipperdevices/flipperzero-firmware/pull/1667)
- [Add new card parsers #1503 (By Astrrra)](https://github.com/flipperdevices/flipperzero-firmware/pull/1503)(https://github.com/flipperdevices/flipperzero-firmware/pull/1729)
- [SD info: Add dynamic units and free % #1634 (By non-bin)](https://github.com/flipperdevices/flipperzero-firmware/pull/1634)
- [SubGhz: fix config menu #1748 (By skorpionm)](https://github.com/flipperdevices/flipperzero-firmware/pull/1748)

</details>

</td><td>

<details>
  <summary><B>GAMES</b></summary><br/>
  
- [2048 (By OlegSchwann)](https://github.com/OlegSchwann/flipperzero-firmware/tree/hackaton/game_2048/applications/game-2048) [(Score By DevMilanIan)](https://github.com/RogueMaster/flipperzero-firmware-wPlugins/pull/186)
- [Arkanoid (By gotnull)](https://github.com/gotnull/flipperzero-firmware-wPlugins) [(Score By DevMilanIan)](https://github.com/RogueMaster/flipperzero-firmware-wPlugins/pull/188)
- [Chess (By Okalachev)](https://github.com/okalachev/flipperzero-firmware/tree/chess) Crashes 1st load if FW <~750KB or every load on larger FW  `Broken?`
- [Chip8 Emulator (By mega8bit)](https://github.com/mega8bit/flipperzero-firmware) Updated by ESurge. Add SD folder `chip8`, [Get GAMES HERE](https://johnearnest.github.io/chip8Archive/) (Needs Controls Programmed) `HIDDEN because its broken`
- [Doom (By p4nic4ttack)](https://github.com/p4nic4ttack/doom-flipper-zero/)
- [Dice Roller Including SEX/WAR/8BALL/WEED DICE (By RogueMaster)](https://github.com/RogueMaster/flipperzero-firmware-wPlugins/blob/420/applications/dice/dice.c)
- [Flappy Bird (By DroomOne)](https://github.com/DroomOne/flipperzero-firmware/tree/dev/applications/flappy_bird)
- [Game of Life (Updated to work by tgxn) (By itsyourbedtime)](https://github.com/tgxn/flipperzero-firmware/blob/dev/applications/game_of_life/game_of_life.c)
- [Mandelbrot Set (By Possibly-Matt)](https://github.com/Possibly-Matt/flipperzero-firmware-wPlugins)
- [Monty Hall (By DevMilanIan)](https://github.com/RogueMaster/flipperzero-firmware-wPlugins/pull/203)
- Snake [OFW]
- [TAMA P1 (By GMMan)](https://github.com/GMMan/flipperzero-firmware/tree/tama-p1) requires [this rom](https://tinyurl.com/tamap1) IN `tama_p1` on SD as `rom.bin` to make it work.
- [Tanks (By Alexgr13)](https://github.com/alexgr13/flipperzero-firmware/tree/fork/dev/applications/tanks-game)
- [Tetris (By jeffplang)](https://github.com/jeffplang/flipperzero-firmware/tree/tetris_game/applications/tetris_game)
- [Tic Tac Toe (By gotnull)](https://github.com/gotnull/flipperzero-firmware-wPlugins)
- [Video Poker (By PixlEmly)](https://github.com/PixlEmly/flipperzero-firmware-testing/blob/420/applications/VideoPoker/poker.c)
- [Zombiez (Reworked By DevMilanIan)](https://github.com/RogueMaster/flipperzero-firmware-wPlugins/pull/240) [(Original By Dooskington)](https://github.com/Dooskington/flipperzero-zombiez)
</details>

<details>
  <summary><B>PLUGINS</b></summary><br/>

- [Bluetooth Remote (By Cutch)[OFW]](https://github.com/flipperdevices/flipperzero-firmware/pull/1330)
- - With: [Keynote BT plugin: long press on OK to switch between Space and Retur… #1729 (By coded-with-claws)]
- [BPM Tapper (By panki27)](https://github.com/panki27/bpm-tapper)
- [Calculator (By n-o-T-I-n-s-a-n-e)](https://github.com/n-o-T-I-n-s-a-n-e)
- [Ceasar Cipher (By panki27)](https://github.com/panki27/caesar-cipher)
- [Clock/Stopwatch (By CompaqDisc, Stopwatch & Sound Alert By RogueMaster)](https://gist.github.com/CompaqDisc/4e329c501bd03c1e801849b81f48ea61) [12/24HR (By non-bin)](https://github.com/RogueMaster/flipperzero-firmware-wPlugins/pull/254) [Refactoring (By GMMan)](https://github.com/RogueMaster/flipperzero-firmware-wPlugins/pull/256)
- [DSTIKE Deauther (By SequoiaSan)](https://github.com/SequoiaSan/FlipperZero-Wifi-ESP8266-Deauther-Module/tree/FlipperZero-Module-v2/FlipperZeroModule/FlipperZero-ESP8266-Deauth-App)) `Req: ESP8266`
- [Dolphin Backup (By nminaylov)](https://github.com/flipperdevices/flipperzero-firmware/pull/1384) Modified by RogueMaster
- [Dolphin Restorer (By nminaylov)](https://github.com/flipperdevices/flipperzero-firmware/pull/1384) Cloned by RogueMaster
- [DTMF Dolphin (By litui)](https://github.com/litui/dtmf_dolphin)
- [Metronome (By panki27)](https://github.com/panki27/Metronome)
- [Mouse Jacker (By mothball187)](https://github.com/mothball187/flipperzero-nrf24/tree/main/mousejacker) ([Pin Out](https://github.com/RogueMaster/flipperzero-firmware-wPlugins/tree/420/applications/mousejacker) from nocomp/Frog/UberGuidoZ) `Req: NRF24`
- [Mouse Jiggler (By Jacob-Tate)](https://github.com/Jacob-Tate/flipperzero-firmware/blob/dev/applications/mouse_jiggler/mouse_jiggler.c) (Original By MuddleBox)
- [Multi Converter (By theisolinearchip)](https://github.com/theisolinearchip)
- Music Player [OFW]
- [NRF Sniff (By mothball187)](https://github.com/mothball187/flipperzero-nrf24/tree/main/nrfsniff) ([Pin Out](https://github.com/RogueMaster/flipperzero-firmware-wPlugins/tree/420/applications/nrfsniff) from nocomp/Frog/UberGuidoZ) `Req: NRF24`
- [Paint (By n-o-T-I-n-s-a-n-e)](https://github.com/n-o-T-I-n-s-a-n-e)
- [PicoPass Reader (By Bettse)](https://github.com/flipperdevices/flipperzero-firmware/pull/1366)
- [RFID Fuzzer (By Ganapati)](https://github.com/RogueMaster/flipperzero-firmware-wPlugins/pull/245) [Changes by Unleashed/xMasterX](https://github.com/Eng1n33r/flipperzero-firmware)
- [RF Remix (By ESurge)](https://github.com/ESurge/flipperzero-firmware-unirfremix) [(Original By jimilinuxguy)](https://github.com/jimilinuxguy/flipperzero-universal-rf-remote/tree/028d615c83f059bb2c905530ddb3d4efbd3cbcae/applications/jukebox) [(More protocols thanks to darmiel & xMasterX)](https://github.com/darmiel/flipper-playlist/blob/feat/unirf-protocols/applications/unirfremix/unirfremix_app.c)
- [Sentry Safe (By H4ckd4ddy)](https://github.com/H4ckd4ddy/flipperzero-sentry-safe-plugin) ([Pin Out](https://github.com/RogueMaster/flipperzero-firmware-wPlugins/tree/420/applications/sentry_safe) from [UberGuidoZ](https://github.com/UberGuidoZ/))
- [Spectrum Analyzer (By jolcese)](https://github.com/jolcese/flipperzero-firmware/tree/spectrum/applications/spectrum_analyzer) [Updates (for testing) Thanks to theY4Kman](https://github.com/theY4Kman/flipperzero-firmware)
- [Sub-GHz Bruteforcer (By Ganapati & xMasterX)](https://github.com/Eng1n33r/flipperzero-firmware/pull/57)
- [Sub-GHz Playlist (By darmiel)](https://github.com/darmiel/flipper-playlist)
- [UPC-A Generator (By McAzzaMan)](https://github.com/McAzzaMan/flipperzero-firmware/tree/UPC-A_Barcode_Generator/applications/barcode_generator)
- [WAV Player (By Zlo)](https://github.com/flipperdevices/flipperzero-firmware/tree/zlo/wav-player) Updated by Atmanos & RogueMaster To Work
- [WiFi (Deauther) (By Timmotools)](https://github.com/Timmotools/flipperzero_esp8266_deautherv2)
- [WiFi (Marauder) (By 0xchocolate)](https://github.com/0xchocolate/flipperzero-firmware-with-wifi-marauder-companion) `REQUIRES ESP32 WITH MARAUDER FLASHED`
- [WiFi Scanner v.0.4 (By SequoiaSan)](https://github.com/SequoiaSan/FlipperZero-WiFi-Scanner_Module-ESP8266) `Req: ESP8266 or ESP32`
</details>

</td></tr></table>
=======
# Flipper Zero Firmware

[![Discord](https://img.shields.io/discord/740930220399525928.svg?label=&logo=discord&logoColor=ffffff&color=7389D8&labelColor=6A7EC2)](http://flipperzero.one/discord)

![Show me the code](https://habrastorage.org/webt/eo/m0/e4/eom0e4btudte7nrhnyic-laiog0.png)

Welcome to [Flipper Zero](https://flipperzero.one/)'s Firmware repo!
Our goal is to create nice and clean code with good documentation, to make it a pleasure for everyone to work with.

# Clone the Repository

You should clone with 
```shell
$ git clone --recursive https://github.com/flipperdevices/flipperzero-firmware.git
```

# Read the Docs

Check out details on [how to build firmware](documentation/fbt.md), [write applications](documentation/AppsOnSDCard.md), [un-brick your device](documentation/KeyCombo.md) and more in `documentation` folder. 

# Update firmware

[Get Latest Firmware from Update Server](https://update.flipperzero.one/)

Flipper Zero's firmware consists of two components:

- Core2 firmware set - proprietary components by ST: FUS + radio stack. FUS is flashed at factory, and you should never update it.
- Core1 Firmware - HAL + OS + Drivers + Applications.

They both must be flashed in the order described.

## With offline update package

With Flipper attached over USB:

`./fbt flash_usb`

Just building the package:

`./fbt updater_package`

To update, copy the resulting directory to Flipper's SD card and navigate to `update.fuf` file in Archive app. 

## With STLink

### Core1 Firmware

Prerequisites:

- Linux / macOS
- Terminal
- [arm-gcc-none-eabi](https://developer.arm.com/tools-and-software/open-source-software/developer-tools/gnu-toolchain/gnu-rm/downloads)
- openocd

One-liner: `./fbt firmware_flash`

## With USB DFU 

1. Download latest [Firmware](https://update.flipperzero.one)

2. Reboot Flipper to Bootloader
 - Press and hold `← Left` + `↩ Back` for reset 
 - Release `↩ Back` and keep holding `← Left` until blue LED lights up
 - Release `← Left`

3. Run `dfu-util -D full.dfu -a 0`

# Build on Linux/macOS

Check out `documentation/fbt.md` for details on building and flashing firmware. 

## macOS Prerequisites

Make sure you have [brew](https://brew.sh) and install all the dependencies:
```sh
brew bundle --verbose
```

## Linux Prerequisites

The FBT tool handles everything, only `git` is required.

### Optional dependencies

- openocd (debugging/flashing over SWD)
- heatshrink (compiling image assets)
- clang-format (code formatting)
- dfu-util (flashing over USB DFU)
- protobuf (compiling proto sources)

For example, to install them on Debian, use:
```sh
apt update
apt install openocd clang-format-13 dfu-util protobuf-compiler
```

heatshrink has to be compiled [from sources](https://github.com/atomicobject/heatshrink).

## Compile everything

```sh
./fbt
```

Check `dist/` for build outputs.

Use **`flipper-z-{target}-full-{suffix}.dfu`** to flash your device.

## Flash everything

Connect your device via ST-Link and run:
```sh
./fbt firmware_flash
```

# Links

* Discord: [flipp.dev/discord](https://flipp.dev/discord)
* Website: [flipperzero.one](https://flipperzero.one)
* Kickstarter page: [kickstarter.com](https://www.kickstarter.com/projects/flipper-devices/flipper-zero-tamagochi-for-hackers)
* Forum: [forum.flipperzero.one](https://forum.flipperzero.one/)

# Project structure

- `applications`    - Applications and services used in firmware
- `assets`          - Assets used by applications and services
- `furi`            - Furi Core: os level primitives and helpers
- `debug`           - Debug tool: GDB-plugins, SVD-file and etc
- `documentation`   - Documentation generation system configs and input files
- `firmware`        - Firmware source code
- `lib`             - Our and 3rd party libraries, drivers, etc.
- `scripts`         - Supplementary scripts and python libraries home

Also pay attention to `ReadMe.md` files inside those directories.
>>>>>>> eadd7801
<|MERGE_RESOLUTION|>--- conflicted
+++ resolved
@@ -1,4 +1,3 @@
-<<<<<<< HEAD
 <h2>
 
 [Join THE Flipper Uncensored Discord](https://discord.gg/gF2bBUzAFe) & [support us if you like what you see](https://github.com/RogueMaster/flipperzero-firmware-wPlugins/blob/420/SUPPORT.md)! 😄🚀💸</h2>
@@ -241,140 +240,4 @@
 - [WiFi Scanner v.0.4 (By SequoiaSan)](https://github.com/SequoiaSan/FlipperZero-WiFi-Scanner_Module-ESP8266) `Req: ESP8266 or ESP32`
 </details>
 
-</td></tr></table>
-=======
-# Flipper Zero Firmware
-
-[![Discord](https://img.shields.io/discord/740930220399525928.svg?label=&logo=discord&logoColor=ffffff&color=7389D8&labelColor=6A7EC2)](http://flipperzero.one/discord)
-
-![Show me the code](https://habrastorage.org/webt/eo/m0/e4/eom0e4btudte7nrhnyic-laiog0.png)
-
-Welcome to [Flipper Zero](https://flipperzero.one/)'s Firmware repo!
-Our goal is to create nice and clean code with good documentation, to make it a pleasure for everyone to work with.
-
-# Clone the Repository
-
-You should clone with 
-```shell
-$ git clone --recursive https://github.com/flipperdevices/flipperzero-firmware.git
-```
-
-# Read the Docs
-
-Check out details on [how to build firmware](documentation/fbt.md), [write applications](documentation/AppsOnSDCard.md), [un-brick your device](documentation/KeyCombo.md) and more in `documentation` folder. 
-
-# Update firmware
-
-[Get Latest Firmware from Update Server](https://update.flipperzero.one/)
-
-Flipper Zero's firmware consists of two components:
-
-- Core2 firmware set - proprietary components by ST: FUS + radio stack. FUS is flashed at factory, and you should never update it.
-- Core1 Firmware - HAL + OS + Drivers + Applications.
-
-They both must be flashed in the order described.
-
-## With offline update package
-
-With Flipper attached over USB:
-
-`./fbt flash_usb`
-
-Just building the package:
-
-`./fbt updater_package`
-
-To update, copy the resulting directory to Flipper's SD card and navigate to `update.fuf` file in Archive app. 
-
-## With STLink
-
-### Core1 Firmware
-
-Prerequisites:
-
-- Linux / macOS
-- Terminal
-- [arm-gcc-none-eabi](https://developer.arm.com/tools-and-software/open-source-software/developer-tools/gnu-toolchain/gnu-rm/downloads)
-- openocd
-
-One-liner: `./fbt firmware_flash`
-
-## With USB DFU 
-
-1. Download latest [Firmware](https://update.flipperzero.one)
-
-2. Reboot Flipper to Bootloader
- - Press and hold `← Left` + `↩ Back` for reset 
- - Release `↩ Back` and keep holding `← Left` until blue LED lights up
- - Release `← Left`
-
-3. Run `dfu-util -D full.dfu -a 0`
-
-# Build on Linux/macOS
-
-Check out `documentation/fbt.md` for details on building and flashing firmware. 
-
-## macOS Prerequisites
-
-Make sure you have [brew](https://brew.sh) and install all the dependencies:
-```sh
-brew bundle --verbose
-```
-
-## Linux Prerequisites
-
-The FBT tool handles everything, only `git` is required.
-
-### Optional dependencies
-
-- openocd (debugging/flashing over SWD)
-- heatshrink (compiling image assets)
-- clang-format (code formatting)
-- dfu-util (flashing over USB DFU)
-- protobuf (compiling proto sources)
-
-For example, to install them on Debian, use:
-```sh
-apt update
-apt install openocd clang-format-13 dfu-util protobuf-compiler
-```
-
-heatshrink has to be compiled [from sources](https://github.com/atomicobject/heatshrink).
-
-## Compile everything
-
-```sh
-./fbt
-```
-
-Check `dist/` for build outputs.
-
-Use **`flipper-z-{target}-full-{suffix}.dfu`** to flash your device.
-
-## Flash everything
-
-Connect your device via ST-Link and run:
-```sh
-./fbt firmware_flash
-```
-
-# Links
-
-* Discord: [flipp.dev/discord](https://flipp.dev/discord)
-* Website: [flipperzero.one](https://flipperzero.one)
-* Kickstarter page: [kickstarter.com](https://www.kickstarter.com/projects/flipper-devices/flipper-zero-tamagochi-for-hackers)
-* Forum: [forum.flipperzero.one](https://forum.flipperzero.one/)
-
-# Project structure
-
-- `applications`    - Applications and services used in firmware
-- `assets`          - Assets used by applications and services
-- `furi`            - Furi Core: os level primitives and helpers
-- `debug`           - Debug tool: GDB-plugins, SVD-file and etc
-- `documentation`   - Documentation generation system configs and input files
-- `firmware`        - Firmware source code
-- `lib`             - Our and 3rd party libraries, drivers, etc.
-- `scripts`         - Supplementary scripts and python libraries home
-
-Also pay attention to `ReadMe.md` files inside those directories.
->>>>>>> eadd7801
+</td></tr></table>