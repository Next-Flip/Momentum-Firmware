--- conflicted
+++ resolved
@@ -9,11 +9,7 @@
 
 ## Setting the log level
 
-<<<<<<< HEAD
-Depending on your needs, you can set the log level by going to `Main Menu → Settings → Log Level`. To learn more about logging levels, visit [Settings](https://docs.flipperzero.one/basics/settings#d5TAt).
-=======
 Depending on your needs, you can set the log level by going to **Main Menu → Settings → Log Level**. To learn more about logging levels, visit [Settings](https://docs.flipperzero.one/basics/settings#d5TAt).
->>>>>>> 2c70dd51
 
 ![You can manually set the preferred log level](https://github.com/user-attachments/assets/b1317d01-8b9b-4544-8720-303c87b85324)
 
@@ -121,33 +117,11 @@
 2. Cold-plug the Developer Board into your Flipper Zero by turning off the Flipper Zero, connecting the developer board, and then turning it back on.
 3. Connect the developer board to your computer using a USB Type-C cable.
     ![Connect the developer board with a USB-C cable](https://github.com/user-attachments/assets/0f469a31-2dd1-4559-918a-ff3ca3309531)
-<<<<<<< HEAD
 4. Find the serial port that the developer board is connected to by going to `Device Manager → Ports (COM & LPT)` and looking for a new port that appears when you connect the Wi-Fi developer board.
-=======
-4. Find the serial port that the developer board is connected to by going to `Device Manager -> Ports (COM & LPT)` and looking for a new port that appears when you connect the Wi-Fi developer board.
->>>>>>> 2c70dd51
     ![Find the serial port in your Device Manager](https://github.com/user-attachments/assets/aa542fe6-4781-45dc-86f6-e98ab34952b0)
 6. Run the `PuTTY` application and select `Serial` as the connection type.
 7. Enter the port number you found in the previous step into the `Serial line` field.
 8. Set the `Speed` parameter to `230400` and click `Open`.
    ![Set speed to 230400](https://github.com/user-attachments/assets/93463c78-9776-479b-a6cc-d68ed712d0c4)
 10. View logs of your Flipper Zero in the PuTTY terminal window.
-<<<<<<< HEAD
-11. To quit, close the PuTTY window.
-=======
-11. To quit, close the PuTTY window.
-
-4. Find the serial port that the developer board is connected to by going to **Device Manager → Ports (COM & LPT)** and looking for a new port that appears when you connect the Wi-Fi developer board.
-![Find the serial port in your Device Manager](https://archbee-image-uploads.s3.amazonaws.com/3StCFqarJkJQZV-7N79yY/KKLQJK1lvqmI5iab3d__C_image.png)
-
-5. Run the PuTTY application and select **Serial** as the connection type.
-
-6. Enter the port number you found in the previous step into the **Serial line** field.
-
-7. Set the **Speed** parameter to **230400** and click **Open**.
-![Set speed to 230400](https://archbee-image-uploads.s3.amazonaws.com/3StCFqarJkJQZV-7N79yY/ROBSJyfQ_CXiy4GUZcPbs_monosnap-miro-2023-07-12-13-56-47.jpg)
-
-8. View logs of your Flipper Zero in the PuTTY terminal window.
-
-9. To quit, close the PuTTY window.
->>>>>>> 2c70dd51
+11. To quit, close the PuTTY window.