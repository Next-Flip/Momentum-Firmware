# Flipper Build Tool {#fbt}

FBT is the entry point for firmware-related commands and utilities.
It is invoked by `./fbt` in the firmware project root directory. Internally, it is a wrapper around [scons](https://scons.org/) build system.

If you don't need all features of `fbt` — like building the whole firmware — and only want to build and debug a single app, you can use [ufbt](https://pypi.org/project/ufbt/).

## Environment

To use `fbt`, you only need `git` installed in your system.

`fbt` by default downloads and unpacks a pre-built toolchain, and then modifies environment variables for itself to use it. 
It does not contaminate your global system's path with the toolchain.

> [!NOTE]  
> 
> However, if you wish to use tools supplied with the toolchain outside `fbt`,
> you can open an *fbt shell*, with properly configured environment.
> 
>    - On Windows, simply run `scripts/toolchain/fbtenv.cmd`.
>    - On Linux & MacOS, run `source scripts/toolchain/fbtenv.sh` in a new shell.
>    - You can also type ```. `./fbt -s env` ``` in your shell. (Keep  the "." at the beginning.)
 
If your system is not supported by pre-built toolchain variants or you want to use custom versions of dependencies, you can `set FBT_NOENV=1`. 
 
`fbt` will skip toolchain & environment configuration and will expect all tools to be available on your system's `PATH`. *(this option is not available on Windows)*
 
If `FBT_TOOLCHAIN_PATH` variable is set, `fbt` will use that directory to unpack toolchain into. By default, it downloads toolchain into `toolchain` subdirectory repo's root.

If you want to enable extra debug output for `fbt` and toolchain management scripts, you can `set FBT_VERBOSE=1`.

`fbt` always performs `git submodule update --init` on start, unless you set `FBT_NO_SYNC=1` in the environment:
- On Windows, it's `set "FBT_NO_SYNC=1"` in the shell you're running `fbt` from
- On \*nix, it's `$ FBT_NO_SYNC=1 ./fbt ...`

> [!NOTE]  
>
> There are more variables controlling basic `fbt` behavior.
> See `fbt` & `fbtenv` scripts' sources for details.
> 

## Invoking FBT

To build with FBT, call it and specify configuration options & targets to build. For example:

`./fbt COMPACT=1 DEBUG=0 VERBOSE=1 updater_package copro_dist`

To run cleanup (think of `make clean`) for specified targets, add the `-c` option.

## Build directories

`fbt` builds updater & firmware in separate subdirectories in `build`, and their names depend on optimization settings (`COMPACT` & `DEBUG` options). 

However, for ease of integration with IDEs, the latest built variant's directory is always linked as `built/latest`. 

Additionally, `compile_commands.json` is generated in that folder (it is used for code completion support in IDEs).
 
`build/latest` symlink & compilation database are only updated upon *firmware build targets* — that is, when you're re-building the firmware itself. 

Running other tasks, like firmware flashing or building update bundles *for a different debug/release configuration or hardware target*, does not update `built/latest` dir to point to that configuration.

Running other tasks, like firmware flashing or building update bundles *for a different debug/release configuration or hardware target*, does not update `built/latest` dir to point to that configuration.

## VSCode integration

`fbt` includes basic development environment configuration for VSCode. Run `./fbt vscode_dist` to deploy it. 
<<<<<<< HEAD

That will copy the initial environment configuration to the `.vscode` folder. 

=======

That will copy the initial environment configuration to the `.vscode` folder. 

>>>>>>> 2c70dd51
After that, you can use that configuration by starting VSCode and choosing the firmware root folder in the <kbd>File > Open Folder</kbd> menu.

To use language servers other than the default VS Code C/C++ language server, use `./fbt vscode_dist LANG_SERVER=<language-server>` instead. 

Currently `fbt` supports the default language server (`cpptools`) and `clangd`.

- On the first start, you'll be prompted to install recommended plugins. We highly recommend installing them for the best development experience. _You can find a list of them in `.vscode/extensions.json`._
- Basic build tasks are invoked in the <kbd>Ctrl + Shift + B</kbd> menu.
- Debugging requires a supported probe. That includes:
  - Wi-Fi Devboard with stock firmware (blackmagic).
  - ST-Link and compatible devices.
  - J-Link for flashing and debugging (in VSCode only). _Note that J-Link tools are not included with our toolchain and you have to [download](https://www.segger.com/downloads/jlink/) them yourself and put them on your system's `PATH`.
- Without a supported probe, you can install firmware on Flipper using the USB installation method.

## FBT targets

`fbt` keeps track of internal dependencies, so you only need to build the highest-level target you need, and `fbt` will make sure everything they depend on is up-to-date.

### High-level (what you most likely need)

- `fw_dist` — build & publish firmware to the `dist` folder. This is a default target when no others are specified.
- `fap_dist` — build external plugins & publish to the `dist` folder.
- `updater_package`, `updater_minpackage` — build a self-update package. The minimal version only includes the firmware's DFU file; the full version also includes a radio stack & resources for the SD card.
- `copro_dist` — bundle Core2 FUS+stack binaries for qFlipper.
- `flash` — flash the attached device over SWD interface with supported probes. Probe is detected automatically; you can override it with `SWD_TRANSPORT=...` variable. If multiple probes are attached, you can specify the serial number of the probe to use with `SWD_TRANSPORT_SERIAL=...`.
- `flash_usb`, `flash_usb_full` — build, upload and install the update package to the device over USB. See details on `updater_package` and `updater_minpackage`.
- `debug` — build and flash firmware, then attach with gdb with firmware's `.elf` loaded.
- `debug_other`, `debug_other_blackmagic` — attach GDB without loading any `.elf`. It will allow you to manually add external `.elf` files with `add-symbol-file` in GDB.
- `updater_debug` — attach GDB with the updater's `.elf` loaded.
- `devboard_flash` — Update WiFi dev board. Supports `ARGS="..."` to pass extra arguments to the update script, e.g. `ARGS="-c dev"`.
- `blackmagic` — debug firmware with Blackmagic probe (WiFi dev board).
- `openocd` — just start OpenOCD. You can pass extra arguments with `ARGS="..."`.
- `get_blackmagic` — output the blackmagic address in the GDB remote format. Useful for IDE integration.
- `get_stlink` — output serial numbers for attached STLink probes. Used for specifying an adapter with `SWD_TRANSPORT_SERIAL=...`.
- `lint`, `format` — run `clang-format` on the C source code to check and reformat it according to the `.clang-format` specs. Supports `ARGS="..."` to pass extra arguments to clang-format.
- `lint_py`, `format_py` — run [black](https://black.readthedocs.io/en/stable/index.html) on the Python source code, build system files & app manifests. Supports `ARGS="..."` to pass extra arguments to black.
- `lint_img`, `format_img` — check the image assets for errors and format them. Enforces color depth and strips metadata.
- `lint_all`, `format_all` — run all linters and formatters.
- `firmware_pvs` — generate a PVS Studio report for the firmware. Requires PVS Studio to be available on your system's `PATH`.
- `doxygen` — generate Doxygen documentation for the firmware. `doxy` target also opens web browser to view the generated documentation.
- `cli` — start a Flipper CLI session over USB.

### Firmware targets

- `faps` — build all external & plugin apps as [`.faps`](AppsOnSDCard.md).
- `fbt` also defines per-app targets. For example, for an app with `appid=snake_game` target names are:
  - `fap_snake_game`, etc. — build single app as `.fap` by its app ID.
  - Check out [--extra-ext-apps](#command-line-parameters) for force adding extra apps to external build.
  - `fap_snake_game_list`, etc — generate source + assembler listing for app's `.fap`.
- `flash`, `firmware_flash` — flash the current version to the attached device over SWD.
- `jflash` — flash the current version to the attached device with JFlash using a J-Link probe. The JFlash executable must be on your `$PATH`.
- `firmware_all`, `updater_all` — build a basic set of binaries.
- `firmware_list`, `updater_list` — generate source + assembler listing.
- `firmware_cdb`, `updater_cdb` — generate a `compilation_database.json` file for external tools and IDEs. It can be created without actually building the firmware.

### Assets

- `resources` — build resources and their manifest files
  - `dolphin_ext` — process dolphin animations for the SD card
- `icons` — generate `.c+.h` for icons from PNG assets
- `proto` — generate `.pb.c+.pb.h` for `.proto` sources
- `proto_ver` — generate `.h` with a protobuf version
- `dolphin_internal`, `dolphin_blocking` — generate `.c+.h` for corresponding dolphin assets

## Command-line parameters {#command-line-parameters}

- `--options optionfile.py` (default value `fbt_options.py`) — load a file with multiple configuration values
- `--extra-int-apps=app1,app2,appN` — force listed apps to be built as internal with the `firmware` target
- `--extra-ext-apps=app1,app2,appN` — force listed apps to be built as external with the `firmware_extapps` target
- `--extra-define=A --extra-define=B=C ` — extra global defines that will be passed to the C/C++ compiler, can be specified multiple times
- `--proxy-env=VAR1,VAR2` — additional environment variables to expose to subprocesses spawned by `fbt`. By default, `fbt` sanitizes the execution environment and doesn't forward all inherited environment variables. You can find the list of variables that are always forwarded in the `environ.scons` file.

## Configuration

Default configuration variables are set in the configuration file: `fbt_options.py`.

Values set in the command line have higher precedence over the configuration file.

You can also create a file called `fbt_options_local.py` that will be evaluated when loading default options file, enabling persistent overriding of  default options without modifying default configuration.

You can find out available options with `./fbt -h`.

### Firmware application set

You can create customized firmware builds by modifying the list of apps to be included in the build. 

App presets are configured with the `FIRMWARE_APPS` option, which is a `map(configuration_name:str → application_list:tuple(str))`. 

To specify an app set to use in the build, set `FIRMWARE_APP_SET` to its name.

For example, to build a firmware image with unit tests, run `./fbt FIRMWARE_APP_SET=unit_tests`.

Check out `fbt_options.py` for details.<|MERGE_RESOLUTION|>--- conflicted
+++ resolved
@@ -55,24 +55,16 @@
 
 Additionally, `compile_commands.json` is generated in that folder (it is used for code completion support in IDEs).
  
-`build/latest` symlink & compilation database are only updated upon *firmware build targets* — that is, when you're re-building the firmware itself. 
-
-Running other tasks, like firmware flashing or building update bundles *for a different debug/release configuration or hardware target*, does not update `built/latest` dir to point to that configuration.
+`build/latest` symlink & compilation database are only updated upon *firmware build targets* — that is, when you're re-building the firmware itself. Running other tasks, like firmware flashing or building update bundles *for a different debug/release configuration or hardware target*, does not update `built/latest` dir to point to that configuration.
 
 Running other tasks, like firmware flashing or building update bundles *for a different debug/release configuration or hardware target*, does not update `built/latest` dir to point to that configuration.
 
 ## VSCode integration
 
 `fbt` includes basic development environment configuration for VSCode. Run `./fbt vscode_dist` to deploy it. 
-<<<<<<< HEAD
 
 That will copy the initial environment configuration to the `.vscode` folder. 
 
-=======
-
-That will copy the initial environment configuration to the `.vscode` folder. 
-
->>>>>>> 2c70dd51
 After that, you can use that configuration by starting VSCode and choosing the firmware root folder in the <kbd>File > Open Folder</kbd> menu.
 
 To use language servers other than the default VS Code C/C++ language server, use `./fbt vscode_dist LANG_SERVER=<language-server>` instead. 
@@ -157,12 +149,7 @@
 
 ### Firmware application set
 
-You can create customized firmware builds by modifying the list of apps to be included in the build. 
-
-App presets are configured with the `FIRMWARE_APPS` option, which is a `map(configuration_name:str → application_list:tuple(str))`. 
-
-To specify an app set to use in the build, set `FIRMWARE_APP_SET` to its name.
-
+You can create customized firmware builds by modifying the list of apps to be included in the build. App presets are configured with the `FIRMWARE_APPS` option, which is a `map(configuration_name:str → application_list:tuple(str))`. To specify an app set to use in the build, set `FIRMWARE_APP_SET` to its name.
 For example, to build a firmware image with unit tests, run `./fbt FIRMWARE_APP_SET=unit_tests`.
 
 Check out `fbt_options.py` for details.