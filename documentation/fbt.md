# Flipper Build Tool {#fbt}

FBT is the entry point for firmware-related commands and utilities.
It is invoked by `./fbt` in the firmware project root directory. Internally, it is a wrapper around [scons](https://scons.org/) build system.

If you don't need all features of `fbt` — like building the whole firmware — and only want to build and debug a single app, you can use [ufbt](https://pypi.org/project/ufbt/).

## Environment

To use `fbt`, you only need `git` installed in your system.

`fbt` by default downloads and unpacks a pre-built toolchain, and then modifies environment variables for itself to use it. 
It does not contaminate your global system's path with the toolchain.

> [!NOTE]  
> 
> However, if you wish to use tools supplied with the toolchain outside `fbt`,
> you can open an *fbt shell*, with properly configured environment.
> 
>    - On Windows, simply run `scripts/toolchain/fbtenv.cmd`.
>    - On Linux & MacOS, run `source scripts/toolchain/fbtenv.sh` in a new shell.
>    - You can also type ```. `./fbt -s env` ``` in your shell. (Keep  the "." at the beginning.)
 
If your system is not supported by pre-built toolchain variants or you want to use custom versions of dependencies, you can `set FBT_NOENV=1`. 
 
`fbt` will skip toolchain & environment configuration and will expect all tools to be available on your system's `PATH`. *(this option is not available on Windows)*
 
If `FBT_TOOLCHAIN_PATH` variable is set, `fbt` will use that directory to unpack toolchain into. By default, it downloads toolchain into `toolchain` subdirectory repo's root.

If you want to enable extra debug output for `fbt` and toolchain management scripts, you can `set FBT_VERBOSE=1`.

`fbt` always performs `git submodule update --init` on start, unless you set `FBT_NO_SYNC=1` in the environment:
- On Windows, it's `set "FBT_NO_SYNC=1"` in the shell you're running `fbt` from
- On \*nix, it's `$ FBT_NO_SYNC=1 ./fbt ...`

> [!NOTE]  
>
> There are more variables controlling basic `fbt` behavior.
> See `fbt` & `fbtenv` scripts' sources for details.
> 

## Invoking FBT

To build with FBT, call it and specify configuration options & targets to build. For example:

`./fbt COMPACT=1 DEBUG=0 VERBOSE=1 updater_package copro_dist`

To run cleanup (think of `make clean`) for specified targets, add the `-c` option.

## Build directories

`fbt` builds updater & firmware in separate subdirectories in `build`, and their names depend on optimization settings (`COMPACT` & `DEBUG` options). 

However, for ease of integration with IDEs, the latest built variant's directory is always linked as `built/latest`. 

Additionally, `compile_commands.json` is generated in that folder (it is used for code completion support in IDEs).
 
`build/latest` symlink & compilation database are only updated upon *firmware build targets* — that is, when you're re-building the firmware itself. Running other tasks, like firmware flashing or building update bundles *for a different debug/release configuration or hardware target*, does not update `built/latest` dir to point to that configuration.

Running other tasks, like firmware flashing or building update bundles *for a different debug/release configuration or hardware target*, does not update `built/latest` dir to point to that configuration.

## VSCode integration

<<<<<<< HEAD
`fbt` includes basic development environment configuration for VSCode. Run `./fbt vscode_dist` to deploy it. 
=======
`fbt` includes basic development environment configuration for VS Code. Run `./fbt vscode_dist` to deploy it. That will copy the initial environment configuration to the `.vscode` folder. After that, you can use that configuration by starting VS Code and choosing the firmware root folder in the "File > Open Folder" menu.
>>>>>>> fbc3b494

That will copy the initial environment configuration to the `.vscode` folder. 

After that, you can use that configuration by starting VSCode and choosing the firmware root folder in the <kbd>File > Open Folder</kbd> menu.

To use language servers other than the default VS Code C/C++ language server, use `./fbt vscode_dist LANG_SERVER=<language-server>` instead. 

Currently `fbt` supports the default language server (`cpptools`) and `clangd`.

- On the first start, you'll be prompted to install recommended plugins. We highly recommend installing them for the best development experience. _You can find a list of them in `.vscode/extensions.json`._
- Basic build tasks are invoked in the <kbd>Ctrl + Shift + B</kbd> menu.
- Debugging requires a supported probe. That includes:
  - Wi-Fi Devboard with stock firmware (blackmagic).
  - ST-Link and compatible devices.
  - J-Link for flashing and debugging (in VSCode only). _Note that J-Link tools are not included with our toolchain and you have to [download](https://www.segger.com/downloads/jlink/) them yourself and put them on your system's `PATH`.
- Without a supported probe, you can install firmware on Flipper using the USB installation method.

## FBT targets

`fbt` keeps track of internal dependencies, so you only need to build the highest-level target you need, and `fbt` will make sure everything they depend on is up-to-date.

### High-level (what you most likely need)

- `fw_dist` — build & publish firmware to the `dist` folder. This is a default target when no others are specified.
- `fap_dist` — build external plugins & publish to the `dist` folder.
- `updater_package`, `updater_minpackage` — build a self-update package. The minimal version only includes the firmware's DFU file; the full version also includes a radio stack & resources for the SD card.
- `copro_dist` — bundle Core2 FUS+stack binaries for qFlipper.
- `flash` — flash the attached device over SWD interface with supported probes. Probe is detected automatically; you can override it with `SWD_TRANSPORT=...` variable. If multiple probes are attached, you can specify the serial number of the probe to use with `SWD_TRANSPORT_SERIAL=...`.
- `flash_usb`, `flash_usb_full` — build, upload and install the update package to the device over USB. See details on `updater_package` and `updater_minpackage`.
- `debug` — build and flash firmware, then attach with gdb with firmware's `.elf` loaded.
- `debug_other`, `debug_other_blackmagic` — attach GDB without loading any `.elf`. It will allow you to manually add external `.elf` files with `add-symbol-file` in GDB.
- `updater_debug` — attach GDB with the updater's `.elf` loaded.
- `devboard_flash` — Update WiFi dev board. Supports `ARGS="..."` to pass extra arguments to the update script, e.g. `ARGS="-c dev"`.
- `blackmagic` — debug firmware with Blackmagic probe (WiFi dev board).
- `openocd` — just start OpenOCD. You can pass extra arguments with `ARGS="..."`.
- `get_blackmagic` — output the blackmagic address in the GDB remote format. Useful for IDE integration.
- `get_stlink` — output serial numbers for attached STLink probes. Used for specifying an adapter with `SWD_TRANSPORT_SERIAL=...`.
- `lint`, `format` — run `clang-format` on the C source code to check and reformat it according to the `.clang-format` specs. Supports `ARGS="..."` to pass extra arguments to clang-format.
- `lint_py`, `format_py` — run [black](https://black.readthedocs.io/en/stable/index.html) on the Python source code, build system files & app manifests. Supports `ARGS="..."` to pass extra arguments to black.
- `lint_img`, `format_img` — check the image assets for errors and format them. Enforces color depth and strips metadata.
- `lint_all`, `format_all` — run all linters and formatters.
- `firmware_pvs` — generate a PVS Studio report for the firmware. Requires PVS Studio to be available on your system's `PATH`.
- `doxygen` — generate Doxygen documentation for the firmware. `doxy` target also opens web browser to view the generated documentation.
- `cli` — start a Flipper CLI session over USB.

### Firmware targets

- `faps` — build all external & plugin apps as [`.faps`](AppsOnSDCard.md).
- `fbt` also defines per-app targets. For example, for an app with `appid=snake_game` target names are:
  - `fap_snake_game`, etc. — build single app as `.fap` by its app ID.
  - Check out [--extra-ext-apps](#command-line-parameters) for force adding extra apps to external build.
  - `fap_snake_game_list`, etc — generate source + assembler listing for app's `.fap`.
- `flash`, `firmware_flash` — flash the current version to the attached device over SWD.
- `jflash` — flash the current version to the attached device with JFlash using a J-Link probe. The JFlash executable must be on your `$PATH`.
- `firmware_all`, `updater_all` — build a basic set of binaries.
- `firmware_list`, `updater_list` — generate source + assembler listing.
- `firmware_cdb`, `updater_cdb` — generate a `compilation_database.json` file for external tools and IDEs. It can be created without actually building the firmware.

### Assets

- `resources` — build resources and their manifest files
  - `dolphin_ext` — process dolphin animations for the SD card
- `icons` — generate `.c+.h` for icons from PNG assets
- `proto` — generate `.pb.c+.pb.h` for `.proto` sources
- `proto_ver` — generate `.h` with a protobuf version
- `dolphin_internal`, `dolphin_blocking` — generate `.c+.h` for corresponding dolphin assets

## Command-line parameters {#command-line-parameters}

- `--options optionfile.py` (default value `fbt_options.py`) — load a file with multiple configuration values
- `--extra-int-apps=app1,app2,appN` — force listed apps to be built as internal with the `firmware` target
- `--extra-ext-apps=app1,app2,appN` — force listed apps to be built as external with the `firmware_extapps` target
- `--extra-define=A --extra-define=B=C ` — extra global defines that will be passed to the C/C++ compiler, can be specified multiple times
- `--proxy-env=VAR1,VAR2` — additional environment variables to expose to subprocesses spawned by `fbt`. By default, `fbt` sanitizes the execution environment and doesn't forward all inherited environment variables. You can find the list of variables that are always forwarded in the `environ.scons` file.

## Configuration

Default configuration variables are set in the configuration file: `fbt_options.py`.

Values set in the command line have higher precedence over the configuration file.

You can also create a file called `fbt_options_local.py` that will be evaluated when loading default options file, enabling persistent overriding of  default options without modifying default configuration.

You can find out available options with `./fbt -h`.

### Firmware application set

You can create customized firmware builds by modifying the list of apps to be included in the build. App presets are configured with the `FIRMWARE_APPS` option, which is a `map(configuration_name:str → application_list:tuple(str))`. To specify an app set to use in the build, set `FIRMWARE_APP_SET` to its name.
For example, to build a firmware image with unit tests, run `./fbt FIRMWARE_APP_SET=unit_tests`.

Check out `fbt_options.py` for details.<|MERGE_RESOLUTION|>--- conflicted
+++ resolved
@@ -57,19 +57,9 @@
  
 `build/latest` symlink & compilation database are only updated upon *firmware build targets* — that is, when you're re-building the firmware itself. Running other tasks, like firmware flashing or building update bundles *for a different debug/release configuration or hardware target*, does not update `built/latest` dir to point to that configuration.
 
-Running other tasks, like firmware flashing or building update bundles *for a different debug/release configuration or hardware target*, does not update `built/latest` dir to point to that configuration.
-
 ## VSCode integration
 
-<<<<<<< HEAD
-`fbt` includes basic development environment configuration for VSCode. Run `./fbt vscode_dist` to deploy it. 
-=======
 `fbt` includes basic development environment configuration for VS Code. Run `./fbt vscode_dist` to deploy it. That will copy the initial environment configuration to the `.vscode` folder. After that, you can use that configuration by starting VS Code and choosing the firmware root folder in the "File > Open Folder" menu.
->>>>>>> fbc3b494
-
-That will copy the initial environment configuration to the `.vscode` folder. 
-
-After that, you can use that configuration by starting VSCode and choosing the firmware root folder in the <kbd>File > Open Folder</kbd> menu.
 
 To use language servers other than the default VS Code C/C++ language server, use `./fbt vscode_dist LANG_SERVER=<language-server>` instead. 
 
