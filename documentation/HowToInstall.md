
# Update firmware

<<<<<<< HEAD
## [Get Latest Firmware from GitHub Releases](https://github.com/RogueMaster/flipperzero-firmware-wPlugins/releases)
=======
## [Get Latest Firmware from GitHub Releases](https://github.com/DarkFlippers/unleashed-firmware/releases)
>>>>>>> e7de9758

<br>
<br>

### **If installing for first time - Update to the latest official firmware before proceeding**

<br>
<br>

<<<<<<< HEAD
## With iOS mobile app

- Be sure you updated to latest official release before(if installing for the first time), and verify that microSD card is installed
- Open latest release page - [Releases](https://github.com/RogueMaster/flipperzero-firmware/releases/latest)
=======
## With Web Updater

- Be sure you updated to latest official release before(if installing for the first time), and verify that microSD card is installed
- Open latest release page - [Releases](https://github.com/DarkFlippers/unleashed-firmware/releases/latest)
- Connect your device and select `Install via Web Updater`
after that on web updater page - press `Connect` button
- Press `Install` button

- And wait, if all flashed successfully - you will have all needed assets pre installed
- Done

![web_instr](https://user-images.githubusercontent.com/10697207/190942577-9d137e01-468b-4c74-8587-c2a17c3c7534.jpg)


<br>
<br>

## With iOS mobile app

- Be sure you updated to latest official release before(if installing for the first time), and verify that microSD card is installed
- Open latest release page - [Releases](https://github.com/DarkFlippers/unleashed-firmware/releases/latest)
>>>>>>> e7de9758
- Download `flipper-z-f7-update-(version).tgz`
- Open downloads in ios Files app, select downloaded `.tgz` file, click Share, select Flipper App
- In flipper app click green `Update` button, be sure it shows `Custom flipper-z-f7-update...` in Update Channel
- Wait until update is finished 
- Error in ios app will show up, but flipper will be updated successfully
- And if all flashed successfully - you will have all needed assets pre installed
- Done

![ios](https://user-images.githubusercontent.com/10697207/192114863-75693972-31fb-4b5f-bcc4-4122abb352c2.jpg)

<br>
<br>

## With qFlipper (1.2.0+)

- Download qFlipper that allows `.tgz` installation [Download qFlipper 1.2.1 (official link)](https://update.flipperzero.one/builds/qFlipper/1.2.1/)
- Be sure you updated to latest official release before(only if installing for the first time), and verify that microSD card is installed
- Open latest release page - [Releases](https://github.com/DarkFlippers/unleashed-firmware/releases/latest)
- Download `flipper-z-f7-update-(version).tgz`
- Launch qFlipper
- Connect your device and select `Install from file`
- Select `flipper-z-f7-update-(version).tgz` that you downloaded
- Update will start
- And wait, if all flashed successfully - you will have all needed assets pre installed
- Done

![qflip](https://user-images.githubusercontent.com/10697207/192114874-4edae5f5-6bff-4674-8e3b-030ceaf17abc.png)

<br>
<br>

## With offline update on flipper

### **Replace (CURRENT VERSION) with version that you downloaded from releases**
- Unpack `flipper-z-f7-update-(CURRENT VERSION).tgz` (or `.zip`) into any free folder on your PC or smartphone
- You should find folder named `f7-update-(CURRENT VERSION)` that contains files like `update.fuf`, `resources.tar` and etc..
- Remove microSD card from flipper and insert it into PC or smartphone (you can skip this step and upload all files using qFlipper)
- Create new folder `update` on the root of the microSD card and move folder that you previously extracted from archive - `f7-update-(CURRENT VERSION)` into `update` on microSD card
- So result should look like `update/f7-update-(CURRENT VERSION)/` with all files in this folder on microSD card, remember iOS default Files app doesn't show all files properly (3 instead of 6), so you need to use another app for unpacking or use PC or Android
- Verify that all files are present on your microSD card
- After all you need to insert microSD card back into flipper, navigate into filebrowser, open this file 
`update/f7-update-(CURRENT VERSION)/update.fuf`
- Update will start, wait for all stages
- Done

![manual](https://user-images.githubusercontent.com/10697207/192114890-b9220265-1fe3-4837-8e98-ed267282e11e.png)

<br>
<br>

# After install:
<<<<<<< HEAD
- ### If you installed using .dfu - unpack files from archive `sd-card-(CURRENT VERSION).zip` to your microSD card
<br>
=======

- ## [Read instructions how to use plugins and more](https://github.com/DarkFlippers/unleashed-firmware#instructions)

- ## [How To: Configure Sub-GHz Remote App](https://github.com/DarkFlippers/unleashed-firmware/blob/dev/documentation/SubGHzRemotePlugin.md)
>>>>>>> e7de9758
<|MERGE_RESOLUTION|>--- conflicted
+++ resolved
@@ -1,11 +1,7 @@
 
 # Update firmware
 
-<<<<<<< HEAD
 ## [Get Latest Firmware from GitHub Releases](https://github.com/RogueMaster/flipperzero-firmware-wPlugins/releases)
-=======
-## [Get Latest Firmware from GitHub Releases](https://github.com/DarkFlippers/unleashed-firmware/releases)
->>>>>>> e7de9758
 
 <br>
 <br>
@@ -15,34 +11,10 @@
 <br>
 <br>
 
-<<<<<<< HEAD
 ## With iOS mobile app
 
 - Be sure you updated to latest official release before(if installing for the first time), and verify that microSD card is installed
 - Open latest release page - [Releases](https://github.com/RogueMaster/flipperzero-firmware/releases/latest)
-=======
-## With Web Updater
-
-- Be sure you updated to latest official release before(if installing for the first time), and verify that microSD card is installed
-- Open latest release page - [Releases](https://github.com/DarkFlippers/unleashed-firmware/releases/latest)
-- Connect your device and select `Install via Web Updater`
-after that on web updater page - press `Connect` button
-- Press `Install` button
-
-- And wait, if all flashed successfully - you will have all needed assets pre installed
-- Done
-
-![web_instr](https://user-images.githubusercontent.com/10697207/190942577-9d137e01-468b-4c74-8587-c2a17c3c7534.jpg)
-
-
-<br>
-<br>
-
-## With iOS mobile app
-
-- Be sure you updated to latest official release before(if installing for the first time), and verify that microSD card is installed
-- Open latest release page - [Releases](https://github.com/DarkFlippers/unleashed-firmware/releases/latest)
->>>>>>> e7de9758
 - Download `flipper-z-f7-update-(version).tgz`
 - Open downloads in ios Files app, select downloaded `.tgz` file, click Share, select Flipper App
 - In flipper app click green `Update` button, be sure it shows `Custom flipper-z-f7-update...` in Update Channel
@@ -94,12 +66,9 @@
 <br>
 
 # After install:
-<<<<<<< HEAD
 - ### If you installed using .dfu - unpack files from archive `sd-card-(CURRENT VERSION).zip` to your microSD card
 <br>
-=======
 
 - ## [Read instructions how to use plugins and more](https://github.com/DarkFlippers/unleashed-firmware#instructions)
 
-- ## [How To: Configure Sub-GHz Remote App](https://github.com/DarkFlippers/unleashed-firmware/blob/dev/documentation/SubGHzRemotePlugin.md)
->>>>>>> e7de9758
+- ## [How To: Configure Sub-GHz Remote App](https://github.com/DarkFlippers/unleashed-firmware/blob/dev/documentation/SubGHzRemotePlugin.md)