# Flipper Application Manifests (.fam)

All components of Flipper Zero firmware — services, user applications, and system settings — are developed independently. Each component has a build system manifest file, named `application.fam`, which defines the basic properties of that component and its relations to other parts of the system.

When building firmware, **`fbt`** collects all application manifests and processes their dependencies. Then it builds only those components referenced in the current build configuration. See [fbt docs](./fbt.md#firmware-application-set) for details on build configurations.

## Application definition

A firmware component's properties are declared in a Python code snippet, forming a call to App() function with various parameters.

Only 2 parameters are mandatory: ***appid*** and ***apptype***; others are optional and may only be meaningful for certain application types.

### Parameters

* **appid**: string, application id within the build system. Used to specify which applications to include in the build configuration and resolve dependencies and conflicts.

* **apptype**: member of FlipperAppType.* enumeration. Valid values are:

| Enum member  | Firmware component type  |
|--------------|--------------------------|
| SERVICE      | System service, created at early startup  |
| SYSTEM       | Application is not being shown in any menus. It can be started by other apps or from CLI  |
| APP          | Regular application for the main menu |
| PLUGIN       | Application to be built as a part of the firmware and to be placed in the Plugins menu |
| DEBUG        | Application only visible in Debug menu with debug mode enabled |
| ARCHIVE      | One and only Archive app |
<<<<<<< HEAD
| SETTINGS     | Application to be placed in System settings menu |
| STARTUP      | Callback function to run at system startup. Does not define a standalone app |
| EXTERNAL     | Application to be built as a .fap executable file |
=======
| SETTINGS     | Application to be placed in the system settings menu |
| STARTUP      | Callback function to run at system startup. Does not define a separate app |
| EXTERNAL     | Application to be built as .fap plugin |
>>>>>>> ea054423
| METAPACKAGE  | Does not define any code to be run, used for declaring dependencies and application bundles |

* **name**: Name that is displayed in menus.
* **entry_point**: C function to be used as the application's entry point. Note that C++ function names are mangled, so you need to wrap them in `extern "C"` to use them as entry points.
* **flags**: Internal flags for system apps. Do not use.
* **cdefines**: C preprocessor definitions to declare globally for other apps when the current application is included in the active build configuration.
* **requires**: List of application IDs to include in the build configuration when the current application is referenced in the list of applications to build.
* **conflicts**: List of application IDs that the current application conflicts with. If any of them is found in the constructed application list, **`fbt`** will abort the firmware build process.
* **provides**: Functionally identical to ***requires*** field.
* **stack_size**: Stack size, in bytes, to allocate for application on its startup. Note that allocating a stack too small for an app to run will cause a system crash due to stack overflow, and allocating too much stack space will reduce usable heap memory size for apps to process data. *Note: you can use `ps`, and `free` CLI commands to profile your app's memory usage.*
* **icon**: Animated icon name from built-in assets to be used when building the app as a part of the firmware.
* **order**: Order of an application within its group when sorting entries in it. The lower the order is, the closer to the start of the list the item is placed. *Used for ordering startup hooks and menu entries.*
* **sdk_headers**: List of C header files from this app's code to include in API definitions for external applications.
* **targets**: list of strings, target names, which this application is compatible with. If not specified, the application is built for all targets. The default value is `["all"]`.


#### Parameters for external applications

The following parameters are used only for [FAPs](./AppsOnSDCard.md):

* **sources**: list of strings, file name masks used for gathering sources within the app folder. The default value of `["*.c*"]` includes C and C++ source files. Applications cannot use the `"lib"` folder for their own source code, as it is reserved for **fap_private_libs**.
* **fap_version**: tuple, 2 numbers in the form of (x,y): application version to be embedded within .fap file. The default value is (0,1), meaning version "0.1".
* **fap_icon**: name of a .png file, 1-bit color depth, 10x10px, to be embedded within .fap file.
* **fap_libs**: list of extra libraries to link the application against. Provides access to extra functions that are not exported as a part of main firmware at the expense of increased .fap file size and RAM consumption.
* **fap_category**: string, may be empty. App subcategory, also determines the path of the FAP within apps folder in the file system.
* **fap_description**: string, may be empty. Short application description.
* **fap_author**: string, may be empty. Application's author.
* **fap_weburl**: string, may be empty. Application's homepage.
* **fap_icon_assets**: string. If present defines a folder name to be used for gathering image assets for this application. These images will be preprocessed and built alongside the application. See [FAP assets](./AppsOnSDCard.md#fap-assets) for details.
* **fap_extbuild**: provides support for parts of application sources to be built by external tools. Contains a list of `ExtFile(path="file name", command="shell command")` definitions. **`fbt`** will run the specified command for each file in the list.

Note that commands are executed at the firmware root folder's root, and all intermediate files must be placed in an application's temporary build folder. For that, you can use pattern expansion by **`fbt`**: `${FAP_WORK_DIR}` will be replaced with the path to the application's temporary build folder, and `${FAP_SRC_DIR}` will be replaced with the path to the application's source folder. You can also use other variables defined internally by **`fbt`**.


Example for building an app from Rust sources:

```python
    sources=["target/thumbv7em-none-eabihf/release/libhello_rust.a"],
    fap_extbuild=(
        ExtFile(
            path="${FAP_WORK_DIR}/target/thumbv7em-none-eabihf/release/libhello_rust.a",
            command="cargo build --release --verbose --target thumbv7em-none-eabihf --target-dir ${FAP_WORK_DIR}/target --manifest-path ${FAP_SRC_DIR}/Cargo.toml",
        ),
    ),
```

* **fap_private_libs**: a list of additional libraries distributed as sources alongside the application. These libraries will be built as a part of the application build process.
Library sources must be placed in a subfolder of "`lib`" folder within the application's source folder.
Each library is defined as a call to `Lib()` function, accepting the following parameters:

    - **name**: name of library's folder. Required.
    - **fap_include_paths**: list of library's relative paths to add to parent fap's include path list. The default value is `["."]` meaning the library's source root.
    - **sources**: list of filename masks to be used for gathering include files for this library. Paths are relative to the library's source root. The default value is `["*.c*"]`.
    - **cflags**: list of additional compiler flags to be used for building this library. The default value is `[]`.
    - **cdefines**: list of additional preprocessor definitions to be used for building this library. The default value is `[]`.
    - **cincludes**: list of additional include paths to be used for building this library. Paths are relative to the application's root. This can be used for providing external search paths for this library's code - for configuration headers. The default value is `[]`.

Example for building an app with a private library:

```python
    fap_private_libs=[
            Lib(
                name="mbedtls",
                fap_include_paths=["include"],
                sources=[
                    "library/des.c",
                    "library/sha1.c",
                    "library/platform_util.c",
                ],
                cdefines=["MBEDTLS_ERROR_C"],
            ),
            Lib(
                name="loclass",
                cflags=["-Wno-error"],
            ),
        ],
```

For that snippet, **`fbt`** will build 2 libraries: one from sources in `lib/mbedtls` folder and another from sources in `lib/loclass` folder. For the `mbedtls` library, **`fbt`** will add `lib/mbedtls/include` to the list of include paths for the application and compile only the files specified in the `sources` list. Additionally, **`fbt`** will enable `MBEDTLS_ERROR_C` preprocessor definition for `mbedtls` sources.
For the `loclass` library, **`fbt`** will add `lib/loclass` to the list of the include paths for the application and build all sources in that folder. Also, **`fbt`** will disable treating compiler warnings as errors for the `loclass` library, which can be useful when compiling large 3rd-party codebases.

Both libraries will be linked with the application.


## .fam file contents

.fam file contains one or more Application definitions. For example, here's a part of `applications/service/bt/application.fam`:

```python
App(
    appid="bt_start",
    apptype=FlipperAppType.STARTUP,
    entry_point="bt_on_system_start",
    order=70,
)

App(
    appid="bt_settings",
    name="Bluetooth",
    apptype=FlipperAppType.SETTINGS,
    entry_point="bt_settings_app",
    stack_size=1 * 1024,
    requires=[
        "bt",
        "gui",
    ],
    order=10,
)


For more examples, see .fam files from various firmware parts.<|MERGE_RESOLUTION|>--- conflicted
+++ resolved
@@ -24,15 +24,9 @@
 | PLUGIN       | Application to be built as a part of the firmware and to be placed in the Plugins menu |
 | DEBUG        | Application only visible in Debug menu with debug mode enabled |
 | ARCHIVE      | One and only Archive app |
-<<<<<<< HEAD
-| SETTINGS     | Application to be placed in System settings menu |
-| STARTUP      | Callback function to run at system startup. Does not define a standalone app |
-| EXTERNAL     | Application to be built as a .fap executable file |
-=======
 | SETTINGS     | Application to be placed in the system settings menu |
 | STARTUP      | Callback function to run at system startup. Does not define a separate app |
 | EXTERNAL     | Application to be built as .fap plugin |
->>>>>>> ea054423
 | METAPACKAGE  | Does not define any code to be run, used for declaring dependencies and application bundles |
 
 * **name**: Name that is displayed in menus.
@@ -141,6 +135,6 @@
     ],
     order=10,
 )
-
+```
 
 For more examples, see .fam files from various firmware parts.