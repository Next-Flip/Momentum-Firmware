# Flipper Application Manifests (.fam)

<<<<<<< HEAD
```
App(
    appid="example_app", => App id, used in fbt app lists only, like applications\meta
    name="My Plugin", => App name in menu
    apptype=FlipperAppType.PLUGIN, => App type APP / PLUGIN / GAME (or service)
    entry_point="my_example_app", => App entry point / main function
    cdefines=["APP_MYEXAMPLE"], => C style define that will be used in generated file
    requires=[
        "gui",
        "dialogs",
    ], => Requirements (other app id's that required for this app)
    stack_size=2 * 1024, => Memory stack size
    order=60, => App order in menu
)
```
=======
All components of Flipper Zero firmware — services, user applications, system settings — are developed independently. Each component has a build system manifest file, named `application.fam`, defining basic properties of a components and its relations to other parts of the system.

When building firmware, **`fbt`** collects all application manifests, processes their dependencies and builds only those components that are utilized in current build configuration. See [fbt docs](./fbt.md#firmware-application-set) for details on build configurations.

## Application definition

Properties of a firmware component are declared in a form of a Python code snippet, forming a call to App() function with various parameters. 

Only 2 parameters are mandatoty: ***appid*** and ***apptype***, others are optional and may be meaningful only for certain application types.

### Keys

* **appid**: string, application id within the build system. Used for specifying which applications to include in build configuration and to resolve dependencies and conflicts.

* **apptype**: member of FlipperAppType.* enumeration. Valid values are:

| Enum member  | Firmware component type  |
|--------------|--------------------------|
| SERVICE      | System service, created at early startup  |
| SYSTEM       | Application not being shown in any menus. Can be started by other apps or from CLI  |
| APP          | Regular application for main menu |
| PLUGIN       | Application to be built as .fap plugin |
| DEBUG        | Application only visible in Debug menu with debug mode enabled |
| ARCHIVE      | One and only Archive app |
| SETTINGS     | Application to be placed in System settings menu |
| STARTUP      | Callback function to run at system startup. Does not define a separate app |
| EXTERNAL     | Application to be built as .fap plugin |
| METAPACKAGE  | Does not define any code to be run, used for declaring dependencies and application bundles |

* **name**: Name to show in menus.
* **entry_point**: C function to be used as applicaiton's entry point.
* **flags**: Internal flags for system apps. Do not use.
* **cdefines**: C preprocessor definitions to declare globally for other apps when current application is included in active build configuration.
* **requires**: List of application IDs to also include in build configuration, when current application is referenced in list of applications to build.
* **conflicts**: List of application IDs that current application conflicts with. If any of them is found in constructed application list, **`fbt`** will abort firmware build process.
* **provides**: Functionally identical to ***requires*** field.
* **stack_size**: Stack size, in bytes, to allocate for application on its startup. Note that allocating a stack too small for app to run will cause system crash due to stack overflow, and allocating too much stack will reduce usable heap memory size for app to process data. *Note: you can use `ps` and `free` CLI commands to profile you app's memory usage.*
* **icon**: Animated icon name from built-in assets to be used when building app as a part of firmware.
* **order**: Order of an application within its group when sorting entries in it. The lower the order is, the closer to the start of the list the items is located. Used for ordering startup hooks and menu entries. 
* **sdk_headers**: List of C header files from this app's code to include in API definitions for external applicaions.

The following parameters are used only for [FAPs](./AppsOnSDCard.md):

* **sources**: list of file name masks, used for gathering sources within app folder. Default value of ["\*.c\*"] includes C and CPP source files.
* **version**: string, 2 numbers in form of "x.y": application version to be embedded within .fap file.
* **fap_icon**: name of .png file, 1-bit color depth, 10x10px, to be embedded within .fap file.
* **fap_libs**: list of extra libraries to link application against. Provides access to extra functions that are not exported as a part of main firmware at expense of increased .fap file size and RAM consumption.
* **fap_category**: string, may be empty. App subcategory, also works as path of FAP within apps folder in the file system.


## .fam file contents

.fam file contains one or more Application definitions. For example, here's a part of `applications/service/bt/application.fam`:

```python
App(
    appid="bt_start",
    apptype=FlipperAppType.STARTUP,
    entry_point="bt_on_system_start",
    order=70,
)

App(
    appid="bt_settings",
    name="Bluetooth",
    apptype=FlipperAppType.SETTINGS,
    entry_point="bt_settings_app",
    stack_size=1 * 1024,
    requires=[
        "bt",
        "gui",
    ],
    order=10,
)
```

For more examples, see application.fam files for basic firmware components.
>>>>>>> 873e1f11
<|MERGE_RESOLUTION|>--- conflicted
+++ resolved
@@ -1,22 +1,5 @@
 # Flipper Application Manifests (.fam)
 
-<<<<<<< HEAD
-```
-App(
-    appid="example_app", => App id, used in fbt app lists only, like applications\meta
-    name="My Plugin", => App name in menu
-    apptype=FlipperAppType.PLUGIN, => App type APP / PLUGIN / GAME (or service)
-    entry_point="my_example_app", => App entry point / main function
-    cdefines=["APP_MYEXAMPLE"], => C style define that will be used in generated file
-    requires=[
-        "gui",
-        "dialogs",
-    ], => Requirements (other app id's that required for this app)
-    stack_size=2 * 1024, => Memory stack size
-    order=60, => App order in menu
-)
-```
-=======
 All components of Flipper Zero firmware — services, user applications, system settings — are developed independently. Each component has a build system manifest file, named `application.fam`, defining basic properties of a components and its relations to other parts of the system.
 
 When building firmware, **`fbt`** collects all application manifests, processes their dependencies and builds only those components that are utilized in current build configuration. See [fbt docs](./fbt.md#firmware-application-set) for details on build configurations.
@@ -93,5 +76,4 @@
 )
 ```
 
-For more examples, see application.fam files for basic firmware components.
->>>>>>> 873e1f11
+For more examples, see application.fam files for basic firmware components.