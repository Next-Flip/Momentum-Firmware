--- conflicted
+++ resolved
@@ -3,7 +3,6 @@
 #include <furi_hal_resources.h>
 #include <furi_hal_cortex.h>
 #include <furi_hal_bus.h>
-#include <furi_hal_power.h>
 
 #include <stm32wbxx_ll_tim.h>
 #include <stm32wbxx_ll_dma.h>
@@ -81,8 +80,6 @@
 static volatile InfraredState furi_hal_infrared_state = InfraredStateIdle;
 static InfraredTimTx infrared_tim_tx;
 static InfraredTimRx infrared_tim_rx;
-static bool infrared_external_output;
-static bool auto_detect;
 
 static const GpioPin* infrared_tx_pins[FuriHalInfraredTxPinMax] = {
     [FuriHalInfraredTxPinInternal] = &gpio_infrared_tx,
@@ -97,14 +94,6 @@
 static uint8_t furi_hal_infrared_get_current_dma_tx_buffer(void);
 static void furi_hal_infrared_tx_dma_polarity_isr();
 static void furi_hal_infrared_tx_dma_isr();
-
-void furi_hal_infrared_set_debug_out(bool enable) {
-    infrared_external_output = enable;
-}
-
-bool furi_hal_infrared_get_debug_out_status(void) {
-    return infrared_external_output;
-}
 
 static void furi_hal_infrared_tim_rx_isr(void* context) {
     UNUSED(context);
@@ -364,23 +353,8 @@
     LL_TIM_SetAutoReload(
         INFRARED_DMA_TIMER,
         __LL_TIM_CALC_ARR(SystemCoreClock, LL_TIM_GetPrescaler(INFRARED_DMA_TIMER), freq));
-<<<<<<< HEAD
-    if(infrared_external_output) {
-        LL_TIM_OC_SetCompareCH1(
-            INFRARED_DMA_TIMER,
-            ((LL_TIM_GetAutoReload(INFRARED_DMA_TIMER) + 1) * (1 - duty_cycle)));
-        LL_TIM_OC_EnablePreload(INFRARED_DMA_TIMER, LL_TIM_CHANNEL_CH1);
-        /* LL_TIM_OCMODE_PWM2 set by DMA */
-        LL_TIM_OC_SetMode(INFRARED_DMA_TIMER, LL_TIM_CHANNEL_CH1, LL_TIM_OCMODE_FORCED_INACTIVE);
-        LL_TIM_OC_SetPolarity(INFRARED_DMA_TIMER, LL_TIM_CHANNEL_CH1N, LL_TIM_OCPOLARITY_HIGH);
-        LL_TIM_OC_DisableFast(INFRARED_DMA_TIMER, LL_TIM_CHANNEL_CH1);
-        LL_TIM_CC_EnableChannel(INFRARED_DMA_TIMER, LL_TIM_CHANNEL_CH1N);
-        LL_TIM_DisableIT_CC1(INFRARED_DMA_TIMER);
-    } else {
-=======
 
     if(infrared_tx_output == FuriHalInfraredTxPinInternal) {
->>>>>>> 21e7c460
         LL_TIM_OC_SetCompareCH3(
             INFRARED_DMA_TIMER,
             ((LL_TIM_GetAutoReload(INFRARED_DMA_TIMER) + 1) * (1 - duty_cycle)));
@@ -391,9 +365,6 @@
         LL_TIM_OC_DisableFast(INFRARED_DMA_TIMER, LL_TIM_CHANNEL_CH3);
         LL_TIM_CC_EnableChannel(INFRARED_DMA_TIMER, LL_TIM_CHANNEL_CH3N);
         LL_TIM_DisableIT_CC3(INFRARED_DMA_TIMER);
-<<<<<<< HEAD
-    }
-=======
     } else if(infrared_tx_output == FuriHalInfraredTxPinExtPA7) {
         LL_TIM_OC_SetCompareCH1(
             INFRARED_DMA_TIMER,
@@ -407,7 +378,6 @@
         LL_TIM_DisableIT_CC1(INFRARED_DMA_TIMER);
     }
 
->>>>>>> 21e7c460
     LL_TIM_DisableMasterSlaveMode(INFRARED_DMA_TIMER);
     LL_TIM_EnableAllOutputs(INFRARED_DMA_TIMER);
     LL_TIM_DisableIT_UPDATE(INFRARED_DMA_TIMER);
@@ -416,13 +386,6 @@
 
 static void furi_hal_infrared_configure_tim_cmgr2_dma_tx(void) {
     LL_DMA_InitTypeDef dma_config = {0};
-<<<<<<< HEAD
-    if(infrared_external_output) {
-        dma_config.PeriphOrM2MSrcAddress = (uint32_t) & (INFRARED_DMA_TIMER->CCMR1);
-    } else {
-        dma_config.PeriphOrM2MSrcAddress = (uint32_t) & (INFRARED_DMA_TIMER->CCMR2);
-    }
-=======
 
     if(infrared_tx_output == FuriHalInfraredTxPinInternal) {
         dma_config.PeriphOrM2MSrcAddress = (uint32_t)(&(INFRARED_DMA_TIMER->CCMR2));
@@ -430,7 +393,6 @@
         dma_config.PeriphOrM2MSrcAddress = (uint32_t)(&(INFRARED_DMA_TIMER->CCMR1));
     }
 
->>>>>>> 21e7c460
     dma_config.MemoryOrM2MDstAddress = (uint32_t)NULL;
     dma_config.Direction = LL_DMA_DIRECTION_MEMORY_TO_PERIPH;
     dma_config.Mode = LL_DMA_MODE_NORMAL;
@@ -627,16 +589,8 @@
         (furi_hal_infrared_state == InfraredStateIdle) ||
         (furi_hal_infrared_state == InfraredStateAsyncTxStopped));
 
-<<<<<<< HEAD
-    if(infrared_external_output) {
-        furi_hal_gpio_init(&gpio_ext_pa7, GpioModeAnalog, GpioPullDown, GpioSpeedLow);
-    } else {
-        furi_hal_gpio_init(&gpio_infrared_tx, GpioModeAnalog, GpioPullDown, GpioSpeedLow);
-    }
-=======
     furi_hal_gpio_init(
         infrared_tx_pins[infrared_tx_output], GpioModeAnalog, GpioPullDown, GpioSpeedLow);
->>>>>>> 21e7c460
     furi_hal_interrupt_set_isr(INFRARED_DMA_CH1_IRQ, NULL, NULL);
     furi_hal_interrupt_set_isr(INFRARED_DMA_CH2_IRQ, NULL, NULL);
 
@@ -698,44 +652,10 @@
     LL_TIM_GenerateEvent_UPDATE(INFRARED_DMA_TIMER); /* DMA -> TIMx_RCR */
     furi_delay_us(5);
 
-<<<<<<< HEAD
-    if(auto_detect) {
-        infrared_external_output = furi_hal_infrared_is_external_connected();
-        if(infrared_external_output) {
-            if(!furi_hal_power_is_otg_enabled()) {
-                uint8_t attempts = 0;
-                while(!furi_hal_power_is_otg_enabled() && attempts++ < 5) {
-                    furi_hal_power_enable_otg();
-                    furi_delay_ms(10);
-                }
-            }
-        } else if(furi_hal_power_is_otg_enabled()) {
-            furi_hal_power_disable_otg();
-        }
-    }
-
-    if(infrared_external_output) {
-        LL_GPIO_ResetOutputPin(
-            gpio_ext_pa7.port, gpio_ext_pa7.pin); /* when disable it prevents false pulse */
-        furi_hal_gpio_init_ex(
-            &gpio_ext_pa7, GpioModeAltFunctionPushPull, GpioPullUp, GpioSpeedHigh, GpioAltFn1TIM1);
-    } else {
-        LL_GPIO_ResetOutputPin(
-            gpio_infrared_tx.port,
-            gpio_infrared_tx.pin); /* when disable it prevents false pulse */
-        furi_hal_gpio_init_ex(
-            &gpio_infrared_tx,
-            GpioModeAltFunctionPushPull,
-            GpioPullUp,
-            GpioSpeedHigh,
-            GpioAltFn1TIM1);
-    }
-=======
     const GpioPin* tx_gpio = infrared_tx_pins[infrared_tx_output];
     LL_GPIO_ResetOutputPin(tx_gpio->port, tx_gpio->pin); /* when disable it prevents false pulse */
     furi_hal_gpio_init_ex(
         tx_gpio, GpioModeAltFunctionPushPull, GpioPullUp, GpioSpeedHigh, GpioAltFn1TIM1);
->>>>>>> 21e7c460
 
     FURI_CRITICAL_ENTER();
     LL_TIM_GenerateEvent_UPDATE(INFRARED_DMA_TIMER); /* TIMx_RCR -> Repetition counter */
@@ -781,22 +701,6 @@
     infrared_tim_tx.signal_sent_context = context;
 }
 
-<<<<<<< HEAD
-bool furi_hal_infrared_is_external_connected(void) {
-    furi_hal_gpio_init(&gpio_ext_pa7, GpioModeInput, GpioPullUp, GpioSpeedHigh);
-    furi_delay_ms(1);
-    bool is_external_connected = !furi_hal_gpio_read(&gpio_ext_pa7);
-    furi_hal_gpio_init(&gpio_ext_pa7, GpioModeAnalog, GpioPullDown, GpioSpeedLow);
-    return is_external_connected;
-}
-
-void furi_hal_infrared_set_auto_detect(bool enable) {
-    auto_detect = enable;
-}
-
-bool furi_hal_infrared_is_auto_detect_enabled(void) {
-    return auto_detect;
-=======
 FuriHalInfraredTxPin furi_hal_infrared_detect_tx_output(void) {
     for(FuriHalInfraredTxPin pin = FuriHalInfraredTxPinInternal + 1; //-V1008
         pin < FuriHalInfraredTxPinMax;
@@ -815,5 +719,4 @@
 void furi_hal_infrared_set_tx_output(FuriHalInfraredTxPin tx_pin) {
     furi_check(tx_pin < FuriHalInfraredTxPinMax);
     infrared_tx_output = tx_pin;
->>>>>>> 21e7c460
 }