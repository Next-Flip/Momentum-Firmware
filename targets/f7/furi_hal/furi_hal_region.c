#include <furi_hal_region.h>
#include <furi_hal_version.h>
<<<<<<< HEAD
#include <furi_hal_subghz.h>
=======
#include <furi.h>
>>>>>>> bcde0aef

const FuriHalRegion furi_hal_region_zero = {
    .country_code = "00",
    .bands_count = 1,
    .bands = {
        {
            .start = 0,
            .end = 1000000000,
            .power_limit = 12,
            .duty_cycle = 50,
        },
    }};

const FuriHalRegion furi_hal_region_eu_ru = {
    .country_code = "EU",
    .bands_count = 2,
    .bands = {
        {
            .start = 433050000,
            .end = 434790000,
            .power_limit = 12,
            .duty_cycle = 50,
        },
        {
            .start = 868150000,
            .end = 868550000,
            .power_limit = 12,
            .duty_cycle = 50,
        }}};

const FuriHalRegion furi_hal_region_us_ca_au = {
    .country_code = "US",
    .bands_count = 3,
    .bands = {
        {
            .start = 304100000,
            .end = 321950000,
            .power_limit = 12,
            .duty_cycle = 50,
        },
        {
            .start = 433050000,
            .end = 434790000,
            .power_limit = 12,
            .duty_cycle = 50,
        },
        {
            .start = 915000000,
            .end = 928000000,
            .power_limit = 12,
            .duty_cycle = 50,
        }}};

const FuriHalRegion furi_hal_region_jp = {
    .country_code = "JP",
    .bands_count = 2,
    .bands = {
        {
            .start = 312000000,
            .end = 315250000,
            .power_limit = 12,
            .duty_cycle = 50,
        },
        {
            .start = 920500000,
            .end = 923500000,
            .power_limit = 12,
            .duty_cycle = 50,
        }}};

static const FuriHalRegion* furi_hal_region = NULL;

void furi_hal_region_init(void) {
    FuriHalVersionRegion region = furi_hal_version_get_hw_region();

    if(region == FuriHalVersionRegionUnknown) {
        furi_hal_region = &furi_hal_region_zero;
    } else if(region == FuriHalVersionRegionEuRu) {
        furi_hal_region = &furi_hal_region_eu_ru;
    } else if(region == FuriHalVersionRegionUsCaAu) {
        furi_hal_region = &furi_hal_region_us_ca_au;
    } else if(region == FuriHalVersionRegionJp) {
        furi_hal_region = &furi_hal_region_jp;
    }
}

const FuriHalRegion* furi_hal_region_get(void) {
    return furi_hal_region;
}

void furi_hal_region_set(FuriHalRegion* region) {
    furi_check(region);

    furi_hal_region = region;
}

bool furi_hal_region_is_provisioned(void) {
    return furi_hal_region != NULL;
}

const char* furi_hal_region_get_name(void) {
    if(furi_hal_region) {
        return furi_hal_region->country_code;
    } else {
        return "--";
    }
}

bool _furi_hal_region_is_frequency_allowed(uint32_t frequency) {
    if(!furi_hal_region) {
        return false;
    }

    const FuriHalRegionBand* band = furi_hal_region_get_band(frequency);
    if(!band) {
        return false;
    }

    return true;
}

// Check furi_hal_subghz settings for region bypass, if not it uses function above
bool furi_hal_region_is_frequency_allowed(uint32_t frequency) {
    return furi_hal_subghz_is_tx_allowed(frequency);
}

const FuriHalRegionBand* furi_hal_region_get_band(uint32_t frequency) {
    if(!furi_hal_region) {
        return NULL;
    }

    for(size_t i = 0; i < furi_hal_region->bands_count; i++) {
        if(furi_hal_region->bands[i].start <= frequency &&
           furi_hal_region->bands[i].end >= frequency) {
            return &furi_hal_region->bands[i];
        }
    }

    return NULL;
}<|MERGE_RESOLUTION|>--- conflicted
+++ resolved
@@ -1,10 +1,7 @@
 #include <furi_hal_region.h>
 #include <furi_hal_version.h>
-<<<<<<< HEAD
 #include <furi_hal_subghz.h>
-=======
 #include <furi.h>
->>>>>>> bcde0aef
 
 const FuriHalRegion furi_hal_region_zero = {
     .country_code = "00",
