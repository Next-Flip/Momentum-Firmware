#include <furi_hal_subghz.h>
#include <lib/subghz/devices/cc1101_configs.h>
#include <furi_hal_region_i.h>
#include <furi_hal_version.h>
#include <furi_hal_rtc.h>
#include <furi_hal_spi.h>
#include <furi_hal_cortex.h>
#include <furi_hal_interrupt.h>
#include <furi_hal_resources.h>
#include <furi_hal_bus.h>

#include <stm32wbxx_ll_dma.h>

#include <furi.h>
#include <cc1101.h>
#include <stdio.h>

#define TAG "FuriHalSubGhz"

static uint32_t furi_hal_subghz_debug_gpio_buff[2] = {0};

/* DMA Channels definition */
#define SUBGHZ_DMA (DMA2)
#define SUBGHZ_DMA_CH1_CHANNEL (LL_DMA_CHANNEL_1)
#define SUBGHZ_DMA_CH2_CHANNEL (LL_DMA_CHANNEL_2)
#define SUBGHZ_DMA_CH1_IRQ (FuriHalInterruptIdDma2Ch1)
#define SUBGHZ_DMA_CH1_DEF SUBGHZ_DMA, SUBGHZ_DMA_CH1_CHANNEL
#define SUBGHZ_DMA_CH2_DEF SUBGHZ_DMA, SUBGHZ_DMA_CH2_CHANNEL

/** SubGhz state */
typedef enum {
    SubGhzStateInit, /**< Init pending */
    SubGhzStateBroken, /**< Chip power-on self test failed */
    SubGhzStateIdle, /**< Idle, energy save mode */

    SubGhzStateAsyncRx, /**< Async RX started */

    SubGhzStateAsyncTx, /**< Async TX started, DMA and timer is on */

} SubGhzState;

/** SubGhz regulation, receive transmission on the current frequency for the
 * region */
typedef enum {
    SubGhzRegulationOnlyRx, /**only Rx*/
    SubGhzRegulationTxRx, /**TxRx*/
} SubGhzRegulation;

typedef struct {
    volatile SubGhzState state;
    volatile SubGhzRegulation regulation;
    const GpioPin* async_mirror_pin;

    int8_t rolling_counter_mult;
<<<<<<< HEAD
    bool ext_power_amp : 1;
    bool extended_frequency_i : 1;
    bool bypass_region : 1;
=======
    bool dangerous_frequency_i : 1;
>>>>>>> a830d6b5
} FuriHalSubGhz;

volatile FuriHalSubGhz furi_hal_subghz = {
    .state = SubGhzStateInit,
    .regulation = SubGhzRegulationTxRx,
    .async_mirror_pin = NULL,
    .rolling_counter_mult = 1,
<<<<<<< HEAD
    .ext_power_amp = false,
    .extended_frequency_i = false,
    .bypass_region = false,
=======
    .dangerous_frequency_i = false,
>>>>>>> a830d6b5
};

int8_t furi_hal_subghz_get_rolling_counter_mult(void) {
    return furi_hal_subghz.rolling_counter_mult;
}

void furi_hal_subghz_set_rolling_counter_mult(int8_t mult) {
    furi_hal_subghz.rolling_counter_mult = mult;
}

void furi_hal_subghz_set_extended_frequency(bool state_i) {
    furi_hal_subghz.extended_frequency_i = state_i;
}

void furi_hal_subghz_set_bypass_region(bool enabled) {
    furi_hal_subghz.bypass_region = enabled;
}

void furi_hal_subghz_set_async_mirror_pin(const GpioPin* pin) {
    furi_hal_subghz.async_mirror_pin = pin;
}

const GpioPin* furi_hal_subghz_get_data_gpio(void) {
    return &gpio_cc1101_g0;
}

void furi_hal_subghz_init(void) {
    furi_check(furi_hal_subghz.state == SubGhzStateInit);
    furi_hal_subghz.state = SubGhzStateBroken;

    furi_hal_spi_acquire(&furi_hal_spi_bus_handle_subghz);
    do {
#ifdef FURI_HAL_SUBGHZ_TX_GPIO
        furi_hal_gpio_init(
            &FURI_HAL_SUBGHZ_TX_GPIO, GpioModeOutputPushPull, GpioPullNo, GpioSpeedLow);
#endif

#ifdef FURI_HAL_SUBGHZ_ASYNC_MIRROR_GPIO
        furi_hal_subghz_set_async_mirror_pin(&FURI_HAL_SUBGHZ_ASYNC_MIRROR_GPIO);
#endif

        // Reset
        furi_hal_gpio_init(&gpio_cc1101_g0, GpioModeAnalog, GpioPullNo, GpioSpeedLow);
        cc1101_reset(&furi_hal_spi_bus_handle_subghz);
        cc1101_write_reg(&furi_hal_spi_bus_handle_subghz, CC1101_IOCFG0, CC1101IocfgHighImpedance);

        // Prepare GD0 for power on self test
        furi_hal_gpio_init(&gpio_cc1101_g0, GpioModeInput, GpioPullNo, GpioSpeedLow);

        // GD0 low
        FuriHalCortexTimer timeout = furi_hal_cortex_timer_get(10000);
        cc1101_write_reg(&furi_hal_spi_bus_handle_subghz, CC1101_IOCFG0, CC1101IocfgHW);
        while(furi_hal_gpio_read(&gpio_cc1101_g0) != false &&
              !furi_hal_cortex_timer_is_expired(timeout))
            ;

        if(furi_hal_gpio_read(&gpio_cc1101_g0) != false) {
            break;
        }

        // GD0 high
        timeout = furi_hal_cortex_timer_get(10000);
        cc1101_write_reg(
            &furi_hal_spi_bus_handle_subghz, CC1101_IOCFG0, CC1101IocfgHW | CC1101_IOCFG_INV);
        while(furi_hal_gpio_read(&gpio_cc1101_g0) != true &&
              !furi_hal_cortex_timer_is_expired(timeout))
            ;

        if(furi_hal_gpio_read(&gpio_cc1101_g0) != true) {
            break;
        }

        // Reset GD0 to floating state
        cc1101_write_reg(&furi_hal_spi_bus_handle_subghz, CC1101_IOCFG0, CC1101IocfgHighImpedance);
        furi_hal_gpio_init(&gpio_cc1101_g0, GpioModeAnalog, GpioPullNo, GpioSpeedLow);

        // RF switches
        furi_hal_gpio_init(&gpio_rf_sw_0, GpioModeOutputPushPull, GpioPullNo, GpioSpeedLow);
        cc1101_write_reg(&furi_hal_spi_bus_handle_subghz, CC1101_IOCFG2, CC1101IocfgHW);

        // Go to sleep
        cc1101_shutdown(&furi_hal_spi_bus_handle_subghz);

        furi_hal_subghz.state = SubGhzStateIdle;
    } while(false);

    furi_hal_spi_release(&furi_hal_spi_bus_handle_subghz);

    if(furi_hal_subghz.state == SubGhzStateIdle) {
        FURI_LOG_I(TAG, "Init OK");
    } else {
        FURI_LOG_E(TAG, "Init Fail");
    }
}

void furi_hal_subghz_sleep(void) {
    furi_check(furi_hal_subghz.state == SubGhzStateIdle);

    furi_hal_spi_acquire(&furi_hal_spi_bus_handle_subghz);

    cc1101_switch_to_idle(&furi_hal_spi_bus_handle_subghz);

    cc1101_write_reg(&furi_hal_spi_bus_handle_subghz, CC1101_IOCFG0, CC1101IocfgHighImpedance);
    furi_hal_gpio_init(&gpio_cc1101_g0, GpioModeAnalog, GpioPullNo, GpioSpeedLow);

    cc1101_shutdown(&furi_hal_spi_bus_handle_subghz);

    furi_hal_spi_release(&furi_hal_spi_bus_handle_subghz);
}

void furi_hal_subghz_dump_state(void) {
    furi_hal_spi_acquire(&furi_hal_spi_bus_handle_subghz);
    printf(
        "[furi_hal_subghz] cc1101 chip %d, version %d\r\n",
        cc1101_get_partnumber(&furi_hal_spi_bus_handle_subghz),
        cc1101_get_version(&furi_hal_spi_bus_handle_subghz));
    furi_hal_spi_release(&furi_hal_spi_bus_handle_subghz);
}

void furi_hal_subghz_load_custom_preset(const uint8_t* preset_data) {
    furi_check(preset_data);

    //load config
    furi_hal_subghz_reset();
    furi_hal_spi_acquire(&furi_hal_spi_bus_handle_subghz);
    uint32_t i = 0;
    uint8_t pa[8] = {0};
    while(preset_data[i]) {
        cc1101_write_reg(&furi_hal_spi_bus_handle_subghz, preset_data[i], preset_data[i + 1]);
        i += 2;
    }
    furi_hal_spi_release(&furi_hal_spi_bus_handle_subghz);

    //load pa table
    memcpy(&pa[0], &preset_data[i + 2], 8);
    furi_hal_subghz_load_patable(pa);

    //show debug
    if(furi_hal_rtc_is_flag_set(FuriHalRtcFlagDebug)) {
        i = 0;
        FURI_LOG_D(TAG, "Loading custom preset");
        while(preset_data[i]) {
            FURI_LOG_D(TAG, "Reg[%lu]: %02X=%02X", i, preset_data[i], preset_data[i + 1]);
            i += 2;
        }
        for(uint8_t y = i; y < i + 10; y++) {
            FURI_LOG_D(TAG, "PA[%u]:  %02X", y, preset_data[y]);
        }
    }
}

void furi_hal_subghz_load_registers(const uint8_t* data) {
    furi_check(data);

    furi_hal_subghz_reset();
    furi_hal_spi_acquire(&furi_hal_spi_bus_handle_subghz);
    uint32_t i = 0;
    while(data[i]) {
        cc1101_write_reg(&furi_hal_spi_bus_handle_subghz, data[i], data[i + 1]);
        i += 2;
    }
    furi_hal_spi_release(&furi_hal_spi_bus_handle_subghz);
}

void furi_hal_subghz_load_patable(const uint8_t data[8]) {
    furi_check(data);

    furi_hal_spi_acquire(&furi_hal_spi_bus_handle_subghz);
    cc1101_set_pa_table(&furi_hal_spi_bus_handle_subghz, data);
    furi_hal_spi_release(&furi_hal_spi_bus_handle_subghz);
}

void furi_hal_subghz_write_packet(const uint8_t* data, uint8_t size) {
    furi_check(data);
    furi_check(size);

    furi_hal_spi_acquire(&furi_hal_spi_bus_handle_subghz);
    cc1101_flush_tx(&furi_hal_spi_bus_handle_subghz);
    cc1101_write_reg(&furi_hal_spi_bus_handle_subghz, CC1101_FIFO, size);
    cc1101_write_fifo(&furi_hal_spi_bus_handle_subghz, data, size);
    furi_hal_spi_release(&furi_hal_spi_bus_handle_subghz);
}

void furi_hal_subghz_flush_rx(void) {
    furi_hal_spi_acquire(&furi_hal_spi_bus_handle_subghz);
    cc1101_flush_rx(&furi_hal_spi_bus_handle_subghz);
    furi_hal_spi_release(&furi_hal_spi_bus_handle_subghz);
}

void furi_hal_subghz_flush_tx(void) {
    furi_hal_spi_acquire(&furi_hal_spi_bus_handle_subghz);
    cc1101_flush_tx(&furi_hal_spi_bus_handle_subghz);
    furi_hal_spi_release(&furi_hal_spi_bus_handle_subghz);
}

bool furi_hal_subghz_rx_pipe_not_empty(void) {
    CC1101RxBytes status[1];
    furi_hal_spi_acquire(&furi_hal_spi_bus_handle_subghz);
    cc1101_read_reg(
        &furi_hal_spi_bus_handle_subghz, (CC1101_STATUS_RXBYTES) | CC1101_BURST, (uint8_t*)status);
    furi_hal_spi_release(&furi_hal_spi_bus_handle_subghz);
    // TODO: Find reason why RXFIFO_OVERFLOW doesnt work correctly
    if(status->NUM_RXBYTES > 0) {
        return true;
    } else {
        return false;
    }
}

bool furi_hal_subghz_is_rx_data_crc_valid(void) {
    furi_hal_spi_acquire(&furi_hal_spi_bus_handle_subghz);
    uint8_t data[1];
    cc1101_read_reg(&furi_hal_spi_bus_handle_subghz, CC1101_STATUS_LQI | CC1101_BURST, data);
    furi_hal_spi_release(&furi_hal_spi_bus_handle_subghz);
    if(((data[0] >> 7) & 0x01)) {
        return true;
    } else {
        return false;
    }
}

void furi_hal_subghz_read_packet(uint8_t* data, uint8_t* size) {
    furi_check(data);
    furi_check(size);

    furi_hal_spi_acquire(&furi_hal_spi_bus_handle_subghz);
    cc1101_read_fifo(&furi_hal_spi_bus_handle_subghz, data, size);
    furi_hal_spi_release(&furi_hal_spi_bus_handle_subghz);
}

void furi_hal_subghz_shutdown(void) {
    furi_hal_spi_acquire(&furi_hal_spi_bus_handle_subghz);
    // Reset and shutdown
    cc1101_shutdown(&furi_hal_spi_bus_handle_subghz);
    furi_hal_spi_release(&furi_hal_spi_bus_handle_subghz);
}

void furi_hal_subghz_reset(void) {
    furi_hal_spi_acquire(&furi_hal_spi_bus_handle_subghz);
    furi_hal_gpio_init(&gpio_cc1101_g0, GpioModeAnalog, GpioPullNo, GpioSpeedLow);
    cc1101_switch_to_idle(&furi_hal_spi_bus_handle_subghz);
    cc1101_reset(&furi_hal_spi_bus_handle_subghz);
    // Warning: push pull cc1101 clock output on GD0
    cc1101_write_reg(&furi_hal_spi_bus_handle_subghz, CC1101_IOCFG0, CC1101IocfgHighImpedance);
    furi_hal_spi_release(&furi_hal_spi_bus_handle_subghz);
}

void furi_hal_subghz_idle(void) {
    furi_hal_spi_acquire(&furi_hal_spi_bus_handle_subghz);
    cc1101_switch_to_idle(&furi_hal_spi_bus_handle_subghz);
    //waiting for the chip to switch to IDLE mode
    furi_check(cc1101_wait_status_state(&furi_hal_spi_bus_handle_subghz, CC1101StateIDLE, 10000));
    furi_hal_spi_release(&furi_hal_spi_bus_handle_subghz);
}

void furi_hal_subghz_rx(void) {
    furi_hal_spi_acquire(&furi_hal_spi_bus_handle_subghz);
    cc1101_switch_to_rx(&furi_hal_spi_bus_handle_subghz);
    //waiting for the chip to switch to Rx mode
    furi_check(cc1101_wait_status_state(&furi_hal_spi_bus_handle_subghz, CC1101StateRX, 10000));
    furi_hal_spi_release(&furi_hal_spi_bus_handle_subghz);
}

bool furi_hal_subghz_tx(void) {
    if(furi_hal_subghz.regulation != SubGhzRegulationTxRx) return false;
    furi_hal_spi_acquire(&furi_hal_spi_bus_handle_subghz);
    cc1101_switch_to_tx(&furi_hal_spi_bus_handle_subghz);
    //waiting for the chip to switch to Tx mode
    furi_check(cc1101_wait_status_state(&furi_hal_spi_bus_handle_subghz, CC1101StateTX, 10000));
    furi_hal_spi_release(&furi_hal_spi_bus_handle_subghz);
    return true;
}

float furi_hal_subghz_get_rssi(void) {
    furi_hal_spi_acquire(&furi_hal_spi_bus_handle_subghz);
    int32_t rssi_dec = cc1101_get_rssi(&furi_hal_spi_bus_handle_subghz);
    furi_hal_spi_release(&furi_hal_spi_bus_handle_subghz);

    float rssi = rssi_dec;
    if(rssi_dec >= 128) {
        rssi = ((rssi - 256.0f) / 2.0f) - 74.0f;
    } else {
        rssi = (rssi / 2.0f) - 74.0f;
    }

    return rssi;
}

uint8_t furi_hal_subghz_get_lqi(void) {
    furi_hal_spi_acquire(&furi_hal_spi_bus_handle_subghz);
    uint8_t data[1];
    cc1101_read_reg(&furi_hal_spi_bus_handle_subghz, CC1101_STATUS_LQI | CC1101_BURST, data);
    furi_hal_spi_release(&furi_hal_spi_bus_handle_subghz);
    return data[0] & 0x7F;
}

/* 
 Modified by @tkerby & MX to the full YARD Stick One extended range of 281-361 MHz, 378-481 MHz, and 749-962 MHz. 
 These changes are at your own risk. The PLL may not lock and FZ devs have warned of possible damage!
 */

bool furi_hal_subghz_is_frequency_valid(uint32_t value) {
    if(!(value >= 281000000 && value <= 361000000) &&
       !(value >= 378000000 && value <= 481000000) &&
       !(value >= 749000000 && value <= 962000000)) {
        return false;
    }

    return true;
}

uint32_t furi_hal_subghz_set_frequency_and_path(uint32_t value) {
    // Set these values to the extended frequency range only. They dont define if you can transmit but do select the correct RF path
    value = furi_hal_subghz_set_frequency(value);
    if(value >= 281000000 && value <= 361000000) {
        furi_hal_subghz_set_path(FuriHalSubGhzPath315);
    } else if(value >= 378000000 && value <= 481000000) {
        furi_hal_subghz_set_path(FuriHalSubGhzPath433);
    } else if(value >= 749000000 && value <= 962000000) {
        furi_hal_subghz_set_path(FuriHalSubGhzPath868);
    } else {
        furi_crash("SubGhz: Incorrect frequency during set.");
    }
    return value;
}

bool furi_hal_subghz_is_tx_allowed(uint32_t value) {
    if(!furi_hal_subghz.bypass_region) {
        if(!_furi_hal_region_is_frequency_allowed(value)) {
            FURI_LOG_I(TAG, "Frequency blocked - outside region range");
            return false;
        }

        return true;
    }

    bool allow_extended_for_int = furi_hal_subghz.extended_frequency_i;

    if(!(allow_extended_for_int) &&
       !(value >= 299999755 && value <= 350000335) && // was increased from 348 to 350
       !(value >= 386999938 && value <= 467750000) && // was increased from 464 to 467.75
       !(value >= 778999847 && value <= 928000000)) {
        FURI_LOG_I(TAG, "Frequency blocked - outside default range");
        return false;
    } else if(
        (allow_extended_for_int) && //
        !furi_hal_subghz_is_frequency_valid(value)) {
        FURI_LOG_I(TAG, "Frequency blocked - outside extended range");
        return false;
    }

    return true;
}

uint32_t furi_hal_subghz_set_frequency(uint32_t value) {
    if(furi_hal_subghz_is_tx_allowed(value)) {
        furi_hal_subghz.regulation = SubGhzRegulationTxRx;
    } else {
        furi_hal_subghz.regulation = SubGhzRegulationOnlyRx;
    }

    furi_hal_spi_acquire(&furi_hal_spi_bus_handle_subghz);
    uint32_t real_frequency = cc1101_set_frequency(&furi_hal_spi_bus_handle_subghz, value);
    cc1101_calibrate(&furi_hal_spi_bus_handle_subghz);

    furi_check(cc1101_wait_status_state(&furi_hal_spi_bus_handle_subghz, CC1101StateIDLE, 10000));

    furi_hal_spi_release(&furi_hal_spi_bus_handle_subghz);
    return real_frequency;
}

void furi_hal_subghz_set_path(FuriHalSubGhzPath path) {
    furi_hal_spi_acquire(&furi_hal_spi_bus_handle_subghz);
    if(path == FuriHalSubGhzPath433) {
        furi_hal_gpio_write(&gpio_rf_sw_0, 0);
        cc1101_write_reg(
            &furi_hal_spi_bus_handle_subghz, CC1101_IOCFG2, CC1101IocfgHW | CC1101_IOCFG_INV);
    } else if(path == FuriHalSubGhzPath315) {
        furi_hal_gpio_write(&gpio_rf_sw_0, 1);
        cc1101_write_reg(&furi_hal_spi_bus_handle_subghz, CC1101_IOCFG2, CC1101IocfgHW);
    } else if(path == FuriHalSubGhzPath868) {
        furi_hal_gpio_write(&gpio_rf_sw_0, 1);
        cc1101_write_reg(
            &furi_hal_spi_bus_handle_subghz, CC1101_IOCFG2, CC1101IocfgHW | CC1101_IOCFG_INV);
    } else if(path == FuriHalSubGhzPathIsolate) {
        furi_hal_gpio_write(&gpio_rf_sw_0, 0);
        cc1101_write_reg(&furi_hal_spi_bus_handle_subghz, CC1101_IOCFG2, CC1101IocfgHW);
    } else {
        furi_crash("SubGhz: Incorrect path during set.");
    }
    furi_hal_spi_release(&furi_hal_spi_bus_handle_subghz);
}

static bool furi_hal_subghz_start_debug(void) {
    bool ret = false;
    if(furi_hal_subghz.async_mirror_pin != NULL) {
        furi_hal_gpio_write(furi_hal_subghz.async_mirror_pin, false);
        furi_hal_gpio_init(
            furi_hal_subghz.async_mirror_pin,
            GpioModeOutputPushPull,
            GpioPullNo,
            GpioSpeedVeryHigh);
        ret = true;
    }
    return ret;
}

static bool furi_hal_subghz_stop_debug(void) {
    bool ret = false;
    if(furi_hal_subghz.async_mirror_pin != NULL) {
        furi_hal_gpio_init(
            furi_hal_subghz.async_mirror_pin, GpioModeAnalog, GpioPullNo, GpioSpeedLow);
        ret = true;
    }
    return ret;
}

volatile uint32_t furi_hal_subghz_capture_delta_duration = 0;
volatile FuriHalSubGhzCaptureCallback furi_hal_subghz_capture_callback = NULL;
volatile void* furi_hal_subghz_capture_callback_context = NULL;

static void furi_hal_subghz_capture_ISR(void* context) {
    UNUSED(context);
    // Channel 1
    if(LL_TIM_IsActiveFlag_CC1(TIM2)) {
        LL_TIM_ClearFlag_CC1(TIM2);
        furi_hal_subghz_capture_delta_duration = LL_TIM_IC_GetCaptureCH1(TIM2);
        if(furi_hal_subghz_capture_callback) {
            if(furi_hal_subghz.async_mirror_pin != NULL)
                furi_hal_gpio_write(furi_hal_subghz.async_mirror_pin, false);

            furi_hal_subghz_capture_callback(
                true,
                furi_hal_subghz_capture_delta_duration,
                (void*)furi_hal_subghz_capture_callback_context);
        }
    }
    // Channel 2
    if(LL_TIM_IsActiveFlag_CC2(TIM2)) {
        LL_TIM_ClearFlag_CC2(TIM2);
        if(furi_hal_subghz_capture_callback) {
            if(furi_hal_subghz.async_mirror_pin != NULL)
                furi_hal_gpio_write(furi_hal_subghz.async_mirror_pin, true);

            furi_hal_subghz_capture_callback(
                false,
                LL_TIM_IC_GetCaptureCH2(TIM2) - furi_hal_subghz_capture_delta_duration,
                (void*)furi_hal_subghz_capture_callback_context);
        }
    }
}

void furi_hal_subghz_start_async_rx(FuriHalSubGhzCaptureCallback callback, void* context) {
    furi_check(furi_hal_subghz.state == SubGhzStateIdle);
    furi_check(callback);

    furi_hal_subghz.state = SubGhzStateAsyncRx;

    furi_hal_subghz_capture_callback = callback;
    furi_hal_subghz_capture_callback_context = context;

    furi_hal_gpio_init_ex(
        &gpio_cc1101_g0, GpioModeAltFunctionPushPull, GpioPullNo, GpioSpeedLow, GpioAltFn1TIM2);

    furi_hal_bus_enable(FuriHalBusTIM2);

    // Timer: base
    LL_TIM_InitTypeDef TIM_InitStruct = {0};
    TIM_InitStruct.Prescaler = 64 - 1;
    TIM_InitStruct.CounterMode = LL_TIM_COUNTERMODE_UP;
    TIM_InitStruct.Autoreload = 0x7FFFFFFE;
    // Clock division for capture filter
    TIM_InitStruct.ClockDivision = LL_TIM_CLOCKDIVISION_DIV4;
    LL_TIM_Init(TIM2, &TIM_InitStruct);

    // Timer: advanced
    LL_TIM_SetClockSource(TIM2, LL_TIM_CLOCKSOURCE_INTERNAL);
    LL_TIM_DisableARRPreload(TIM2);
    LL_TIM_SetTriggerInput(TIM2, LL_TIM_TS_TI2FP2);
    LL_TIM_SetSlaveMode(TIM2, LL_TIM_SLAVEMODE_RESET);
    LL_TIM_SetTriggerOutput(TIM2, LL_TIM_TRGO_RESET);
    LL_TIM_EnableMasterSlaveMode(TIM2);
    LL_TIM_DisableDMAReq_TRIG(TIM2);
    LL_TIM_DisableIT_TRIG(TIM2);

    // Timer: channel 1 indirect
    LL_TIM_IC_SetActiveInput(TIM2, LL_TIM_CHANNEL_CH1, LL_TIM_ACTIVEINPUT_INDIRECTTI);
    LL_TIM_IC_SetPrescaler(TIM2, LL_TIM_CHANNEL_CH1, LL_TIM_ICPSC_DIV1);
    LL_TIM_IC_SetPolarity(TIM2, LL_TIM_CHANNEL_CH1, LL_TIM_IC_POLARITY_FALLING);

    // Timer: channel 2 direct
    LL_TIM_IC_SetActiveInput(TIM2, LL_TIM_CHANNEL_CH2, LL_TIM_ACTIVEINPUT_DIRECTTI);
    LL_TIM_IC_SetPrescaler(TIM2, LL_TIM_CHANNEL_CH2, LL_TIM_ICPSC_DIV1);
    LL_TIM_IC_SetPolarity(TIM2, LL_TIM_CHANNEL_CH2, LL_TIM_IC_POLARITY_RISING);
    LL_TIM_IC_SetFilter(
        TIM2,
        LL_TIM_CHANNEL_CH2,
        LL_TIM_IC_FILTER_FDIV32_N8); // Capture filter: 1/(64000000/64/4/32*8) = 16us

    // ISR setup
    furi_hal_interrupt_set_isr(FuriHalInterruptIdTIM2, furi_hal_subghz_capture_ISR, NULL);

    // Interrupts and channels
    LL_TIM_EnableIT_CC1(TIM2);
    LL_TIM_EnableIT_CC2(TIM2);
    LL_TIM_CC_EnableChannel(TIM2, LL_TIM_CHANNEL_CH1);
    LL_TIM_CC_EnableChannel(TIM2, LL_TIM_CHANNEL_CH2);

    // Start timer
    LL_TIM_SetCounter(TIM2, 0);
    LL_TIM_EnableCounter(TIM2);

    // Start debug
    furi_hal_subghz_start_debug();

    // Switch to RX
    furi_hal_subghz_rx();

    // Clear the variable after the end of the session
    furi_hal_subghz_capture_delta_duration = 0;
}

void furi_hal_subghz_stop_async_rx(void) {
    furi_check(furi_hal_subghz.state == SubGhzStateAsyncRx);
    furi_hal_subghz.state = SubGhzStateIdle;

    // Shutdown radio
    furi_hal_subghz_idle();

    FURI_CRITICAL_ENTER();
    furi_hal_bus_disable(FuriHalBusTIM2);

    // Stop debug
    furi_hal_subghz_stop_debug();

    FURI_CRITICAL_EXIT();
    furi_hal_interrupt_set_isr(FuriHalInterruptIdTIM2, NULL, NULL);

    furi_hal_gpio_init(&gpio_cc1101_g0, GpioModeAnalog, GpioPullNo, GpioSpeedLow);
}

typedef enum {
    FuriHalSubGhzAsyncTxMiddlewareStateIdle,
    FuriHalSubGhzAsyncTxMiddlewareStateReset,
    FuriHalSubGhzAsyncTxMiddlewareStateRun,
} FuriHalSubGhzAsyncTxMiddlewareState;

typedef struct {
    FuriHalSubGhzAsyncTxMiddlewareState state;
    bool is_odd_level;
    uint32_t adder_duration;
} FuriHalSubGhzAsyncTxMiddleware;

typedef struct {
    uint32_t* buffer;
    FuriHalSubGhzAsyncTxCallback callback;
    void* callback_context;
    uint64_t duty_high;
    uint64_t duty_low;
    FuriHalSubGhzAsyncTxMiddleware middleware;
} FuriHalSubGhzAsyncTx;

static FuriHalSubGhzAsyncTx furi_hal_subghz_async_tx = {0};

void furi_hal_subghz_async_tx_middleware_idle(FuriHalSubGhzAsyncTxMiddleware* middleware) {
    middleware->state = FuriHalSubGhzAsyncTxMiddlewareStateIdle;
    middleware->is_odd_level = false;
    middleware->adder_duration = 0;
}

static inline uint32_t furi_hal_subghz_async_tx_middleware_get_duration(
    FuriHalSubGhzAsyncTxMiddleware* middleware,
    FuriHalSubGhzAsyncTxCallback callback) {
    uint32_t ret = 0;
    bool is_level = false;

    if(middleware->state == FuriHalSubGhzAsyncTxMiddlewareStateReset) return 0;

    while(1) {
        LevelDuration ld = callback(furi_hal_subghz_async_tx.callback_context);
        if(level_duration_is_reset(ld)) {
            middleware->state = FuriHalSubGhzAsyncTxMiddlewareStateReset;
            if(!middleware->is_odd_level) {
                return 0;
            } else {
                return middleware->adder_duration;
            }
        } else if(level_duration_is_wait(ld)) {
            middleware->is_odd_level = !middleware->is_odd_level;
            ret = middleware->adder_duration + FURI_HAL_SUBGHZ_ASYNC_TX_GUARD_TIME;
            middleware->adder_duration = 0;
            return ret;
        }

        is_level = level_duration_get_level(ld);

        if(middleware->state == FuriHalSubGhzAsyncTxMiddlewareStateIdle) {
            if(is_level != middleware->is_odd_level) {
                middleware->state = FuriHalSubGhzAsyncTxMiddlewareStateRun;
                middleware->is_odd_level = is_level;
                middleware->adder_duration = 0;
            } else {
                continue;
            }
        }

        if(middleware->state == FuriHalSubGhzAsyncTxMiddlewareStateRun) {
            if(is_level == middleware->is_odd_level) {
                middleware->adder_duration += level_duration_get_duration(ld);
                continue;
            } else {
                middleware->is_odd_level = is_level;
                ret = middleware->adder_duration;
                middleware->adder_duration = level_duration_get_duration(ld);
                return ret;
            }
        }
    }
}

static void furi_hal_subghz_async_tx_refill(uint32_t* buffer, size_t samples) {
    furi_check(furi_hal_subghz.state == SubGhzStateAsyncTx);

    while(samples > 0) {
        volatile uint32_t duration = furi_hal_subghz_async_tx_middleware_get_duration(
            &furi_hal_subghz_async_tx.middleware, furi_hal_subghz_async_tx.callback);
        if(duration == 0) {
            *buffer = 0;
            buffer++;
            samples--;
            LL_DMA_DisableIT_HT(SUBGHZ_DMA_CH1_DEF);
            LL_DMA_DisableIT_TC(SUBGHZ_DMA_CH1_DEF);
            if(LL_DMA_IsActiveFlag_HT1(SUBGHZ_DMA)) {
                LL_DMA_ClearFlag_HT1(SUBGHZ_DMA);
            }
            if(LL_DMA_IsActiveFlag_TC1(SUBGHZ_DMA)) {
                LL_DMA_ClearFlag_TC1(SUBGHZ_DMA);
            }
            break;
        } else {
            // Lowest possible value is 2us
            if(duration > 2) {
                // Subtract 1 since we counting from 0
                *buffer = duration - 1;
            } else {
                *buffer = 1;
            }
            buffer++;
            samples--;
        }

        if(samples % 2) {
            furi_hal_subghz_async_tx.duty_high += duration;
        } else {
            furi_hal_subghz_async_tx.duty_low += duration;
        }
    }
}

static void furi_hal_subghz_async_tx_dma_isr(void* context) {
    UNUSED(context);
    furi_check(furi_hal_subghz.state == SubGhzStateAsyncTx);

#if SUBGHZ_DMA_CH1_CHANNEL == LL_DMA_CHANNEL_1
    if(LL_DMA_IsActiveFlag_HT1(SUBGHZ_DMA)) {
        LL_DMA_ClearFlag_HT1(SUBGHZ_DMA);
        furi_hal_subghz_async_tx_refill(
            furi_hal_subghz_async_tx.buffer, FURI_HAL_SUBGHZ_ASYNC_TX_BUFFER_HALF);
    }
    if(LL_DMA_IsActiveFlag_TC1(SUBGHZ_DMA)) {
        LL_DMA_ClearFlag_TC1(SUBGHZ_DMA);
        furi_hal_subghz_async_tx_refill(
            furi_hal_subghz_async_tx.buffer + FURI_HAL_SUBGHZ_ASYNC_TX_BUFFER_HALF,
            FURI_HAL_SUBGHZ_ASYNC_TX_BUFFER_HALF);
    }
#else
#error Update this code. Would you kindly?
#endif
}

bool furi_hal_subghz_start_async_tx(FuriHalSubGhzAsyncTxCallback callback, void* context) {
    furi_check(furi_hal_subghz.state == SubGhzStateIdle);
    furi_check(callback);

    //If transmission is prohibited by regional settings
    if(furi_hal_subghz.regulation != SubGhzRegulationTxRx) return false;

    furi_hal_subghz_async_tx.callback = callback;
    furi_hal_subghz_async_tx.callback_context = context;

    furi_hal_subghz.state = SubGhzStateAsyncTx;

    furi_hal_subghz_async_tx.duty_low = 0;
    furi_hal_subghz_async_tx.duty_high = 0;

    furi_hal_subghz_async_tx.buffer =
        malloc(FURI_HAL_SUBGHZ_ASYNC_TX_BUFFER_FULL * sizeof(uint32_t));

    // Connect CC1101_GD0 to TIM2 as output
    furi_hal_gpio_init_ex(
        &gpio_cc1101_g0, GpioModeAltFunctionPushPull, GpioPullNo, GpioSpeedLow, GpioAltFn1TIM2);

    // Configure DMA
    LL_DMA_InitTypeDef dma_config = {0};
    dma_config.PeriphOrM2MSrcAddress = (uint32_t) & (TIM2->ARR);
    dma_config.MemoryOrM2MDstAddress = (uint32_t)furi_hal_subghz_async_tx.buffer;
    dma_config.Direction = LL_DMA_DIRECTION_MEMORY_TO_PERIPH;
    dma_config.Mode = LL_DMA_MODE_CIRCULAR;
    dma_config.PeriphOrM2MSrcIncMode = LL_DMA_PERIPH_NOINCREMENT;
    dma_config.MemoryOrM2MDstIncMode = LL_DMA_MEMORY_INCREMENT;
    dma_config.PeriphOrM2MSrcDataSize = LL_DMA_PDATAALIGN_WORD;
    dma_config.MemoryOrM2MDstDataSize = LL_DMA_MDATAALIGN_WORD;
    dma_config.NbData = FURI_HAL_SUBGHZ_ASYNC_TX_BUFFER_FULL;
    dma_config.PeriphRequest = LL_DMAMUX_REQ_TIM2_UP;
    dma_config.Priority =
        LL_DMA_PRIORITY_VERYHIGH; // Ensure that ARR is updated before anyone else try to check it
    LL_DMA_Init(SUBGHZ_DMA_CH1_DEF, &dma_config);
    furi_hal_interrupt_set_isr(SUBGHZ_DMA_CH1_IRQ, furi_hal_subghz_async_tx_dma_isr, NULL);
    LL_DMA_EnableIT_TC(SUBGHZ_DMA_CH1_DEF);
    LL_DMA_EnableIT_HT(SUBGHZ_DMA_CH1_DEF);
    LL_DMA_EnableChannel(SUBGHZ_DMA_CH1_DEF);

    furi_hal_bus_enable(FuriHalBusTIM2);

    // Configure TIM2
    LL_TIM_SetCounterMode(TIM2, LL_TIM_COUNTERMODE_UP);
    LL_TIM_SetClockDivision(TIM2, LL_TIM_CLOCKDIVISION_DIV1);
    LL_TIM_SetAutoReload(TIM2, 1000);
    LL_TIM_SetPrescaler(TIM2, 64 - 1);
    LL_TIM_SetClockSource(TIM2, LL_TIM_CLOCKSOURCE_INTERNAL);
    LL_TIM_DisableARRPreload(TIM2);

    // Configure TIM2 CH2
    LL_TIM_OC_InitTypeDef TIM_OC_InitStruct = {0};
    TIM_OC_InitStruct.OCMode = LL_TIM_OCMODE_TOGGLE;
    TIM_OC_InitStruct.OCState = LL_TIM_OCSTATE_DISABLE;
    TIM_OC_InitStruct.OCNState = LL_TIM_OCSTATE_DISABLE;
    TIM_OC_InitStruct.CompareValue = 0;
    TIM_OC_InitStruct.OCPolarity = LL_TIM_OCPOLARITY_HIGH;
    LL_TIM_OC_Init(TIM2, LL_TIM_CHANNEL_CH2, &TIM_OC_InitStruct);
    LL_TIM_OC_DisableFast(TIM2, LL_TIM_CHANNEL_CH2);
    LL_TIM_DisableMasterSlaveMode(TIM2);

    furi_hal_subghz_async_tx_middleware_idle(&furi_hal_subghz_async_tx.middleware);
    furi_hal_subghz_async_tx_refill(
        furi_hal_subghz_async_tx.buffer, FURI_HAL_SUBGHZ_ASYNC_TX_BUFFER_FULL);

    LL_TIM_EnableDMAReq_UPDATE(TIM2);
    LL_TIM_CC_EnableChannel(TIM2, LL_TIM_CHANNEL_CH2);

    // Start debug
    if(furi_hal_subghz_start_debug()) {
        const GpioPin* gpio = furi_hal_subghz.async_mirror_pin;
        // //Preparing bit mask
        // //Debug pin is may be only PORTB! (PB0, PB1, .., PB15)
        // furi_hal_subghz_debug_gpio_buff[0] = 0;
        // furi_hal_subghz_debug_gpio_buff[1] = 0;

        furi_hal_subghz_debug_gpio_buff[0] = gpio->pin;
        furi_hal_subghz_debug_gpio_buff[1] = (uint32_t)gpio->pin << GPIO_NUMBER;

        dma_config.MemoryOrM2MDstAddress = (uint32_t)furi_hal_subghz_debug_gpio_buff;
        dma_config.PeriphOrM2MSrcAddress = (uint32_t) & (gpio->port->BSRR);
        dma_config.Direction = LL_DMA_DIRECTION_MEMORY_TO_PERIPH;
        dma_config.Mode = LL_DMA_MODE_CIRCULAR;
        dma_config.PeriphOrM2MSrcIncMode = LL_DMA_PERIPH_NOINCREMENT;
        dma_config.MemoryOrM2MDstIncMode = LL_DMA_MEMORY_INCREMENT;
        dma_config.PeriphOrM2MSrcDataSize = LL_DMA_PDATAALIGN_WORD;
        dma_config.MemoryOrM2MDstDataSize = LL_DMA_MDATAALIGN_WORD;
        dma_config.NbData = 2;
        dma_config.PeriphRequest = LL_DMAMUX_REQ_TIM2_UP;
        dma_config.Priority = LL_DMA_PRIORITY_HIGH; // Ensure that it's updated after ARR
        LL_DMA_Init(SUBGHZ_DMA_CH2_DEF, &dma_config);
        LL_DMA_SetDataLength(SUBGHZ_DMA_CH2_DEF, 2);
        LL_DMA_EnableChannel(SUBGHZ_DMA_CH2_DEF);
    }

    // Start counter
#ifdef FURI_HAL_SUBGHZ_TX_GPIO
    furi_hal_gpio_write(&FURI_HAL_SUBGHZ_TX_GPIO, true);
#endif
    furi_hal_subghz_tx();

    LL_TIM_SetCounter(TIM2, 0);
    LL_TIM_EnableCounter(TIM2);

    return true;
}

bool furi_hal_subghz_is_async_tx_complete(void) {
    return (furi_hal_subghz.state == SubGhzStateAsyncTx) && (LL_TIM_GetAutoReload(TIM2) == 0);
}

void furi_hal_subghz_stop_async_tx(void) {
    furi_check(furi_hal_subghz.state == SubGhzStateAsyncTx);

    // Shutdown radio
    furi_hal_subghz_idle();

    // Deinitialize GPIO
    furi_hal_gpio_init(&gpio_cc1101_g0, GpioModeAnalog, GpioPullNo, GpioSpeedLow);
#ifdef FURI_HAL_SUBGHZ_TX_GPIO
    furi_hal_gpio_write(&FURI_HAL_SUBGHZ_TX_GPIO, false);
#endif

    // Deinitialize Timer
    furi_hal_bus_disable(FuriHalBusTIM2);
    furi_hal_interrupt_set_isr(FuriHalInterruptIdTIM2, NULL, NULL);

    // Deinitialize DMA
    LL_DMA_DeInit(SUBGHZ_DMA_CH1_DEF);

    furi_hal_interrupt_set_isr(SUBGHZ_DMA_CH1_IRQ, NULL, NULL);

    // Stop debug
    if(furi_hal_subghz_stop_debug()) {
        LL_DMA_DisableChannel(SUBGHZ_DMA_CH2_DEF);
    }

    free(furi_hal_subghz_async_tx.buffer);

    float duty_cycle =
        100.0f * (float)furi_hal_subghz_async_tx.duty_high /
        ((float)furi_hal_subghz_async_tx.duty_low + (float)furi_hal_subghz_async_tx.duty_high);
    FURI_LOG_D(
        TAG,
        "Async TX Radio stats: on %0.0fus, off %0.0fus, DutyCycle: %0.0f%%",
        (double)furi_hal_subghz_async_tx.duty_high,
        (double)furi_hal_subghz_async_tx.duty_low,
        (double)duty_cycle);

    furi_hal_subghz.state = SubGhzStateIdle;
}<|MERGE_RESOLUTION|>--- conflicted
+++ resolved
@@ -52,13 +52,8 @@
     const GpioPin* async_mirror_pin;
 
     int8_t rolling_counter_mult;
-<<<<<<< HEAD
-    bool ext_power_amp : 1;
     bool extended_frequency_i : 1;
     bool bypass_region : 1;
-=======
-    bool dangerous_frequency_i : 1;
->>>>>>> a830d6b5
 } FuriHalSubGhz;
 
 volatile FuriHalSubGhz furi_hal_subghz = {
@@ -66,13 +61,8 @@
     .regulation = SubGhzRegulationTxRx,
     .async_mirror_pin = NULL,
     .rolling_counter_mult = 1,
-<<<<<<< HEAD
-    .ext_power_amp = false,
     .extended_frequency_i = false,
     .bypass_region = false,
-=======
-    .dangerous_frequency_i = false,
->>>>>>> a830d6b5
 };
 
 int8_t furi_hal_subghz_get_rolling_counter_mult(void) {
