--- conflicted
+++ resolved
@@ -252,15 +252,11 @@
     return furi_hal_version.board_region;
 }
 
-<<<<<<< HEAD
-FuriHalVersionRegion furi_hal_version_get_hw_region_otp() {
+FuriHalVersionRegion furi_hal_version_get_hw_region_otp(void) {
     return furi_hal_version_get_hw_region();
 }
 
-const char* furi_hal_version_get_hw_region_name() {
-=======
 const char* furi_hal_version_get_hw_region_name(void) {
->>>>>>> bcde0aef
     switch(furi_hal_version_get_hw_region()) {
     case FuriHalVersionRegionUnknown:
         return "R00";
@@ -276,15 +272,11 @@
     return "R??";
 }
 
-<<<<<<< HEAD
-const char* furi_hal_version_get_hw_region_name_otp() {
+const char* furi_hal_version_get_hw_region_name_otp(void) {
     return furi_hal_version_get_hw_region_name();
 }
 
-FuriHalVersionDisplay furi_hal_version_get_hw_display() {
-=======
 FuriHalVersionDisplay furi_hal_version_get_hw_display(void) {
->>>>>>> bcde0aef
     return furi_hal_version.board_display;
 }
 
@@ -316,15 +308,11 @@
     return 64 / 8;
 }
 
-<<<<<<< HEAD
-const uint8_t* furi_hal_version_uid_default() {
-=======
+const uint8_t* furi_hal_version_uid_default(void) {
+    return (const uint8_t*)UID64_BASE;
+}
+
 const uint8_t* furi_hal_version_uid(void) {
->>>>>>> bcde0aef
-    return (const uint8_t*)UID64_BASE;
-}
-
-const uint8_t* furi_hal_version_uid() {
     if(version_get_custom_name(NULL) != NULL) {
         return (const uint8_t*)&(*((uint32_t*)version_get_custom_name(NULL)));
     }
