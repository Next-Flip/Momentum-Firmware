#include <furi_hal_version.h>
#include <furi_hal_rtc.h>

#include <furi.h>
#include <stm32wbxx.h>
#include <stm32wbxx_ll_rtc.h>

#include <stdio.h>
#include <ble/ble.h>

#define TAG "FuriHalVersion"

#define FURI_HAL_VERSION_OTP_HEADER_MAGIC (0xBABE)
#define FURI_HAL_VERSION_OTP_ADDRESS (OTP_AREA_BASE)
#define FURI_HAL_VERSION_PLATFORM_ID (0x0080e126)

/** OTP V0 Structure: prototypes and early EVT */
typedef struct {
    uint8_t board_version;
    uint8_t board_target;
    uint8_t board_body;
    uint8_t board_connect;
    uint32_t header_timestamp;
    char name[FURI_HAL_VERSION_NAME_LENGTH];
} FuriHalVersionOTPv0;

/** OTP V1 Structure: late EVT, DVT */
typedef struct {
    /* First 64 bits: header */
    uint16_t header_magic;
    uint8_t header_version;
    uint8_t header_reserved;
    uint32_t header_timestamp;

    /* Second 64 bits: board info */
    uint8_t board_version; /** Board version */
    uint8_t board_target; /** Board target firmware */
    uint8_t board_body; /** Board body */
    uint8_t board_connect; /** Board interconnect */
    uint8_t board_color; /** Board color */
    uint8_t board_region; /** Board region */
    uint16_t board_reserved; /** Reserved for future use, 0x0000 */

    /* Third 64 bits: Unique Device Name */
    char name[FURI_HAL_VERSION_NAME_LENGTH]; /** Unique Device Name */
} FuriHalVersionOTPv1;

/** OTP V2 Structure: DVT2, PVT, Production */
typedef struct {
    /* Early First 64 bits: header */
    uint16_t header_magic;
    uint8_t header_version;
    uint8_t header_reserved;
    uint32_t header_timestamp;

    /* Early Second 64 bits: board info */
    uint8_t board_version; /** Board version */
    uint8_t board_target; /** Board target firmware */
    uint8_t board_body; /** Board body */
    uint8_t board_connect; /** Board interconnect */
    uint8_t board_display; /** Board display */
    uint8_t board_reserved2_0; /** Reserved for future use, 0x00 */
    uint16_t board_reserved2_1; /** Reserved for future use, 0x0000 */

    /* Late Third 64 bits: device info */
    uint8_t board_color; /** Board color */
    uint8_t board_region; /** Board region */
    uint16_t board_reserved3_0; /** Reserved for future use, 0x0000 */
    uint32_t board_reserved3_1; /** Reserved for future use, 0x00000000 */

    /* Late Fourth 64 bits: Unique Device Name */
    char name[FURI_HAL_VERSION_NAME_LENGTH]; /** Unique Device Name */
} FuriHalVersionOTPv2;

/** Represenation Model: */
typedef struct {
    uint32_t timestamp;

    uint8_t board_version; /** Board version */
    uint8_t board_target; /** Board target firmware */
    uint8_t board_body; /** Board body */
    uint8_t board_connect; /** Board interconnect */
    uint8_t board_color; /** Board color */
    uint8_t board_region; /** Board region */
    uint8_t board_display; /** Board display */

    char name[FURI_HAL_VERSION_ARRAY_NAME_LENGTH]; /** \0 terminated name */
    char device_name[FURI_HAL_VERSION_DEVICE_NAME_LENGTH]; /** device name for special needs */
    uint8_t ble_mac[6];
} FuriHalVersion;

static FuriHalVersion furi_hal_version = {0};

void furi_hal_version_set_name(const char* name) {
    if(name != NULL) {
        strlcpy(furi_hal_version.name, name, FURI_HAL_VERSION_ARRAY_NAME_LENGTH);
        snprintf(
            furi_hal_version.device_name,
            FURI_HAL_VERSION_DEVICE_NAME_LENGTH,
            "xFlipper %s",
            furi_hal_version.name);
    } else {
        snprintf(furi_hal_version.device_name, FURI_HAL_VERSION_DEVICE_NAME_LENGTH, "xFlipper");
    }

    furi_hal_version.device_name[0] = AD_TYPE_COMPLETE_LOCAL_NAME;

    // BLE Mac address
    uint32_t udn = LL_FLASH_GetUDN();
<<<<<<< HEAD
    if(version_get_custom_name(NULL) != NULL) {
        udn = *((uint32_t*)version_get_custom_name(NULL));
    }

    uint32_t company_id = LL_FLASH_GetSTCompanyID();
    // uint32_t device_id = LL_FLASH_GetDeviceID();
    // Some flippers return 0x27 (flippers with chip revision 2003 6495) instead of 0x26 (flippers with chip revision 2001 6495)
    // Mobile apps expects it to return 0x26
    // Hardcoded here temporarily until mobile apps is updated to handle 0x27
    uint32_t device_id = 0x26;
    furi_hal_version.ble_mac[0] = (uint8_t)(udn & 0x000000FF);
    furi_hal_version.ble_mac[1] = (uint8_t)((udn & 0x0000FF00) >> 8);
    furi_hal_version.ble_mac[2] = (uint8_t)((udn & 0x00FF0000) >> 16);
    furi_hal_version.ble_mac[3] = (uint8_t)device_id;
    furi_hal_version.ble_mac[4] = (uint8_t)(company_id & 0x000000FF);
    furi_hal_version.ble_mac[5] = (uint8_t)((company_id & 0x0000FF00) >> 8);
=======
    uint32_t platform_id = FURI_HAL_VERSION_PLATFORM_ID;
    furi_hal_version.ble_mac[0] = (uint8_t)((udn >> 0) & 0xFF);
    furi_hal_version.ble_mac[1] = (uint8_t)((udn >> 8) & 0xFF);
    furi_hal_version.ble_mac[2] = (uint8_t)((udn >> 16) & 0xFF);
    furi_hal_version.ble_mac[3] = (uint8_t)((platform_id >> 0) & 0xFF);
    furi_hal_version.ble_mac[4] = (uint8_t)((platform_id >> 8) & 0xFF);
    furi_hal_version.ble_mac[5] = (uint8_t)((platform_id >> 16) & 0xFF);
>>>>>>> 6d36889f
}

static void furi_hal_version_load_otp_default(void) {
    furi_hal_version_set_name(NULL);
}

static void furi_hal_version_load_otp_v0(void) {
    const FuriHalVersionOTPv0* otp = (FuriHalVersionOTPv0*)FURI_HAL_VERSION_OTP_ADDRESS;

    furi_hal_version.timestamp = otp->header_timestamp;
    furi_hal_version.board_version = otp->board_version;
    furi_hal_version.board_target = otp->board_target;
    furi_hal_version.board_body = otp->board_body;
    furi_hal_version.board_connect = otp->board_connect;

    if(version_get_custom_name(NULL) != NULL) {
        furi_hal_version_set_name(version_get_custom_name(NULL));
    } else {
        furi_hal_version_set_name(otp->name);
    }
}

static void furi_hal_version_load_otp_v1(void) {
    const FuriHalVersionOTPv1* otp = (FuriHalVersionOTPv1*)FURI_HAL_VERSION_OTP_ADDRESS;

    furi_hal_version.timestamp = otp->header_timestamp;
    furi_hal_version.board_version = otp->board_version;
    furi_hal_version.board_target = otp->board_target;
    furi_hal_version.board_body = otp->board_body;
    furi_hal_version.board_connect = otp->board_connect;
    furi_hal_version.board_color = otp->board_color;
    furi_hal_version.board_region = otp->board_region;

    if(version_get_custom_name(NULL) != NULL) {
        furi_hal_version_set_name(version_get_custom_name(NULL));
    } else {
        furi_hal_version_set_name(otp->name);
    }
}

static void furi_hal_version_load_otp_v2(void) {
    const FuriHalVersionOTPv2* otp = (FuriHalVersionOTPv2*)FURI_HAL_VERSION_OTP_ADDRESS;

    // 1st block, programmed afer baking
    furi_hal_version.timestamp = otp->header_timestamp;

    // 2nd block, programmed afer baking
    furi_hal_version.board_version = otp->board_version;
    furi_hal_version.board_target = otp->board_target;
    furi_hal_version.board_body = otp->board_body;
    furi_hal_version.board_connect = otp->board_connect;
    furi_hal_version.board_display = otp->board_display;

    // 3rd and 4th blocks, programmed on FATP stage
    if(otp->board_color != 0xFF) {
        furi_hal_version.board_color = otp->board_color;
        furi_hal_version.board_region = otp->board_region;
        if(version_get_custom_name(NULL) != NULL) {
            furi_hal_version_set_name(version_get_custom_name(NULL));
        } else {
            furi_hal_version_set_name(otp->name);
        }
    } else {
        furi_hal_version.board_color = 0;
        furi_hal_version.board_region = 0;
        furi_hal_version_set_name(NULL);
    }
}

void furi_hal_version_init(void) {
    switch(furi_hal_version_get_otp_version()) {
    case FuriHalVersionOtpVersionUnknown:
    case FuriHalVersionOtpVersionEmpty:
        furi_hal_version_load_otp_default();
        break;
    case FuriHalVersionOtpVersion0:
        furi_hal_version_load_otp_v0();
        break;
    case FuriHalVersionOtpVersion1:
        furi_hal_version_load_otp_v1();
        break;
    case FuriHalVersionOtpVersion2:
        furi_hal_version_load_otp_v2();
        break;
    default:
        furi_crash();
    }

    furi_hal_rtc_set_register(FuriHalRtcRegisterVersion, (uint32_t)version_get());

    FURI_LOG_I(TAG, "Init OK");
}

FuriHalVersionOtpVersion furi_hal_version_get_otp_version(void) {
    if(*(uint64_t*)FURI_HAL_VERSION_OTP_ADDRESS == 0xFFFFFFFF) {
        return FuriHalVersionOtpVersionEmpty;
    } else {
        if(((FuriHalVersionOTPv1*)FURI_HAL_VERSION_OTP_ADDRESS)->header_magic ==
           FURI_HAL_VERSION_OTP_HEADER_MAGIC) {
            // Version 1+
            uint8_t version = ((FuriHalVersionOTPv1*)FURI_HAL_VERSION_OTP_ADDRESS)->header_version;
            if(version >= FuriHalVersionOtpVersion1 && version <= FuriHalVersionOtpVersion2) {
                return version;
            } else {
                return FuriHalVersionOtpVersionUnknown;
            }
        } else if(((FuriHalVersionOTPv0*)FURI_HAL_VERSION_OTP_ADDRESS)->board_version <= 10) {
            // Version 0
            return FuriHalVersionOtpVersion0;
        } else {
            // Version Unknown
            return FuriHalVersionOtpVersionUnknown;
        }
    }
}

uint8_t furi_hal_version_get_hw_version(void) {
    return furi_hal_version.board_version;
}

uint8_t furi_hal_version_get_hw_target(void) {
    return furi_hal_version.board_target;
}

uint8_t furi_hal_version_get_hw_body(void) {
    return furi_hal_version.board_body;
}

FuriHalVersionColor furi_hal_version_get_hw_color(void) {
    return furi_hal_version.board_color;
}

uint8_t furi_hal_version_get_hw_connect(void) {
    return furi_hal_version.board_connect;
}

FuriHalVersionRegion furi_hal_version_get_hw_region(void) {
    return FuriHalVersionRegionUnknown;
}

FuriHalVersionRegion furi_hal_version_get_hw_region_otp(void) {
    return furi_hal_version.board_region;
}

const char* furi_hal_version_get_hw_region_name(void) {
    return "R00";
}

const char* furi_hal_version_get_hw_region_name_otp(void) {
    switch(furi_hal_version_get_hw_region_otp()) {
    case FuriHalVersionRegionUnknown:
        return "R00";
    case FuriHalVersionRegionEuRu:
        return "R01";
    case FuriHalVersionRegionUsCaAu:
        return "R02";
    case FuriHalVersionRegionJp:
        return "R03";
    case FuriHalVersionRegionWorld:
        return "R04";
    }
    return "R??";
}

FuriHalVersionDisplay furi_hal_version_get_hw_display(void) {
    return furi_hal_version.board_display;
}

uint32_t furi_hal_version_get_hw_timestamp(void) {
    return furi_hal_version.timestamp;
}

const char* furi_hal_version_get_name_ptr(void) {
    return *furi_hal_version.name == 0x00 ? NULL : furi_hal_version.name;
}

const char* furi_hal_version_get_device_name_ptr(void) {
    return furi_hal_version.device_name + 1;
}

const char* furi_hal_version_get_ble_local_device_name_ptr(void) {
    return furi_hal_version.device_name;
}

const uint8_t* furi_hal_version_get_ble_mac(void) {
    return furi_hal_version.ble_mac;
}

const struct Version* furi_hal_version_get_firmware_version(void) {
    return version_get();
}

size_t furi_hal_version_uid_size(void) {
    return 64 / 8;
}

const uint8_t* furi_hal_version_uid_default(void) {
    return (const uint8_t*)UID64_BASE;
}

const uint8_t* furi_hal_version_uid(void) {
    if(version_get_custom_name(NULL) != NULL) {
        return (const uint8_t*)&(*((uint32_t*)version_get_custom_name(NULL)));
    }
    return (const uint8_t*)UID64_BASE;
}<|MERGE_RESOLUTION|>--- conflicted
+++ resolved
@@ -107,24 +107,10 @@
 
     // BLE Mac address
     uint32_t udn = LL_FLASH_GetUDN();
-<<<<<<< HEAD
     if(version_get_custom_name(NULL) != NULL) {
         udn = *((uint32_t*)version_get_custom_name(NULL));
     }
 
-    uint32_t company_id = LL_FLASH_GetSTCompanyID();
-    // uint32_t device_id = LL_FLASH_GetDeviceID();
-    // Some flippers return 0x27 (flippers with chip revision 2003 6495) instead of 0x26 (flippers with chip revision 2001 6495)
-    // Mobile apps expects it to return 0x26
-    // Hardcoded here temporarily until mobile apps is updated to handle 0x27
-    uint32_t device_id = 0x26;
-    furi_hal_version.ble_mac[0] = (uint8_t)(udn & 0x000000FF);
-    furi_hal_version.ble_mac[1] = (uint8_t)((udn & 0x0000FF00) >> 8);
-    furi_hal_version.ble_mac[2] = (uint8_t)((udn & 0x00FF0000) >> 16);
-    furi_hal_version.ble_mac[3] = (uint8_t)device_id;
-    furi_hal_version.ble_mac[4] = (uint8_t)(company_id & 0x000000FF);
-    furi_hal_version.ble_mac[5] = (uint8_t)((company_id & 0x0000FF00) >> 8);
-=======
     uint32_t platform_id = FURI_HAL_VERSION_PLATFORM_ID;
     furi_hal_version.ble_mac[0] = (uint8_t)((udn >> 0) & 0xFF);
     furi_hal_version.ble_mac[1] = (uint8_t)((udn >> 8) & 0xFF);
@@ -132,7 +118,6 @@
     furi_hal_version.ble_mac[3] = (uint8_t)((platform_id >> 0) & 0xFF);
     furi_hal_version.ble_mac[4] = (uint8_t)((platform_id >> 8) & 0xFF);
     furi_hal_version.ble_mac[5] = (uint8_t)((platform_id >> 16) & 0xFF);
->>>>>>> 6d36889f
 }
 
 static void furi_hal_version_load_otp_default(void) {
