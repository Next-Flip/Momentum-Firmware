#include <furi_hal_version.h>
#include <furi_hal_rtc.h>

#include <furi.h>
#include <stm32wbxx.h>
#include <stm32wbxx_ll_rtc.h>

#include <stdio.h>
#include <ble/ble.h>

#include <momentum/momentum.h>

#define TAG "FuriHalVersion"

<<<<<<< HEAD
#define FURI_HAL_VERSION_OTP_HEADER_MAGIC (0xBABE)
#define FURI_HAL_VERSION_OTP_ADDRESS (OTP_AREA_BASE)
#define FURI_HAL_VERSION_PLATFORM_ID (0x0080e126)
=======
#define FURI_HAL_VERSION_OTP_HEADER_MAGIC 0xBABE
#define FURI_HAL_VERSION_OTP_ADDRESS      OTP_AREA_BASE
>>>>>>> ffa3996a

/** OTP V0 Structure: prototypes and early EVT */
typedef struct {
    uint8_t board_version;
    uint8_t board_target;
    uint8_t board_body;
    uint8_t board_connect;
    uint32_t header_timestamp;
    char name[FURI_HAL_VERSION_NAME_LENGTH];
} FuriHalVersionOTPv0;

/** OTP V1 Structure: late EVT, DVT */
typedef struct {
    /* First 64 bits: header */
    uint16_t header_magic;
    uint8_t header_version;
    uint8_t header_reserved;
    uint32_t header_timestamp;

    /* Second 64 bits: board info */
    uint8_t board_version; /** Board version */
    uint8_t board_target; /** Board target firmware */
    uint8_t board_body; /** Board body */
    uint8_t board_connect; /** Board interconnect */
    uint8_t board_color; /** Board color */
    uint8_t board_region; /** Board region */
    uint16_t board_reserved; /** Reserved for future use, 0x0000 */

    /* Third 64 bits: Unique Device Name */
    char name[FURI_HAL_VERSION_NAME_LENGTH]; /** Unique Device Name */
} FuriHalVersionOTPv1;

/** OTP V2 Structure: DVT2, PVT, Production */
typedef struct {
    /* Early First 64 bits: header */
    uint16_t header_magic;
    uint8_t header_version;
    uint8_t header_reserved;
    uint32_t header_timestamp;

    /* Early Second 64 bits: board info */
    uint8_t board_version; /** Board version */
    uint8_t board_target; /** Board target firmware */
    uint8_t board_body; /** Board body */
    uint8_t board_connect; /** Board interconnect */
    uint8_t board_display; /** Board display */
    uint8_t board_reserved2_0; /** Reserved for future use, 0x00 */
    uint16_t board_reserved2_1; /** Reserved for future use, 0x0000 */

    /* Late Third 64 bits: device info */
    uint8_t board_color; /** Board color */
    uint8_t board_region; /** Board region */
    uint16_t board_reserved3_0; /** Reserved for future use, 0x0000 */
    uint32_t board_reserved3_1; /** Reserved for future use, 0x00000000 */

    /* Late Fourth 64 bits: Unique Device Name */
    char name[FURI_HAL_VERSION_NAME_LENGTH]; /** Unique Device Name */
} FuriHalVersionOTPv2;

/** Represenation Model: */
typedef struct {
    uint32_t timestamp;

    uint8_t board_version; /** Board version */
    uint8_t board_target; /** Board target firmware */
    uint8_t board_body; /** Board body */
    uint8_t board_connect; /** Board interconnect */
    uint8_t board_color; /** Board color */
    uint8_t board_region; /** Board region */
    uint8_t board_display; /** Board display */

    char name[FURI_HAL_VERSION_ARRAY_NAME_LENGTH]; /** \0 terminated name */
    char device_name[FURI_HAL_VERSION_DEVICE_NAME_LENGTH]; /** device name for special needs */
    uint8_t ble_mac[6];
} FuriHalVersion;

static FuriHalVersion furi_hal_version = {0};

void furi_hal_version_set_name(const char* name) {
    uint32_t udn = LL_FLASH_GetUDN();
    if(name == NULL) {
        name = version_get_custom_name(NULL);
        if(name != NULL) {
            udn = *((uint32_t*)name);
        }
    }
    if(name != NULL && strlen(name)) {
        strlcpy(furi_hal_version.name, name, FURI_HAL_VERSION_ARRAY_NAME_LENGTH);
        snprintf(
            furi_hal_version.device_name,
            FURI_HAL_VERSION_DEVICE_NAME_LENGTH,
            "x%s", // Someone tell me why that X is needed - it's for BLE adv name type (6 lines below)
            furi_hal_version.name);
    } else {
        snprintf(furi_hal_version.device_name, FURI_HAL_VERSION_DEVICE_NAME_LENGTH, "xFlipper");
    }

    furi_hal_version.device_name[0] = AD_TYPE_COMPLETE_LOCAL_NAME;

    // BLE Mac address
    uint32_t platform_id = FURI_HAL_VERSION_PLATFORM_ID;
    furi_hal_version.ble_mac[0] = (uint8_t)((udn >> 0) & 0xFF);
    furi_hal_version.ble_mac[1] = (uint8_t)((udn >> 8) & 0xFF);
    furi_hal_version.ble_mac[2] = (uint8_t)((udn >> 16) & 0xFF);
    furi_hal_version.ble_mac[3] = (uint8_t)((platform_id >> 0) & 0xFF);
    furi_hal_version.ble_mac[4] = (uint8_t)((platform_id >> 8) & 0xFF);
    furi_hal_version.ble_mac[5] = (uint8_t)((platform_id >> 16) & 0xFF);
}

static void furi_hal_version_load_otp_default(void) {
    furi_hal_version_set_name(NULL);
}

static void furi_hal_version_load_otp_v0(void) {
    const FuriHalVersionOTPv0* otp = (FuriHalVersionOTPv0*)FURI_HAL_VERSION_OTP_ADDRESS;

    furi_hal_version.timestamp = otp->header_timestamp;
    furi_hal_version.board_version = otp->board_version;
    furi_hal_version.board_target = otp->board_target;
    furi_hal_version.board_body = otp->board_body;
    furi_hal_version.board_connect = otp->board_connect;

    furi_hal_version_set_name(otp->name);
}

static void furi_hal_version_load_otp_v1(void) {
    const FuriHalVersionOTPv1* otp = (FuriHalVersionOTPv1*)FURI_HAL_VERSION_OTP_ADDRESS;

    furi_hal_version.timestamp = otp->header_timestamp;
    furi_hal_version.board_version = otp->board_version;
    furi_hal_version.board_target = otp->board_target;
    furi_hal_version.board_body = otp->board_body;
    furi_hal_version.board_connect = otp->board_connect;
    furi_hal_version.board_color = otp->board_color;
    furi_hal_version.board_region = otp->board_region;

    furi_hal_version_set_name(otp->name);
}

static void furi_hal_version_load_otp_v2(void) {
    const FuriHalVersionOTPv2* otp = (FuriHalVersionOTPv2*)FURI_HAL_VERSION_OTP_ADDRESS;

    // 1st block, programmed afer baking
    furi_hal_version.timestamp = otp->header_timestamp;

    // 2nd block, programmed afer baking
    furi_hal_version.board_version = otp->board_version;
    furi_hal_version.board_target = otp->board_target;
    furi_hal_version.board_body = otp->board_body;
    furi_hal_version.board_connect = otp->board_connect;
    furi_hal_version.board_display = otp->board_display;

    // 3rd and 4th blocks, programmed on FATP stage
    if(otp->board_color != 0xFF) {
        furi_hal_version.board_color = otp->board_color;
        furi_hal_version.board_region = otp->board_region;
        furi_hal_version_set_name(otp->name);
    } else {
        furi_hal_version.board_color = 0;
        furi_hal_version.board_region = 0;
        furi_hal_version_set_name(NULL);
    }
}

void furi_hal_version_init(void) {
    switch(furi_hal_version_get_otp_version()) {
    case FuriHalVersionOtpVersionUnknown:
    case FuriHalVersionOtpVersionEmpty:
        furi_hal_version_load_otp_default();
        break;
    case FuriHalVersionOtpVersion0:
        furi_hal_version_load_otp_v0();
        break;
    case FuriHalVersionOtpVersion1:
        furi_hal_version_load_otp_v1();
        break;
    case FuriHalVersionOtpVersion2:
        furi_hal_version_load_otp_v2();
        break;
    default:
        furi_crash();
    }

    furi_hal_rtc_set_register(FuriHalRtcRegisterVersion, (uint32_t)version_get());

    FURI_LOG_I(TAG, "Init OK");
}

FuriHalVersionOtpVersion furi_hal_version_get_otp_version(void) {
    if(*(uint64_t*)FURI_HAL_VERSION_OTP_ADDRESS == 0xFFFFFFFF) {
        return FuriHalVersionOtpVersionEmpty;
    } else {
        if(((FuriHalVersionOTPv1*)FURI_HAL_VERSION_OTP_ADDRESS)->header_magic ==
           FURI_HAL_VERSION_OTP_HEADER_MAGIC) {
            // Version 1+
            uint8_t version = ((FuriHalVersionOTPv1*)FURI_HAL_VERSION_OTP_ADDRESS)->header_version;
            if(version >= FuriHalVersionOtpVersion1 && version <= FuriHalVersionOtpVersion2) {
                return version;
            } else {
                return FuriHalVersionOtpVersionUnknown;
            }
        } else if(((FuriHalVersionOTPv0*)FURI_HAL_VERSION_OTP_ADDRESS)->board_version <= 10) {
            // Version 0
            return FuriHalVersionOtpVersion0;
        } else {
            // Version Unknown
            return FuriHalVersionOtpVersionUnknown;
        }
    }
}

uint8_t furi_hal_version_get_hw_version(void) {
    return furi_hal_version.board_version;
}

uint8_t furi_hal_version_get_hw_target(void) {
    return furi_hal_version.board_target;
}

uint8_t furi_hal_version_get_hw_body(void) {
    return furi_hal_version.board_body;
}

FuriHalVersionColor furi_hal_version_get_hw_color(void) {
    if(momentum_settings.spoof_color == FuriHalVersionColorUnknown) {
        return furi_hal_version.board_color;
    }
    return momentum_settings.spoof_color;
}

uint8_t furi_hal_version_get_hw_connect(void) {
    return furi_hal_version.board_connect;
}

FuriHalVersionRegion furi_hal_version_get_hw_region(void) {
    return furi_hal_version.board_region;
}

FuriHalVersionRegion furi_hal_version_get_hw_region_otp(void) {
    return furi_hal_version_get_hw_region();
}

const char* furi_hal_version_get_hw_region_name(void) {
    switch(furi_hal_version_get_hw_region()) {
    case FuriHalVersionRegionUnknown:
        return "R00";
    case FuriHalVersionRegionEuRu:
        return "R01";
    case FuriHalVersionRegionUsCaAu:
        return "R02";
    case FuriHalVersionRegionJp:
        return "R03";
    case FuriHalVersionRegionWorld:
        return "R04";
    }
    return "R??";
}

const char* furi_hal_version_get_hw_region_name_otp(void) {
    return furi_hal_version_get_hw_region_name();
}

FuriHalVersionDisplay furi_hal_version_get_hw_display(void) {
    return furi_hal_version.board_display;
}

uint32_t furi_hal_version_get_hw_timestamp(void) {
    return furi_hal_version.timestamp;
}

const char* furi_hal_version_get_name_ptr(void) {
    return *furi_hal_version.name == 0x00 ? NULL : furi_hal_version.name;
}

const char* furi_hal_version_get_device_name_ptr(void) {
    return furi_hal_version.device_name + 1;
}

const char* furi_hal_version_get_ble_local_device_name_ptr(void) {
    return furi_hal_version.device_name;
}

const uint8_t* furi_hal_version_get_ble_mac(void) {
    return furi_hal_version.ble_mac;
}

const struct Version* furi_hal_version_get_firmware_version(void) {
    return version_get();
}

size_t furi_hal_version_uid_size(void) {
    return 64 / 8;
}

const uint8_t* furi_hal_version_uid_default(void) {
    return (const uint8_t*)UID64_BASE;
}

const uint8_t* furi_hal_version_uid(void) {
    if(version_get_custom_name(NULL) != NULL) {
        return (const uint8_t*)&(*((uint32_t*)version_get_custom_name(NULL)));
    }
    return furi_hal_version_uid_default();
}<|MERGE_RESOLUTION|>--- conflicted
+++ resolved
@@ -12,14 +12,9 @@
 
 #define TAG "FuriHalVersion"
 
-<<<<<<< HEAD
 #define FURI_HAL_VERSION_OTP_HEADER_MAGIC (0xBABE)
-#define FURI_HAL_VERSION_OTP_ADDRESS (OTP_AREA_BASE)
-#define FURI_HAL_VERSION_PLATFORM_ID (0x0080e126)
-=======
-#define FURI_HAL_VERSION_OTP_HEADER_MAGIC 0xBABE
-#define FURI_HAL_VERSION_OTP_ADDRESS      OTP_AREA_BASE
->>>>>>> ffa3996a
+#define FURI_HAL_VERSION_OTP_ADDRESS      (OTP_AREA_BASE)
+#define FURI_HAL_VERSION_PLATFORM_ID      (0x0080e126)
 
 /** OTP V0 Structure: prototypes and early EVT */
 typedef struct {
