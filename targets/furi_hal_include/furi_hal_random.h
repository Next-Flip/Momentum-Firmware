#pragma once

#include <stdint.h>

#ifdef __cplusplus
extern "C" {
#endif

<<<<<<< HEAD
#define FURI_HAL_RANDOM_MAX 0xFFFFFFFF
=======
#define FURI_HAL_RANDOM_MAX 0xFFFFFFFFU
>>>>>>> 27e61eb8

/** Initialize random subsystem */
void furi_hal_random_init(void);

/** Get random value
 * furi_hal_random_get() gives up to FURI_HAL_RANDOM_MAX
 * rand() and random() give up to RAND_MAX
 *
 * @return     32 bit random value (up to FURI_HAL_RANDOM_MAX)
 */
uint32_t furi_hal_random_get(void);

/** Fill buffer with random data
 *
 * @param      buf  buffer pointer
 * @param      data buffer len
 */
void furi_hal_random_fill_buf(uint8_t* buf, uint32_t len);

#ifdef __cplusplus
}
#endif<|MERGE_RESOLUTION|>--- conflicted
+++ resolved
@@ -6,11 +6,7 @@
 extern "C" {
 #endif
 
-<<<<<<< HEAD
-#define FURI_HAL_RANDOM_MAX 0xFFFFFFFF
-=======
 #define FURI_HAL_RANDOM_MAX 0xFFFFFFFFU
->>>>>>> 27e61eb8
 
 /** Initialize random subsystem */
 void furi_hal_random_init(void);
